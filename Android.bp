--- conflicted
+++ resolved
@@ -59,11 +59,8 @@
         "android.hardware.radio.config-V1.2-java",
         "android.hardware.radio.deprecated-V1.0-java",
         "android.hidl.base-V1.0-java",
-<<<<<<< HEAD
         "ims-ext-common",
-=======
 	"android-support-annotations",
->>>>>>> 9f5adc7f
     ],
 
     product_variables: {
