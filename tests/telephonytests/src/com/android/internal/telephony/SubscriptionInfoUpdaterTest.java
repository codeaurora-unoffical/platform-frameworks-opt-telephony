/*
 * Copyright (C) 2016 The Android Open Source Project
 *
 * Licensed under the Apache License, Version 2.0 (the "License");
 * you may not use this file except in compliance with the License.
 * You may obtain a copy of the License at
 *
 *      http://www.apache.org/licenses/LICENSE-2.0
 *
 * Unless required by applicable law or agreed to in writing, software
 * distributed under the License is distributed on an "AS IS" BASIS,
 * WITHOUT WARRANTIES OR CONDITIONS OF ANY KIND, either express or implied.
 * See the License for the specific language governing permissions and
 * limitations under the License.
 */
package com.android.internal.telephony;

import static org.junit.Assert.assertEquals;
import static org.junit.Assert.assertFalse;
import static org.junit.Assert.assertNull;
import static org.junit.Assert.assertTrue;
import static org.mockito.ArgumentMatchers.isNull;
import static org.mockito.Mockito.any;
import static org.mockito.Mockito.anyInt;
import static org.mockito.Mockito.anyString;
import static org.mockito.Mockito.doReturn;
import static org.mockito.Mockito.eq;
import static org.mockito.Mockito.never;
import static org.mockito.Mockito.times;
import static org.mockito.Mockito.verify;
import static org.mockito.Mockito.when;

import android.content.ContentProvider;
import android.content.ContentValues;
import android.content.Context;
import android.content.Intent;
import android.content.pm.IPackageManager;
import android.content.pm.UserInfo;
import android.net.Uri;
import android.os.Looper;
import android.os.ParcelUuid;
import android.os.PersistableBundle;
import android.service.euicc.EuiccProfileInfo;
import android.service.euicc.EuiccService;
import android.service.euicc.GetEuiccProfileInfoListResult;
import android.telephony.CarrierConfigManager;
import android.telephony.SubscriptionInfo;
import android.telephony.SubscriptionManager;
import android.telephony.UiccAccessRule;
import android.test.mock.MockContentProvider;
import android.test.mock.MockContentResolver;
import android.test.suitebuilder.annotation.SmallTest;
import android.testing.AndroidTestingRunner;
import android.testing.TestableLooper;

import com.android.internal.telephony.euicc.EuiccController;
import com.android.internal.telephony.uicc.IccFileHandler;
import com.android.internal.telephony.uicc.IccRecords;
import com.android.internal.telephony.uicc.IccUtils;
import com.android.internal.telephony.uicc.UiccSlot;

import org.junit.After;
import org.junit.Before;
import org.junit.Test;
import org.junit.runner.RunWith;
import org.mockito.ArgumentCaptor;
import org.mockito.Mock;
import org.mockito.invocation.InvocationOnMock;
import org.mockito.stubbing.Answer;

import java.security.MessageDigest;
import java.security.NoSuchAlgorithmException;
import java.util.ArrayList;
import java.util.Arrays;
import java.util.Collections;
import java.util.HashMap;
import java.util.List;

@RunWith(AndroidTestingRunner.class)
@TestableLooper.RunWithLooper
public class SubscriptionInfoUpdaterTest extends TelephonyTest {

    private static final int FAKE_SUB_ID_1 = 0;
    private static final int FAKE_SUB_ID_2 = 1;
    private static final int FAKE_CARD_ID = 0;
    private static final String FAKE_EID = "89049032000001000000031328322874";
    private static final String FAKE_MCC_MNC_1 = "123456";
    private static final String FAKE_MCC_MNC_2 = "456789";

    private SubscriptionInfoUpdater mUpdater;
    private IccRecords mIccRecord;
    @Mock
    private UserInfo mUserInfo;
    @Mock
    private SubscriptionInfo mSubInfo;
    @Mock
    private ContentProvider mContentProvider;
    @Mock
    private HashMap<String, Object> mSubscriptionContent;
    @Mock
    private IccFileHandler mIccFileHandler;
    @Mock
    private EuiccController mEuiccController;
    @Mock
    private IntentBroadcaster mIntentBroadcaster;
    @Mock
    private IPackageManager mPackageManager;
    @Mock
    private UiccSlot mUiccSlot;

    /*Custom ContentProvider */
    private class FakeSubscriptionContentProvider extends MockContentProvider {
        @Override
        public int update(Uri uri, ContentValues values, String selection, String[] selectionArgs) {
            return mContentProvider.update(uri, values, selection, selectionArgs);
        }
    }

    @Before
    public void setUp() throws Exception {
        super.setUp(this.getClass().getSimpleName());

        replaceInstance(SubscriptionInfoUpdater.class, "mIccId", null, new String[1]);
        replaceInstance(SubscriptionInfoUpdater.class, "mContext", null, null);
        replaceInstance(SubscriptionInfoUpdater.class, "PROJECT_SIM_NUM", null, 1);
        replaceInstance(SubscriptionInfoUpdater.class, "sSimCardState", null, new int[1]);
        replaceInstance(SubscriptionInfoUpdater.class, "sSimApplicationState", null, new int[1]);
        replaceInstance(SubscriptionInfoUpdater.class, "sIsSubInfoInitialized", null, false);

        replaceInstance(EuiccController.class, "sInstance", null, mEuiccController);
        replaceInstance(IntentBroadcaster.class, "sIntentBroadcaster", null, mIntentBroadcaster);

        doReturn(true).when(mUiccSlot).isActive();
        doReturn(mUiccSlot).when(mUiccController).getUiccSlotForPhone(anyInt());
        doReturn(1).when(mTelephonyManager).getSimCount();
        doReturn(1).when(mTelephonyManager).getPhoneCount();

        when(mContentProvider.update(any(), any(), any(), isNull())).thenAnswer(
                new Answer<Integer>() {
                    @Override
                    public Integer answer(InvocationOnMock invocation) throws Throwable {
                        ContentValues values = invocation.getArgument(1);
                        for (String key : values.keySet()) {
                            mSubscriptionContent.put(key, values.get(key));
                        }
                        return 1;
                    }
                });

        doReturn(mUserInfo).when(mIActivityManager).getCurrentUser();
        doReturn(new int[]{FAKE_SUB_ID_1}).when(mSubscriptionController).getSubId(0);
        doReturn(new int[]{FAKE_SUB_ID_1}).when(mSubscriptionManager).getActiveSubscriptionIdList();
        ((MockContentResolver) mContext.getContentResolver()).addProvider(
                SubscriptionManager.CONTENT_URI.getAuthority(),
                new FakeSubscriptionContentProvider());
        doReturn(new int[]{}).when(mSubscriptionController)
                .getActiveSubIdList(/*visibleOnly*/false);
        mIccRecord = mUiccProfile.getIccRecords();

        mUpdater = new SubscriptionInfoUpdater(Looper.myLooper(), mContext, new Phone[]{mPhone},
            new CommandsInterface[]{mSimulatedCommands}, mPackageManager);
        processAllMessages();

        assertFalse(mUpdater.isSubInfoInitialized());
    }

    @After
    public void tearDown() throws Exception {
        super.tearDown();
    }

    @Test
    @SmallTest
    public void testSimAbsent() throws Exception {
        doReturn(Arrays.asList(mSubInfo)).when(mSubscriptionController)
                .getSubInfoUsingSlotIndexPrivileged(eq(FAKE_SUB_ID_1));
        doReturn(new int[]{FAKE_SUB_ID_1}).when(mSubscriptionController)
                .getActiveSubIdList(/*visibleOnly*/false);
        mUpdater.updateInternalIccState(
                IccCardConstants.INTENT_VALUE_ICC_ABSENT, null, FAKE_SUB_ID_1, false);

        processAllMessages();
        assertTrue(mUpdater.isSubInfoInitialized());
        verify(mSubscriptionController, times(1)).clearSubInfoRecord(eq(FAKE_SUB_ID_1));

        CarrierConfigManager mConfigManager = (CarrierConfigManager)
                mContext.getSystemService(Context.CARRIER_CONFIG_SERVICE);
        verify(mConfigManager).updateConfigForPhoneId(eq(FAKE_SUB_ID_1),
                eq(IccCardConstants.INTENT_VALUE_ICC_ABSENT));
        verify(mSubscriptionController, times(1)).notifySubscriptionInfoChanged();
    }

    @Test
    @SmallTest
    public void testSimAbsentAndInactive() throws Exception {
        doReturn(Arrays.asList(mSubInfo)).when(mSubscriptionController)
                .getSubInfoUsingSlotIndexPrivileged(eq(FAKE_SUB_ID_1));
        doReturn(new int[]{FAKE_SUB_ID_1}).when(mSubscriptionController)
                .getActiveSubIdList(/*visibleOnly*/false);
        mUpdater.updateInternalIccState(
                IccCardConstants.INTENT_VALUE_ICC_ABSENT, null, FAKE_SUB_ID_1, true);

        processAllMessages();
        assertTrue(mUpdater.isSubInfoInitialized());
        verify(mSubscriptionController, times(1)).clearSubInfoRecord(eq(FAKE_SUB_ID_1));

        // Verify that in the special absent and inactive case, we update subscriptions without
        // broadcasting SIM state change
        CarrierConfigManager mConfigManager = (CarrierConfigManager)
                mContext.getSystemService(Context.CARRIER_CONFIG_SERVICE);
        verify(mConfigManager, times(0)).updateConfigForPhoneId(eq(FAKE_SUB_ID_1),
                eq(IccCardConstants.INTENT_VALUE_ICC_ABSENT));
        verify(mContext, times(0)).sendBroadcast(any(), anyString());
        verify(mSubscriptionController, times(1)).notifySubscriptionInfoChanged();
    }

    @Test
    @SmallTest
    public void testSimUnknown() throws Exception {
        mUpdater.updateInternalIccState(
                IccCardConstants.INTENT_VALUE_ICC_UNKNOWN, null, FAKE_SUB_ID_1, false);

        processAllMessages();
        assertFalse(mUpdater.isSubInfoInitialized());
        verify(mSubscriptionContent, times(0)).put(anyString(), any());
        CarrierConfigManager mConfigManager = (CarrierConfigManager)
                mContext.getSystemService(Context.CARRIER_CONFIG_SERVICE);
        verify(mConfigManager).updateConfigForPhoneId(eq(FAKE_SUB_ID_1),
                eq(IccCardConstants.INTENT_VALUE_ICC_UNKNOWN));
        verify(mSubscriptionController, times(0)).clearSubInfo();
        verify(mSubscriptionController, times(0)).notifySubscriptionInfoChanged();
    }

    @Test
    @SmallTest
    public void testSimError() throws Exception {
        mUpdater.updateInternalIccState(
                IccCardConstants.INTENT_VALUE_ICC_CARD_IO_ERROR, null, FAKE_SUB_ID_1, false);

        processAllMessages();
        assertTrue(mUpdater.isSubInfoInitialized());
        verify(mSubscriptionContent, times(0)).put(anyString(), any());
        CarrierConfigManager mConfigManager = (CarrierConfigManager)
                mContext.getSystemService(Context.CARRIER_CONFIG_SERVICE);
        verify(mConfigManager).updateConfigForPhoneId(eq(FAKE_SUB_ID_1),
                eq(IccCardConstants.INTENT_VALUE_ICC_CARD_IO_ERROR));
        verify(mSubscriptionController, times(0)).clearSubInfo();
        verify(mSubscriptionController, times(1)).notifySubscriptionInfoChanged();
    }

    @Test
    @SmallTest
    public void testWrongSimState() throws Exception {
        mUpdater.updateInternalIccState(
                IccCardConstants.INTENT_VALUE_ICC_IMSI, null, 2, false);

        processAllMessages();
        assertFalse(mUpdater.isSubInfoInitialized());
        verify(mSubscriptionContent, times(0)).put(anyString(), any());
        CarrierConfigManager mConfigManager = (CarrierConfigManager)
                mContext.getSystemService(Context.CARRIER_CONFIG_SERVICE);
        verify(mConfigManager, times(0)).updateConfigForPhoneId(eq(2),
                eq(IccCardConstants.INTENT_VALUE_ICC_IMSI));
        verify(mSubscriptionController, times(0)).clearSubInfo();
        verify(mSubscriptionController, times(0)).notifySubscriptionInfoChanged();
    }

    @Test
    @SmallTest
    public void testSimLoaded() throws Exception {
        doReturn(FAKE_SUB_ID_1).when(mSubInfo).getSubscriptionId();
        doReturn(Arrays.asList(mSubInfo)).when(mSubscriptionController)
                .getSubInfoUsingSlotIndexPrivileged(eq(FAKE_SUB_ID_1));
        doReturn("89012604200000000000").when(mIccRecord).getFullIccId();
        doReturn(FAKE_MCC_MNC_1).when(mTelephonyManager).getSimOperatorNumeric(FAKE_SUB_ID_1);

        mUpdater.updateInternalIccState(
                IccCardConstants.INTENT_VALUE_ICC_LOADED, null, FAKE_SUB_ID_1, false);

        processAllMessages();
        assertTrue(mUpdater.isSubInfoInitialized());

        // verify SIM_STATE_CHANGED broadcast. It should be broadcast twice, once for
        // READ_PHONE_STATE and once for READ_PRIVILEGED_PHONE_STATE
        /* todo: cannot verify as intent is sent using ActivityManagerNative.broadcastStickyIntent()
         * uncomment code below when that is fixed
         */
        /* ArgumentCaptor<Intent> intentArgumentCaptor = ArgumentCaptor.forClass(Intent.class);
        ArgumentCaptor<String> stringArgumentCaptor = ArgumentCaptor.forClass(String.class);
        verify(mContext, times(2)).sendBroadcast(intentArgumentCaptor.capture(),
                stringArgumentCaptor.capture());
        assertEquals(TelephonyIntents.ACTION_SIM_STATE_CHANGED,
                intentArgumentCaptor.getAllValues().get(0).getAction());
        assertEquals(Manifest.permission.READ_PHONE_STATE,
                stringArgumentCaptor.getAllValues().get(0));
        assertEquals(TelephonyIntents.ACTION_SIM_STATE_CHANGED,
                intentArgumentCaptor.getAllValues().get(1).getAction());
        assertEquals(Manifest.permission.READ_PRIVILEGED_PHONE_STATE,
                stringArgumentCaptor.getAllValues().get(1)); */

        SubscriptionManager mSubscriptionManager = SubscriptionManager.from(mContext);
        verify(mTelephonyManager).getSimOperatorNumeric(FAKE_SUB_ID_1);
        verify(mSubscriptionManager, times(1)).addSubscriptionInfoRecord(
                eq("89012604200000000000"), eq(FAKE_SUB_ID_1));
        verify(mSubscriptionController, times(1)).notifySubscriptionInfoChanged();
        verify(mSubscriptionController, times(1)).setMccMnc(FAKE_MCC_MNC_1, FAKE_SUB_ID_1);
        verify(mSubscriptionController, times(0)).clearSubInfo();
        CarrierConfigManager mConfigManager = (CarrierConfigManager)
                mContext.getSystemService(Context.CARRIER_CONFIG_SERVICE);
        verify(mConfigManager, times(1)).updateConfigForPhoneId(eq(FAKE_SUB_ID_1),
                eq(IccCardConstants.INTENT_VALUE_ICC_LOADED));

        // ACTION_USER_UNLOCKED should trigger another SIM_STATE_CHANGED
        Intent intentSimStateChanged = new Intent(Intent.ACTION_USER_UNLOCKED);
        mContext.sendBroadcast(intentSimStateChanged);
        processAllMessages();

        // verify SIM_STATE_CHANGED broadcast
        /* todo: cannot verify as intent is sent using ActivityManagerNative.broadcastStickyIntent()
         * uncomment code below when that is fixed
         */
        /* verify(mContext, times(4)).sendBroadcast(intentArgumentCaptor.capture(),
                stringArgumentCaptor.capture());
        assertEquals(TelephonyIntents.ACTION_SIM_STATE_CHANGED,
                intentArgumentCaptor.getAllValues().get(2).getAction());
        assertEquals(Manifest.permission.READ_PHONE_STATE,
                stringArgumentCaptor.getAllValues().get(2));
        assertEquals(TelephonyIntents.ACTION_SIM_STATE_CHANGED,
                intentArgumentCaptor.getAllValues().get(3).getAction());
        assertEquals(Manifest.permission.READ_PRIVILEGED_PHONE_STATE,
                stringArgumentCaptor.getAllValues().get(3)); */
    }

    @Test
    @SmallTest
    public void testSimLoadedEmptyOperatorNumeric() throws Exception {
        doReturn("89012604200000000000").when(mIccRecord).getFullIccId();
        // operator numeric is empty
        doReturn("").when(mTelephonyManager).getSimOperatorNumeric(FAKE_SUB_ID_1);
        doReturn(FAKE_SUB_ID_1).when(mSubInfo).getSubscriptionId();
        doReturn(Arrays.asList(mSubInfo)).when(mSubscriptionController)
                .getSubInfoUsingSlotIndexPrivileged(eq(FAKE_SUB_ID_1));
        mUpdater.updateInternalIccState(
                IccCardConstants.INTENT_VALUE_ICC_LOADED, null, FAKE_SUB_ID_1, false);

        processAllMessages();
        assertTrue(mUpdater.isSubInfoInitialized());
        SubscriptionManager mSubscriptionManager = SubscriptionManager.from(mContext);
        verify(mTelephonyManager).getSimOperatorNumeric(FAKE_SUB_ID_1);
        verify(mSubscriptionManager, times(1)).addSubscriptionInfoRecord(
                eq("89012604200000000000"), eq(FAKE_SUB_ID_1));
        verify(mSubscriptionController, times(1)).notifySubscriptionInfoChanged();
        verify(mSubscriptionController, times(0)).setMccMnc(anyString(), anyInt());
        verify(mSubscriptionController, times(0)).clearSubInfo();
        CarrierConfigManager mConfigManager = (CarrierConfigManager)
                mContext.getSystemService(Context.CARRIER_CONFIG_SERVICE);
        verify(mConfigManager, times(1)).updateConfigForPhoneId(eq(FAKE_SUB_ID_1),
                eq(IccCardConstants.INTENT_VALUE_ICC_LOADED));
    }

    @Test
    @SmallTest
    public void testSimLockedWithOutIccId() throws Exception {
        /* mock no IccId Info present and try to query IccId
         after IccId query, update subscriptionDB */
        doReturn("98106240020000000000").when(mIccRecord).getFullIccId();

        doReturn(Arrays.asList(mSubInfo)).when(mSubscriptionController)
                .getSubInfoUsingSlotIndexPrivileged(eq(FAKE_SUB_ID_1));
        mUpdater.updateInternalIccState(
                IccCardConstants.INTENT_VALUE_ICC_LOCKED, "TESTING", FAKE_SUB_ID_1, false);

        processAllMessages();
        assertTrue(mUpdater.isSubInfoInitialized());
        SubscriptionManager mSubscriptionManager = SubscriptionManager.from(mContext);
        verify(mSubscriptionManager, times(1)).addSubscriptionInfoRecord(
                eq("98106240020000000000"), eq(FAKE_SUB_ID_1));

        verify(mSubscriptionController, times(1)).notifySubscriptionInfoChanged();
        verify(mSubscriptionController, times(0)).clearSubInfo();
        CarrierConfigManager mConfigManager = (CarrierConfigManager)
                mContext.getSystemService(Context.CARRIER_CONFIG_SERVICE);
        verify(mConfigManager, times(1)).updateConfigForPhoneId(eq(FAKE_SUB_ID_1),
                eq(IccCardConstants.INTENT_VALUE_ICC_LOCKED));
    }

    @Test
    @SmallTest
    public void testDualSimLoaded() throws Exception {
        // Mock there is two sim cards
        replaceInstance(SubscriptionInfoUpdater.class, "mIccId", null,
                new String[]{null, null});
        replaceInstance(SubscriptionInfoUpdater.class, "PROJECT_SIM_NUM", null, 2);
        replaceInstance(SubscriptionInfoUpdater.class, "mPhone", null,
                new Phone[]{mPhone, mPhone});
        replaceInstance(SubscriptionInfoUpdater.class, "sSimCardState", null,
                new int[]{0, 0});
        replaceInstance(SubscriptionInfoUpdater.class, "sSimApplicationState", null,
                new int[]{0, 0});

        doReturn(new int[]{FAKE_SUB_ID_1, FAKE_SUB_ID_2}).when(mSubscriptionManager)
                .getActiveSubscriptionIdList();
        doReturn(FAKE_SUB_ID_1).when(mSubscriptionController).getPhoneId(eq(FAKE_SUB_ID_1));
        doReturn(FAKE_SUB_ID_2).when(mSubscriptionController).getPhoneId(eq(FAKE_SUB_ID_2));
        doReturn(2).when(mTelephonyManager).getPhoneCount();
        doReturn(FAKE_MCC_MNC_1).when(mTelephonyManager).getSimOperatorNumeric(eq(FAKE_SUB_ID_1));
        doReturn(FAKE_MCC_MNC_2).when(mTelephonyManager).getSimOperatorNumeric(eq(FAKE_SUB_ID_2));
        verify(mSubscriptionController, times(0)).clearSubInfo();
        doReturn("89012604200000000000").when(mIccRecord).getFullIccId();
        SubscriptionManager mSubscriptionManager = SubscriptionManager.from(mContext);
        verify(mSubscriptionManager, times(0)).addSubscriptionInfoRecord(anyString(), anyInt());
        verify(mSubscriptionController, times(0)).notifySubscriptionInfoChanged();
        verify(mSubscriptionController, times(0)).setMccMnc(anyString(), anyInt());

        // Mock sending a sim loaded for SIM 1
        doReturn(Arrays.asList(mSubInfo)).when(mSubscriptionController)
                .getSubInfoUsingSlotIndexPrivileged(eq(FAKE_SUB_ID_1));
        mUpdater.updateInternalIccState(
                IccCardConstants.INTENT_VALUE_ICC_LOADED, null, FAKE_SUB_ID_1, false);

        processAllMessages();
        verify(mSubscriptionManager, times(1)).addSubscriptionInfoRecord(anyString(), anyInt());
        verify(mSubscriptionController, times(1)).notifySubscriptionInfoChanged();
        verify(mSubscriptionController, times(1)).setMccMnc(anyString(), anyInt());
        assertFalse(mUpdater.isSubInfoInitialized());

        // Mock sending a sim loaded for SIM 2
        doReturn(Arrays.asList(mSubInfo)).when(mSubscriptionController)
                .getSubInfoUsingSlotIndexPrivileged(eq(FAKE_SUB_ID_2));
        doReturn(FAKE_SUB_ID_2).when(mSubInfo).getSubscriptionId();
        doReturn("89012604200000000001").when(mIccRecord).getFullIccId();

        mUpdater.updateInternalIccState(
                IccCardConstants.INTENT_VALUE_ICC_LOADED, null, FAKE_SUB_ID_2, false);

        processAllMessages();
        verify(mSubscriptionManager, times(1)).addSubscriptionInfoRecord(eq("89012604200000000000"),
                eq(FAKE_SUB_ID_1));
        verify(mSubscriptionManager, times(1)).addSubscriptionInfoRecord(eq("89012604200000000001"),
                eq(FAKE_SUB_ID_2));
        verify(mSubscriptionController, times(1)).setMccMnc(eq(FAKE_MCC_MNC_1), eq(FAKE_SUB_ID_1));
        verify(mSubscriptionController, times(1)).setMccMnc(eq(FAKE_MCC_MNC_2), eq(FAKE_SUB_ID_2));
        verify(mSubscriptionController, times(2)).notifySubscriptionInfoChanged();
        assertTrue(mUpdater.isSubInfoInitialized());
    }

    @Test
    @SmallTest
    public void testSimLockWithIccId() throws Exception {
        /* no need for IccId query */

        replaceInstance(SubscriptionInfoUpdater.class, "mIccId", null,
                new String[]{"89012604200000000000"});

        mUpdater.updateInternalIccState(
                IccCardConstants.INTENT_VALUE_ICC_LOCKED, "TESTING", FAKE_SUB_ID_1, false);

        processAllMessages();
        assertTrue(mUpdater.isSubInfoInitialized());
        SubscriptionManager mSubscriptionManager = SubscriptionManager.from(mContext);
        verify(mSubscriptionManager, times(1)).addSubscriptionInfoRecord(
                anyString(), eq(FAKE_SUB_ID_1));
        verify(mSubscriptionController, times(1)).notifySubscriptionInfoChanged();
        verify(mSubscriptionController, times(0)).clearSubInfo();
        CarrierConfigManager mConfigManager = (CarrierConfigManager)
                mContext.getSystemService(Context.CARRIER_CONFIG_SERVICE);
        /* broadcast is done */
        verify(mConfigManager, times(1)).updateConfigForPhoneId(eq(FAKE_SUB_ID_1),
                eq(IccCardConstants.INTENT_VALUE_ICC_LOCKED));
    }

    @Test
    @SmallTest
    public void testUpdateEmbeddedSubscriptions_listSuccess() throws Exception {
        when(mEuiccManager.isEnabled()).thenReturn(true);
        when(mEuiccManager.createForCardId(anyInt())).thenReturn(mEuiccManager);
        when(mEuiccManager.getEid()).thenReturn(FAKE_EID);

        EuiccProfileInfo[] euiccProfiles = new EuiccProfileInfo[] {
                new EuiccProfileInfo("1", null /* accessRules */, null /* nickname */),
                new EuiccProfileInfo("3", null /* accessRules */, null /* nickname */),
        };
        when(mEuiccController.blockingGetEuiccProfileInfoList(FAKE_CARD_ID)).thenReturn(
                new GetEuiccProfileInfoListResult(
                        EuiccService.RESULT_OK, euiccProfiles, false /* removable */));

        List<SubscriptionInfo> subInfoList = new ArrayList<>();
        // 1: not embedded, but has matching iccid with an embedded subscription.
        subInfoList.add(new SubscriptionInfo(
                        0, "1", 0, "", "", 0, 0, "", 0, null, "0", "0", "", false /* isEmbedded */,
                        null /* accessRules */, null));
        // 2: embedded but no longer present.
        subInfoList.add(new SubscriptionInfo(
                0, "2", 0, "", "", 0, 0, "", 0, null, "0", "0", "", true /* isEmbedded */,
                null /* accessRules */, null));

        when(mSubscriptionController.getSubscriptionInfoListForEmbeddedSubscriptionUpdate(
                new String[] { "1", "3"}, false /* removable */)).thenReturn(subInfoList);

        List<Integer> cardIds = new ArrayList<>();
        cardIds.add(FAKE_CARD_ID);
        mUpdater.updateEmbeddedSubscriptions(cardIds, null /* callback */);
        processAllMessages();

        // 3 is new and so a new entry should have been created.
        verify(mSubscriptionController).insertEmptySubInfoRecord(
                "3", SubscriptionManager.SIM_NOT_INSERTED);
        // 1 already existed, so no new entries should be created for it.
        verify(mSubscriptionController, times(0)).clearSubInfo();
        verify(mSubscriptionController, never()).insertEmptySubInfoRecord(eq("1"), anyInt());

        // Info for 1 and 3 should be updated as active embedded subscriptions.
        ArgumentCaptor<ContentValues> iccid1Values = ArgumentCaptor.forClass(ContentValues.class);
        verify(mContentProvider).update(eq(SubscriptionManager.CONTENT_URI), iccid1Values.capture(),
                eq(SubscriptionManager.ICC_ID + "=\"1\""), isNull());
        assertEquals(1,
                iccid1Values.getValue().getAsInteger(SubscriptionManager.IS_EMBEDDED).intValue());
        ArgumentCaptor<ContentValues> iccid3Values = ArgumentCaptor.forClass(ContentValues.class);
        verify(mContentProvider).update(eq(SubscriptionManager.CONTENT_URI), iccid3Values.capture(),
                eq(SubscriptionManager.ICC_ID + "=\"3\""), isNull());
        assertEquals(1,
                iccid3Values.getValue().getAsInteger(SubscriptionManager.IS_EMBEDDED).intValue());

        // 2 should have been removed since it was returned from the cache but was not present
        // in the list provided by the LPA.
        ArgumentCaptor<ContentValues> iccid2Values = ArgumentCaptor.forClass(ContentValues.class);
        verify(mContentProvider).update(eq(SubscriptionManager.CONTENT_URI), iccid2Values.capture(),
                eq(SubscriptionManager.ICC_ID + " IN (\"2\")"), isNull());
        assertEquals(0,
                iccid2Values.getValue().getAsInteger(SubscriptionManager.IS_EMBEDDED).intValue());
    }

    @Test
    @SmallTest
    public void testUpdateEmbeddedSubscriptions_listFailure() throws Exception {
        when(mEuiccManager.isEnabled()).thenReturn(true);
        when(mEuiccController.blockingGetEuiccProfileInfoList(FAKE_CARD_ID))
                .thenReturn(new GetEuiccProfileInfoListResult(
                        42, null /* subscriptions */, false /* removable */));

        List<SubscriptionInfo> subInfoList = new ArrayList<>();
        // 1: not embedded, but has matching iccid with an embedded subscription.
        subInfoList.add(new SubscriptionInfo(
                0, "1", 0, "", "", 0, 0, "", 0, null, "0", "0", "", false /* isEmbedded */,
                null /* accessRules */, null));
        // 2: embedded.
        subInfoList.add(new SubscriptionInfo(
                0, "2", 0, "", "", 0, 0, "", 0, null, "0", "0", "", true /* isEmbedded */,
                null /* accessRules */, null));

        when(mSubscriptionController.getSubscriptionInfoListForEmbeddedSubscriptionUpdate(
                new String[0], false /* removable */)).thenReturn(subInfoList);

        ArrayList<Integer> cardIds = new ArrayList<>(1);
        cardIds.add(FAKE_CARD_ID);
        mUpdater.updateEmbeddedSubscriptions(cardIds, null /* callback */);

        // No new entries should be created.
        verify(mSubscriptionController, times(0)).clearSubInfo();
        verify(mSubscriptionController, never()).insertEmptySubInfoRecord(anyString(), anyInt());

        // No existing entries should have been updated.
        verify(mContentProvider, never()).update(eq(SubscriptionManager.CONTENT_URI), any(),
                any(), isNull());
    }

    @Test
    @SmallTest
    public void testUpdateEmbeddedSubscriptions_emptyToEmpty() throws Exception {
        when(mEuiccManager.isEnabled()).thenReturn(true);
        when(mEuiccController.blockingGetEuiccProfileInfoList(FAKE_CARD_ID))
                .thenReturn(new GetEuiccProfileInfoListResult(
                        42, null /* subscriptions */, true /* removable */));

        List<SubscriptionInfo> subInfoList = new ArrayList<>();
        // 1: not embedded.
        subInfoList.add(new SubscriptionInfo(
                0, "1", 0, "", "", 0, 0, "", 0, null, "0", "0", "", false /* isEmbedded */,
                null /* accessRules */, null));

        when(mSubscriptionController.getSubscriptionInfoListForEmbeddedSubscriptionUpdate(
                new String[0], false /* removable */)).thenReturn(subInfoList);

        ArrayList<Integer> cardIds = new ArrayList<>(1);
        cardIds.add(FAKE_CARD_ID);
        mUpdater.updateEmbeddedSubscriptions(cardIds, null /* callback */);

        // No new entries should be created.
        verify(mSubscriptionController, never()).insertEmptySubInfoRecord(anyString(), anyInt());

        // No existing entries should have been updated.
        verify(mContentProvider, never()).update(eq(SubscriptionManager.CONTENT_URI), any(),
                any(), isNull());
    }

    @Test
    @SmallTest
    public void testHexIccIdSuffix() throws Exception {
        doReturn(null).when(mSubscriptionController)
                .getSubInfoUsingSlotIndexPrivileged(anyInt());
        verify(mSubscriptionController, times(0)).clearSubInfo();
        doReturn("890126042000000000Ff").when(mIccRecord).getFullIccId();

        // Mock sending a sim loaded for SIM 1
        mUpdater.updateInternalIccState(
                IccCardConstants.INTENT_VALUE_ICC_LOADED, "TESTING", FAKE_SUB_ID_1, false);

        processAllMessages();

        SubscriptionManager mSubscriptionManager = SubscriptionManager.from(mContext);
        verify(mSubscriptionController, times(1)).notifySubscriptionInfoChanged();
        verify(mSubscriptionManager, times(1)).addSubscriptionInfoRecord(eq("890126042000000000"),
                eq(FAKE_SUB_ID_1));
        verify(mSubscriptionController, times(0)).clearSubInfo();
    }

    PersistableBundle getCarrierConfigForSubInfoUpdate(
            boolean isOpportunistic, String groupUuid) {
        PersistableBundle p = new PersistableBundle();
        p.putBoolean(CarrierConfigManager.KEY_IS_OPPORTUNISTIC_SUBSCRIPTION_BOOL, isOpportunistic);
        p.putString(CarrierConfigManager.KEY_SUBSCRIPTION_GROUP_UUID_STRING, groupUuid);
        return p;
    }

    @Test
    @SmallTest
    public void testUpdateFromCarrierConfigOpportunisticUnchanged() throws Exception {
        final int phoneId = mPhone.getPhoneId();
        String carrierPackageName = "FakeCarrierPackageName";

        doReturn(FAKE_SUB_ID_1).when(mSubscriptionController).getSubIdUsingPhoneId(phoneId);
        doReturn(mSubInfo).when(mSubscriptionController).getSubscriptionInfo(eq(FAKE_SUB_ID_1));
        doReturn(Collections.singletonList(carrierPackageName)).when(mTelephonyManager)
                .getCarrierPackageNamesForIntentAndPhone(any(), eq(phoneId));
        ((MockContentResolver) mContext.getContentResolver()).addProvider(
                SubscriptionManager.CONTENT_URI.getAuthority(),
                new FakeSubscriptionContentProvider());

        mUpdater.updateSubscriptionByCarrierConfig(mPhone.getPhoneId(),
                carrierPackageName, new PersistableBundle());

        verify(mContentProvider, never()).update(any(), any(), any(), any());
        verify(mSubscriptionController, never()).refreshCachedActiveSubscriptionInfoList();
        verify(mSubscriptionController, never()).notifySubscriptionInfoChanged();
    }

    @Test
    @SmallTest
    public void testUpdateFromCarrierConfigOpportunisticSetOpportunistic() throws Exception {
        final int phoneId = mPhone.getPhoneId();
        PersistableBundle carrierConfig = getCarrierConfigForSubInfoUpdate(
                true, "");
        String carrierPackageName = "FakeCarrierPackageName";

        doReturn(FAKE_SUB_ID_1).when(mSubscriptionController).getSubIdUsingPhoneId(phoneId);
        doReturn(mSubInfo).when(mSubscriptionController).getSubscriptionInfo(eq(FAKE_SUB_ID_1));
        doReturn(false).when(mSubInfo).isOpportunistic();
        doReturn(Collections.singletonList(carrierPackageName)).when(mTelephonyManager)
                .getCarrierPackageNamesForIntentAndPhone(any(), eq(phoneId));
        ((MockContentResolver) mContext.getContentResolver()).addProvider(
                SubscriptionManager.CONTENT_URI.getAuthority(),
                new FakeSubscriptionContentProvider());

        mUpdater.updateSubscriptionByCarrierConfig(mPhone.getPhoneId(),
                carrierPackageName, carrierConfig);

        ArgumentCaptor<ContentValues> cvCaptor = ArgumentCaptor.forClass(ContentValues.class);
        verify(mContentProvider, times(1)).update(
                eq(SubscriptionManager.getUriForSubscriptionId(FAKE_SUB_ID_1)),
                cvCaptor.capture(), eq(null), eq(null));
        assertEquals(1, cvCaptor.getValue().getAsInteger(
                SubscriptionManager.IS_OPPORTUNISTIC).intValue());
        assertEquals(1, cvCaptor.getValue().size());
        verify(mSubscriptionController, times(1)).refreshCachedActiveSubscriptionInfoList();
        verify(mSubscriptionController, times(1)).notifySubscriptionInfoChanged();
    }

    @Test
    @SmallTest
    public void testUpdateFromCarrierConfigOpportunisticAddToGroup() throws Exception {
        final int phoneId = mPhone.getPhoneId();
        PersistableBundle carrierConfig = getCarrierConfigForSubInfoUpdate(
                true, "11111111-2222-3333-4444-555555555555");
        String carrierPackageName = "FakeCarrierPackageName";

        doReturn(true).when(mSubscriptionController).canPackageManageGroup(
                ParcelUuid.fromString("11111111-2222-3333-4444-555555555555"), carrierPackageName);
        doReturn(FAKE_SUB_ID_1).when(mSubscriptionController).getSubIdUsingPhoneId(phoneId);
        doReturn(mSubInfo).when(mSubscriptionController).getSubscriptionInfo(eq(FAKE_SUB_ID_1));
        doReturn(Collections.singletonList(carrierPackageName)).when(mTelephonyManager)
                .getCarrierPackageNamesForIntentAndPhone(any(), eq(phoneId));
        ((MockContentResolver) mContext.getContentResolver()).addProvider(
                SubscriptionManager.CONTENT_URI.getAuthority(),
                new FakeSubscriptionContentProvider());

        mUpdater.updateSubscriptionByCarrierConfig(mPhone.getPhoneId(),
                carrierPackageName, carrierConfig);

        ArgumentCaptor<ContentValues> cvCaptor = ArgumentCaptor.forClass(ContentValues.class);
        verify(mContentProvider, times(1)).update(
                eq(SubscriptionManager.getUriForSubscriptionId(FAKE_SUB_ID_1)),
                cvCaptor.capture(), eq(null), eq(null));
        assertEquals(1, cvCaptor.getValue().getAsInteger(
                SubscriptionManager.IS_OPPORTUNISTIC).intValue());
        assertEquals("11111111-2222-3333-4444-555555555555",
                cvCaptor.getValue().getAsString(SubscriptionManager.GROUP_UUID));
        assertEquals(carrierPackageName,
                cvCaptor.getValue().getAsString(SubscriptionManager.GROUP_OWNER));
        assertEquals(3, cvCaptor.getValue().size());
    }

    @Test
    @SmallTest
    public void testUpdateFromCarrierConfigOpportunisticRemoveFromGroup() throws Exception {
        final int phoneId = mPhone.getPhoneId();
        PersistableBundle carrierConfig = getCarrierConfigForSubInfoUpdate(
                true, "00000000-0000-0000-0000-000000000000");
        String carrierPackageName = "FakeCarrierPackageName";

        doReturn(true).when(mSubscriptionController).canPackageManageGroup(
                ParcelUuid.fromString("11111111-2222-3333-4444-555555555555"), carrierPackageName);
        doReturn(FAKE_SUB_ID_1).when(mSubscriptionController).getSubIdUsingPhoneId(phoneId);
        doReturn(mSubInfo).when(mSubscriptionController).getSubscriptionInfo(eq(FAKE_SUB_ID_1));
        doReturn(ParcelUuid.fromString("11111111-2222-3333-4444-555555555555"))
            .when(mSubInfo).getGroupUuid();
        doReturn(Collections.singletonList(carrierPackageName)).when(mTelephonyManager)
                .getCarrierPackageNamesForIntentAndPhone(any(), eq(phoneId));
        ((MockContentResolver) mContext.getContentResolver()).addProvider(
                SubscriptionManager.CONTENT_URI.getAuthority(),
                new FakeSubscriptionContentProvider());

        mUpdater.updateSubscriptionByCarrierConfig(mPhone.getPhoneId(),
                carrierPackageName, carrierConfig);

        ArgumentCaptor<ContentValues> cvCaptor = ArgumentCaptor.forClass(ContentValues.class);
        verify(mContentProvider, times(1)).update(
                eq(SubscriptionManager.getUriForSubscriptionId(FAKE_SUB_ID_1)),
                cvCaptor.capture(), eq(null), eq(null));
        assertEquals(1, cvCaptor.getValue().getAsInteger(
                SubscriptionManager.IS_OPPORTUNISTIC).intValue());
        assertNull(cvCaptor.getValue().getAsString(SubscriptionManager.GROUP_UUID));
        assertEquals(2, cvCaptor.getValue().size());
    }

    @Test
    @SmallTest
    public void testUpdateFromCarrierConfigCarrierCertificates() {
        String[] certs = new String[2];
<<<<<<< HEAD
        certs[0] = "testCertificate";
        certs[1] = "testCertificate2";

        UiccAccessRule[] carrierConfigAccessRules = new UiccAccessRule[certs.length];
        try {
            for (int i = 0; i < certs.length; i++) {
                carrierConfigAccessRules[i] = new UiccAccessRule(
                    MessageDigest.getInstance("SHA-256").digest(certs[i].getBytes()), null, 0);
            }
        } catch (NoSuchAlgorithmException e) {
            throw new RuntimeException("for setCarrierConfigAccessRules, SHA-256 must exist", e);
=======
        certs[0] = "d1f1";
        certs[1] = "b5d6";

        UiccAccessRule[] carrierConfigAccessRules = new UiccAccessRule[certs.length];
        for (int i = 0; i < certs.length; i++) {
            carrierConfigAccessRules[i] = new UiccAccessRule(
                IccUtils.hexStringToBytes(certs[i]), null, 0);
>>>>>>> 462e7fbc
        }

        final int phoneId = mPhone.getPhoneId();
        PersistableBundle carrierConfig = new PersistableBundle();
        carrierConfig.putStringArray(
                CarrierConfigManager.KEY_CARRIER_CERTIFICATE_STRING_ARRAY, certs);

        String carrierPackageName = "FakeCarrierPackageName";

        doReturn(FAKE_SUB_ID_1).when(mSubscriptionController).getSubIdUsingPhoneId(phoneId);
        doReturn(mSubInfo).when(mSubscriptionController).getSubscriptionInfo(eq(FAKE_SUB_ID_1));
        doReturn(false).when(mSubInfo).isOpportunistic();
        doReturn(Collections.singletonList(carrierPackageName)).when(mTelephonyManager)
                .getCarrierPackageNamesForIntentAndPhone(any(), eq(phoneId));
        ((MockContentResolver) mContext.getContentResolver()).addProvider(
                SubscriptionManager.CONTENT_URI.getAuthority(),
                new FakeSubscriptionContentProvider());

        mUpdater.updateSubscriptionByCarrierConfig(mPhone.getPhoneId(),
                carrierPackageName, carrierConfig);

        ArgumentCaptor<ContentValues> cvCaptor = ArgumentCaptor.forClass(ContentValues.class);
        verify(mContentProvider, times(1)).update(
                eq(SubscriptionManager.getUriForSubscriptionId(FAKE_SUB_ID_1)),
                cvCaptor.capture(), eq(null), eq(null));
        assertEquals(carrierConfigAccessRules, UiccAccessRule.decodeRules(cvCaptor.getValue()
                .getAsByteArray(SubscriptionManager.ACCESS_RULES_FROM_CARRIER_CONFIGS)));
        assertEquals(1, cvCaptor.getValue().size());
        verify(mSubscriptionController, times(1)).refreshCachedActiveSubscriptionInfoList();
        verify(mSubscriptionController, times(1)).notifySubscriptionInfoChanged();
    }
}<|MERGE_RESOLUTION|>--- conflicted
+++ resolved
@@ -68,8 +68,6 @@
 import org.mockito.invocation.InvocationOnMock;
 import org.mockito.stubbing.Answer;
 
-import java.security.MessageDigest;
-import java.security.NoSuchAlgorithmException;
 import java.util.ArrayList;
 import java.util.Arrays;
 import java.util.Collections;
@@ -746,19 +744,6 @@
     @SmallTest
     public void testUpdateFromCarrierConfigCarrierCertificates() {
         String[] certs = new String[2];
-<<<<<<< HEAD
-        certs[0] = "testCertificate";
-        certs[1] = "testCertificate2";
-
-        UiccAccessRule[] carrierConfigAccessRules = new UiccAccessRule[certs.length];
-        try {
-            for (int i = 0; i < certs.length; i++) {
-                carrierConfigAccessRules[i] = new UiccAccessRule(
-                    MessageDigest.getInstance("SHA-256").digest(certs[i].getBytes()), null, 0);
-            }
-        } catch (NoSuchAlgorithmException e) {
-            throw new RuntimeException("for setCarrierConfigAccessRules, SHA-256 must exist", e);
-=======
         certs[0] = "d1f1";
         certs[1] = "b5d6";
 
@@ -766,7 +751,6 @@
         for (int i = 0; i < certs.length; i++) {
             carrierConfigAccessRules[i] = new UiccAccessRule(
                 IccUtils.hexStringToBytes(certs[i]), null, 0);
->>>>>>> 462e7fbc
         }
 
         final int phoneId = mPhone.getPhoneId();
