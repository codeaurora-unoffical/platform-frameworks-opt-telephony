--- conflicted
+++ resolved
@@ -42,10 +42,7 @@
 import android.os.HandlerThread;
 import android.os.ParcelUuid;
 import android.os.PersistableBundle;
-<<<<<<< HEAD
-=======
 import android.permission.IPermissionManager;
->>>>>>> 38680c42
 import android.service.euicc.EuiccProfileInfo;
 import android.service.euicc.EuiccService;
 import android.service.euicc.GetEuiccProfileInfoListResult;
@@ -105,14 +102,12 @@
     private IntentBroadcaster mIntentBroadcaster;
     @Mock
     private IPackageManager mPackageManager;
+
+    @Mock
+    GsmCdmaPhone mSecondPhone;
+
     @Mock
     private IPermissionManager mPermissionManager;
-    @Mock
-    private UiccSlot mUiccSlot;
-
-    @Mock
-    GsmCdmaPhone mSecondPhone;
-
     @Mock
     private UiccSlot mUiccSlot;
 
@@ -414,21 +409,14 @@
     @SmallTest
     public void testDualSimLoaded() throws Exception {
         // Mock there is two sim cards
-<<<<<<< HEAD
         doReturn(mUiccProfile).when(mSecondPhone).getIccCard();
         doReturn(mContext).when(mSecondPhone).getContext();
 
-=======
->>>>>>> 38680c42
         replaceInstance(SubscriptionInfoUpdater.class, "mIccId", null,
                 new String[]{null, null});
         replaceInstance(SubscriptionInfoUpdater.class, "PROJECT_SIM_NUM", null, 2);
         replaceInstance(SubscriptionInfoUpdater.class, "mPhone", null,
-<<<<<<< HEAD
                 new Phone[]{mPhone, mSecondPhone});
-=======
-                new Phone[]{mPhone, mPhone});
->>>>>>> 38680c42
         replaceInstance(SubscriptionInfoUpdater.class, "sSimCardState", null,
                 new int[]{0, 0});
         replaceInstance(SubscriptionInfoUpdater.class, "sSimApplicationState", null,
@@ -441,14 +429,11 @@
         doReturn(FAKE_SUB_ID_1).when(mSubscriptionController).getPhoneId(eq(FAKE_SUB_ID_1));
         doReturn(FAKE_SUB_ID_2).when(mSubscriptionController).getPhoneId(eq(FAKE_SUB_ID_2));
         doReturn(2).when(mTelephonyManager).getSimCount();
-<<<<<<< HEAD
         doReturn(FAKE_MCC_MNC_1).when(mPhone).getOperatorNumeric();
         doReturn(FAKE_MCC_MNC_2).when(mSecondPhone).getOperatorNumeric();
         // Mock there is no sim inserted before
         doReturn(null).when(mSubscriptionController)
                 .getSubInfoUsingSlotIndexPrivileged(anyInt());
-=======
->>>>>>> 38680c42
         doReturn(FAKE_MCC_MNC_1).when(mTelephonyManager).getSimOperatorNumeric(eq(FAKE_SUB_ID_1));
         doReturn(FAKE_MCC_MNC_2).when(mTelephonyManager).getSimOperatorNumeric(eq(FAKE_SUB_ID_2));
         verify(mSubscriptionController, times(0)).clearSubInfo();
@@ -790,8 +775,6 @@
         assertNull(cvCaptor.getValue().getAsString(SubscriptionManager.GROUP_UUID));
         assertEquals(2, cvCaptor.getValue().size());
     }
-<<<<<<< HEAD
-=======
 
     @Test
     @SmallTest
@@ -839,5 +822,4 @@
         verify(mSubscriptionController, times(1)).refreshCachedActiveSubscriptionInfoList();
         verify(mSubscriptionController, times(1)).notifySubscriptionInfoChanged();
     }
->>>>>>> 38680c42
 }