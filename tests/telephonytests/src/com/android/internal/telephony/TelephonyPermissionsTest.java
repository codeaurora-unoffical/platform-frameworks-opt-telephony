--- conflicted
+++ resolved
@@ -104,15 +104,8 @@
         when(mMockContext.getSystemService(Context.APP_OPS_SERVICE)).thenReturn(mMockAppOps);
         when(mMockContext.getSystemService(Context.TELEPHONY_SUBSCRIPTION_SERVICE)).thenReturn(
                 mMockSubscriptionManager);
-<<<<<<< HEAD
-        when(mMockContext.getSystemService(Context.DEVICE_POLICY_SERVICE)).thenReturn(
-                mMockDevicePolicyManager);
-        when(mMockSubscriptionManager.getCompleteActiveSubscriptionIdList()).thenReturn(
-                new int[] {SUB_ID});
-=======
         when(mMockSubscriptionManager.getCompleteActiveSubscriptionIdList()).thenReturn(
                 new int[]{SUB_ID});
->>>>>>> b4dddd49
 
         PermissionManager permissionManager = new PermissionManager(mMockContext, null,
                 mMockPermissionManagerService);
@@ -385,7 +378,6 @@
     public void testCheckReadDeviceIdentifiers_hasCarrierPrivilegesOnOtherSubscription()
             throws Exception {
         when(mMockSubscriptionManager.getCompleteActiveSubscriptionIdList()).thenReturn(
-<<<<<<< HEAD
                 new int[]{SUB_ID, SUB_ID_2});
         when(mTelephonyManagerMock.createForSubscriptionId(eq(SUB_ID_2))).thenReturn(
                 mTelephonyManagerMockForSub2);
@@ -397,39 +389,16 @@
     }
 
     @Test
-    public void testCheckReadDeviceIdentifiers_hasCarrierPrivilegesOnInvisibleSubscription()
-            throws Exception {
-        when(mMockSubscriptionManager.getCompleteActiveSubscriptionIdList()).thenReturn(
-=======
->>>>>>> b4dddd49
-                new int[]{SUB_ID, SUB_ID_2});
-        when(mTelephonyManagerMock.createForSubscriptionId(eq(SUB_ID_2))).thenReturn(
-                mTelephonyManagerMockForSub2);
-        when(mTelephonyManagerMockForSub2.getCarrierPrivilegeStatus(anyInt())).thenReturn(
-                TelephonyManager.CARRIER_PRIVILEGE_STATUS_HAS_ACCESS);
-        assertTrue(
-                TelephonyPermissions.checkCallingOrSelfReadDeviceIdentifiers(mMockContext,
-                        SUB_ID, PACKAGE, FEATURE, MSG));
-    }
-
-    @Test
     public void testCheckReadDeviceIdentifiers_hasAppOpNullSubscription() {
         // The appop check comes after the carrier privilege check; this test verifies if the
         // SubscriptionManager returns an empty array for the active subscription IDs this check can
         // still proceed to check if the calling package has the appop and any subsequent checks
         // without a NullPointerException.
-<<<<<<< HEAD
-        when(mMockSubscriptionManager.getCompleteActiveSubscriptionIdList()).thenReturn(
-                new int[]{});
-        when(mMockAppOps.noteOpNoThrow(AppOpsManager.OPSTR_READ_DEVICE_IDENTIFIERS, UID,
-                PACKAGE)).thenReturn(AppOpsManager.MODE_ALLOWED);
-=======
         when(mMockSubscriptionManager.getCompleteActiveSubscriptionIdList())
                 .thenReturn(new int[0]);
         when(mMockAppOps.noteOpNoThrow(eq(AppOpsManager.OPSTR_READ_DEVICE_IDENTIFIERS), eq(UID),
                 eq(PACKAGE), eq(FEATURE), nullable(String.class))).thenReturn(
                 AppOpsManager.MODE_ALLOWED);
->>>>>>> b4dddd49
         assertTrue(
                 TelephonyPermissions.checkCallingOrSelfReadDeviceIdentifiers(mMockContext,
                         SUB_ID, PACKAGE, FEATURE, MSG));
@@ -482,12 +451,6 @@
             throws Exception {
         setupMocksForDeviceIdentifiersErrorPath();
         setTelephonyMockAsService();
-<<<<<<< HEAD
-        when(mMockContext.checkPermission(
-                eq(android.Manifest.permission.READ_PRIVILEGED_PHONE_STATE),
-                anyInt(), anyInt())).thenReturn(PackageManager.PERMISSION_DENIED);
-=======
->>>>>>> b4dddd49
         when(mMockSubscriptionManager.getCompleteActiveSubscriptionIdList()).thenReturn(
                 new int[]{SUB_ID, SUB_ID_2});
         when(mTelephonyManagerMock.createForSubscriptionId(eq(SUB_ID_2))).thenReturn(
