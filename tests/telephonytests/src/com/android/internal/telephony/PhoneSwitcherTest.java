--- conflicted
+++ resolved
@@ -16,13 +16,10 @@
 
 package com.android.internal.telephony;
 
-<<<<<<< HEAD
-=======
 import static android.telephony.TelephonyManager.SET_OPPORTUNISTIC_SUB_INACTIVE_SUBSCRIPTION;
 import static android.telephony.TelephonyManager.SET_OPPORTUNISTIC_SUB_SUCCESS;
 import static android.telephony.TelephonyManager.SET_OPPORTUNISTIC_SUB_VALIDATION_FAILED;
 
->>>>>>> 38680c42
 import static com.android.internal.telephony.PhoneSwitcher.EVENT_DATA_ENABLED_CHANGED;
 import static com.android.internal.telephony.PhoneSwitcher.EVENT_PRECISE_CALL_STATE_CHANGED;
 
@@ -51,10 +48,6 @@
 import android.net.StringNetworkSpecifier;
 import android.os.AsyncResult;
 import android.os.Handler;
-<<<<<<< HEAD
-import android.os.HandlerThread;
-=======
->>>>>>> 38680c42
 import android.os.Message;
 import android.os.Messenger;
 import android.telephony.PhoneCapability;
@@ -75,10 +68,7 @@
 import java.util.concurrent.LinkedBlockingQueue;
 import java.util.concurrent.TimeUnit;
 
-<<<<<<< HEAD
-=======
-
->>>>>>> 38680c42
+
 @RunWith(AndroidJUnit4.class)
 public class PhoneSwitcherTest extends TelephonyTest {
     private static final String[] sNetworkAttributes = new String[] {
@@ -105,12 +95,6 @@
     @Mock
     private GsmCdmaCall mActiveCall;
     @Mock
-<<<<<<< HEAD
-    private GsmCdmaCall mInactiveCall;
-
-    // The thread that mPhoneSwitcher will handle events in.
-    private HandlerThread mHandlerThread;
-=======
     private GsmCdmaCall mHoldingCall;
     @Mock
     private GsmCdmaCall mInactiveCall;
@@ -119,7 +103,6 @@
     @Mock
     private ISetOpportunisticDataCallback mSetOpptDataCallback2;
 
->>>>>>> 38680c42
     private PhoneSwitcher mPhoneSwitcher;
     private IOnSubscriptionsChangedListener mSubChangedListener;
     private ConnectivityManager mConnectivityManager;
@@ -141,10 +124,7 @@
 
         doReturn(Call.State.ACTIVE).when(mActiveCall).getState();
         doReturn(Call.State.IDLE).when(mInactiveCall).getState();
-<<<<<<< HEAD
-=======
         doReturn(Call.State.HOLDING).when(mHoldingCall).getState();
->>>>>>> 38680c42
     }
 
     @After
@@ -165,16 +145,9 @@
         // verify nothing has been done while there are no inputs
         assertFalse("data allowed initially", mDataAllowed[0]);
         assertFalse("data allowed initially", mDataAllowed[1]);
-<<<<<<< HEAD
 
         NetworkRequest internetNetworkRequest = addInternetNetworkRequest(null, 50);
-        waitABit();
-
-=======
-
-        NetworkRequest internetNetworkRequest = addInternetNetworkRequest(null, 50);
-
->>>>>>> 38680c42
+
         assertFalse("phone active after request", mPhoneSwitcher
                 .shouldApplyNetworkRequest(internetNetworkRequest, 0));
 
@@ -192,15 +165,9 @@
         verify(mActivePhoneSwitchHandler, never()).sendMessageAtTime(any(), anyLong());
 
         setSlotIndexToSubId(0, 0);
-<<<<<<< HEAD
-        mSubChangedListener.onSubscriptionsChanged();
-        waitABit();
-
-=======
 
         doAndWaitReady(()->mSubChangedListener.onSubscriptionsChanged());
 
->>>>>>> 38680c42
         verify(mActivePhoneSwitchHandler, times(1)).sendMessageAtTime(any(), anyLong());
         clearInvocations(mActivePhoneSwitchHandler);
         assertTrue("data not allowed", mDataAllowed[0]);
@@ -219,22 +186,13 @@
 
         // 1 lose default via default sub change
         setDefaultDataSubId(1);
-<<<<<<< HEAD
-        waitABit();
-=======
->>>>>>> 38680c42
 
         verify(mActivePhoneSwitchHandler, times(1)).sendMessageAtTime(any(), anyLong());
         clearInvocations(mActivePhoneSwitchHandler);
         assertFalse("data allowed", mDataAllowed[0]);
 
         setSlotIndexToSubId(1, 1);
-<<<<<<< HEAD
-        mSubChangedListener.onSubscriptionsChanged();
-        waitABit();
-=======
         doAndWaitReady(()->mSubChangedListener.onSubscriptionsChanged());
->>>>>>> 38680c42
 
         verify(mActivePhoneSwitchHandler, times(1)).sendMessageAtTime(any(), anyLong());
         clearInvocations(mActivePhoneSwitchHandler);
@@ -243,10 +201,6 @@
 
         // 2 gain default via default sub change
         setDefaultDataSubId(0);
-<<<<<<< HEAD
-        waitABit();
-=======
->>>>>>> 38680c42
 
         verify(mActivePhoneSwitchHandler, times(1)).sendMessageAtTime(any(), anyLong());
         clearInvocations(mActivePhoneSwitchHandler);
@@ -255,12 +209,7 @@
 
         // 3 lose default via sub->phone change
         setSlotIndexToSubId(0, 2);
-<<<<<<< HEAD
-        mSubChangedListener.onSubscriptionsChanged();
-        waitABit();
-=======
         doAndWaitReady(()->mSubChangedListener.onSubscriptionsChanged());
->>>>>>> 38680c42
 
         verify(mActivePhoneSwitchHandler, times(1)).sendMessageAtTime(any(), anyLong());
         clearInvocations(mActivePhoneSwitchHandler);
@@ -269,12 +218,7 @@
 
         // 4 gain default via sub->phone change
         setSlotIndexToSubId(0, 0);
-<<<<<<< HEAD
-        mSubChangedListener.onSubscriptionsChanged();
-        waitABit();
-=======
         doAndWaitReady(()->mSubChangedListener.onSubscriptionsChanged());
->>>>>>> 38680c42
 
         verify(mActivePhoneSwitchHandler, times(1)).sendMessageAtTime(any(), anyLong());
         clearInvocations(mActivePhoneSwitchHandler);
@@ -283,10 +227,6 @@
 
         // 5 lose default network request
         releaseNetworkRequest(internetNetworkRequest);
-<<<<<<< HEAD
-        waitABit();
-=======
->>>>>>> 38680c42
 
         verify(mActivePhoneSwitchHandler, times(1)).sendMessageAtTime(any(), anyLong());
         clearInvocations(mActivePhoneSwitchHandler);
@@ -295,10 +235,6 @@
 
         // 6 gain subscription-specific request
         NetworkRequest specificInternetRequest = addInternetNetworkRequest(0, 50);
-<<<<<<< HEAD
-        waitABit();
-=======
->>>>>>> 38680c42
 
         verify(mActivePhoneSwitchHandler, times(1)).sendMessageAtTime(any(), anyLong());
         clearInvocations(mActivePhoneSwitchHandler);
@@ -307,12 +243,7 @@
 
         // 7 lose via sub->phone change
         setSlotIndexToSubId(0, 1);
-<<<<<<< HEAD
-        mSubChangedListener.onSubscriptionsChanged();
-        waitABit();
-=======
         doAndWaitReady(()->mSubChangedListener.onSubscriptionsChanged());
->>>>>>> 38680c42
 
         verify(mActivePhoneSwitchHandler, times(1)).sendMessageAtTime(any(), anyLong());
         clearInvocations(mActivePhoneSwitchHandler);
@@ -321,12 +252,7 @@
 
         // 8 gain via sub->phone change
         setSlotIndexToSubId(0, 0);
-<<<<<<< HEAD
-        mSubChangedListener.onSubscriptionsChanged();
-        waitABit();
-=======
         doAndWaitReady(()->mSubChangedListener.onSubscriptionsChanged());
->>>>>>> 38680c42
 
         verify(mActivePhoneSwitchHandler, times(1)).sendMessageAtTime(any(), anyLong());
         clearInvocations(mActivePhoneSwitchHandler);
@@ -335,10 +261,6 @@
 
         // 9 lose subscription-specific request
         releaseNetworkRequest(specificInternetRequest);
-<<<<<<< HEAD
-        waitABit();
-=======
->>>>>>> 38680c42
 
         verify(mActivePhoneSwitchHandler, times(1)).sendMessageAtTime(any(), anyLong());
         clearInvocations(mActivePhoneSwitchHandler);
@@ -362,11 +284,6 @@
 //        }
 //        if (commandsInterfaces[0].isDataAllowed()) fail("data allowed");
 //        if (commandsInterfaces[1].isDataAllowed()) fail("data allowed");
-<<<<<<< HEAD
-
-        mHandlerThread.quit();
-=======
->>>>>>> 38680c42
     }
 
     /**
@@ -396,11 +313,8 @@
         setSlotIndexToSubId(0, 0);
         setSlotIndexToSubId(1, 1);
         setDefaultDataSubId(0);
-<<<<<<< HEAD
-        waitABit();
-        mPhoneSwitcher.registerForActivePhoneSwitch(mActivePhoneSwitchHandler,
-                ACTIVE_PHONE_SWITCH, null);
-        waitABit();
+        doAndWaitReady(()->mPhoneSwitcher.registerForActivePhoneSwitch(mActivePhoneSwitchHandler,
+                ACTIVE_PHONE_SWITCH, null));
         // verify initial conditions
         verify(mActivePhoneSwitchHandler, times(1)).sendMessageAtTime(any(), anyLong());
 
@@ -409,31 +323,11 @@
 
         // now start a higher priority conneciton on the other sub
         addMmsNetworkRequest(1);
-        waitABit();
 
         // After gain of network request, mActivePhoneSwitchHandler should be notified 2 times.
         verify(mActivePhoneSwitchHandler, times(2)).sendMessageAtTime(any(), anyLong());
         assertFalse("data allowed", mDataAllowed[0]);
         assertTrue("data not allowed", mDataAllowed[1]);
-
-        mHandlerThread.quit();
-=======
-        doAndWaitReady(()->mPhoneSwitcher.registerForActivePhoneSwitch(mActivePhoneSwitchHandler,
-                ACTIVE_PHONE_SWITCH, null));
-        // verify initial conditions
-        verify(mActivePhoneSwitchHandler, times(1)).sendMessageAtTime(any(), anyLong());
-
-        assertTrue("data not allowed", mDataAllowed[0]);
-        assertFalse("data allowed", mDataAllowed[1]);
-
-        // now start a higher priority conneciton on the other sub
-        addMmsNetworkRequest(1);
-
-        // After gain of network request, mActivePhoneSwitchHandler should be notified 2 times.
-        verify(mActivePhoneSwitchHandler, times(2)).sendMessageAtTime(any(), anyLong());
-        assertFalse("data allowed", mDataAllowed[0]);
-        assertTrue("data not allowed", mDataAllowed[1]);
->>>>>>> 38680c42
     }
 
     /**
@@ -446,53 +340,27 @@
         final int numPhones = 2;
         final int maxActivePhones = 1;
         initialize(numPhones, maxActivePhones);
-<<<<<<< HEAD
 
         addInternetNetworkRequest(null, 50);
-        waitABit();
 
         setSlotIndexToSubId(0, 0);
         setSlotIndexToSubId(1, 1);
         setDefaultDataSubId(0);
-        waitABit();
-=======
-
-        addInternetNetworkRequest(null, 50);
-
-        setSlotIndexToSubId(0, 0);
-        setSlotIndexToSubId(1, 1);
-        setDefaultDataSubId(0);
->>>>>>> 38680c42
 
         // Phone 0 should be active
         assertTrue("data not allowed", mDataAllowed[0]);
         assertFalse("data allowed", mDataAllowed[1]);
 
         addInternetNetworkRequest(null, 100);
-<<<<<<< HEAD
-        waitABit();
-=======
->>>>>>> 38680c42
 
         // should be no change
         assertTrue("data not allowed", mDataAllowed[0]);
         assertFalse("data allowed", mDataAllowed[1]);
-<<<<<<< HEAD
-
-        addInternetNetworkRequest(null, 0);
-        waitABit();
-=======
->>>>>>> 38680c42
 
         addInternetNetworkRequest(null, 0);
         // should be no change
         assertTrue("data not allowed", mDataAllowed[0]);
         assertFalse("data allowed", mDataAllowed[1]);
-<<<<<<< HEAD
-
-        mHandlerThread.quit();
-=======
->>>>>>> 38680c42
     }
 
     /**
@@ -517,32 +385,19 @@
 
         // Notify phoneSwitcher about default data sub and default network request.
         addInternetNetworkRequest(null, 50);
-<<<<<<< HEAD
-        waitABit();
-=======
->>>>>>> 38680c42
         // Phone 0 (sub 1) should be activated as it has default data sub.
         assertTrue(mDataAllowed[0]);
 
         // Set sub 2 as preferred sub should make phone 1 activated and phone 0 deactivated.
-<<<<<<< HEAD
-        mPhoneSwitcher.trySetOpportunisticDataSubscription(2, false, null);
-        waitABit();
-=======
         doAndWaitReady(()->mPhoneSwitcher.trySetOpportunisticDataSubscription(2, false, null));
->>>>>>> 38680c42
         assertFalse(mDataAllowed[0]);
         assertTrue(mDataAllowed[1]);
 
         // Unset preferred sub should make default data sub (phone 0 / sub 1) activated again.
-<<<<<<< HEAD
-        mPhoneSwitcher.trySetOpportunisticDataSubscription(
-                SubscriptionManager.DEFAULT_SUBSCRIPTION_ID, false, null);
-        waitABit();
+        doAndWaitReady(()->mPhoneSwitcher.trySetOpportunisticDataSubscription(
+                SubscriptionManager.DEFAULT_SUBSCRIPTION_ID, false, null));
         assertTrue(mDataAllowed[0]);
         assertFalse(mDataAllowed[1]);
-
-        mHandlerThread.quit();
     }
 
     @Test
@@ -566,7 +421,6 @@
         setSlotIndexToSubId(0, 1);
         setSlotIndexToSubId(1, 2);
         setDefaultDataSubId(1);
-        waitABit();
         // Phone 0 (sub 1) should be preferred data phone as it has default data sub.
         verify(mMockRadioConfig).setPreferredDataModem(eq(0), any());
         verify(mActivePhoneSwitchHandler, times(2)).sendMessageAtTime(any(), anyLong());
@@ -578,7 +432,6 @@
         // It shouldn't change anything.
         NetworkRequest internetRequest = addInternetNetworkRequest(null, 50);
         NetworkRequest mmsRequest = addMmsNetworkRequest(2);
-        waitABit();
         verify(mMockRadioConfig, never()).setPreferredDataModem(anyInt(), any());
         verify(mActivePhoneSwitchHandler, never()).sendMessageAtTime(any(), anyLong());
         assertTrue(mPhoneSwitcher.shouldApplyNetworkRequest(internetRequest, 0));
@@ -587,8 +440,7 @@
         assertTrue(mPhoneSwitcher.shouldApplyNetworkRequest(mmsRequest, 1));
 
         // Set sub 2 as preferred sub should make phone 1 preferredDataModem
-        mPhoneSwitcher.trySetOpportunisticDataSubscription(2, false, null);
-        waitABit();
+        doAndWaitReady(()->mPhoneSwitcher.trySetOpportunisticDataSubscription(2, false, null));
         verify(mMockRadioConfig).setPreferredDataModem(eq(1), any());
         verify(mActivePhoneSwitchHandler, times(2)).sendMessageAtTime(any(), anyLong());
         assertFalse(mPhoneSwitcher.shouldApplyNetworkRequest(internetRequest, 0));
@@ -600,9 +452,8 @@
         clearInvocations(mActivePhoneSwitchHandler);
 
         // Unset preferred sub should make phone0 preferredDataModem again.
-        mPhoneSwitcher.trySetOpportunisticDataSubscription(
-                SubscriptionManager.DEFAULT_SUBSCRIPTION_ID, false, null);
-        waitABit();
+        doAndWaitReady(()->mPhoneSwitcher.trySetOpportunisticDataSubscription(
+                SubscriptionManager.DEFAULT_SUBSCRIPTION_ID, false, null));
         verify(mMockRadioConfig).setPreferredDataModem(eq(0), any());
         verify(mActivePhoneSwitchHandler, times(2)).sendMessageAtTime(any(), anyLong());
         assertTrue(mPhoneSwitcher.shouldApplyNetworkRequest(internetRequest, 0));
@@ -613,9 +464,6 @@
         // SetDataAllowed should never be triggered.
         verify(mCommandsInterface0, never()).setDataAllowed(anyBoolean(), any());
         verify(mCommandsInterface1, never()).setDataAllowed(anyBoolean(), any());
-
-        mHandlerThread.quit();
-
     }
 
     @Test
@@ -626,46 +474,38 @@
         doReturn(true).when(mMockRadioConfig).isSetPreferredDataCommandSupported();
         initialize(numPhones, maxActivePhones);
 
+        // Mark sub 2 as opportunistic.
+        doReturn(true).when(mSubscriptionController).isOpportunistic(2);
         // Phone 0 has sub 1, phone 1 has sub 2.
         // Sub 1 is default data sub.
         // Both are active subscriptions are active sub, as they are in both active slots.
         setSlotIndexToSubId(0, 1);
         setSlotIndexToSubId(1, 2);
         setDefaultDataSubId(1);
-        // Mark sub 2 as opportunistic.
-        doReturn(true).when(mSubscriptionController).isOpportunistic(2);
 
         // Phone 0 (sub 1) should be activated as it has default data sub.
         assertEquals(0, mPhoneSwitcher.getPreferredDataPhoneId());
 
         // Set sub 2 as preferred sub should make phone 1 activated and phone 0 deactivated.
-        mPhoneSwitcher.trySetOpportunisticDataSubscription(2, true, null);
-        waitABit();
+        doAndWaitReady(()->mPhoneSwitcher.trySetOpportunisticDataSubscription(2, true, null));
         verify(mCellularNetworkValidator).validate(eq(2), anyInt(), eq(false),
                 eq(mPhoneSwitcher.mValidationCallback));
         // Validation failed. Preferred data sub should remain 1, data phone should remain 0.
-        mPhoneSwitcher.mValidationCallback.onValidationResult(false, 2);
-        waitABit();
+        doAndWaitReady(()->mPhoneSwitcher.mValidationCallback.onValidationResult(false, 2));
         assertEquals(0, mPhoneSwitcher.getPreferredDataPhoneId());
 
         // Validation succeeds. Preferred data sub changes to 2, data phone changes to 1.
-        mPhoneSwitcher.trySetOpportunisticDataSubscription(2, true, null);
-        waitABit();
-        mPhoneSwitcher.mValidationCallback.onValidationResult(true, 2);
-        waitABit();
+        doAndWaitReady(()->mPhoneSwitcher.trySetOpportunisticDataSubscription(2, true, null));
+        doAndWaitReady(()->mPhoneSwitcher.mValidationCallback.onValidationResult(true, 2));
         assertEquals(1, mPhoneSwitcher.getPreferredDataPhoneId());
 
         // Switching data back to primary (subId 1).
-        mPhoneSwitcher.trySetOpportunisticDataSubscription(
-                SubscriptionManager.DEFAULT_SUBSCRIPTION_ID, true, null);
-        waitABit();
+        doAndWaitReady(()->mPhoneSwitcher.trySetOpportunisticDataSubscription(
+                SubscriptionManager.DEFAULT_SUBSCRIPTION_ID, true, null));
         verify(mCellularNetworkValidator).validate(eq(1), anyInt(), eq(false),
                 eq(mPhoneSwitcher.mValidationCallback));
-        mPhoneSwitcher.mValidationCallback.onValidationResult(true, 1);
-        waitABit();
+        doAndWaitReady(()->mPhoneSwitcher.mValidationCallback.onValidationResult(true, 1));
         assertEquals(0, mPhoneSwitcher.getPreferredDataPhoneId());
-
-        mHandlerThread.quit();
     }
 
     @Test
@@ -681,9 +521,7 @@
         setSlotIndexToSubId(0, 1);
         setSlotIndexToSubId(1, 2);
         setDefaultDataSubId(1);
-        waitABit();
         NetworkRequest internetRequest = addInternetNetworkRequest(null, 50);
-        waitABit();
         assertTrue(mPhoneSwitcher.shouldApplyNetworkRequest(internetRequest, 0));
         assertFalse(mPhoneSwitcher.shouldApplyNetworkRequest(internetRequest, 1));
         clearInvocations(mMockRadioConfig);
@@ -694,7 +532,6 @@
         notifyDataEnabled(false);
         notifyPhoneAsInCall(mPhone2);
         verify(mMockRadioConfig, never()).setPreferredDataModem(anyInt(), any());
-        waitABit();
         assertTrue(mPhoneSwitcher.shouldApplyNetworkRequest(internetRequest, 0));
         assertFalse(mPhoneSwitcher.shouldApplyNetworkRequest(internetRequest, 1));
 
@@ -710,8 +547,13 @@
         verify(mMockRadioConfig).setPreferredDataModem(eq(0), any());
         assertTrue(mPhoneSwitcher.shouldApplyNetworkRequest(internetRequest, 0));
         assertFalse(mPhoneSwitcher.shouldApplyNetworkRequest(internetRequest, 1));
-
-        mHandlerThread.quit();
+        clearInvocations(mMockRadioConfig);
+
+        // Phone2 has holding call, but data is turned off. So no data switching should happen.
+        notifyPhoneAsInHoldingCall(mPhone2);
+        verify(mMockRadioConfig).setPreferredDataModem(eq(1), any());
+        assertTrue(mPhoneSwitcher.shouldApplyNetworkRequest(internetRequest, 1));
+        assertFalse(mPhoneSwitcher.shouldApplyNetworkRequest(internetRequest, 0));
     }
 
 
@@ -728,19 +570,14 @@
         setSlotIndexToSubId(0, 1);
         setSlotIndexToSubId(1, 2);
         setDefaultDataSubId(1);
-        waitABit();
         NetworkRequest internetRequest = addInternetNetworkRequest(2, 50);
-        waitABit();
         assertFalse(mPhoneSwitcher.shouldApplyNetworkRequest(internetRequest, 0));
         assertFalse(mPhoneSwitcher.shouldApplyNetworkRequest(internetRequest, 1));
 
         // Restricted network request will should be applied.
         internetRequest = addInternetNetworkRequest(2, 50, true);
-        waitABit();
         assertFalse(mPhoneSwitcher.shouldApplyNetworkRequest(internetRequest, 0));
         assertTrue(mPhoneSwitcher.shouldApplyNetworkRequest(internetRequest, 1));
-
-        mHandlerThread.quit();
     }
 
     @Test
@@ -768,8 +605,6 @@
         assertTrue(latch.await(2, TimeUnit.SECONDS));
         // Make sure the correct broadcast is sent out for the overridden phone ID
         verify(mTelRegistryInterfaceMock).notifyActiveDataSubIdChanged(eq(2));
-
-        mHandlerThread.quit();
     }
 
     @Test
@@ -792,13 +627,10 @@
             assertTrue(result);
             latch.countDown();
         });
-        mPhoneSwitcher.overrideDefaultDataForEmergency(0, 1, futurePhone);
-        waitABit();
+        doAndWaitReady(()->mPhoneSwitcher.overrideDefaultDataForEmergency(0, 1, futurePhone));
         // The radio command should never be called because the DDS hasn't changed.
         verify(mMockRadioConfig, never()).setPreferredDataModem(eq(0), any());
         assertTrue(latch.await(2, TimeUnit.SECONDS));
-
-        mHandlerThread.quit();
     }
 
     @Test
@@ -838,8 +670,6 @@
                 .setPreferredDataModem(eq(0), any());
         // Make sure the correct broadcast is sent out for the phone ID
         verify(mTelRegistryInterfaceMock).notifyActiveDataSubIdChanged(eq(1));
-
-        mHandlerThread.quit();
     }
 
     @Test
@@ -890,9 +720,6 @@
         verify(mMockRadioConfig, timeout(2000)).setPreferredDataModem(eq(0), any());
         // Make sure the correct broadcast is sent out for the phone ID
         verify(mTelRegistryInterfaceMock).notifyActiveDataSubIdChanged(eq(1));
-
-
-        mHandlerThread.quit();
     }
 
     @Test
@@ -928,9 +755,6 @@
                 .setPreferredDataModem(eq(0), any());
         // Make sure the correct broadcast is sent out for the phone ID
         verify(mTelRegistryInterfaceMock).notifyActiveDataSubIdChanged(eq(1));
-
-
-        mHandlerThread.quit();
     }
 
     @Test
@@ -978,9 +802,96 @@
                 .setPreferredDataModem(eq(0), any());
         // Make sure the correct broadcast is sent out for the phone ID
         verify(mTelRegistryInterfaceMock).notifyActiveDataSubIdChanged(eq(1));
-
-
-        mHandlerThread.quit();
+    }
+
+    @Test
+    @SmallTest
+    public void testSetPreferredDataCallback() throws Exception {
+        final int numPhones = 2;
+        final int maxActivePhones = 1;
+        doReturn(true).when(mMockRadioConfig).isSetPreferredDataCommandSupported();
+        initialize(numPhones, maxActivePhones);
+
+        // Mark sub 2 as opportunistic.
+        doReturn(true).when(mSubscriptionController).isOpportunistic(2);
+        // Phone 0 has sub 1, phone 1 has sub 2.
+        // Sub 1 is default data sub.
+        // Both are active subscriptions are active sub, as they are in both active slots.
+        setSlotIndexToSubId(0, 1);
+        setSlotIndexToSubId(1, 2);
+        setDefaultDataSubId(1);
+
+        // Validating on sub 10 which is inactive.
+        doAndWaitReady(()->mPhoneSwitcher.trySetOpportunisticDataSubscription(
+                10, true, mSetOpptDataCallback1));
+        verify(mSetOpptDataCallback1).onComplete(SET_OPPORTUNISTIC_SUB_INACTIVE_SUBSCRIPTION);
+
+        // Switch to active subId without validating. Should always succeed.
+        doAndWaitReady(()->mPhoneSwitcher.trySetOpportunisticDataSubscription(
+                2, false, mSetOpptDataCallback1));
+        verify(mSetOpptDataCallback1).onComplete(SET_OPPORTUNISTIC_SUB_SUCCESS);
+
+        // Validating on sub 1 and fails.
+        clearInvocations(mSetOpptDataCallback1);
+        doAndWaitReady(()->mPhoneSwitcher.trySetOpportunisticDataSubscription(
+                1, true, mSetOpptDataCallback1));
+        doAndWaitReady(()->mPhoneSwitcher.mValidationCallback.onValidationResult(false, 1));
+        verify(mSetOpptDataCallback1).onComplete(SET_OPPORTUNISTIC_SUB_VALIDATION_FAILED);
+
+        // Validating on sub 2 and succeeds.
+        doAndWaitReady(()->mPhoneSwitcher.trySetOpportunisticDataSubscription(
+                2, true, mSetOpptDataCallback2));
+        doAndWaitReady(()->mPhoneSwitcher.mValidationCallback.onValidationResult(true, 2));
+        verify(mSetOpptDataCallback2).onComplete(SET_OPPORTUNISTIC_SUB_SUCCESS);
+
+        // Switching data back to primary and validation fails.
+        clearInvocations(mSetOpptDataCallback2);
+        doAndWaitReady(()->mPhoneSwitcher.trySetOpportunisticDataSubscription(
+                SubscriptionManager.DEFAULT_SUBSCRIPTION_ID, true, mSetOpptDataCallback2));
+        doAndWaitReady(()->mPhoneSwitcher.mValidationCallback.onValidationResult(false, 1));
+        verify(mSetOpptDataCallback1).onComplete(SET_OPPORTUNISTIC_SUB_VALIDATION_FAILED);
+
+        // Switching data back to primary and succeeds.
+        clearInvocations(mSetOpptDataCallback2);
+        doAndWaitReady(()->mPhoneSwitcher.trySetOpportunisticDataSubscription(
+                SubscriptionManager.DEFAULT_SUBSCRIPTION_ID, true, mSetOpptDataCallback2));
+        doAndWaitReady(()->mPhoneSwitcher.mValidationCallback.onValidationResult(true, 1));
+        verify(mSetOpptDataCallback2).onComplete(SET_OPPORTUNISTIC_SUB_SUCCESS);
+
+        // Back to back call on same subId.
+        clearInvocations(mSetOpptDataCallback1);
+        clearInvocations(mSetOpptDataCallback2);
+        doAndWaitReady(()->mPhoneSwitcher.trySetOpportunisticDataSubscription(
+                2, true, mSetOpptDataCallback1));
+        verify(mCellularNetworkValidator).validate(eq(2), anyInt(), eq(false),
+                eq(mPhoneSwitcher.mValidationCallback));
+        doReturn(true).when(mCellularNetworkValidator).isValidating();
+        doAndWaitReady(()->mPhoneSwitcher.trySetOpportunisticDataSubscription(
+                2, true, mSetOpptDataCallback2));
+        verify(mSetOpptDataCallback1).onComplete(SET_OPPORTUNISTIC_SUB_VALIDATION_FAILED);
+        verify(mSetOpptDataCallback2, never()).onComplete(anyInt());
+        // Validation succeeds.
+        doReturn(false).when(mCellularNetworkValidator).isValidating();
+        doAndWaitReady(()->mPhoneSwitcher.mValidationCallback.onValidationResult(true, 2));
+        verify(mSetOpptDataCallback2).onComplete(SET_OPPORTUNISTIC_SUB_SUCCESS);
+
+        doAndWaitReady(()->mPhoneSwitcher.trySetOpportunisticDataSubscription(
+                SubscriptionManager.DEFAULT_SUBSCRIPTION_ID, false, null));
+        clearInvocations(mSetOpptDataCallback1);
+        clearInvocations(mSetOpptDataCallback2);
+        clearInvocations(mCellularNetworkValidator);
+        // Back to back call, call 1 to switch to subId 2, call 2 to switch back.
+        doAndWaitReady(()->mPhoneSwitcher.trySetOpportunisticDataSubscription(
+                2, true, mSetOpptDataCallback1));
+        verify(mCellularNetworkValidator).validate(eq(2), anyInt(), eq(false),
+                eq(mPhoneSwitcher.mValidationCallback));
+        doReturn(true).when(mCellularNetworkValidator).isValidating();
+        doAndWaitReady(()->mPhoneSwitcher.trySetOpportunisticDataSubscription(
+                SubscriptionManager.DEFAULT_SUBSCRIPTION_ID, true, mSetOpptDataCallback2));
+        // Call 1 should be cancelled and failed. Call 2 return success immediately as there's no
+        // change.
+        verify(mSetOpptDataCallback1).onComplete(SET_OPPORTUNISTIC_SUB_VALIDATION_FAILED);
+        verify(mSetOpptDataCallback2).onComplete(SET_OPPORTUNISTIC_SUB_SUCCESS);
     }
 
     /* Private utility methods start here */
@@ -994,22 +905,24 @@
         doReturn(mInactiveCall).when(mPhone2).getRingingCall();
     }
 
-    private void notifyPhoneAsInCall(Phone phone) {
+    private void notifyPhoneAsInCall(Phone phone) throws Exception {
         doReturn(mActiveCall).when(phone).getForegroundCall();
-        mPhoneSwitcher.sendEmptyMessage(EVENT_PRECISE_CALL_STATE_CHANGED);
-        waitABit();
-    }
-
-    private void notifyPhoneAsInactive(Phone phone) {
+        doAndWaitReady(()->mPhoneSwitcher.sendEmptyMessage(EVENT_PRECISE_CALL_STATE_CHANGED));
+    }
+
+    private void notifyPhoneAsInHoldingCall(Phone phone) throws Exception {
+        doReturn(mHoldingCall).when(phone).getBackgroundCall();
+        doAndWaitReady(()->mPhoneSwitcher.sendEmptyMessage(EVENT_PRECISE_CALL_STATE_CHANGED));
+    }
+
+    private void notifyPhoneAsInactive(Phone phone) throws Exception {
         doReturn(mInactiveCall).when(phone).getForegroundCall();
-        mPhoneSwitcher.sendEmptyMessage(EVENT_PRECISE_CALL_STATE_CHANGED);
-        waitABit();
-    }
-
-    private void notifyDataEnabled(boolean dataEnabled) {
+        doAndWaitReady(()->mPhoneSwitcher.sendEmptyMessage(EVENT_PRECISE_CALL_STATE_CHANGED));
+    }
+
+    private void notifyDataEnabled(boolean dataEnabled) throws Exception {
         doReturn(dataEnabled).when(mDataEnabledSettings).isDataEnabled(anyInt());
-        mPhoneSwitcher.sendEmptyMessage(EVENT_DATA_ENABLED_CHANGED);
-        waitABit();
+        doAndWaitReady(()->mPhoneSwitcher.sendEmptyMessage(EVENT_DATA_ENABLED_CHANGED));
     }
 
     private Message getEcbmRegistration(Phone phone) {
@@ -1024,20 +937,18 @@
         return message;
     }
 
-    private void notifyEcbmStart(Phone phone, Message ecmMessage) {
+    private void notifyEcbmStart(Phone phone, Message ecmMessage) throws Exception {
         doReturn(mInactiveCall).when(phone).getForegroundCall();
         doReturn(true).when(phone).isInEcm();
-        ecmMessage.sendToTarget();
-        waitABit();
-    }
-
-    private void notifyEcbmEnd(Phone phone, Message ecmMessage) {
+        doAndWaitReady(()->ecmMessage.sendToTarget());
+    }
+
+    private void notifyEcbmEnd(Phone phone, Message ecmMessage) throws Exception {
         doReturn(false).when(phone).isInEcm();
-        ecmMessage.sendToTarget();
-        waitABit();
-    }
-
-    private void sendPreferredDataSuccessResult(int phoneId) {
+        doAndWaitReady(()->ecmMessage.sendToTarget());
+    }
+
+    private void sendPreferredDataSuccessResult(int phoneId) throws Exception {
         // make sure the radio command is called and then send a success result
         ArgumentCaptor<Message> msgCaptor = ArgumentCaptor.forClass(Message.class);
         verify(mMockRadioConfig, timeout(500)).setPreferredDataModem(eq(phoneId),
@@ -1045,8 +956,7 @@
         assertNotNull(msgCaptor.getValue());
         // Send back successful result
         AsyncResult.forMessage(msgCaptor.getValue(), null, null);
-        msgCaptor.getValue().sendToTarget();
-        waitABit();
+        doAndWaitReady(()->msgCaptor.getValue().sendToTarget());
     }
 
     private void setMsimDefaultDataSubId(int numPhones, int defaultDataSub) throws Exception {
@@ -1054,9 +964,7 @@
             setSlotIndexToSubId(i, i + 1);
         }
         setDefaultDataSubId(defaultDataSub);
-        waitABit();
         NetworkRequest internetRequest = addInternetNetworkRequest(null, 50);
-        waitABit();
         for (int i = 0; i < numPhones; i++) {
             if (defaultDataSub == (i + 1)) {
                 // sub id is always phoneId+1 for testing
@@ -1083,17 +991,9 @@
         initializeTelRegistryMock();
         initializeConnManagerMock();
 
-        mHandlerThread = new HandlerThread("PhoneSwitcherTestThread") {
-            @Override
-            public void onLooperPrepared() {
-                mPhoneSwitcher = new PhoneSwitcher(maxActivePhones, numPhones,
-                        mContext, mSubscriptionController, this.getLooper(),
-                        mTelRegistryMock, mCommandsInterfaces, mPhones);
-            }
-        };
-
-        mHandlerThread.start();
-        waitABit();
+        doAndWaitReady(()->mPhoneSwitcher = new PhoneSwitcher(maxActivePhones, numPhones,
+                mContext, mSubscriptionController, mTesteeHandlerThread.getLooper(),
+                mTelRegistryMock, mCommandsInterfaces, mPhones));
 
         verify(mTelRegistryMock).addOnSubscriptionsChangedListener(
                 eq(mContext.getOpPackageName()), any());
@@ -1150,664 +1050,6 @@
     }
 
     /**
-=======
-        doAndWaitReady(()->mPhoneSwitcher.trySetOpportunisticDataSubscription(
-                SubscriptionManager.DEFAULT_SUBSCRIPTION_ID, false, null));
-        assertTrue(mDataAllowed[0]);
-        assertFalse(mDataAllowed[1]);
-    }
-
-    @Test
-    @SmallTest
-    public void testSetPreferredDataModemCommand() throws Exception {
-        final int numPhones = 2;
-        final int maxActivePhones = 1;
-        doReturn(true).when(mMockRadioConfig).isSetPreferredDataCommandSupported();
-        initialize(numPhones, maxActivePhones);
-        mPhoneSwitcher.registerForActivePhoneSwitch(mActivePhoneSwitchHandler,
-                ACTIVE_PHONE_SWITCH, null);
-        mPhoneSwitcher.registerForActivePhoneSwitch(mActivePhoneSwitchHandler,
-                ACTIVE_PHONE_SWITCH, null);
-        verify(mActivePhoneSwitchHandler, times(2)).sendMessageAtTime(any(), anyLong());
-        clearInvocations(mMockRadioConfig);
-        clearInvocations(mActivePhoneSwitchHandler);
-
-        // Phone 0 has sub 1, phone 1 has sub 2.
-        // Sub 1 is default data sub.
-        // Both are active subscriptions are active sub, as they are in both active slots.
-        setSlotIndexToSubId(0, 1);
-        setSlotIndexToSubId(1, 2);
-        setDefaultDataSubId(1);
-        // Phone 0 (sub 1) should be preferred data phone as it has default data sub.
-        verify(mMockRadioConfig).setPreferredDataModem(eq(0), any());
-        verify(mActivePhoneSwitchHandler, times(2)).sendMessageAtTime(any(), anyLong());
-
-        clearInvocations(mMockRadioConfig);
-        clearInvocations(mActivePhoneSwitchHandler);
-
-        // Notify phoneSwitcher about default data sub and default network request.
-        // It shouldn't change anything.
-        NetworkRequest internetRequest = addInternetNetworkRequest(null, 50);
-        NetworkRequest mmsRequest = addMmsNetworkRequest(2);
-        verify(mMockRadioConfig, never()).setPreferredDataModem(anyInt(), any());
-        verify(mActivePhoneSwitchHandler, never()).sendMessageAtTime(any(), anyLong());
-        assertTrue(mPhoneSwitcher.shouldApplyNetworkRequest(internetRequest, 0));
-        assertFalse(mPhoneSwitcher.shouldApplyNetworkRequest(mmsRequest, 0));
-        assertFalse(mPhoneSwitcher.shouldApplyNetworkRequest(internetRequest, 1));
-        assertTrue(mPhoneSwitcher.shouldApplyNetworkRequest(mmsRequest, 1));
-
-        // Set sub 2 as preferred sub should make phone 1 preferredDataModem
-        doAndWaitReady(()->mPhoneSwitcher.trySetOpportunisticDataSubscription(2, false, null));
-        verify(mMockRadioConfig).setPreferredDataModem(eq(1), any());
-        verify(mActivePhoneSwitchHandler, times(2)).sendMessageAtTime(any(), anyLong());
-        assertFalse(mPhoneSwitcher.shouldApplyNetworkRequest(internetRequest, 0));
-        assertFalse(mPhoneSwitcher.shouldApplyNetworkRequest(mmsRequest, 0));
-        assertTrue(mPhoneSwitcher.shouldApplyNetworkRequest(internetRequest, 1));
-        assertTrue(mPhoneSwitcher.shouldApplyNetworkRequest(mmsRequest, 1));
-
-        clearInvocations(mMockRadioConfig);
-        clearInvocations(mActivePhoneSwitchHandler);
-
-        // Unset preferred sub should make phone0 preferredDataModem again.
-        doAndWaitReady(()->mPhoneSwitcher.trySetOpportunisticDataSubscription(
-                SubscriptionManager.DEFAULT_SUBSCRIPTION_ID, false, null));
-        verify(mMockRadioConfig).setPreferredDataModem(eq(0), any());
-        verify(mActivePhoneSwitchHandler, times(2)).sendMessageAtTime(any(), anyLong());
-        assertTrue(mPhoneSwitcher.shouldApplyNetworkRequest(internetRequest, 0));
-        assertFalse(mPhoneSwitcher.shouldApplyNetworkRequest(mmsRequest, 0));
-        assertFalse(mPhoneSwitcher.shouldApplyNetworkRequest(internetRequest, 1));
-        assertTrue(mPhoneSwitcher.shouldApplyNetworkRequest(mmsRequest, 1));
-
-        // SetDataAllowed should never be triggered.
-        verify(mCommandsInterface0, never()).setDataAllowed(anyBoolean(), any());
-        verify(mCommandsInterface1, never()).setDataAllowed(anyBoolean(), any());
-    }
-
-    @Test
-    @SmallTest
-    public void testSetPreferredDataWithValidation() throws Exception {
-        final int numPhones = 2;
-        final int maxActivePhones = 1;
-        doReturn(true).when(mMockRadioConfig).isSetPreferredDataCommandSupported();
-        initialize(numPhones, maxActivePhones);
-
-        // Mark sub 2 as opportunistic.
-        doReturn(true).when(mSubscriptionController).isOpportunistic(2);
-        // Phone 0 has sub 1, phone 1 has sub 2.
-        // Sub 1 is default data sub.
-        // Both are active subscriptions are active sub, as they are in both active slots.
-        setSlotIndexToSubId(0, 1);
-        setSlotIndexToSubId(1, 2);
-        setDefaultDataSubId(1);
-
-        // Phone 0 (sub 1) should be activated as it has default data sub.
-        assertEquals(0, mPhoneSwitcher.getPreferredDataPhoneId());
-
-        // Set sub 2 as preferred sub should make phone 1 activated and phone 0 deactivated.
-        doAndWaitReady(()->mPhoneSwitcher.trySetOpportunisticDataSubscription(2, true, null));
-        verify(mCellularNetworkValidator).validate(eq(2), anyInt(), eq(false),
-                eq(mPhoneSwitcher.mValidationCallback));
-        // Validation failed. Preferred data sub should remain 1, data phone should remain 0.
-        doAndWaitReady(()->mPhoneSwitcher.mValidationCallback.onValidationResult(false, 2));
-        assertEquals(0, mPhoneSwitcher.getPreferredDataPhoneId());
-
-        // Validation succeeds. Preferred data sub changes to 2, data phone changes to 1.
-        doAndWaitReady(()->mPhoneSwitcher.trySetOpportunisticDataSubscription(2, true, null));
-        doAndWaitReady(()->mPhoneSwitcher.mValidationCallback.onValidationResult(true, 2));
-        assertEquals(1, mPhoneSwitcher.getPreferredDataPhoneId());
-
-        // Switching data back to primary (subId 1).
-        doAndWaitReady(()->mPhoneSwitcher.trySetOpportunisticDataSubscription(
-                SubscriptionManager.DEFAULT_SUBSCRIPTION_ID, true, null));
-        verify(mCellularNetworkValidator).validate(eq(1), anyInt(), eq(false),
-                eq(mPhoneSwitcher.mValidationCallback));
-        doAndWaitReady(()->mPhoneSwitcher.mValidationCallback.onValidationResult(true, 1));
-        assertEquals(0, mPhoneSwitcher.getPreferredDataPhoneId());
-    }
-
-    @Test
-    @SmallTest
-    public void testNonDefaultDataPhoneInCall() throws Exception {
-        final int numPhones = 2;
-        final int maxActivePhones = 1;
-        doReturn(true).when(mMockRadioConfig).isSetPreferredDataCommandSupported();
-        initialize(numPhones, maxActivePhones);
-        // Phone 0 has sub 1, phone 1 has sub 2.
-        // Sub 1 is default data sub.
-        // Both are active subscriptions are active sub, as they are in both active slots.
-        setSlotIndexToSubId(0, 1);
-        setSlotIndexToSubId(1, 2);
-        setDefaultDataSubId(1);
-        NetworkRequest internetRequest = addInternetNetworkRequest(null, 50);
-        assertTrue(mPhoneSwitcher.shouldApplyNetworkRequest(internetRequest, 0));
-        assertFalse(mPhoneSwitcher.shouldApplyNetworkRequest(internetRequest, 1));
-        clearInvocations(mMockRadioConfig);
-        setAllPhonesInactive();
-        // Initialization done.
-
-        // Phone2 has active call, but data is turned off. So no data switching should happen.
-        notifyDataEnabled(false);
-        notifyPhoneAsInCall(mPhone2);
-        verify(mMockRadioConfig, never()).setPreferredDataModem(anyInt(), any());
-        assertTrue(mPhoneSwitcher.shouldApplyNetworkRequest(internetRequest, 0));
-        assertFalse(mPhoneSwitcher.shouldApplyNetworkRequest(internetRequest, 1));
-
-        // Phone2 has active call. So data switch to it.
-        notifyDataEnabled(true);
-        verify(mMockRadioConfig).setPreferredDataModem(eq(1), any());
-        assertTrue(mPhoneSwitcher.shouldApplyNetworkRequest(internetRequest, 1));
-        assertFalse(mPhoneSwitcher.shouldApplyNetworkRequest(internetRequest, 0));
-        clearInvocations(mMockRadioConfig);
-
-        // Phone2 call ended. So data switch back to default data sub.
-        notifyPhoneAsInactive(mPhone2);
-        verify(mMockRadioConfig).setPreferredDataModem(eq(0), any());
-        assertTrue(mPhoneSwitcher.shouldApplyNetworkRequest(internetRequest, 0));
-        assertFalse(mPhoneSwitcher.shouldApplyNetworkRequest(internetRequest, 1));
-        clearInvocations(mMockRadioConfig);
-
-        // Phone2 has holding call, but data is turned off. So no data switching should happen.
-        notifyPhoneAsInHoldingCall(mPhone2);
-        verify(mMockRadioConfig).setPreferredDataModem(eq(1), any());
-        assertTrue(mPhoneSwitcher.shouldApplyNetworkRequest(internetRequest, 1));
-        assertFalse(mPhoneSwitcher.shouldApplyNetworkRequest(internetRequest, 0));
-    }
-
-
-    @Test
-    @SmallTest
-    public void testNetworkRequestOnNonDefaultData() throws Exception {
-        final int numPhones = 2;
-        final int maxActivePhones = 1;
-        doReturn(true).when(mMockRadioConfig).isSetPreferredDataCommandSupported();
-        initialize(numPhones, maxActivePhones);
-        // Phone 0 has sub 1, phone 1 has sub 2.
-        // Sub 1 is default data sub.
-        // Both are active subscriptions are active sub, as they are in both active slots.
-        setSlotIndexToSubId(0, 1);
-        setSlotIndexToSubId(1, 2);
-        setDefaultDataSubId(1);
-        NetworkRequest internetRequest = addInternetNetworkRequest(2, 50);
-        assertFalse(mPhoneSwitcher.shouldApplyNetworkRequest(internetRequest, 0));
-        assertFalse(mPhoneSwitcher.shouldApplyNetworkRequest(internetRequest, 1));
-
-        // Restricted network request will should be applied.
-        internetRequest = addInternetNetworkRequest(2, 50, true);
-        assertFalse(mPhoneSwitcher.shouldApplyNetworkRequest(internetRequest, 0));
-        assertTrue(mPhoneSwitcher.shouldApplyNetworkRequest(internetRequest, 1));
-    }
-
-    @Test
-    @SmallTest
-    public void testEmergencyOverrideSuccessBeforeCallStarts() throws Exception {
-        final int numPhones = 2;
-        final int maxActivePhones = 1;
-        doReturn(true).when(mMockRadioConfig).isSetPreferredDataCommandSupported();
-        initialize(numPhones, maxActivePhones);
-        // Phone 0 has sub 1, phone 1 has sub 2.
-        // Sub 1 is default data sub.
-        // Both are active subscriptions are active sub, as they are in both active slots.
-        setMsimDefaultDataSubId(numPhones, 1);
-        clearInvocations(mMockRadioConfig);
-
-        // override the phone ID in prep for emergency call
-        CountDownLatch latch = new CountDownLatch(1);
-        CompletableFuture<Boolean> futurePhone = new CompletableFuture<>();
-        futurePhone.whenComplete((result, error) -> {
-            assertTrue(result);
-            latch.countDown();
-        });
-        mPhoneSwitcher.overrideDefaultDataForEmergency(1, 1, futurePhone);
-        sendPreferredDataSuccessResult(1);
-        assertTrue(latch.await(2, TimeUnit.SECONDS));
-        // Make sure the correct broadcast is sent out for the overridden phone ID
-        verify(mTelRegistryInterfaceMock).notifyActiveDataSubIdChanged(eq(2));
-    }
-
-    @Test
-    @SmallTest
-    public void testEmergencyOverrideNoDdsChange() throws Exception {
-        final int numPhones = 2;
-        final int maxActivePhones = 1;
-        doReturn(true).when(mMockRadioConfig).isSetPreferredDataCommandSupported();
-        initialize(numPhones, maxActivePhones);
-        // Phone 0 has sub 1, phone 1 has sub 2.
-        // Sub 1 is default data sub.
-        // Both are active subscriptions are active sub, as they are in both active slots.
-        setMsimDefaultDataSubId(numPhones, 1);
-        clearInvocations(mMockRadioConfig);
-
-        // override the phone ID in prep for emergency call
-        CountDownLatch latch = new CountDownLatch(1);
-        CompletableFuture<Boolean> futurePhone = new CompletableFuture<>();
-        futurePhone.whenComplete((result, error) -> {
-            assertTrue(result);
-            latch.countDown();
-        });
-        doAndWaitReady(()->mPhoneSwitcher.overrideDefaultDataForEmergency(0, 1, futurePhone));
-        // The radio command should never be called because the DDS hasn't changed.
-        verify(mMockRadioConfig, never()).setPreferredDataModem(eq(0), any());
-        assertTrue(latch.await(2, TimeUnit.SECONDS));
-    }
-
-    @Test
-    @SmallTest
-    public void testEmergencyOverrideEndSuccess() throws Exception {
-        PhoneSwitcher.ECBM_DEFAULT_DATA_SWITCH_BASE_TIME_MS = 500;
-        final int numPhones = 2;
-        final int maxActivePhones = 1;
-        doReturn(true).when(mMockRadioConfig).isSetPreferredDataCommandSupported();
-        initialize(numPhones, maxActivePhones);
-        // Phone 0 has sub 1, phone 1 has sub 2.
-        // Sub 1 is default data sub.
-        // Both are active subscriptions are active sub, as they are in both active slots.
-        setMsimDefaultDataSubId(numPhones, 1);
-        setAllPhonesInactive();
-        clearInvocations(mMockRadioConfig);
-        clearInvocations(mTelRegistryInterfaceMock);
-
-        // override the phone ID in prep for emergency call
-        CountDownLatch latch = new CountDownLatch(1);
-        CompletableFuture<Boolean> futurePhone = new CompletableFuture<>();
-        futurePhone.whenComplete((result, error) -> {
-            assertTrue(result);
-            latch.countDown();
-        });
-        mPhoneSwitcher.overrideDefaultDataForEmergency(1, 1, futurePhone);
-        sendPreferredDataSuccessResult(1);
-        assertTrue(latch.await(1, TimeUnit.SECONDS));
-
-        // Start and end the emergency call, which will start override timer
-        notifyPhoneAsInCall(mPhone2);
-        notifyPhoneAsInactive(mPhone2);
-
-        // Verify that the DDS is successfully switched back after 1 second + base ECBM timeout
-        verify(mMockRadioConfig,
-                timeout(PhoneSwitcher.ECBM_DEFAULT_DATA_SWITCH_BASE_TIME_MS + 2000))
-                .setPreferredDataModem(eq(0), any());
-        // Make sure the correct broadcast is sent out for the phone ID
-        verify(mTelRegistryInterfaceMock).notifyActiveDataSubIdChanged(eq(1));
-    }
-
-    @Test
-    @SmallTest
-    public void testEmergencyOverrideEcbmStartEnd() throws Exception {
-        PhoneSwitcher.ECBM_DEFAULT_DATA_SWITCH_BASE_TIME_MS = 500;
-        final int numPhones = 2;
-        final int maxActivePhones = 1;
-        doReturn(true).when(mMockRadioConfig).isSetPreferredDataCommandSupported();
-        initialize(numPhones, maxActivePhones);
-        // Phone 0 has sub 1, phone 1 has sub 2.
-        // Sub 1 is default data sub.
-        // Both are active subscriptions are active sub, as they are in both active slots.
-        setMsimDefaultDataSubId(numPhones, 1);
-        setAllPhonesInactive();
-        clearInvocations(mMockRadioConfig);
-        clearInvocations(mTelRegistryInterfaceMock);
-
-        // override the phone ID in prep for emergency call
-        CountDownLatch latch = new CountDownLatch(1);
-        CompletableFuture<Boolean> futurePhone = new CompletableFuture<>();
-        futurePhone.whenComplete((result, error) -> {
-            assertTrue(result);
-            latch.countDown();
-        });
-        mPhoneSwitcher.overrideDefaultDataForEmergency(1, 1, futurePhone);
-        sendPreferredDataSuccessResult(1);
-        assertTrue(latch.await(1, TimeUnit.SECONDS));
-
-        // Start and end the emergency call, which will start override timer
-        notifyPhoneAsInCall(mPhone2);
-        notifyPhoneAsInactive(mPhone2);
-        // Start ECBM
-        Message ecbmMessage = getEcbmRegistration(mPhone2);
-        notifyEcbmStart(mPhone2, ecbmMessage);
-
-        // DDS should not be switched back until ECBM ends, make sure there is no further
-        // interaction.
-        Thread.sleep(PhoneSwitcher.ECBM_DEFAULT_DATA_SWITCH_BASE_TIME_MS + 2000);
-        verify(mMockRadioConfig, never()).setPreferredDataModem(eq(0), any());
-        // Make sure the correct broadcast is sent out for the phone ID
-        verify(mTelRegistryInterfaceMock).notifyActiveDataSubIdChanged(eq(2));
-
-        // End ECBM
-        ecbmMessage = getEcbmRegistration(mPhone2);
-        notifyEcbmEnd(mPhone2, ecbmMessage);
-        // Verify that the DDS is successfully switched back after 1 second.
-        verify(mMockRadioConfig, timeout(2000)).setPreferredDataModem(eq(0), any());
-        // Make sure the correct broadcast is sent out for the phone ID
-        verify(mTelRegistryInterfaceMock).notifyActiveDataSubIdChanged(eq(1));
-    }
-
-    @Test
-    @SmallTest
-    public void testEmergencyOverrideNoCallStart() throws Exception {
-        PhoneSwitcher.DEFAULT_DATA_OVERRIDE_TIMEOUT_MS = 500;
-        final int numPhones = 2;
-        final int maxActivePhones = 1;
-        doReturn(true).when(mMockRadioConfig).isSetPreferredDataCommandSupported();
-        initialize(numPhones, maxActivePhones);
-        // Phone 0 has sub 1, phone 1 has sub 2.
-        // Sub 1 is default data sub.
-        // Both are active subscriptions are active sub, as they are in both active slots.
-        setMsimDefaultDataSubId(numPhones, 1);
-        setAllPhonesInactive();
-        clearInvocations(mMockRadioConfig);
-        clearInvocations(mTelRegistryInterfaceMock);
-
-        // override the phone ID in prep for emergency call
-        CountDownLatch latch = new CountDownLatch(1);
-        CompletableFuture<Boolean> futurePhone = new CompletableFuture<>();
-        futurePhone.whenComplete((result, error) -> {
-            assertTrue(result);
-            latch.countDown();
-        });
-        mPhoneSwitcher.overrideDefaultDataForEmergency(1, 1, futurePhone);
-        sendPreferredDataSuccessResult(1);
-        assertTrue(latch.await(1, TimeUnit.SECONDS));
-
-        // Do not start the call and make sure the override is removed once the timeout expires
-        verify(mMockRadioConfig,
-                timeout(PhoneSwitcher.DEFAULT_DATA_OVERRIDE_TIMEOUT_MS + 1000))
-                .setPreferredDataModem(eq(0), any());
-        // Make sure the correct broadcast is sent out for the phone ID
-        verify(mTelRegistryInterfaceMock).notifyActiveDataSubIdChanged(eq(1));
-    }
-
-    @Test
-    @SmallTest
-    public void testEmergencyOverrideMultipleOverrideRequests() throws Exception {
-        PhoneSwitcher.ECBM_DEFAULT_DATA_SWITCH_BASE_TIME_MS = 500;
-        final int numPhones = 2;
-        final int maxActivePhones = 1;
-        doReturn(true).when(mMockRadioConfig).isSetPreferredDataCommandSupported();
-        initialize(numPhones, maxActivePhones);
-        // Phone 0 has sub 1, phone 1 has sub 2.
-        // Sub 1 is default data sub.
-        // Both are active subscriptions are active sub, as they are in both active slots.
-        setMsimDefaultDataSubId(numPhones, 1);
-        setAllPhonesInactive();
-        clearInvocations(mMockRadioConfig);
-        clearInvocations(mTelRegistryInterfaceMock);
-
-        // override the phone ID in prep for emergency call
-        LinkedBlockingQueue<Boolean> queue = new LinkedBlockingQueue<>();
-        CompletableFuture<Boolean> futurePhone = new CompletableFuture<>();
-        futurePhone.whenComplete((r, error) -> queue.offer(r));
-        mPhoneSwitcher.overrideDefaultDataForEmergency(1, 1, futurePhone);
-        sendPreferredDataSuccessResult(1);
-        Boolean result = queue.poll(1, TimeUnit.SECONDS);
-        assertNotNull(result);
-        assertTrue(result);
-
-        // try override the phone ID again while there is an existing override for a different phone
-        futurePhone = new CompletableFuture<>();
-        futurePhone.whenComplete((r, error) -> queue.offer(r));
-        mPhoneSwitcher.overrideDefaultDataForEmergency(0, 1, futurePhone);
-        result = queue.poll(1, TimeUnit.SECONDS);
-        assertNotNull(result);
-        assertFalse(result);
-        verify(mMockRadioConfig, never()).setPreferredDataModem(eq(0), any());
-
-        // Start and end the emergency call, which will start override timer
-        notifyPhoneAsInCall(mPhone2);
-        notifyPhoneAsInactive(mPhone2);
-
-        // Verify that the DDS is successfully switched back after 1 second + base ECBM timeout
-        verify(mMockRadioConfig,
-                timeout(PhoneSwitcher.ECBM_DEFAULT_DATA_SWITCH_BASE_TIME_MS + 2000))
-                .setPreferredDataModem(eq(0), any());
-        // Make sure the correct broadcast is sent out for the phone ID
-        verify(mTelRegistryInterfaceMock).notifyActiveDataSubIdChanged(eq(1));
-    }
-
-    @Test
-    @SmallTest
-    public void testSetPreferredDataCallback() throws Exception {
-        final int numPhones = 2;
-        final int maxActivePhones = 1;
-        doReturn(true).when(mMockRadioConfig).isSetPreferredDataCommandSupported();
-        initialize(numPhones, maxActivePhones);
-
-        // Mark sub 2 as opportunistic.
-        doReturn(true).when(mSubscriptionController).isOpportunistic(2);
-        // Phone 0 has sub 1, phone 1 has sub 2.
-        // Sub 1 is default data sub.
-        // Both are active subscriptions are active sub, as they are in both active slots.
-        setSlotIndexToSubId(0, 1);
-        setSlotIndexToSubId(1, 2);
-        setDefaultDataSubId(1);
-
-        // Validating on sub 10 which is inactive.
-        doAndWaitReady(()->mPhoneSwitcher.trySetOpportunisticDataSubscription(
-                10, true, mSetOpptDataCallback1));
-        verify(mSetOpptDataCallback1).onComplete(SET_OPPORTUNISTIC_SUB_INACTIVE_SUBSCRIPTION);
-
-        // Switch to active subId without validating. Should always succeed.
-        doAndWaitReady(()->mPhoneSwitcher.trySetOpportunisticDataSubscription(
-                2, false, mSetOpptDataCallback1));
-        verify(mSetOpptDataCallback1).onComplete(SET_OPPORTUNISTIC_SUB_SUCCESS);
-
-        // Validating on sub 1 and fails.
-        clearInvocations(mSetOpptDataCallback1);
-        doAndWaitReady(()->mPhoneSwitcher.trySetOpportunisticDataSubscription(
-                1, true, mSetOpptDataCallback1));
-        doAndWaitReady(()->mPhoneSwitcher.mValidationCallback.onValidationResult(false, 1));
-        verify(mSetOpptDataCallback1).onComplete(SET_OPPORTUNISTIC_SUB_VALIDATION_FAILED);
-
-        // Validating on sub 2 and succeeds.
-        doAndWaitReady(()->mPhoneSwitcher.trySetOpportunisticDataSubscription(
-                2, true, mSetOpptDataCallback2));
-        doAndWaitReady(()->mPhoneSwitcher.mValidationCallback.onValidationResult(true, 2));
-        verify(mSetOpptDataCallback2).onComplete(SET_OPPORTUNISTIC_SUB_SUCCESS);
-
-        // Switching data back to primary and validation fails.
-        clearInvocations(mSetOpptDataCallback2);
-        doAndWaitReady(()->mPhoneSwitcher.trySetOpportunisticDataSubscription(
-                SubscriptionManager.DEFAULT_SUBSCRIPTION_ID, true, mSetOpptDataCallback2));
-        doAndWaitReady(()->mPhoneSwitcher.mValidationCallback.onValidationResult(false, 1));
-        verify(mSetOpptDataCallback1).onComplete(SET_OPPORTUNISTIC_SUB_VALIDATION_FAILED);
-
-        // Switching data back to primary and succeeds.
-        clearInvocations(mSetOpptDataCallback2);
-        doAndWaitReady(()->mPhoneSwitcher.trySetOpportunisticDataSubscription(
-                SubscriptionManager.DEFAULT_SUBSCRIPTION_ID, true, mSetOpptDataCallback2));
-        doAndWaitReady(()->mPhoneSwitcher.mValidationCallback.onValidationResult(true, 1));
-        verify(mSetOpptDataCallback2).onComplete(SET_OPPORTUNISTIC_SUB_SUCCESS);
-
-        // Back to back call on same subId.
-        clearInvocations(mSetOpptDataCallback1);
-        clearInvocations(mSetOpptDataCallback2);
-        doAndWaitReady(()->mPhoneSwitcher.trySetOpportunisticDataSubscription(
-                2, true, mSetOpptDataCallback1));
-        verify(mCellularNetworkValidator).validate(eq(2), anyInt(), eq(false),
-                eq(mPhoneSwitcher.mValidationCallback));
-        doReturn(true).when(mCellularNetworkValidator).isValidating();
-        doAndWaitReady(()->mPhoneSwitcher.trySetOpportunisticDataSubscription(
-                2, true, mSetOpptDataCallback2));
-        verify(mSetOpptDataCallback1).onComplete(SET_OPPORTUNISTIC_SUB_VALIDATION_FAILED);
-        verify(mSetOpptDataCallback2, never()).onComplete(anyInt());
-        // Validation succeeds.
-        doReturn(false).when(mCellularNetworkValidator).isValidating();
-        doAndWaitReady(()->mPhoneSwitcher.mValidationCallback.onValidationResult(true, 2));
-        verify(mSetOpptDataCallback2).onComplete(SET_OPPORTUNISTIC_SUB_SUCCESS);
-
-        doAndWaitReady(()->mPhoneSwitcher.trySetOpportunisticDataSubscription(
-                SubscriptionManager.DEFAULT_SUBSCRIPTION_ID, false, null));
-        clearInvocations(mSetOpptDataCallback1);
-        clearInvocations(mSetOpptDataCallback2);
-        clearInvocations(mCellularNetworkValidator);
-        // Back to back call, call 1 to switch to subId 2, call 2 to switch back.
-        doAndWaitReady(()->mPhoneSwitcher.trySetOpportunisticDataSubscription(
-                2, true, mSetOpptDataCallback1));
-        verify(mCellularNetworkValidator).validate(eq(2), anyInt(), eq(false),
-                eq(mPhoneSwitcher.mValidationCallback));
-        doReturn(true).when(mCellularNetworkValidator).isValidating();
-        doAndWaitReady(()->mPhoneSwitcher.trySetOpportunisticDataSubscription(
-                SubscriptionManager.DEFAULT_SUBSCRIPTION_ID, true, mSetOpptDataCallback2));
-        // Call 1 should be cancelled and failed. Call 2 return success immediately as there's no
-        // change.
-        verify(mSetOpptDataCallback1).onComplete(SET_OPPORTUNISTIC_SUB_VALIDATION_FAILED);
-        verify(mSetOpptDataCallback2).onComplete(SET_OPPORTUNISTIC_SUB_SUCCESS);
-    }
-
-    /* Private utility methods start here */
-
-    private void setAllPhonesInactive() {
-        doReturn(mInactiveCall).when(mPhone).getForegroundCall();
-        doReturn(mInactiveCall).when(mPhone).getBackgroundCall();
-        doReturn(mInactiveCall).when(mPhone).getRingingCall();
-        doReturn(mInactiveCall).when(mPhone2).getForegroundCall();
-        doReturn(mInactiveCall).when(mPhone2).getBackgroundCall();
-        doReturn(mInactiveCall).when(mPhone2).getRingingCall();
-    }
-
-    private void notifyPhoneAsInCall(Phone phone) throws Exception {
-        doReturn(mActiveCall).when(phone).getForegroundCall();
-        doAndWaitReady(()->mPhoneSwitcher.sendEmptyMessage(EVENT_PRECISE_CALL_STATE_CHANGED));
-    }
-
-    private void notifyPhoneAsInHoldingCall(Phone phone) throws Exception {
-        doReturn(mHoldingCall).when(phone).getBackgroundCall();
-        doAndWaitReady(()->mPhoneSwitcher.sendEmptyMessage(EVENT_PRECISE_CALL_STATE_CHANGED));
-    }
-
-    private void notifyPhoneAsInactive(Phone phone) throws Exception {
-        doReturn(mInactiveCall).when(phone).getForegroundCall();
-        doAndWaitReady(()->mPhoneSwitcher.sendEmptyMessage(EVENT_PRECISE_CALL_STATE_CHANGED));
-    }
-
-    private void notifyDataEnabled(boolean dataEnabled) throws Exception {
-        doReturn(dataEnabled).when(mDataEnabledSettings).isDataEnabled(anyInt());
-        doAndWaitReady(()->mPhoneSwitcher.sendEmptyMessage(EVENT_DATA_ENABLED_CHANGED));
-    }
-
-    private Message getEcbmRegistration(Phone phone) {
-        ArgumentCaptor<Handler> handlerCaptor = ArgumentCaptor.forClass(Handler.class);
-        ArgumentCaptor<Integer> intCaptor = ArgumentCaptor.forClass(Integer.class);
-
-        verify(phone).registerForEmergencyCallToggle(handlerCaptor.capture(), intCaptor.capture(),
-                any());
-        assertNotNull(handlerCaptor.getValue());
-        assertNotNull(intCaptor.getValue());
-        Message message = Message.obtain(handlerCaptor.getValue(), intCaptor.getValue());
-        return message;
-    }
-
-    private void notifyEcbmStart(Phone phone, Message ecmMessage) throws Exception {
-        doReturn(mInactiveCall).when(phone).getForegroundCall();
-        doReturn(true).when(phone).isInEcm();
-        doAndWaitReady(()->ecmMessage.sendToTarget());
-    }
-
-    private void notifyEcbmEnd(Phone phone, Message ecmMessage) throws Exception {
-        doReturn(false).when(phone).isInEcm();
-        doAndWaitReady(()->ecmMessage.sendToTarget());
-    }
-
-    private void sendPreferredDataSuccessResult(int phoneId) throws Exception {
-        // make sure the radio command is called and then send a success result
-        ArgumentCaptor<Message> msgCaptor = ArgumentCaptor.forClass(Message.class);
-        verify(mMockRadioConfig, timeout(500)).setPreferredDataModem(eq(phoneId),
-                msgCaptor.capture());
-        assertNotNull(msgCaptor.getValue());
-        // Send back successful result
-        AsyncResult.forMessage(msgCaptor.getValue(), null, null);
-        doAndWaitReady(()->msgCaptor.getValue().sendToTarget());
-    }
-
-    private void setMsimDefaultDataSubId(int numPhones, int defaultDataSub) throws Exception {
-        for (int i = 0; i < numPhones; i++) {
-            setSlotIndexToSubId(i, i + 1);
-        }
-        setDefaultDataSubId(defaultDataSub);
-        NetworkRequest internetRequest = addInternetNetworkRequest(null, 50);
-        for (int i = 0; i < numPhones; i++) {
-            if (defaultDataSub == (i + 1)) {
-                // sub id is always phoneId+1 for testing
-                assertTrue(mPhoneSwitcher.shouldApplyNetworkRequest(internetRequest, i));
-            } else {
-                assertFalse(mPhoneSwitcher.shouldApplyNetworkRequest(internetRequest, i));
-            }
-        }
-    }
-
-    private void sendDefaultDataSubChanged() {
-        final Intent intent = new Intent(TelephonyIntents.ACTION_DEFAULT_DATA_SUBSCRIPTION_CHANGED);
-        mContext.sendBroadcast(intent);
-    }
-
-    private void initialize(int numPhones, int maxActivePhones) throws Exception {
-        mContextFixture.putStringArrayResource(com.android.internal.R.array.networkAttributes,
-                sNetworkAttributes);
-
-        setNumPhones(numPhones);
-
-        initializeSubControllerMock();
-        initializeCommandInterfacesMock(numPhones);
-        initializeTelRegistryMock();
-        initializeConnManagerMock();
-
-        doAndWaitReady(()->mPhoneSwitcher = new PhoneSwitcher(maxActivePhones, numPhones,
-                mContext, mSubscriptionController, mTesteeHandlerThread.getLooper(),
-                mTelRegistryMock, mCommandsInterfaces, mPhones));
-
-        verify(mTelRegistryMock).addOnSubscriptionsChangedListener(
-                eq(mContext.getOpPackageName()), any());
-    }
-
-    /**
-     * Certain variables needs initialized depending on number of phones.
-     */
-    private void setNumPhones(int numPhones) {
-        mDataAllowed = new boolean[numPhones];
-        mSlotIndexToSubId = new int[numPhones][];
-        doReturn(0).when(mPhone).getPhoneId();
-        doReturn(1).when(mPhone2).getPhoneId();
-        doReturn(true).when(mPhone2).isUserDataEnabled();
-        doReturn(mDataEnabledSettings).when(mPhone2).getDataEnabledSettings();
-        for (int i = 0; i < numPhones; i++) {
-            mSlotIndexToSubId[i] = new int[1];
-            mSlotIndexToSubId[i][0] = SubscriptionManager.INVALID_SUBSCRIPTION_ID;
-        }
-
-        doReturn(numPhones).when(mTelephonyManager).getPhoneCount();
-        if (numPhones == 1) {
-            mCommandsInterfaces = new CommandsInterface[] {mCommandsInterface0};
-            mPhones = new Phone[] {mPhone};
-        } else if (numPhones == 2) {
-            mCommandsInterfaces =
-                    new CommandsInterface[] {mCommandsInterface0, mCommandsInterface1};
-            mPhones = new Phone[] {mPhone, mPhone2};
-        }
-    }
-
-    private void initializeCommandInterfacesMock(int numPhones) {
-        // Tell PhoneSwitcher that radio is on.
-        doAnswer(invocation -> {
-            Handler handler = (Handler) invocation.getArguments()[0];
-            int message = (int) invocation.getArguments()[1];
-            Object obj = invocation.getArguments()[2];
-            handler.obtainMessage(message, obj).sendToTarget();
-            return null;
-        }).when(mCommandsInterface0).registerForAvailable(any(), anyInt(), any());
-
-        // Store values of dataAllowed in mDataAllowed[] for easier checking.
-        doAnswer(invocation -> {
-            mDataAllowed[0] = (boolean) invocation.getArguments()[0];
-            return null;
-        }).when(mCommandsInterface0).setDataAllowed(anyBoolean(), any());
-
-        if (numPhones == 2) {
-            doAnswer(invocation -> {
-                mDataAllowed[1] = (boolean) invocation.getArguments()[0];
-                return null;
-            }).when(mCommandsInterface1).setDataAllowed(anyBoolean(), any());
-        }
-    }
-
-    /**
->>>>>>> 38680c42
      * Store subChangedListener of PhoneSwitcher so that testing can notify
      * PhoneSwitcher of sub change.
      */
@@ -1864,17 +1106,10 @@
         }).when(mSubscriptionController).isActiveSubId(anyInt());
     }
 
-<<<<<<< HEAD
-    private void setDefaultDataSubId(int defaultDataSub) {
-        mDefaultDataSub = defaultDataSub;
-        doReturn(mDefaultDataSub).when(mSubscriptionController).getDefaultDataSubId();
-        sendDefaultDataSubChanged();
-=======
     private void setDefaultDataSubId(int defaultDataSub) throws Exception {
         mDefaultDataSub = defaultDataSub;
         doReturn(mDefaultDataSub).when(mSubscriptionController).getDefaultDataSubId();
         doAndWaitReady(()->sendDefaultDataSubChanged());
->>>>>>> 38680c42
     }
 
     private void setSlotIndexToSubId(int slotId, int subId) {
@@ -1907,18 +1142,13 @@
         message.what = android.net.NetworkFactory.CMD_REQUEST_NETWORK;
         message.arg1 = score;
         message.obj = networkRequest;
-<<<<<<< HEAD
-        mNetworkFactoryMessenger.send(message);
-=======
         doAndWaitReady(()->mNetworkFactoryMessenger.send(message));
->>>>>>> 38680c42
 
         return networkRequest;
     }
 
     /**
      * Create a mms PDN network request and send it to PhoneSwitcher.
-<<<<<<< HEAD
      */
     private NetworkRequest addMmsNetworkRequest(Integer subId) throws Exception {
         NetworkCapabilities netCap = (new NetworkCapabilities())
@@ -1936,44 +1166,6 @@
         message.what = android.net.NetworkFactory.CMD_REQUEST_NETWORK;
         message.arg1 = 50; // Score
         message.obj = networkRequest;
-        mNetworkFactoryMessenger.send(message);
-
-        return networkRequest;
-    }
-
-    /**
-     * Tell PhoneSwitcher to release a network request.
-     */
-    private void releaseNetworkRequest(NetworkRequest networkRequest) throws Exception {
-        Message message = Message.obtain();
-        message.what = android.net.NetworkFactory.CMD_CANCEL_REQUEST;
-        message.obj = networkRequest;
-        mNetworkFactoryMessenger.send(message);
-    }
-
-    private void waitABit() {
-        try {
-            Thread.sleep(250);
-        } catch (Exception e) {
-        }
-=======
-     */
-    private NetworkRequest addMmsNetworkRequest(Integer subId) throws Exception {
-        NetworkCapabilities netCap = (new NetworkCapabilities())
-                .addCapability(NetworkCapabilities.NET_CAPABILITY_MMS)
-                .addCapability(NetworkCapabilities.NET_CAPABILITY_NOT_RESTRICTED)
-                .addTransportType(NetworkCapabilities.TRANSPORT_CELLULAR);
-        netCap.setNetworkSpecifier(new StringNetworkSpecifier(Integer.toString(subId)));
-        if (subId != null) {
-            netCap.setNetworkSpecifier(new StringNetworkSpecifier(Integer.toString(subId)));
-        }
-        NetworkRequest networkRequest = new NetworkRequest(netCap, ConnectivityManager.TYPE_NONE,
-                1, NetworkRequest.Type.REQUEST);
-
-        Message message = Message.obtain();
-        message.what = android.net.NetworkFactory.CMD_REQUEST_NETWORK;
-        message.arg1 = 50; // Score
-        message.obj = networkRequest;
         doAndWaitReady(()->mNetworkFactoryMessenger.send(message));
 
         return networkRequest;
@@ -1987,6 +1179,5 @@
         message.what = android.net.NetworkFactory.CMD_CANCEL_REQUEST;
         message.obj = networkRequest;
         doAndWaitReady(()->mNetworkFactoryMessenger.send(message));
->>>>>>> 38680c42
     }
 }