/*
 * Copyright (C) 2017 The Android Open Source Project
 *
 * Licensed under the Apache License, Version 2.0 (the "License");
 * you may not use this file except in compliance with the License.
 * You may obtain a copy of the License at
 *
 *      http://www.apache.org/licenses/LICENSE-2.0
 *
 * Unless required by applicable law or agreed to in writing, software
 * distributed under the License is distributed on an "AS IS" BASIS,
 * WITHOUT WARRANTIES OR CONDITIONS OF ANY KIND, either express or implied.
 * See the License for the specific language governing permissions and
 * limitations under the License.
 */

package com.android.internal.telephony.ims;

import static junit.framework.Assert.assertEquals;
import static junit.framework.Assert.assertFalse;
import static junit.framework.Assert.assertTrue;

import static org.mockito.Matchers.any;
import static org.mockito.Matchers.anyInt;
import static org.mockito.Matchers.eq;
import static org.mockito.Mockito.mock;
import static org.mockito.Mockito.never;
import static org.mockito.Mockito.times;
import static org.mockito.Mockito.verify;
import static org.mockito.Mockito.when;

import android.content.ComponentName;
import android.content.Context;
import android.content.Intent;
import android.content.ServiceConnection;
import android.os.Handler;
import android.os.Looper;
import android.os.RemoteException;
import android.telephony.ims.ImsService;
import android.telephony.ims.aidl.IImsServiceController;
import android.telephony.ims.stub.ImsFeatureConfiguration;
import android.test.suitebuilder.annotation.SmallTest;

import androidx.test.runner.AndroidJUnit4;

import com.android.ims.internal.IImsServiceFeatureCallback;

import org.junit.After;
import org.junit.Before;
import org.junit.Test;
import org.junit.runner.RunWith;
import org.mockito.ArgumentCaptor;
import org.mockito.Mock;

import java.util.HashSet;

/**
 * Unit tests for ImsServiceController
 */
@RunWith(AndroidJUnit4.class)
public class ImsServiceControllerTest extends ImsTestBase {

    private static final ImsServiceController.RebindRetry REBIND_RETRY =
            new ImsServiceController.RebindRetry() {
        @Override
        public long getStartDelay() {
            return 50;
        }

        @Override
        public long getMaximumDelay() {
            return 1000;
        }
    };

    @Mock IImsServiceController mMockServiceControllerBinder;
    @Mock ImsServiceController.ImsServiceControllerCallbacks mMockCallbacks;
    @Mock IImsServiceFeatureCallback mMockProxyCallbacks;
    @Mock Context mMockContext;
    private final ComponentName mTestComponentName = new ComponentName("TestPkg",
            "ImsServiceControllerTest");
    private final Handler mHandler = new Handler(Looper.getMainLooper());
    private ImsServiceController mTestImsServiceController;

    @Before
    @Override
    public void setUp() throws Exception {
        super.setUp();
        mTestImsServiceController = new ImsServiceController(mMockContext, mTestComponentName,
                mMockCallbacks, mHandler, REBIND_RETRY);
        mTestImsServiceController.addImsServiceFeatureCallback(mMockProxyCallbacks);
        when(mMockContext.bindService(any(), any(), anyInt())).thenReturn(true);
    }


    @After
    @Override
    public void tearDown() throws Exception {
        mTestImsServiceController.stopBackoffTimerForTesting();
        mTestImsServiceController = null;
        // Make sure the handler is empty before finishing the test.
        waitForHandlerAction(mHandler, 1000);
        super.tearDown();
    }

    /**
     * Tests that Context.bindService is called with the correct parameters when we call bind.
     */
    @SmallTest
    @Test
    public void testBindService() {
        HashSet<ImsFeatureConfiguration.FeatureSlotPair> testFeatures = new HashSet<>();
        // Slot 1, MMTel
        testFeatures.add(new ImsFeatureConfiguration.FeatureSlotPair(1, 1));
        // Slot 1, RCS
        testFeatures.add(new ImsFeatureConfiguration.FeatureSlotPair(1, 2));
        ArgumentCaptor<Intent> intentCaptor =
                ArgumentCaptor.forClass(Intent.class);

        assertTrue(mTestImsServiceController.bind(testFeatures));

        int expectedFlags = Context.BIND_AUTO_CREATE | Context.BIND_FOREGROUND_SERVICE
                | Context.BIND_IMPORTANT;
        verify(mMockContext).bindService(intentCaptor.capture(), any(), eq(expectedFlags));
        Intent testIntent = intentCaptor.getValue();
        assertEquals(ImsService.SERVICE_INTERFACE, testIntent.getAction());
        assertEquals(mTestComponentName, testIntent.getComponent());
    }

    /**
     * Verify that if bind is called multiple times, we only call bindService once.
     */
    @SmallTest
    @Test
    public void testBindFailureWhenBound() {
        HashSet<ImsFeatureConfiguration.FeatureSlotPair> testFeatures = new HashSet<>();
        // Slot 1, MMTel
        testFeatures.add(new ImsFeatureConfiguration.FeatureSlotPair(1, 1));
        bindAndConnectService(testFeatures);

        // already bound, should return false
        assertFalse(mTestImsServiceController.bind(testFeatures));

        verify(mMockContext, times(1)).bindService(any(), any(), anyInt());
    }

    /**
     * Tests ImsServiceController callbacks are properly called when an ImsService is bound and
     * connected.
     */
    @SmallTest
    @Test
    public void testBindServiceAndConnected() throws RemoteException {
        HashSet<ImsFeatureConfiguration.FeatureSlotPair> testFeatures = new HashSet<>();
        // Slot 1, MMTel
        testFeatures.add(new ImsFeatureConfiguration.FeatureSlotPair(1, 1));
        // Slot 1, RCS
        testFeatures.add(new ImsFeatureConfiguration.FeatureSlotPair(1, 2));

        bindAndConnectService(testFeatures);

        verify(mMockServiceControllerBinder).createMmTelFeature(eq(1), any());
        verify(mMockServiceControllerBinder).createRcsFeature(eq(1), any());
        verify(mMockCallbacks).imsServiceFeatureCreated(eq(1), eq(1),
                eq(mTestImsServiceController));
        verify(mMockCallbacks).imsServiceFeatureCreated(eq(1), eq(2),
                eq(mTestImsServiceController));
        verify(mMockProxyCallbacks).imsFeatureCreated(eq(1), eq(1));
        verify(mMockProxyCallbacks).imsFeatureCreated(eq(1), eq(2));
    }

    /**
     * Tests Emergency MMTEL ImsServiceController callbacks are properly called when an ImsService
     * is bound and connected.
     */
    @SmallTest
    @Test
    public void testBindEmergencyMmTel() throws RemoteException {
        HashSet<ImsFeatureConfiguration.FeatureSlotPair> testFeatures = new HashSet<>();
        // Slot 1, Emergency MMTel
        testFeatures.add(new ImsFeatureConfiguration.FeatureSlotPair(1, 0));
        // Slot 1, MmTel
        testFeatures.add(new ImsFeatureConfiguration.FeatureSlotPair(1, 1));

        bindAndConnectService(testFeatures);

        // We do not want this callback to happen for emergency MMTEL
        verify(mMockServiceControllerBinder, never()).createMmTelFeature(eq(0), any());
        verify(mMockCallbacks, never()).imsServiceFeatureCreated(eq(1), eq(0),
                eq(mTestImsServiceController));
        verify(mMockServiceControllerBinder).createMmTelFeature(eq(1), any());
        verify(mMockCallbacks).imsServiceFeatureCreated(eq(1), eq(1),
                eq(mTestImsServiceController));
        // Make sure this callback happens, which will notify the framework of emergency calling
        // availability.
        verify(mMockProxyCallbacks).imsFeatureCreated(eq(1), eq(0));
        verify(mMockProxyCallbacks).imsFeatureCreated(eq(1), eq(1));
    }

    /**
     * Tests that if a callback is added after the ImsServiceController is already bound, we get a
     * imsFeatureCreated callback.
     */
    @SmallTest
    @Test
    public void testCallbacksHappenWhenAddedAfterBind() throws RemoteException {
        HashSet<ImsFeatureConfiguration.FeatureSlotPair> testFeatures = new HashSet<>();
        // Slot 1, Emergency MMTel
        testFeatures.add(new ImsFeatureConfiguration.FeatureSlotPair(1, 0));
        // Slot 1, MmTel
        testFeatures.add(new ImsFeatureConfiguration.FeatureSlotPair(1, 1));
        mTestImsServiceController.removeImsServiceFeatureCallbacks();

        bindAndConnectService(testFeatures);
        // add the callback after bind
        mTestImsServiceController.addImsServiceFeatureCallback(mMockProxyCallbacks);

        // Make sure this callback happens for Emergency MMTEL and MMTEL
        verify(mMockProxyCallbacks).imsFeatureCreated(eq(1), eq(0));
        verify(mMockProxyCallbacks).imsFeatureCreated(eq(1), eq(1));
    }

    /**
     * Tests ImsServiceController callbacks are properly called when an ImsService is bound and
     * subsequently disconnected.
     */
    @SmallTest
    @Test
    public void testBindServiceAndConnectedDisconnected() throws RemoteException {
        HashSet<ImsFeatureConfiguration.FeatureSlotPair> testFeatures = new HashSet<>();
        // Slot 1, MMTel
        testFeatures.add(new ImsFeatureConfiguration.FeatureSlotPair(1, 1));
        // Slot 1, RCS
        testFeatures.add(new ImsFeatureConfiguration.FeatureSlotPair(1, 2));
        ServiceConnection conn = bindAndConnectService(testFeatures);

        conn.onServiceDisconnected(mTestComponentName);

        verify(mMockCallbacks).imsServiceFeatureRemoved(eq(1), eq(1),
                eq(mTestImsServiceController));
        verify(mMockCallbacks).imsServiceFeatureRemoved(eq(1), eq(2),
                eq(mTestImsServiceController));
        verify(mMockProxyCallbacks).imsFeatureRemoved(eq(1), eq(1));
        verify(mMockProxyCallbacks).imsFeatureRemoved(eq(1), eq(2));
    }

    /**
     * Tests ImsServiceController callbacks are properly called when an ImsService is bound and
     * subsequently unbound.
     */
    @SmallTest
    @Test
    public void testBindServiceBindUnbind() throws RemoteException {
        HashSet<ImsFeatureConfiguration.FeatureSlotPair> testFeatures = new HashSet<>();
        // Slot 1, MMTel
        testFeatures.add(new ImsFeatureConfiguration.FeatureSlotPair(1, 1));
        // Slot 1, RCS
        testFeatures.add(new ImsFeatureConfiguration.FeatureSlotPair(1, 2));
        ServiceConnection conn = bindAndConnectService(testFeatures);

        mTestImsServiceController.unbind();

        verify(mMockContext).unbindService(eq(conn));
        verify(mMockServiceControllerBinder).removeImsFeature(eq(1), eq(1), any());
        verify(mMockServiceControllerBinder).removeImsFeature(eq(1), eq(2), any());
        verify(mMockCallbacks).imsServiceFeatureRemoved(eq(1), eq(1),
                eq(mTestImsServiceController));
        verify(mMockCallbacks).imsServiceFeatureRemoved(eq(1), eq(2),
                eq(mTestImsServiceController));
        verify(mMockProxyCallbacks).imsFeatureRemoved(eq(1), eq(1));
        verify(mMockProxyCallbacks).imsFeatureRemoved(eq(1), eq(2));
    }

    /**
     * Ensures that imsServiceFeatureRemoved is called when the binder dies in another process.
     */
    @SmallTest
    @Test
    public void testBindServiceAndBinderDied() throws RemoteException {
        HashSet<ImsFeatureConfiguration.FeatureSlotPair> testFeatures = new HashSet<>();
        // Slot 1, MMTel
        testFeatures.add(new ImsFeatureConfiguration.FeatureSlotPair(1, 1));
        // Slot 1, RCS
        testFeatures.add(new ImsFeatureConfiguration.FeatureSlotPair(1, 2));
        ServiceConnection conn = bindAndConnectService(testFeatures);

        conn.onBindingDied(null /*null*/);

        verify(mMockCallbacks).imsServiceFeatureRemoved(eq(1), eq(1),
                eq(mTestImsServiceController));
        verify(mMockCallbacks).imsServiceFeatureRemoved(eq(1), eq(2),
                eq(mTestImsServiceController));
        verify(mMockProxyCallbacks).imsFeatureRemoved(eq(1), eq(1));
        verify(mMockProxyCallbacks).imsFeatureRemoved(eq(1), eq(2));
    }

    /**
     * Ensures that imsServiceBindPermanentError is called when the binder returns null.
     */
    @SmallTest
    @Test
    public void testBindServiceAndReturnedNull() throws RemoteException {
        HashSet<ImsFeatureConfiguration.FeatureSlotPair> testFeatures = new HashSet<>();
        // Slot 1, MMTel
        testFeatures.add(new ImsFeatureConfiguration.FeatureSlotPair(1, 1));
        // Slot 1, RCS
        testFeatures.add(new ImsFeatureConfiguration.FeatureSlotPair(1, 2));

        bindAndNullServiceError(testFeatures);

        verify(mMockCallbacks, never()).imsServiceFeatureCreated(anyInt(), anyInt(),
                eq(mTestImsServiceController));
        verify(mMockProxyCallbacks, never()).imsFeatureCreated(anyInt(), anyInt());
        verify(mMockCallbacks).imsServiceBindPermanentError(eq(mTestComponentName));
    }

    /**
     * Ensures ImsService and ImsResolver are notified when a feature is added.
     */
    @SmallTest
    @Test
    public void testBindServiceAndAddFeature() throws RemoteException {
        HashSet<ImsFeatureConfiguration.FeatureSlotPair> testFeatures = new HashSet<>();
        // Slot 1, MMTel
        testFeatures.add(new ImsFeatureConfiguration.FeatureSlotPair(1, 1));
        bindAndConnectService(testFeatures);
        verify(mMockServiceControllerBinder).createMmTelFeature(eq(1), any());
        verify(mMockCallbacks).imsServiceFeatureCreated(eq(1), eq(1),
                eq(mTestImsServiceController));
        verify(mMockProxyCallbacks).imsFeatureCreated(eq(1), eq(1));
        // Create a new list with an additional item
        HashSet<ImsFeatureConfiguration.FeatureSlotPair> testFeaturesWithAddition = new HashSet<>(
                testFeatures);
        testFeaturesWithAddition.add(new ImsFeatureConfiguration.FeatureSlotPair(2, 1));

        mTestImsServiceController.changeImsServiceFeatures(testFeaturesWithAddition);

        verify(mMockServiceControllerBinder).createMmTelFeature(eq(2), any());
        verify(mMockCallbacks).imsServiceFeatureCreated(eq(2), eq(1),
                eq(mTestImsServiceController));
        verify(mMockProxyCallbacks).imsFeatureCreated(eq(2), eq(1));
    }

    /**
     * Ensures ImsService and ImsResolver are notified when a feature is added and then removed.
     */
    @SmallTest
    @Test
    public void testBindServiceAndRemoveFeature() throws RemoteException {
        HashSet<ImsFeatureConfiguration.FeatureSlotPair> testFeatures = new HashSet<>();
        // Slot 1, MMTel
        testFeatures.add(new ImsFeatureConfiguration.FeatureSlotPair(1, 1));
        // Slot 2, MMTel
        testFeatures.add(new ImsFeatureConfiguration.FeatureSlotPair(2, 1));
        bindAndConnectService(testFeatures);
        verify(mMockServiceControllerBinder).createMmTelFeature(eq(1), any());
        verify(mMockCallbacks).imsServiceFeatureCreated(eq(1), eq(1),
                eq(mTestImsServiceController));
        verify(mMockProxyCallbacks).imsFeatureCreated(eq(1), eq(1));
        verify(mMockServiceControllerBinder).createMmTelFeature(eq(2), any());
        verify(mMockCallbacks).imsServiceFeatureCreated(eq(2), eq(1),
                eq(mTestImsServiceController));
        verify(mMockProxyCallbacks).imsFeatureCreated(eq(2), eq(1));
        // Create a new list with one less item
        HashSet<ImsFeatureConfiguration.FeatureSlotPair> testFeaturesWithSubtraction =
                new HashSet<>(testFeatures);
        testFeaturesWithSubtraction.remove(new ImsFeatureConfiguration.FeatureSlotPair(2, 1));

        mTestImsServiceController.changeImsServiceFeatures(testFeaturesWithSubtraction);

        verify(mMockServiceControllerBinder).removeImsFeature(eq(2), eq(1), any());
        verify(mMockCallbacks).imsServiceFeatureRemoved(eq(2), eq(1),
                eq(mTestImsServiceController));
        verify(mMockProxyCallbacks).imsFeatureRemoved(eq(2), eq(1));
    }

    /**
     * Ensures ImsService and ImsResolver are notified when all features are removed.
     */
    @SmallTest
    @Test
    public void testBindServiceAndRemoveAllFeatures() throws RemoteException {
        HashSet<ImsFeatureConfiguration.FeatureSlotPair> testFeatures = new HashSet<>();
        // slot 1, MMTel
        testFeatures.add(new ImsFeatureConfiguration.FeatureSlotPair(1, 1));
        // slot 2, MMTel
        testFeatures.add(new ImsFeatureConfiguration.FeatureSlotPair(2, 1));
        bindAndConnectService(testFeatures);
        verify(mMockServiceControllerBinder).createMmTelFeature(eq(1), any());
        verify(mMockCallbacks).imsServiceFeatureCreated(eq(1), eq(1),
                eq(mTestImsServiceController));
        verify(mMockProxyCallbacks).imsFeatureCreated(eq(1), eq(1));
        verify(mMockServiceControllerBinder).createMmTelFeature(eq(2), any());
        verify(mMockCallbacks).imsServiceFeatureCreated(eq(2), eq(1),
                eq(mTestImsServiceController));
        verify(mMockProxyCallbacks).imsFeatureCreated(eq(2), eq(1));

        // Create a new empty list
        mTestImsServiceController.changeImsServiceFeatures(new HashSet<>());

        verify(mMockServiceControllerBinder).removeImsFeature(eq(1), eq(1), any());
        verify(mMockCallbacks).imsServiceFeatureRemoved(eq(1), eq(1),
                eq(mTestImsServiceController));
        verify(mMockProxyCallbacks).imsFeatureRemoved(eq(1), eq(1));
        verify(mMockServiceControllerBinder).removeImsFeature(eq(2), eq(1), any());
        verify(mMockCallbacks).imsServiceFeatureRemoved(eq(2), eq(1),
                eq(mTestImsServiceController));
        verify(mMockProxyCallbacks).imsFeatureRemoved(eq(2), eq(1));
    }

    /**
     * Verifies that nothing is notified of a feature change if the service is not bound.
     */
    @SmallTest
    @Test
    public void testBindUnbindServiceAndAddFeature() throws RemoteException {
        HashSet<ImsFeatureConfiguration.FeatureSlotPair> testFeatures = new HashSet<>();
        // Slot 1, MMTel
        testFeatures.add(new ImsFeatureConfiguration.FeatureSlotPair(1, 1));
        bindAndConnectService(testFeatures);
        mTestImsServiceController.unbind();
        // Create a new list with an additional item
        HashSet<ImsFeatureConfiguration.FeatureSlotPair> testFeaturesWithAddition = new HashSet<>(
                testFeatures);
        // Try to create an RCS feature
        testFeaturesWithAddition.add(new ImsFeatureConfiguration.FeatureSlotPair(1, 2));

        mTestImsServiceController.changeImsServiceFeatures(testFeaturesWithAddition);

        verify(mMockServiceControllerBinder, never()).createRcsFeature(eq(1), any());
        verify(mMockCallbacks, never()).imsServiceFeatureCreated(eq(1), eq(2),
                eq(mTestImsServiceController));
        verify(mMockProxyCallbacks, never()).imsFeatureCreated(eq(1), eq(2));
    }

    /**
     * Verifies that the ImsServiceController automatically tries to bind again after an untimely
     * binder death.
     */
    @SmallTest
    @Test
    public void testAutoBindAfterBinderDied() throws RemoteException {
        HashSet<ImsFeatureConfiguration.FeatureSlotPair> testFeatures = new HashSet<>();
        // Slot 1, MMTel
        testFeatures.add(new ImsFeatureConfiguration.FeatureSlotPair(1, 1));
        // Slot 1, RCS
        testFeatures.add(new ImsFeatureConfiguration.FeatureSlotPair(1, 2));
        ServiceConnection conn = bindAndConnectService(testFeatures);

        conn.onBindingDied(null /*null*/);

        long delay = mTestImsServiceController.getRebindDelay();
        waitForHandlerActionDelayed(mHandler, delay, 2 * delay);
        // The service should autobind after rebind event occurs
        verify(mMockContext, times(2)).bindService(any(), any(), anyInt());
    }

    /**
     * Ensure that bindService has only been called once before automatic rebind occurs.
     */
    @SmallTest
    @Test
    public void testNoAutoBindBeforeTimeout() throws RemoteException {
        HashSet<ImsFeatureConfiguration.FeatureSlotPair> testFeatures = new HashSet<>();
        // Slot 1, MMTel
        testFeatures.add(new ImsFeatureConfiguration.FeatureSlotPair(1, 1));
        // Slot 1, RCS
        testFeatures.add(new ImsFeatureConfiguration.FeatureSlotPair(1, 2));
        ServiceConnection conn = bindAndConnectService(testFeatures);

        conn.onBindingDied(null /*null*/);

        // Be sure that there are no binds before the RETRY_TIMEOUT expires
        verify(mMockContext, times(1)).bindService(any(), any(), anyInt());
    }

    /**
     * Ensure that calling unbind stops automatic rebind of the ImsService from occuring.
     */
    @SmallTest
    @Test
    public void testUnbindCauseAutoBindCancelAfterBinderDied() throws RemoteException {
        HashSet<ImsFeatureConfiguration.FeatureSlotPair> testFeatures = new HashSet<>();
        // Slot 1, MMTel
        testFeatures.add(new ImsFeatureConfiguration.FeatureSlotPair(1, 1));
        // Slot 1, RCS
        testFeatures.add(new ImsFeatureConfiguration.FeatureSlotPair(1, 2));
        ServiceConnection conn = bindAndConnectService(testFeatures);

        conn.onBindingDied(null /*null*/);
        mTestImsServiceController.unbind();

        long delay = mTestImsServiceController.getRebindDelay();
        waitForHandlerActionDelayed(mHandler, delay, 2 * delay);

        // Unbind should stop the autobind from occurring.
        verify(mMockContext, times(1)).bindService(any(), any(), anyInt());
    }

    /**
     * Ensure that calling bind causes the automatic rebinding to be cancelled or not cause another
     * call to bindService.
     */
    @SmallTest
    @Test
    public void testBindCauseAutoBindCancelAfterBinderDied() throws RemoteException {
        HashSet<ImsFeatureConfiguration.FeatureSlotPair> testFeatures = new HashSet<>();
        // Slot 1, MMTel
        testFeatures.add(new ImsFeatureConfiguration.FeatureSlotPair(1, 1));
        // Slot 1, RCS
        testFeatures.add(new ImsFeatureConfiguration.FeatureSlotPair(1, 2));
        ServiceConnection conn = bindAndConnectService(testFeatures);
        conn.onBindingDied(null /*null*/);
        mTestImsServiceController.bind(testFeatures);

        long delay = mTestImsServiceController.getRebindDelay();
        waitForHandlerActionDelayed(mHandler, delay, 2 * delay);
        // Should only see two binds, not three from the auto rebind that occurs.
        verify(mMockContext, times(2)).bindService(any(), any(), anyInt());
    }

    private void bindAndNullServiceError(
            HashSet<ImsFeatureConfiguration.FeatureSlotPair> testFeatures) {
        ServiceConnection connection = bindService(testFeatures);
        connection.onNullBinding(mTestComponentName);
    }

    private ServiceConnection bindAndConnectService(
            HashSet<ImsFeatureConfiguration.FeatureSlotPair> testFeatures) {
        ServiceConnection connection = bindService(testFeatures);
        IImsServiceController.Stub controllerStub = mock(IImsServiceController.Stub.class);
        when(controllerStub.queryLocalInterface(any())).thenReturn(mMockServiceControllerBinder);
        connection.onServiceConnected(mTestComponentName, controllerStub);
        return connection;
    }

    private ServiceConnection bindService(
            HashSet<ImsFeatureConfiguration.FeatureSlotPair> testFeatures) {
        ArgumentCaptor<ServiceConnection> serviceCaptor =
                ArgumentCaptor.forClass(ServiceConnection.class);
        assertTrue(mTestImsServiceController.bind(testFeatures));
        verify(mMockContext).bindService(any(), serviceCaptor.capture(), anyInt());
<<<<<<< HEAD
        IImsServiceController.Stub controllerStub = mock(IImsServiceController.Stub.class);
        when(controllerStub.queryLocalInterface(any())).thenReturn(mMockServiceControllerBinder);
        serviceCaptor.getValue().onServiceConnected(mTestComponentName,
                controllerStub);
=======
>>>>>>> 38680c42
        return serviceCaptor.getValue();
    }
}<|MERGE_RESOLUTION|>--- conflicted
+++ resolved
@@ -540,13 +540,6 @@
                 ArgumentCaptor.forClass(ServiceConnection.class);
         assertTrue(mTestImsServiceController.bind(testFeatures));
         verify(mMockContext).bindService(any(), serviceCaptor.capture(), anyInt());
-<<<<<<< HEAD
-        IImsServiceController.Stub controllerStub = mock(IImsServiceController.Stub.class);
-        when(controllerStub.queryLocalInterface(any())).thenReturn(mMockServiceControllerBinder);
-        serviceCaptor.getValue().onServiceConnected(mTestComponentName,
-                controllerStub);
-=======
->>>>>>> 38680c42
         return serviceCaptor.getValue();
     }
 }