--- conflicted
+++ resolved
@@ -84,11 +84,7 @@
                 (byte) 0xFF
         };
 
-<<<<<<< HEAD
-        mWapPushOverSmsUT.dispatchWapPdu(pdu, null, mInboundSmsHandler, "123456");
-=======
         mWapPushOverSmsUT.dispatchWapPdu(pdu, null, mInboundSmsHandler, "123456", 0);
->>>>>>> 38680c42
 
         ArgumentCaptor<Intent> intentArgumentCaptor = ArgumentCaptor.forClass(Intent.class);
         verify(mInboundSmsHandler).dispatchIntent(intentArgumentCaptor.capture(),
