/*
 * Copyright (C) 2016 The Android Open Source Project
 *
 * Licensed under the Apache License, Version 2.0 (the "License");
 * you may not use this file except in compliance with the License.
 * You may obtain a copy of the License at
 *
 *      http://www.apache.org/licenses/LICENSE-2.0
 *
 * Unless required by applicable law or agreed to in writing, software
 * distributed under the License is distributed on an "AS IS" BASIS,
 * WITHOUT WARRANTIES OR CONDITIONS OF ANY KIND, either express or implied.
 * See the License for the specific language governing permissions and
 * limitations under the License.
 */

package com.android.internal.telephony.cdma;

import static com.android.internal.telephony.TelephonyTestUtils.waitForMs;

import static org.junit.Assert.assertEquals;
import static org.junit.Assert.assertFalse;
import static org.junit.Assert.assertNotNull;
import static org.junit.Assert.fail;
import static org.mockito.ArgumentMatchers.anyLong;
import static org.mockito.ArgumentMatchers.nullable;
import static org.mockito.Matchers.any;
import static org.mockito.Mockito.anyBoolean;
import static org.mockito.Mockito.anyInt;
import static org.mockito.Mockito.doReturn;
import static org.mockito.Mockito.never;
import static org.mockito.Mockito.times;
import static org.mockito.Mockito.verify;

import android.content.Context;
import android.content.Intent;
import android.database.Cursor;
import android.os.AsyncResult;
import android.os.HandlerThread;
import android.os.RemoteException;
import android.os.UserHandle;
import android.os.UserManager;
import android.provider.Telephony;
import android.test.mock.MockContentResolver;
import android.test.suitebuilder.annotation.MediumTest;

import androidx.test.filters.FlakyTest;

import com.android.internal.telephony.FakeSmsContentProvider;
import com.android.internal.telephony.InboundSmsHandler;
import com.android.internal.telephony.InboundSmsTracker;
import com.android.internal.telephony.SmsStorageMonitor;
import com.android.internal.telephony.TelephonyTest;
import com.android.internal.telephony.cdma.sms.SmsEnvelope;
import com.android.internal.util.IState;
import com.android.internal.util.StateMachine;
import com.android.internal.util.HexDump;

import org.junit.After;
import org.junit.Before;
import org.junit.Ignore;
import org.junit.Test;
import org.mockito.ArgumentCaptor;
import org.mockito.Mock;

import java.lang.reflect.Field;
import java.lang.reflect.Method;

public class CdmaInboundSmsHandlerTest extends TelephonyTest {
    @Mock
    private SmsStorageMonitor mSmsStorageMonitor;
    @Mock
    private android.telephony.SmsMessage mSmsMessage;
    @Mock
    private SmsMessage mCdmaSmsMessage;

    private CdmaInboundSmsHandler mCdmaInboundSmsHandler;
    private CdmaInboundSmsHandlerTestHandler mCdmaInboundSmsHandlerTestHandler;
    private SmsEnvelope mSmsEnvelope = new SmsEnvelope();
    private FakeSmsContentProvider mContentProvider;
    private InboundSmsTracker mInboundSmsTracker;
    private byte[] mSmsPdu = new byte[]{(byte) 0xFF, (byte) 0xFF, (byte) 0xFF};
<<<<<<< HEAD
=======
    private int mSubId0 = 0;
>>>>>>> 38680c42

    private class CdmaInboundSmsHandlerTestHandler extends HandlerThread {

        private CdmaInboundSmsHandlerTestHandler(String name) {
            super(name);
        }

        @Override
        public void onLooperPrepared() {
            mCdmaInboundSmsHandler = CdmaInboundSmsHandler.makeInboundSmsHandler(mContext,
                    mSmsStorageMonitor, mPhone, null);
            setReady(true);
        }
    }

    private IState getCurrentState() {
        try {
            Method method = StateMachine.class.getDeclaredMethod("getCurrentState");
            method.setAccessible(true);
            return (IState) method.invoke(mCdmaInboundSmsHandler);
        } catch (Exception e) {
            fail(e.toString());
            return null;
        }
    }

    @Before
    public void setUp() throws Exception {
        super.setUp("CdmaInboundSmsHandlerTest");

        Field field = SmsMessage.class.getDeclaredField("mEnvelope");
        field.setAccessible(true);
        field.set(mCdmaSmsMessage, mSmsEnvelope);

        UserManager userManager = (UserManager) mContextFixture.getTestDouble().
                getSystemService(Context.USER_SERVICE);
        doReturn(true).when(userManager).isUserUnlocked();

        try {
            doReturn(new int[]{UserHandle.USER_SYSTEM}).when(mIActivityManager).getRunningUserIds();
        } catch (RemoteException re) {
            fail("Unexpected RemoteException: " + re.getStackTrace());
        }

        mSmsMessage.mWrappedSmsMessage = mCdmaSmsMessage;
        doReturn(mSmsPdu).when(mCdmaSmsMessage).getPdu();

        doReturn(true).when(mTelephonyManager).getSmsReceiveCapableForPhone(anyInt(), anyBoolean());
        doReturn(true).when(mSmsStorageMonitor).isStorageAvailable();

        mInboundSmsTracker = new InboundSmsTracker(
                mSmsPdu, /* pdu */
                System.currentTimeMillis(), /* timestamp */
                -1, /* destPort */
                true, /* is3gpp2 */
                false, /* is3gpp2WapPdu */
                "1234567890", /* address */
                "1234567890", /* displayAddress */
                "This is the message body of a single-part message" /* messageBody */,
<<<<<<< HEAD
                false /* isClass0 */);
=======
                false, /* isClass0 */
                mSubId0);
>>>>>>> 38680c42

        doReturn(mInboundSmsTracker).when(mTelephonyComponentFactory)
                .makeInboundSmsTracker(nullable(byte[].class), anyLong(), anyInt(), anyBoolean(),
                anyBoolean(), nullable(String.class), nullable(String.class),
<<<<<<< HEAD
                nullable(String.class), anyBoolean());
        doReturn(mInboundSmsTracker).when(mTelephonyComponentFactory)
                .makeInboundSmsTracker(nullable(byte[].class), anyLong(), anyInt(), anyBoolean(),
                nullable(String.class), nullable(String.class), anyInt(), anyInt(),
                anyInt(), anyBoolean(), nullable(String.class), anyBoolean());
=======
                nullable(String.class), anyBoolean(), anyInt());
        doReturn(mInboundSmsTracker).when(mTelephonyComponentFactory)
                .makeInboundSmsTracker(nullable(byte[].class), anyLong(), anyInt(), anyBoolean(),
                nullable(String.class), nullable(String.class), anyInt(), anyInt(),
                anyInt(), anyBoolean(), nullable(String.class), anyBoolean(), anyInt());
>>>>>>> 38680c42
        doReturn(mInboundSmsTracker).when(mTelephonyComponentFactory)
                .makeInboundSmsTracker(nullable(Cursor.class), anyBoolean());

        mContentProvider = new FakeSmsContentProvider();
        ((MockContentResolver)mContext.getContentResolver()).addProvider(
                Telephony.Sms.CONTENT_URI.getAuthority(), mContentProvider);

        mCdmaInboundSmsHandlerTestHandler = new CdmaInboundSmsHandlerTestHandler(TAG);
        mCdmaInboundSmsHandlerTestHandler.start();
        waitUntilReady();
    }

    @After
    public void tearDown() throws Exception {
        // wait for wakelock to be released; timeout at 10s
        int i = 0;
        while (mCdmaInboundSmsHandler.getWakeLock().isHeld() && i < 100) {
            waitForMs(100);
            i++;
        }
        assertFalse(mCdmaInboundSmsHandler.getWakeLock().isHeld());
        mCdmaInboundSmsHandler = null;
        mContentProvider.shutdown();
        mCdmaInboundSmsHandlerTestHandler.quit();
        super.tearDown();
    }

    private void transitionFromStartupToIdle() {
        // verify initially in StartupState
        assertEquals("StartupState", getCurrentState().getName());

        // trigger transition to IdleState
        mCdmaInboundSmsHandler.sendMessage(InboundSmsHandler.EVENT_START_ACCEPTING_SMS);
        waitForMs(50);

        assertEquals("IdleState", getCurrentState().getName());
    }

    @FlakyTest
    @Test
    @MediumTest
    @Ignore
    public void testNewSms() {
        transitionFromStartupToIdle();

        // send new SMS to state machine and verify that triggers SMS_DELIVER_ACTION
        doReturn(SmsEnvelope.TELESERVICE_WMT).when(mCdmaSmsMessage).getTeleService();
        mCdmaInboundSmsHandler.sendMessage(InboundSmsHandler.EVENT_NEW_SMS,
                new AsyncResult(null, mSmsMessage, null));
        waitForMs(100);

        ArgumentCaptor<Intent> intentArgumentCaptor = ArgumentCaptor.forClass(Intent.class);
        verify(mContext).sendBroadcast(intentArgumentCaptor.capture());
        assertEquals(Telephony.Sms.Intents.SMS_DELIVER_ACTION,
                intentArgumentCaptor.getValue().getAction());
        assertEquals("WaitingState", getCurrentState().getName());

        mContextFixture.sendBroadcastToOrderedBroadcastReceivers();

        intentArgumentCaptor = ArgumentCaptor.forClass(Intent.class);
        verify(mContext, times(2)).sendBroadcast(intentArgumentCaptor.capture());
        assertEquals(Telephony.Sms.Intents.SMS_RECEIVED_ACTION,
                intentArgumentCaptor.getAllValues().get(1).getAction());
        assertEquals("WaitingState", getCurrentState().getName());

        mContextFixture.sendBroadcastToOrderedBroadcastReceivers();
        waitForMs(50);

        assertEquals("IdleState", getCurrentState().getName());
    }

    @FlakyTest /* flakes 0.43% of the time */
    @Test
    @MediumTest
    public void testNewSmsFromBlockedNumber_noBroadcastsSent() {
        String blockedNumber = "123456789";
        mInboundSmsTracker = new InboundSmsTracker(
                mSmsPdu, /* pdu */
                System.currentTimeMillis(), /* timestamp */
                -1, /* destPort */
                true, /* is3gpp2 */
                false, /* is3gpp2WapPdu */
                "1234567890", /* address */
                blockedNumber, /* displayAddress */
                "This is the message body of a single-part message" /* messageBody */,
<<<<<<< HEAD
                false /* isClass0 */);
        doReturn(mInboundSmsTracker).when(mTelephonyComponentFactory)
                .makeInboundSmsTracker(nullable(byte[].class), anyLong(), anyInt(), anyBoolean(),
                anyBoolean(), nullable(String.class), nullable(String.class),
                nullable(String.class), anyBoolean());
=======
                false, /* isClass0 */
                mSubId0);
        doReturn(mInboundSmsTracker).when(mTelephonyComponentFactory)
                .makeInboundSmsTracker(nullable(byte[].class), anyLong(), anyInt(), anyBoolean(),
                anyBoolean(), nullable(String.class), nullable(String.class),
                nullable(String.class), anyBoolean(), anyInt());
>>>>>>> 38680c42
        mFakeBlockedNumberContentProvider.mBlockedNumbers.add(blockedNumber);

        transitionFromStartupToIdle();

        doReturn(SmsEnvelope.TELESERVICE_WMT).when(mCdmaSmsMessage).getTeleService();
        mCdmaInboundSmsHandler.sendMessage(InboundSmsHandler.EVENT_NEW_SMS,
                new AsyncResult(null, mSmsMessage, null));
        waitForMs(100);

        verify(mContext, never()).sendBroadcast(any(Intent.class));
        assertEquals("IdleState", getCurrentState().getName());
    }

    @Test
    @MediumTest
    public void testCtWdpParsing() {
        transitionFromStartupToIdle();
        String pdu = "000000000000FDEA00000000000000000100000000000000000000001900031" +
                "040900112488ea794e074d69e1b7392c270326cde9e98";
        SmsMessage msg = SmsMessage.createFromPdu(HexDump.hexStringToByteArray(pdu));
        mSmsMessage.mWrappedSmsMessage = msg;
        mCdmaInboundSmsHandler.sendMessage(InboundSmsHandler.EVENT_NEW_SMS,
                new AsyncResult(null, mSmsMessage, null));
        waitForMs(200);
        assertEquals(msg.getTeleService(), SmsEnvelope.TELESERVICE_CT_WAP);
        assertEquals("Test standard SMS", msg.getMessageBody());
        assertNotNull(msg.getUserData());
    }
}<|MERGE_RESOLUTION|>--- conflicted
+++ resolved
@@ -80,10 +80,7 @@
     private FakeSmsContentProvider mContentProvider;
     private InboundSmsTracker mInboundSmsTracker;
     private byte[] mSmsPdu = new byte[]{(byte) 0xFF, (byte) 0xFF, (byte) 0xFF};
-<<<<<<< HEAD
-=======
     private int mSubId0 = 0;
->>>>>>> 38680c42
 
     private class CdmaInboundSmsHandlerTestHandler extends HandlerThread {
 
@@ -143,29 +140,17 @@
                 "1234567890", /* address */
                 "1234567890", /* displayAddress */
                 "This is the message body of a single-part message" /* messageBody */,
-<<<<<<< HEAD
-                false /* isClass0 */);
-=======
                 false, /* isClass0 */
                 mSubId0);
->>>>>>> 38680c42
 
         doReturn(mInboundSmsTracker).when(mTelephonyComponentFactory)
                 .makeInboundSmsTracker(nullable(byte[].class), anyLong(), anyInt(), anyBoolean(),
                 anyBoolean(), nullable(String.class), nullable(String.class),
-<<<<<<< HEAD
-                nullable(String.class), anyBoolean());
-        doReturn(mInboundSmsTracker).when(mTelephonyComponentFactory)
-                .makeInboundSmsTracker(nullable(byte[].class), anyLong(), anyInt(), anyBoolean(),
-                nullable(String.class), nullable(String.class), anyInt(), anyInt(),
-                anyInt(), anyBoolean(), nullable(String.class), anyBoolean());
-=======
                 nullable(String.class), anyBoolean(), anyInt());
         doReturn(mInboundSmsTracker).when(mTelephonyComponentFactory)
                 .makeInboundSmsTracker(nullable(byte[].class), anyLong(), anyInt(), anyBoolean(),
                 nullable(String.class), nullable(String.class), anyInt(), anyInt(),
                 anyInt(), anyBoolean(), nullable(String.class), anyBoolean(), anyInt());
->>>>>>> 38680c42
         doReturn(mInboundSmsTracker).when(mTelephonyComponentFactory)
                 .makeInboundSmsTracker(nullable(Cursor.class), anyBoolean());
 
@@ -251,20 +236,12 @@
                 "1234567890", /* address */
                 blockedNumber, /* displayAddress */
                 "This is the message body of a single-part message" /* messageBody */,
-<<<<<<< HEAD
-                false /* isClass0 */);
-        doReturn(mInboundSmsTracker).when(mTelephonyComponentFactory)
-                .makeInboundSmsTracker(nullable(byte[].class), anyLong(), anyInt(), anyBoolean(),
-                anyBoolean(), nullable(String.class), nullable(String.class),
-                nullable(String.class), anyBoolean());
-=======
                 false, /* isClass0 */
                 mSubId0);
         doReturn(mInboundSmsTracker).when(mTelephonyComponentFactory)
                 .makeInboundSmsTracker(nullable(byte[].class), anyLong(), anyInt(), anyBoolean(),
                 anyBoolean(), nullable(String.class), nullable(String.class),
                 nullable(String.class), anyBoolean(), anyInt());
->>>>>>> 38680c42
         mFakeBlockedNumberContentProvider.mBlockedNumbers.add(blockedNumber);
 
         transitionFromStartupToIdle();
