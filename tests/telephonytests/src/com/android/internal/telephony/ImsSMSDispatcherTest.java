/*
 * Copyright (C) 2016 The Android Open Source Project
 *
 * Licensed under the Apache License, Version 2.0 (the "License");
 * you may not use this file except in compliance with the License.
 * You may obtain a copy of the License at
 *
 *      http://www.apache.org/licenses/LICENSE-2.0
 *
 * Unless required by applicable law or agreed to in writing, software
 * distributed under the License is distributed on an "AS IS" BASIS,
 * WITHOUT WARRANTIES OR CONDITIONS OF ANY KIND, either express or implied.
 * See the License for the specific language governing permissions and
 * limitations under the License.
 */

package com.android.internal.telephony;

import static org.junit.Assert.assertEquals;
import static org.junit.Assert.assertNull;
import static org.junit.Assert.assertTrue;
import static org.junit.Assert.assertFalse;
import static org.mockito.Matchers.any;
import static org.mockito.Matchers.anyString;
import static org.mockito.Matchers.isNull;
import static org.mockito.Mockito.anyInt;
import static org.mockito.Mockito.doReturn;
import static org.mockito.Mockito.verify;
import static org.mockito.Mockito.eq;
import static org.mockito.Mockito.times;

import android.app.ActivityManagerNative;
import android.app.PendingIntent;
import android.content.BroadcastReceiver;
import android.content.Context;
import android.content.Intent;
import android.content.IntentFilter;
import android.os.HandlerThread;
import android.os.Message;
import android.test.suitebuilder.annotation.SmallTest;
import android.util.Singleton;

import static com.android.internal.telephony.TelephonyTestUtils.waitForMs;
import android.telephony.TelephonyManager;

import org.junit.After;
import org.junit.Before;
import org.junit.Test;
import org.mockito.ArgumentCaptor;
import org.mockito.Mock;

public class ImsSMSDispatcherTest extends TelephonyTest {
    @Mock
    private SMSDispatcher.SmsTracker mTracker;

    private ImsSMSDispatcher mImsSmsDispatcher;
    private ImsSmsDispatcherTestHandler mImsSmsDispatcherTestHandler;
    private boolean mReceivedTestIntent = false;
    private Object mLock = new Object();
    private static final String TEST_INTENT = "com.android.internal.telephony.TEST_INTENT";
    private BroadcastReceiver mTestReceiver = new BroadcastReceiver() {
        @Override
        public void onReceive(Context context, Intent intent) {
            logd("onReceive");
            synchronized (mLock) {
                mReceivedTestIntent = true;
            }
        }
    };

    private class ImsSmsDispatcherTestHandler extends HandlerThread {

        private ImsSmsDispatcherTestHandler(String name) {
            super(name);
        }

        @Override
        public void onLooperPrepared() {
            mImsSmsDispatcher = new ImsSMSDispatcher(mPhone, mSmsStorageMonitor,
                    mSmsUsageMonitor);
            //Initial state of RIL is power on, need to wait util RADIO_ON msg get handled
            waitForMs(200);
            setReady(true);
        }
    }

    @Before
    public void setUp() throws Exception {
        super.setUp(getClass().getSimpleName());
        setupMockPackagePermissionChecks();

        mImsSmsDispatcherTestHandler = new ImsSmsDispatcherTestHandler(getClass().getSimpleName());
        mImsSmsDispatcherTestHandler.start();
        waitUntilReady();
    }

    @After
    public void tearDown() throws Exception {
        mImsSmsDispatcher = null;
        mImsSmsDispatcherTestHandler.quitSafely();
        super.tearDown();
    }

    @Test @SmallTest
    public void testSmsHandleStateUpdate() throws Exception {
        assertEquals(SmsConstants.FORMAT_UNKNOWN, mImsSmsDispatcher.getImsSmsFormat());
        //Mock ImsNetWorkStateChange with GSM phone type
        switchImsSmsFormat(PhoneConstants.PHONE_TYPE_GSM);
        assertEquals(SmsConstants.FORMAT_3GPP, mImsSmsDispatcher.getImsSmsFormat());
        assertTrue(mImsSmsDispatcher.isIms());

        //Mock ImsNetWorkStateChange with Cdma Phone type
        switchImsSmsFormat(PhoneConstants.PHONE_TYPE_CDMA);
        assertEquals(SmsConstants.FORMAT_3GPP2, mImsSmsDispatcher.getImsSmsFormat());
        assertTrue(mImsSmsDispatcher.isIms());
    }

    @Test @SmallTest
    public void testSendImsGmsTest() throws Exception {
        switchImsSmsFormat(PhoneConstants.PHONE_TYPE_GSM);
        mImsSmsDispatcher.sendText("111"/* desAddr*/, "222" /*scAddr*/, TAG,
                null, null, null, null, false, -1, false, -1);
        verify(mSimulatedCommandsVerifier).sendImsGsmSms(eq("038122f2"),
                eq("0100038111f1000014c9f67cda9c12d37378983e4697e5d4f29c0e"), eq(0), eq(0),
                any(Message.class));
    }

    @Test @SmallTest
    public void testSendImsGmsTestWithOutDesAddr() throws Exception {
        switchImsSmsFormat(PhoneConstants.PHONE_TYPE_GSM);
        mImsSmsDispatcher.sendText(null, "222" /*scAddr*/, TAG,
                null, null, null, null, false, -1, false, -1);
        verify(mSimulatedCommandsVerifier, times(0)).sendImsGsmSms(anyString(), anyString(),
                anyInt(), anyInt(), any(Message.class));
    }

    @Test @SmallTest
    public void testSendImsCdmaTest() throws Exception {
        switchImsSmsFormat(PhoneConstants.PHONE_TYPE_CDMA);
        mImsSmsDispatcher.sendText("111"/* desAddr*/, "222" /*scAddr*/, TAG,
                null, null, null, null, false, -1, false, -1);
        verify(mSimulatedCommandsVerifier).sendImsCdmaSms((byte[])any(), eq(0), eq(0),
                any(Message.class));
    }

    @Test @SmallTest
    public void testSendRetrySmsCdmaTest() throws Exception {
        // newFormat will be based on voice technology
        ArgumentCaptor<byte[]> captor = ArgumentCaptor.forClass(byte[].class);
        switchImsSmsFormat(PhoneConstants.PHONE_TYPE_CDMA);
        replaceInstance(SMSDispatcher.SmsTracker.class, "mFormat", mTracker,
                SmsConstants.FORMAT_3GPP2);
        doReturn(PhoneConstants.PHONE_TYPE_CDMA).when(mPhone).getPhoneType();
        mImsSmsDispatcher.sendRetrySms(mTracker);
        verify(mSimulatedCommandsVerifier).sendImsCdmaSms(captor.capture(), eq(0), eq(0),
                any(Message.class));
        assertEquals(1, captor.getAllValues().size());
        assertNull(captor.getAllValues().get(0));
    }

    @Test @SmallTest
    public void testSendRetrySmsGsmTest() throws Exception {
        // newFormat will be based on voice technology will be GSM if phone type is not CDMA
        switchImsSmsFormat(PhoneConstants.PHONE_TYPE_GSM);
        replaceInstance(SMSDispatcher.SmsTracker.class, "mFormat", mTracker,
                SmsConstants.FORMAT_3GPP);
        mImsSmsDispatcher.sendRetrySms(mTracker);
        verify(mSimulatedCommandsVerifier).sendImsGsmSms((String)isNull(), (String)isNull(), eq(0),
                eq(0), any(Message.class));
    }

    @Test @SmallTest
    public void testInjectNullSmsPdu() throws Exception {
        // unmock ActivityManager to be able to register receiver, create real PendingIntent and
        // receive TEST_INTENT
        restoreInstance(Singleton.class, "mInstance", mIActivityManagerSingleton);
        restoreInstance(ActivityManagerNative.class, "gDefault", null);

        Context realContext = TestApplication.getAppContext();
        realContext.registerReceiver(mTestReceiver, new IntentFilter(TEST_INTENT));

        PendingIntent pendingIntent = PendingIntent.getBroadcast(realContext, 0,
                new Intent(TEST_INTENT), 0);

        // inject null sms pdu. This should cause intent to be received since pdu is null.
        mImsSmsDispatcher.injectSmsPdu(null, SmsConstants.FORMAT_3GPP, pendingIntent);
        waitForMs(100);
        synchronized (mLock) {
            assertEquals(true, mReceivedTestIntent);
        }
    }

    private void switchImsSmsFormat(int phoneType) {
        mSimulatedCommands.setImsRegistrationState(new int[]{1, phoneType});
        mSimulatedCommands.notifyImsNetworkStateChanged();
        /* wait for async msg get handled */
        waitForMs(200);
    }
<<<<<<< HEAD

    @Test @SmallTest
    public void testShouldSendSmsOverIms() throws Exception {
        mContextFixture.putBooleanResource(com.android.internal.R.bool.
                config_send_sms1x_on_voice_call, true);
        doReturn(mServiceState).when(mPhone).getServiceState();
        doReturn(TelephonyManager.NETWORK_TYPE_EHRPD).when(mServiceState).
                getDataNetworkType();
        doReturn(TelephonyManager.NETWORK_TYPE_1xRTT).when(mServiceState).
                getVoiceNetworkType();
        doReturn(PhoneConstants.State.IDLE).when(mPhone).getState();
        assertTrue(mImsSmsDispatcher.shouldSendSmsOverIms());
        doReturn(PhoneConstants.State.RINGING).when(mPhone).getState();
        assertFalse(mImsSmsDispatcher.shouldSendSmsOverIms());
    }
}
=======
}
>>>>>>> 86dd3d22
<|MERGE_RESOLUTION|>--- conflicted
+++ resolved
@@ -196,7 +196,6 @@
         /* wait for async msg get handled */
         waitForMs(200);
     }
-<<<<<<< HEAD
 
     @Test @SmallTest
     public void testShouldSendSmsOverIms() throws Exception {
@@ -212,7 +211,4 @@
         doReturn(PhoneConstants.State.RINGING).when(mPhone).getState();
         assertFalse(mImsSmsDispatcher.shouldSendSmsOverIms());
     }
-}
-=======
-}
->>>>>>> 86dd3d22
+}