/*
 * Copyright (C) 2016 The Android Open Source Project
 *
 * Licensed under the Apache License, Version 2.0 (the "License");
 * you may not use this file except in compliance with the License.
 * You may obtain a copy of the License at
 *
 *      http://www.apache.org/licenses/LICENSE-2.0
 *
 * Unless required by applicable law or agreed to in writing, software
 * distributed under the License is distributed on an "AS IS" BASIS,
 * WITHOUT WARRANTIES OR CONDITIONS OF ANY KIND, either express or implied.
 * See the License for the specific language governing permissions and
 * limitations under the License.
 */

package com.android.internal.telephony;

import static org.junit.Assert.assertEquals;
import static org.junit.Assert.assertNull;
import static org.junit.Assert.assertTrue;
import static org.junit.Assert.assertFalse;
import static org.mockito.Matchers.any;
import static org.mockito.Matchers.anyString;
import static org.mockito.Matchers.isNull;
import static org.mockito.Mockito.anyInt;
import static org.mockito.Mockito.doReturn;
import static org.mockito.Mockito.verify;
import static org.mockito.Mockito.eq;
import static org.mockito.Mockito.times;

import android.app.ActivityManagerNative;
import android.app.PendingIntent;
import android.content.BroadcastReceiver;
import android.content.Context;
import android.content.Intent;
import android.content.IntentFilter;
import android.os.HandlerThread;
import android.os.Message;
import android.test.suitebuilder.annotation.SmallTest;
import android.util.Singleton;

import static com.android.internal.telephony.TelephonyTestUtils.waitForMs;
import android.telephony.TelephonyManager;

import org.junit.After;
import org.junit.Before;
import org.junit.Test;
import org.mockito.ArgumentCaptor;
import org.mockito.Mock;

public class ImsSMSDispatcherTest extends TelephonyTest {
    @Mock
    private SMSDispatcher.SmsTracker mTracker;

    private ImsSMSDispatcher mImsSmsDispatcher;
    private boolean mReceivedTestIntent = false;
    private Object mLock = new Object();
    private static final String TEST_INTENT = "com.android.internal.telephony.TEST_INTENT";
    private BroadcastReceiver mTestReceiver = new BroadcastReceiver() {
        @Override
        public void onReceive(Context context, Intent intent) {
            logd("onReceive");
            synchronized (mLock) {
                mReceivedTestIntent = true;
            }
        }
    };

    private class ImsSmsDispatcherTestHandler extends HandlerThread {

        private ImsSmsDispatcherTestHandler(String name) {
            super(name);
        }

        @Override
        public void onLooperPrepared() {
            mImsSmsDispatcher = new ImsSMSDispatcher(mPhone, mSmsStorageMonitor,
                    mSmsUsageMonitor);
            //Initial state of RIL is power on, need to wait util RADIO_ON msg get handled
            waitForMs(200);
            setReady(true);
        }
    }

    @Before
    public void setUp() throws Exception {
        super.setUp(getClass().getSimpleName());
        setupMockPackagePermissionChecks();

        new ImsSmsDispatcherTestHandler(getClass().getSimpleName()).start();
        waitUntilReady();
    }

    @After
    public void tearDown() throws Exception {
        mImsSmsDispatcher = null;
        super.tearDown();
    }

    @Test @SmallTest
    public void testSmsHandleStateUpdate() throws Exception {
        assertEquals(SmsConstants.FORMAT_UNKNOWN, mImsSmsDispatcher.getImsSmsFormat());
        //Mock ImsNetWorkStateChange with GSM phone type
        switchImsSmsFormat(PhoneConstants.PHONE_TYPE_GSM);
        assertEquals(SmsConstants.FORMAT_3GPP, mImsSmsDispatcher.getImsSmsFormat());
        assertTrue(mImsSmsDispatcher.isIms());

        //Mock ImsNetWorkStateChange with Cdma Phone type
        switchImsSmsFormat(PhoneConstants.PHONE_TYPE_CDMA);
        assertEquals(SmsConstants.FORMAT_3GPP2, mImsSmsDispatcher.getImsSmsFormat());
        assertTrue(mImsSmsDispatcher.isIms());
    }

    @Test @SmallTest
    public void testSendImsGmsTest() throws Exception {
        switchImsSmsFormat(PhoneConstants.PHONE_TYPE_GSM);
        mImsSmsDispatcher.sendText("111"/* desAddr*/, "222" /*scAddr*/, TAG,
                null, null, null, null, false, -1, false, -1);
        verify(mSimulatedCommandsVerifier).sendImsGsmSms(eq("038122f2"),
                eq("0100038111f1000014c9f67cda9c12d37378983e4697e5d4f29c0e"), eq(0), eq(0),
                any(Message.class));
    }

    @Test @SmallTest
    public void testSendImsGmsTestWithOutDesAddr() throws Exception {
        switchImsSmsFormat(PhoneConstants.PHONE_TYPE_GSM);
        mImsSmsDispatcher.sendText(null, "222" /*scAddr*/, TAG,
                null, null, null, null, false, -1, false, -1);
        verify(mSimulatedCommandsVerifier, times(0)).sendImsGsmSms(anyString(), anyString(),
                anyInt(), anyInt(), any(Message.class));
    }

    @Test @SmallTest
    public void testSendImsCdmaTest() throws Exception {
        switchImsSmsFormat(PhoneConstants.PHONE_TYPE_CDMA);
        mImsSmsDispatcher.sendText("111"/* desAddr*/, "222" /*scAddr*/, TAG,
                null, null, null, null, false, -1, false, -1);
        verify(mSimulatedCommandsVerifier).sendImsCdmaSms((byte[])any(), eq(0), eq(0),
                any(Message.class));
    }

    @Test @SmallTest
    public void testSendRetrySmsCdmaTest() throws Exception {
        // newFormat will be based on voice technology
        ArgumentCaptor<byte[]> captor = ArgumentCaptor.forClass(byte[].class);
        switchImsSmsFormat(PhoneConstants.PHONE_TYPE_CDMA);
        replaceInstance(SMSDispatcher.SmsTracker.class, "mFormat", mTracker,
                SmsConstants.FORMAT_3GPP2);
        doReturn(PhoneConstants.PHONE_TYPE_CDMA).when(mPhone).getPhoneType();
        mImsSmsDispatcher.sendRetrySms(mTracker);
        verify(mSimulatedCommandsVerifier).sendImsCdmaSms(captor.capture(), eq(0), eq(0),
                any(Message.class));
        assertEquals(1, captor.getAllValues().size());
        assertNull(captor.getAllValues().get(0));
    }

    @Test @SmallTest
    public void testSendRetrySmsGsmTest() throws Exception {
        // newFormat will be based on voice technology will be GSM if phone type is not CDMA
        switchImsSmsFormat(PhoneConstants.PHONE_TYPE_GSM);
        replaceInstance(SMSDispatcher.SmsTracker.class, "mFormat", mTracker,
                SmsConstants.FORMAT_3GPP);
        mImsSmsDispatcher.sendRetrySms(mTracker);
        verify(mSimulatedCommandsVerifier).sendImsGsmSms((String)isNull(), (String)isNull(), eq(0),
                eq(0), any(Message.class));
    }

    @Test @SmallTest
    public void testInjectNullSmsPdu() throws Exception {
        // unmock ActivityManager to be able to register receiver, create real PendingIntent and
        // receive TEST_INTENT
        restoreInstance(Singleton.class, "mInstance", mIActivityManagerSingleton);
        restoreInstance(ActivityManagerNative.class, "gDefault", null);

        Context realContext = TestApplication.getAppContext();
        realContext.registerReceiver(mTestReceiver, new IntentFilter(TEST_INTENT));

        PendingIntent pendingIntent = PendingIntent.getBroadcast(realContext, 0,
                new Intent(TEST_INTENT), 0);

        // inject null sms pdu. This should cause intent to be received since pdu is null.
        mImsSmsDispatcher.injectSmsPdu(null, SmsConstants.FORMAT_3GPP, pendingIntent);
        waitForMs(100);
        synchronized (mLock) {
            assertEquals(true, mReceivedTestIntent);
        }
    }

    private void switchImsSmsFormat(int phoneType) {
        mSimulatedCommands.setImsRegistrationState(new int[]{1, phoneType});
        mSimulatedCommands.notifyImsNetworkStateChanged();
        /* wait for async msg get handled */
        waitForMs(200);
    }
<<<<<<< HEAD

    @Test @SmallTest
    public void testShouldSendSmsOverIms() throws Exception {
        mContextFixture.putBooleanResource(com.android.internal.R.bool.
                config_send_sms1x_on_voice_call, true);
        doReturn(mServiceState).when(mPhone).getServiceState();
        doReturn(TelephonyManager.NETWORK_TYPE_EHRPD).when(mServiceState).
                getDataNetworkType();
        doReturn(TelephonyManager.NETWORK_TYPE_1xRTT).when(mServiceState).
                getVoiceNetworkType();
        doReturn(PhoneConstants.State.IDLE).when(mPhone).getState();
        assertTrue(mImsSmsDispatcher.shouldSendSmsOverIms());
        doReturn(PhoneConstants.State.RINGING).when(mPhone).getState();
        assertFalse(mImsSmsDispatcher.shouldSendSmsOverIms());
    }
}
=======
}
>>>>>>> b7f55afe
<|MERGE_RESOLUTION|>--- conflicted
+++ resolved
@@ -193,7 +193,6 @@
         /* wait for async msg get handled */
         waitForMs(200);
     }
-<<<<<<< HEAD
 
     @Test @SmallTest
     public void testShouldSendSmsOverIms() throws Exception {
@@ -209,7 +208,4 @@
         doReturn(PhoneConstants.State.RINGING).when(mPhone).getState();
         assertFalse(mImsSmsDispatcher.shouldSendSmsOverIms());
     }
-}
-=======
-}
->>>>>>> b7f55afe
+}