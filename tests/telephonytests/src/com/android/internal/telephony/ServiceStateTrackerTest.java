<<<<<<< HEAD
///*
// * Copyright (C) 2016 The Android Open Source Project
// *
// * Licensed under the Apache License, Version 2.0 (the "License");
// * you may not use this file except in compliance with the License.
// * You may obtain a copy of the License at
// *
// *      http://www.apache.org/licenses/LICENSE-2.0
// *
// * Unless required by applicable law or agreed to in writing, software
// * distributed under the License is distributed on an "AS IS" BASIS,
// * WITHOUT WARRANTIES OR CONDITIONS OF ANY KIND, either express or implied.
// * See the License for the specific language governing permissions and
// * limitations under the License.
// */
//
//package com.android.internal.telephony;
//
//import static com.android.internal.telephony.TelephonyTestUtils.waitForMs;
//
//import static org.junit.Assert.assertEquals;
//import static org.junit.Assert.assertFalse;
//import static org.junit.Assert.assertTrue;
//import static org.mockito.Matchers.any;
//import static org.mockito.Matchers.anyLong;
//import static org.mockito.Matchers.anyString;
//import static org.mockito.Matchers.nullable;
//import static org.mockito.Mockito.anyInt;
//import static org.mockito.Mockito.doReturn;
//import static org.mockito.Mockito.eq;
//import static org.mockito.Mockito.spy;
//import static org.mockito.Mockito.times;
//import static org.mockito.Mockito.verify;
//
//import android.app.IAlarmManager;
//import android.content.Context;
//import android.content.Intent;
//import android.hardware.radio.V1_0.CellIdentityGsm;
//import android.hardware.radio.V1_0.CellInfoType;
//import android.hardware.radio.V1_0.VoiceRegStateResult;
//import android.os.AsyncResult;
//import android.os.Bundle;
//import android.os.Handler;
//import android.os.HandlerThread;
//import android.os.Message;
//import android.os.Parcel;
//import android.os.Process;
//import android.os.UserHandle;
//import android.os.WorkSource;
//import android.support.test.filters.FlakyTest;
//import android.telephony.CellInfo;
//import android.telephony.CellInfoGsm;
//import android.telephony.ServiceState;
//import android.telephony.SignalStrength;
//import android.telephony.SubscriptionManager;
//import android.telephony.gsm.GsmCellLocation;
//import android.test.suitebuilder.annotation.MediumTest;
//import android.test.suitebuilder.annotation.SmallTest;
//import android.util.Pair;
//
//import com.android.internal.telephony.cdma.CdmaSubscriptionSourceManager;
//import com.android.internal.telephony.dataconnection.DcTracker;
//import com.android.internal.telephony.test.SimulatedCommands;
//import com.android.internal.telephony.uicc.IccCardApplicationStatus;
//
//import org.junit.After;
//import org.junit.Before;
//import org.junit.Test;
//import org.mockito.ArgumentCaptor;
//import org.mockito.Mock;
//
//import java.util.ArrayList;
//import java.util.List;
//
//public class ServiceStateTrackerTest extends TelephonyTest {
//
//    @Mock
//    private DcTracker mDct;
//    @Mock
//    private ProxyController mProxyController;
//    @Mock
//    private Handler mTestHandler;
//    @Mock
//    protected IAlarmManager mAlarmManager;
//
//    private ServiceStateTracker sst;
//    private ServiceStateTrackerTestHandler mSSTTestHandler;
//
//    private static final int EVENT_REGISTERED_TO_NETWORK = 1;
//    private static final int EVENT_SUBSCRIPTION_INFO_READY = 2;
//    private static final int EVENT_ROAMING_ON = 3;
//    private static final int EVENT_ROAMING_OFF = 4;
//    private static final int EVENT_DATA_CONNECTION_ATTACHED = 5;
//    private static final int EVENT_DATA_CONNECTION_DETACHED = 6;
//    private static final int EVENT_DATA_RAT_CHANGED = 7;
//    private static final int EVENT_PS_RESTRICT_ENABLED = 8;
//    private static final int EVENT_PS_RESTRICT_DISABLED = 9;
//
//    private class ServiceStateTrackerTestHandler extends HandlerThread {
//
//        private ServiceStateTrackerTestHandler(String name) {
//            super(name);
//        }
//
//        @Override
//        public void onLooperPrepared() {
//            sst = new ServiceStateTracker(mPhone, mSimulatedCommands);
//            setReady(true);
//        }
//    }
//
//    @Before
//    public void setUp() throws Exception {
//
//        logd("ServiceStateTrackerTest +Setup!");
//        super.setUp("ServiceStateTrackerTest");
//
//        doReturn(true).when(mDct).isDisconnected();
//        mPhone.mDcTracker = mDct;
//
//        replaceInstance(ProxyController.class, "sProxyController", null, mProxyController);
//
//        mContextFixture.putStringArrayResource(
//                com.android.internal.R.array.config_sameNamedOperatorConsideredRoaming,
//                new String[]{"123456"});
//
//        mContextFixture.putStringArrayResource(
//                com.android.internal.R.array.config_operatorConsideredNonRoaming,
//                new String[]{"123456"});
//
//        mSimulatedCommands.setVoiceRegState(ServiceState.RIL_REG_STATE_HOME);
//        mSimulatedCommands.setVoiceRadioTech(ServiceState.RIL_RADIO_TECHNOLOGY_HSPA);
//        mSimulatedCommands.setDataRegState(ServiceState.RIL_REG_STATE_HOME);
//        mSimulatedCommands.setDataRadioTech(ServiceState.RIL_RADIO_TECHNOLOGY_HSPA);
//
//        int dds = SubscriptionManager.getDefaultDataSubscriptionId();
//        doReturn(dds).when(mPhone).getSubId();
//
//        mSSTTestHandler = new ServiceStateTrackerTestHandler(getClass().getSimpleName());
//        mSSTTestHandler.start();
//        waitUntilReady();
//        waitForMs(600);
//        logd("ServiceStateTrackerTest -Setup!");
//    }
//
//    @After
//    public void tearDown() throws Exception {
//        sst = null;
//        mSSTTestHandler.quit();
//        super.tearDown();
//    }
//
//    @Test
//    @MediumTest
//    public void testSetRadioPower() {
//        boolean oldState = mSimulatedCommands.getRadioState().isOn();
//        sst.setRadioPower(!oldState);
//        waitForMs(100);
//        assertTrue(oldState != mSimulatedCommands.getRadioState().isOn());
//    }
//
//    @Test
//    @MediumTest
//    public void testSetRadioPowerFromCarrier() {
//        // Carrier disable radio power
//        sst.setRadioPowerFromCarrier(false);
//        waitForMs(100);
//        assertFalse(mSimulatedCommands.getRadioState().isOn());
//        assertTrue(sst.getDesiredPowerState());
//        assertFalse(sst.getPowerStateFromCarrier());
//
//        // User toggle radio power will not overrides carrier settings
//        sst.setRadioPower(true);
//        waitForMs(100);
//        assertFalse(mSimulatedCommands.getRadioState().isOn());
//        assertTrue(sst.getDesiredPowerState());
//        assertFalse(sst.getPowerStateFromCarrier());
//
//        // Carrier re-enable radio power
//        sst.setRadioPowerFromCarrier(true);
//        waitForMs(100);
//        assertTrue(mSimulatedCommands.getRadioState().isOn());
//        assertTrue(sst.getDesiredPowerState());
//        assertTrue(sst.getPowerStateFromCarrier());
//
//        // User toggle radio power off (airplane mode) and set carrier on
//        sst.setRadioPower(false);
//        sst.setRadioPowerFromCarrier(true);
//        waitForMs(100);
//        assertFalse(mSimulatedCommands.getRadioState().isOn());
//        assertFalse(sst.getDesiredPowerState());
//        assertTrue(sst.getPowerStateFromCarrier());
//    }
//
//    @Test
//    @MediumTest
//    public void testRilTrafficAfterSetRadioPower() {
//        sst.setRadioPower(true);
//        final int getOperatorCallCount = mSimulatedCommands.getGetOperatorCallCount();
//        final int getDataRegistrationStateCallCount =
//                mSimulatedCommands.getGetDataRegistrationStateCallCount();
//        final int getVoiceRegistrationStateCallCount =
//                mSimulatedCommands.getGetVoiceRegistrationStateCallCount();
//        final int getNetworkSelectionModeCallCount =
//                mSimulatedCommands.getGetNetworkSelectionModeCallCount();
//        sst.setRadioPower(false);
//
//        waitForMs(500);
//        sst.pollState();
//        waitForMs(250);
//
//        // This test was meant to be for *no* ril traffic. However, RADIO_STATE_CHANGED is
//        // considered a modem triggered action and that causes a pollState() to be done
//        assertEquals(getOperatorCallCount + 1, mSimulatedCommands.getGetOperatorCallCount());
//        assertEquals(getDataRegistrationStateCallCount + 1,
//                mSimulatedCommands.getGetDataRegistrationStateCallCount());
//        assertEquals(getVoiceRegistrationStateCallCount + 1,
//                mSimulatedCommands.getGetVoiceRegistrationStateCallCount());
//        assertEquals(getNetworkSelectionModeCallCount + 1,
//                mSimulatedCommands.getGetNetworkSelectionModeCallCount());
//
//        // Note that if the poll is triggered by a network change notification
//        // and the modem is supposed to be off, we should still do the poll
//        mSimulatedCommands.notifyNetworkStateChanged();
//        waitForMs(250);
//
//        assertEquals(getOperatorCallCount + 2 , mSimulatedCommands.getGetOperatorCallCount());
//        assertEquals(getDataRegistrationStateCallCount + 2,
//                mSimulatedCommands.getGetDataRegistrationStateCallCount());
//        assertEquals(getVoiceRegistrationStateCallCount + 2,
//                mSimulatedCommands.getGetVoiceRegistrationStateCallCount());
//        assertEquals(getNetworkSelectionModeCallCount + 2,
//                mSimulatedCommands.getGetNetworkSelectionModeCallCount());
//    }
//
//    @FlakyTest
//    @Test
//    @MediumTest
//    public void testSpnUpdateShowPlmnOnly() {
//        doReturn(0x02).when(mSimRecords).getDisplayRule(anyString());
//        doReturn(IccCardApplicationStatus.AppState.APPSTATE_UNKNOWN).
//                when(mUiccCardApplication3gpp).getState();
//
//        sst.sendMessage(sst.obtainMessage(ServiceStateTracker.EVENT_NETWORK_STATE_CHANGED, null));
//
//        waitForMs(750);
//
//        ArgumentCaptor<Intent> intentArgumentCaptor = ArgumentCaptor.forClass(Intent.class);
//        verify(mContextFixture.getTestDouble(), times(3))
//                .sendStickyBroadcastAsUser(intentArgumentCaptor.capture(), eq(UserHandle.ALL));
//
//        // We only want to verify the intent SPN_STRINGS_UPDATED_ACTION.
//        List<Intent> intents = intentArgumentCaptor.getAllValues();
//        logd("Total " + intents.size() + " intents");
//        for (Intent intent : intents) {
//            logd("  " + intent.getAction());
//        }
//        Intent intent = intents.get(2);
//        assertEquals(TelephonyIntents.SPN_STRINGS_UPDATED_ACTION, intent.getAction());
//
//        Bundle b = intent.getExtras();
//
//        // For boolean we need to make sure the key exists first
//        assertTrue(b.containsKey(TelephonyIntents.EXTRA_SHOW_SPN));
//        assertFalse(b.getBoolean(TelephonyIntents.EXTRA_SHOW_SPN));
//
//        assertEquals(null, b.getString(TelephonyIntents.EXTRA_SPN));
//        assertEquals(null, b.getString(TelephonyIntents.EXTRA_DATA_SPN));
//
//        // For boolean we need to make sure the key exists first
//        assertTrue(b.containsKey(TelephonyIntents.EXTRA_SHOW_PLMN));
//        assertTrue(b.getBoolean(TelephonyIntents.EXTRA_SHOW_PLMN));
//
//        assertEquals(SimulatedCommands.FAKE_LONG_NAME, b.getString(TelephonyIntents.EXTRA_PLMN));
//
//        ArgumentCaptor<Integer> intArgumentCaptor = ArgumentCaptor.forClass(Integer.class);
//        verify(mTelephonyManager).setDataNetworkTypeForPhone(anyInt(), intArgumentCaptor.capture());
//        assertEquals(ServiceState.RIL_RADIO_TECHNOLOGY_HSPA,
//                intArgumentCaptor.getValue().intValue());
//    }
//
//    @Test
//    @MediumTest
//    public void testCellInfoList() {
//        Parcel p = Parcel.obtain();
//        p.writeInt(1);
//        p.writeInt(1);
//        p.writeInt(2);
//        p.writeLong(1453510289108L);
//        p.writeInt(310);
//        p.writeInt(260);
//        p.writeInt(123);
//        p.writeInt(456);
//        p.writeInt(99);
//        p.writeInt(3);
//        p.setDataPosition(0);
//
//        CellInfoGsm cellInfo = CellInfoGsm.CREATOR.createFromParcel(p);
//
//        ArrayList<CellInfo> list = new ArrayList();
//        list.add(cellInfo);
//        mSimulatedCommands.setCellInfoList(list);
//
//        WorkSource workSource = new WorkSource(Process.myUid(),
//                mContext.getPackageName());
//        assertEquals(sst.getAllCellInfo(workSource), list);
//    }
//
//    @Test
//    @MediumTest
//    public void testImsRegState() {
//        // Simulate IMS registered
//        mSimulatedCommands.setImsRegistrationState(new int[]{1, PhoneConstants.PHONE_TYPE_GSM});
//
//        sst.sendMessage(sst.obtainMessage(ServiceStateTracker.EVENT_IMS_STATE_CHANGED, null));
//        waitForMs(200);
//
//        assertTrue(sst.isImsRegistered());
//
//        // Simulate IMS unregistered
//        mSimulatedCommands.setImsRegistrationState(new int[]{0, PhoneConstants.PHONE_TYPE_GSM});
//
//        sst.sendMessage(sst.obtainMessage(ServiceStateTracker.EVENT_IMS_STATE_CHANGED, null));
//        waitForMs(200);
//
//        assertFalse(sst.isImsRegistered());
//    }
//
//    @Test
//    @MediumTest
//    public void testSignalStrength() {
//        SignalStrength ss = new SignalStrength(
//                30, // gsmSignalStrength
//                0,  // gsmBitErrorRate
//                -1, // cdmaDbm
//                -1, // cdmaEcio
//                -1, // evdoDbm
//                -1, // evdoEcio
//                -1, // evdoSnr
//                99, // lteSignalStrength
//                SignalStrength.INVALID,     // lteRsrp
//                SignalStrength.INVALID,     // lteRsrq
//                SignalStrength.INVALID,     // lteRssnr
//                SignalStrength.INVALID,     // lteCqi
//                SignalStrength.INVALID,     // tdScdmaRscp
//                true                        // gsmFlag
//        );
//
//        mSimulatedCommands.setSignalStrength(ss);
//        mSimulatedCommands.notifySignalStrength();
//        waitForMs(300);
//        assertEquals(sst.getSignalStrength(), ss);
//        assertEquals(sst.getSignalStrength().isGsm(), true);
//
//        // switch to CDMA
//        doReturn(false).when(mPhone).isPhoneTypeGsm();
//        doReturn(true).when(mPhone).isPhoneTypeCdmaLte();
//        sst.updatePhoneType();
//        sst.mSS.setRilDataRadioTechnology(ServiceState.RIL_RADIO_TECHNOLOGY_LTE);
//
//        mSimulatedCommands.notifySignalStrength();
//        waitForMs(300);
//        assertEquals(sst.getSignalStrength(), ss);
//        assertEquals(sst.getSignalStrength().isGsm(), true);
//
//        // notify signal strength again, but this time data RAT is not LTE
//        sst.mSS.setRilVoiceRadioTechnology(ServiceState.RIL_RADIO_TECHNOLOGY_1xRTT);
//        sst.mSS.setRilDataRadioTechnology(ServiceState.RIL_RADIO_TECHNOLOGY_EHRPD);
//        mSimulatedCommands.notifySignalStrength();
//        waitForMs(300);
//        assertEquals(sst.getSignalStrength(), ss);
//        assertEquals(sst.getSignalStrength().isGsm(), false);
//    }
//
//    @Test
//    @MediumTest
//    public void testGsmCellLocation() {
//
//        VoiceRegStateResult result = new VoiceRegStateResult();
//        result.cellIdentity.cellInfoType = CellInfoType.GSM;
//        result.cellIdentity.cellIdentityGsm.add(new CellIdentityGsm());
//        result.cellIdentity.cellIdentityGsm.get(0).lac = 2;
//        result.cellIdentity.cellIdentityGsm.get(0).cid = 3;
//
//        sst.sendMessage(sst.obtainMessage(ServiceStateTracker.EVENT_GET_LOC_DONE,
//                new AsyncResult(null, result, null)));
//
//        waitForMs(200);
//        WorkSource workSource = new WorkSource(Process.myUid(), mContext.getPackageName());
//        GsmCellLocation cl = (GsmCellLocation) sst.getCellLocation(workSource);
//        assertEquals(2, cl.getLac());
//        assertEquals(3, cl.getCid());
//    }
//
//    @Test
//    @MediumTest
//    public void testUpdatePhoneType() {
//        doReturn(false).when(mPhone).isPhoneTypeGsm();
//        doReturn(true).when(mPhone).isPhoneTypeCdmaLte();
//        doReturn(CdmaSubscriptionSourceManager.SUBSCRIPTION_FROM_RUIM).when(mCdmaSSM).
//                getCdmaSubscriptionSource();
//
//        logd("Calling updatePhoneType");
//        // switch to CDMA
//        sst.updatePhoneType();
//
//        ArgumentCaptor<Integer> integerArgumentCaptor = ArgumentCaptor.forClass(Integer.class);
//        verify(mRuimRecords).registerForRecordsLoaded(eq(sst), integerArgumentCaptor.capture(),
//                nullable(Object.class));
//
//        // response for mRuimRecords.registerForRecordsLoaded()
//        Message msg = Message.obtain();
//        msg.what = integerArgumentCaptor.getValue();
//        msg.obj = new AsyncResult(null, null, null);
//        sst.sendMessage(msg);
//        waitForMs(100);
//
//        // on RUIM_RECORDS_LOADED, sst is expected to call following apis
//        verify(mRuimRecords, times(1)).isProvisioned();
//
//        // switch back to GSM
//        doReturn(true).when(mPhone).isPhoneTypeGsm();
//        doReturn(false).when(mPhone).isPhoneTypeCdmaLte();
//
//        // response for mRuimRecords.registerForRecordsLoaded() can be sent after switching to GSM
//        msg = Message.obtain();
//        msg.what = integerArgumentCaptor.getValue();
//        msg.obj = new AsyncResult(null, null, null);
//        sst.sendMessage(msg);
//
//        // There's no easy way to check if the msg was handled or discarded. Wait to make sure sst
//        // did not crash, and then verify that the functions called records loaded are not called
//        // again
//        waitForMs(200);
//
//        verify(mRuimRecords, times(1)).isProvisioned();
//    }
//
//    @Test
//    @MediumTest
//    public void testRegAndUnregForVoiceRoamingOn() throws Exception {
//        sst.registerForVoiceRoamingOn(mTestHandler, EVENT_ROAMING_ON, null);
//
//        // Enable roaming and trigger events to notify handler registered
//        doReturn(true).when(mPhone).isPhoneTypeGsm();
//        mSimulatedCommands.setVoiceRegState(ServiceState.RIL_REG_STATE_ROAMING);
//        mSimulatedCommands.setDataRegState(ServiceState.RIL_REG_STATE_ROAMING);
//        mSimulatedCommands.notifyNetworkStateChanged();
//
//        waitForMs(200);
//
//        // verify if registered handler has message posted to it
//        ArgumentCaptor<Message> messageArgumentCaptor = ArgumentCaptor.forClass(Message.class);
//        verify(mTestHandler).sendMessageAtTime(messageArgumentCaptor.capture(), anyLong());
//        assertEquals(EVENT_ROAMING_ON, messageArgumentCaptor.getValue().what);
//
//        // Disable roaming
//        mSimulatedCommands.setVoiceRegState(ServiceState.RIL_REG_STATE_HOME);
//        mSimulatedCommands.setDataRegState(ServiceState.RIL_REG_STATE_HOME);
//        mSimulatedCommands.notifyNetworkStateChanged();
//
//        waitForMs(100);
//
//        // Unregister registrant
//        sst.unregisterForVoiceRoamingOn(mTestHandler);
//
//        // Enable roaming
//        mSimulatedCommands.setVoiceRegState(ServiceState.RIL_REG_STATE_ROAMING);
//        mSimulatedCommands.setDataRegState(ServiceState.RIL_REG_STATE_ROAMING);
//        mSimulatedCommands.notifyNetworkStateChanged();
//
//        waitForMs(200);
//
//        // verify that no new message posted to handler
//        verify(mTestHandler, times(1)).sendMessageAtTime(any(Message.class), anyLong());
//    }
//
//    @Test
//    @MediumTest
//    public void testRegAndUnregForVoiceRoamingOff() throws Exception {
//        // Enable roaming
//        doReturn(true).when(mPhone).isPhoneTypeGsm();
//        mSimulatedCommands.setVoiceRegState(ServiceState.RIL_REG_STATE_ROAMING);
//        mSimulatedCommands.setDataRegState(ServiceState.RIL_REG_STATE_ROAMING);
//        mSimulatedCommands.notifyNetworkStateChanged();
//
//        waitForMs(100);
//
//        sst.registerForVoiceRoamingOff(mTestHandler, EVENT_ROAMING_OFF, null);
//
//        // Disable roaming
//        doReturn(true).when(mPhone).isPhoneTypeGsm();
//        mSimulatedCommands.setVoiceRegState(ServiceState.RIL_REG_STATE_HOME);
//        mSimulatedCommands.setDataRegState(ServiceState.RIL_REG_STATE_HOME);
//        mSimulatedCommands.notifyNetworkStateChanged();
//
//        waitForMs(200);
//
//        // verify if registered handler has message posted to it
//        ArgumentCaptor<Message> messageArgumentCaptor = ArgumentCaptor.forClass(Message.class);
//        verify(mTestHandler).sendMessageAtTime(messageArgumentCaptor.capture(), anyLong());
//        assertEquals(EVENT_ROAMING_OFF, messageArgumentCaptor.getValue().what);
//
//        // Enable roaming
//        mSimulatedCommands.setVoiceRegState(ServiceState.RIL_REG_STATE_ROAMING);
//        mSimulatedCommands.setDataRegState(ServiceState.RIL_REG_STATE_ROAMING);
//        mSimulatedCommands.notifyNetworkStateChanged();
//
//        waitForMs(100);
//
//        // Unregister registrant
//        sst.unregisterForVoiceRoamingOff(mTestHandler);
//
//        // Disable roaming
//        mSimulatedCommands.setVoiceRegState(ServiceState.RIL_REG_STATE_HOME);
//        mSimulatedCommands.setDataRegState(ServiceState.RIL_REG_STATE_HOME);
//        mSimulatedCommands.notifyNetworkStateChanged();
//
//        waitForMs(100);
//
//        // verify that no new message posted to handler
//        verify(mTestHandler, times(1)).sendMessageAtTime(any(Message.class), anyLong());
//    }
//
//    @Test
//    @MediumTest
//    public void testRegAndUnregForDataRoamingOn() throws Exception {
//        sst.registerForDataRoamingOn(mTestHandler, EVENT_ROAMING_ON, null);
//
//        // Enable roaming and trigger events to notify handler registered
//        doReturn(true).when(mPhone).isPhoneTypeGsm();
//        mSimulatedCommands.setVoiceRegState(ServiceState.RIL_REG_STATE_ROAMING);
//        mSimulatedCommands.setDataRegState(ServiceState.RIL_REG_STATE_ROAMING);
//        mSimulatedCommands.notifyNetworkStateChanged();
//
//        waitForMs(200);
//
//        // verify if registered handler has message posted to it
//        ArgumentCaptor<Message> messageArgumentCaptor = ArgumentCaptor.forClass(Message.class);
//        verify(mTestHandler).sendMessageAtTime(messageArgumentCaptor.capture(), anyLong());
//        assertEquals(EVENT_ROAMING_ON, messageArgumentCaptor.getValue().what);
//
//        // Disable roaming
//        mSimulatedCommands.setVoiceRegState(ServiceState.RIL_REG_STATE_HOME);
//        mSimulatedCommands.setDataRegState(ServiceState.RIL_REG_STATE_HOME);
//        mSimulatedCommands.notifyNetworkStateChanged();
//
//        waitForMs(100);
//
//        // Unregister registrant
//        sst.unregisterForDataRoamingOn(mTestHandler);
//
//        // Enable roaming
//        mSimulatedCommands.setVoiceRegState(ServiceState.RIL_REG_STATE_ROAMING);
//        mSimulatedCommands.setDataRegState(ServiceState.RIL_REG_STATE_ROAMING);
//        mSimulatedCommands.notifyNetworkStateChanged();
//
//        waitForMs(200);
//
//        // verify that no new message posted to handler
//        verify(mTestHandler, times(1)).sendMessageAtTime(any(Message.class), anyLong());
//    }
//
//    @Test
//    @MediumTest
//    public void testRegAndUnregForDataRoamingOff() throws Exception {
//        // Enable roaming
//        doReturn(true).when(mPhone).isPhoneTypeGsm();
//        mSimulatedCommands.setVoiceRegState(ServiceState.RIL_REG_STATE_ROAMING);
//        mSimulatedCommands.setDataRegState(ServiceState.RIL_REG_STATE_ROAMING);
//        mSimulatedCommands.notifyNetworkStateChanged();
//
//        waitForMs(100);
//
//        sst.registerForDataRoamingOff(mTestHandler, EVENT_ROAMING_OFF, null);
//
//        // Disable roaming
//        doReturn(true).when(mPhone).isPhoneTypeGsm();
//        mSimulatedCommands.setVoiceRegState(ServiceState.RIL_REG_STATE_HOME);
//        mSimulatedCommands.setDataRegState(ServiceState.RIL_REG_STATE_HOME);
//        mSimulatedCommands.notifyNetworkStateChanged();
//
//        waitForMs(100);
//
//        // verify if registered handler has message posted to it
//        ArgumentCaptor<Message> messageArgumentCaptor = ArgumentCaptor.forClass(Message.class);
//        verify(mTestHandler).sendMessageAtTime(messageArgumentCaptor.capture(), anyLong());
//        assertEquals(EVENT_ROAMING_OFF, messageArgumentCaptor.getValue().what);
//
//        // Enable roaming
//        mSimulatedCommands.setVoiceRegState(ServiceState.RIL_REG_STATE_ROAMING);
//        mSimulatedCommands.setDataRegState(ServiceState.RIL_REG_STATE_ROAMING);
//        mSimulatedCommands.notifyNetworkStateChanged();
//
//        waitForMs(100);
//
//        // Unregister registrant
//        sst.unregisterForDataRoamingOff(mTestHandler);
//
//        // Disable roaming
//        mSimulatedCommands.setVoiceRegState(ServiceState.RIL_REG_STATE_HOME);
//        mSimulatedCommands.setDataRegState(ServiceState.RIL_REG_STATE_HOME);
//        mSimulatedCommands.notifyNetworkStateChanged();
//
//        waitForMs(100);
//
//        // verify that no new message posted to handler
//        verify(mTestHandler, times(1)).sendMessageAtTime(any(Message.class), anyLong());
//    }
//
//    @Test
//    @MediumTest
//    public void testRegAndInvalidregForDataConnAttach() throws Exception {
//        // Initially set service state out of service
//        doReturn(true).when(mPhone).isPhoneTypeGsm();
//        mSimulatedCommands.setVoiceRegState(23);
//        mSimulatedCommands.setDataRegState(23);
//        mSimulatedCommands.notifyNetworkStateChanged();
//
//        waitForMs(100);
//
//        sst.registerForDataConnectionAttached(mTestHandler, EVENT_DATA_CONNECTION_ATTACHED, null);
//
//        // set service state in service and trigger events to post message on handler
//        mSimulatedCommands.setVoiceRegState(ServiceState.RIL_REG_STATE_ROAMING);
//        mSimulatedCommands.setDataRegState(ServiceState.RIL_REG_STATE_ROAMING);
//        mSimulatedCommands.notifyNetworkStateChanged();
//
//        waitForMs(200);
//
//        // verify if registered handler has message posted to it
//        ArgumentCaptor<Message> messageArgumentCaptor = ArgumentCaptor.forClass(Message.class);
//        verify(mTestHandler).sendMessageAtTime(messageArgumentCaptor.capture(), anyLong());
//        assertEquals(EVENT_DATA_CONNECTION_ATTACHED, messageArgumentCaptor.getValue().what);
//
//        // set service state out of service
//        mSimulatedCommands.setVoiceRegState(-1);
//        mSimulatedCommands.setDataRegState(-1);
//        mSimulatedCommands.notifyNetworkStateChanged();
//
//        waitForMs(100);
//
//        // Unregister registrant
//        sst.unregisterForDataConnectionAttached(mTestHandler);
//
//        // set service state in service
//        mSimulatedCommands.setVoiceRegState(ServiceState.RIL_REG_STATE_ROAMING);
//        mSimulatedCommands.setDataRegState(ServiceState.RIL_REG_STATE_ROAMING);
//        mSimulatedCommands.notifyNetworkStateChanged();
//
//        waitForMs(100);
//
//        // verify that no new message posted to handler
//        verify(mTestHandler, times(1)).sendMessageAtTime(any(Message.class), anyLong());
//    }
//
//    @Test
//    @MediumTest
//    public void testRegAndUnregForDataConnAttach() throws Exception {
//        // Initially set service state out of service
//        doReturn(true).when(mPhone).isPhoneTypeGsm();
//        mSimulatedCommands.setVoiceRegState(ServiceState.RIL_REG_STATE_UNKNOWN);
//        mSimulatedCommands.setDataRegState(ServiceState.RIL_REG_STATE_UNKNOWN);
//        mSimulatedCommands.notifyNetworkStateChanged();
//
//        waitForMs(100);
//
//        sst.registerForDataConnectionAttached(mTestHandler, EVENT_DATA_CONNECTION_ATTACHED, null);
//
//        // set service state in service and trigger events to post message on handler
//        mSimulatedCommands.setVoiceRegState(ServiceState.RIL_REG_STATE_ROAMING);
//        mSimulatedCommands.setDataRegState(ServiceState.RIL_REG_STATE_ROAMING);
//        mSimulatedCommands.notifyNetworkStateChanged();
//
//        waitForMs(200);
//
//        // verify if registered handler has message posted to it
//        ArgumentCaptor<Message> messageArgumentCaptor = ArgumentCaptor.forClass(Message.class);
//        verify(mTestHandler).sendMessageAtTime(messageArgumentCaptor.capture(), anyLong());
//        assertEquals(EVENT_DATA_CONNECTION_ATTACHED, messageArgumentCaptor.getValue().what);
//
//        // set service state out of service
//        mSimulatedCommands.setVoiceRegState(ServiceState.RIL_REG_STATE_UNKNOWN);
//        mSimulatedCommands.setDataRegState(ServiceState.RIL_REG_STATE_UNKNOWN);
//        mSimulatedCommands.notifyNetworkStateChanged();
//
//        waitForMs(100);
//
//        // Unregister registrant
//        sst.unregisterForDataConnectionAttached(mTestHandler);
//
//        // set service state in service
//        mSimulatedCommands.setVoiceRegState(ServiceState.RIL_REG_STATE_ROAMING);
//        mSimulatedCommands.setDataRegState(ServiceState.RIL_REG_STATE_ROAMING);
//        mSimulatedCommands.notifyNetworkStateChanged();
//
//        waitForMs(100);
//
//        // verify that no new message posted to handler
//        verify(mTestHandler, times(1)).sendMessageAtTime(any(Message.class), anyLong());
//    }
//
//    @Test
//    @MediumTest
//    public void testRegAndUnregForDataConnDetach() throws Exception {
//        // Initially set service state in service
//        doReturn(true).when(mPhone).isPhoneTypeGsm();
//        mSimulatedCommands.setVoiceRegState(ServiceState.RIL_REG_STATE_ROAMING);
//        mSimulatedCommands.setDataRegState(ServiceState.RIL_REG_STATE_ROAMING);
//        mSimulatedCommands.notifyNetworkStateChanged();
//
//        sst.registerForDataConnectionDetached(mTestHandler, EVENT_DATA_CONNECTION_DETACHED, null);
//
//        // set service state out of service and trigger events to post message on handler
//        mSimulatedCommands.setVoiceRegState(ServiceState.RIL_REG_STATE_UNKNOWN);
//        mSimulatedCommands.setDataRegState(ServiceState.RIL_REG_STATE_UNKNOWN);
//        mSimulatedCommands.notifyNetworkStateChanged();
//
//        waitForMs(200);
//
//        // verify if registered handler has message posted to it
//        ArgumentCaptor<Message> messageArgumentCaptor = ArgumentCaptor.forClass(Message.class);
//        verify(mTestHandler).sendMessageAtTime(messageArgumentCaptor.capture(), anyLong());
//        assertEquals(EVENT_DATA_CONNECTION_DETACHED, messageArgumentCaptor.getValue().what);
//
//        // set service state in service
//        mSimulatedCommands.setVoiceRegState(ServiceState.RIL_REG_STATE_ROAMING);
//        mSimulatedCommands.setDataRegState(ServiceState.RIL_REG_STATE_ROAMING);
//        mSimulatedCommands.notifyNetworkStateChanged();
//
//        waitForMs(100);
//
//        // Unregister registrant
//        sst.unregisterForDataConnectionDetached(mTestHandler);
//
//        // set service state out of service
//        mSimulatedCommands.setVoiceRegState(ServiceState.RIL_REG_STATE_UNKNOWN);
//        mSimulatedCommands.setDataRegState(ServiceState.RIL_REG_STATE_UNKNOWN);
//        mSimulatedCommands.notifyNetworkStateChanged();
//
//        waitForMs(100);
//
//        // verify that no new message posted to handler
//        verify(mTestHandler, times(1)).sendMessageAtTime(any(Message.class), anyLong());
//    }
//
//    @Test
//    @MediumTest
//    public void testRegisterForDataRegStateOrRatChange() {
//        int drs = sst.mSS.RIL_REG_STATE_HOME;
//        int rat = sst.mSS.RIL_RADIO_TECHNOLOGY_LTE;
//        sst.mSS.setRilDataRadioTechnology(rat);
//        sst.mSS.setDataRegState(drs);
//        sst.registerForDataRegStateOrRatChanged(mTestHandler, EVENT_DATA_RAT_CHANGED, null);
//
//        waitForMs(100);
//
//        // Verify if message was posted to handler and value of result
//        ArgumentCaptor<Message> messageArgumentCaptor = ArgumentCaptor.forClass(Message.class);
//        verify(mTestHandler).sendMessageAtTime(messageArgumentCaptor.capture(), anyLong());
//        assertEquals(EVENT_DATA_RAT_CHANGED, messageArgumentCaptor.getValue().what);
//        assertEquals(new Pair<Integer, Integer>(drs, rat),
//                ((AsyncResult)messageArgumentCaptor.getValue().obj).result);
//    }
//
//    @Test
//    @MediumTest
//    public void testRegAndUnregForNetworkAttached() throws Exception {
//        // Initially set service state out of service
//        doReturn(true).when(mPhone).isPhoneTypeGsm();
//        mSimulatedCommands.setVoiceRegState(ServiceState.RIL_REG_STATE_UNKNOWN);
//        mSimulatedCommands.setDataRegState(ServiceState.RIL_REG_STATE_UNKNOWN);
//        mSimulatedCommands.notifyNetworkStateChanged();
//
//        waitForMs(100);
//
//        sst.registerForNetworkAttached(mTestHandler, EVENT_REGISTERED_TO_NETWORK, null);
//
//        // set service state in service and trigger events to post message on handler
//        mSimulatedCommands.setVoiceRegState(ServiceState.RIL_REG_STATE_ROAMING);
//        mSimulatedCommands.setDataRegState(ServiceState.RIL_REG_STATE_ROAMING);
//        mSimulatedCommands.notifyNetworkStateChanged();
//
//        waitForMs(100);
//
//        // verify if registered handler has message posted to it
//        ArgumentCaptor<Message> messageArgumentCaptor = ArgumentCaptor.forClass(Message.class);
//        verify(mTestHandler).sendMessageAtTime(messageArgumentCaptor.capture(), anyLong());
//        assertEquals(EVENT_REGISTERED_TO_NETWORK, messageArgumentCaptor.getValue().what);
//
//        // set service state out of service
//        mSimulatedCommands.setVoiceRegState(ServiceState.RIL_REG_STATE_UNKNOWN);
//        mSimulatedCommands.setDataRegState(ServiceState.RIL_REG_STATE_UNKNOWN);
//        mSimulatedCommands.notifyNetworkStateChanged();
//
//        waitForMs(100);
//
//        // Unregister registrant
//        sst.unregisterForNetworkAttached(mTestHandler);
//
//        // set service state in service
//        mSimulatedCommands.setVoiceRegState(ServiceState.RIL_REG_STATE_ROAMING);
//        mSimulatedCommands.setDataRegState(ServiceState.RIL_REG_STATE_ROAMING);
//        mSimulatedCommands.notifyNetworkStateChanged();
//
//        waitForMs(100);
//
//        // verify that no new message posted to handler
//        verify(mTestHandler, times(1)).sendMessageAtTime(any(Message.class), anyLong());
//    }
//
//    @Test
//    @MediumTest
//    public void testRegAndInvalidRegForNetworkAttached() throws Exception {
//        // Initially set service state out of service
//        doReturn(true).when(mPhone).isPhoneTypeGsm();
//        mSimulatedCommands.setVoiceRegState(23);
//        mSimulatedCommands.setDataRegState(23);
//        mSimulatedCommands.notifyNetworkStateChanged();
//
//        waitForMs(100);
//
//        sst.registerForNetworkAttached(mTestHandler, EVENT_REGISTERED_TO_NETWORK, null);
//
//        // set service state in service and trigger events to post message on handler
//        mSimulatedCommands.setVoiceRegState(ServiceState.RIL_REG_STATE_ROAMING);
//        mSimulatedCommands.setDataRegState(ServiceState.RIL_REG_STATE_ROAMING);
//        mSimulatedCommands.notifyNetworkStateChanged();
//
//        waitForMs(100);
//
//        // verify if registered handler has message posted to it
//        ArgumentCaptor<Message> messageArgumentCaptor = ArgumentCaptor.forClass(Message.class);
//        verify(mTestHandler).sendMessageAtTime(messageArgumentCaptor.capture(), anyLong());
//        assertEquals(EVENT_REGISTERED_TO_NETWORK, messageArgumentCaptor.getValue().what);
//
//        // set service state out of service
//        mSimulatedCommands.setVoiceRegState(-1);
//        mSimulatedCommands.setDataRegState(-1);
//        mSimulatedCommands.notifyNetworkStateChanged();
//
//        waitForMs(100);
//
//        // Unregister registrant
//        sst.unregisterForNetworkAttached(mTestHandler);
//
//
//        waitForMs(100);
//
//        sst.registerForNetworkAttached(mTestHandler, EVENT_REGISTERED_TO_NETWORK, null);
//
//        // set service state in service
//        mSimulatedCommands.setVoiceRegState(ServiceState.RIL_REG_STATE_ROAMING);
//        mSimulatedCommands.setDataRegState(ServiceState.RIL_REG_STATE_ROAMING);
//        mSimulatedCommands.notifyNetworkStateChanged();
//
//        waitForMs(100);
//
//        // verify if registered handler has message posted to it
//        messageArgumentCaptor = ArgumentCaptor.forClass(Message.class);
//        verify(mTestHandler, times(2)).sendMessageAtTime(messageArgumentCaptor.capture(),
//                anyLong());
//        assertEquals(EVENT_REGISTERED_TO_NETWORK, messageArgumentCaptor.getValue().what);
//    }
//
//    @Test
//    @MediumTest
//    public void testRegisterForPsRestrictedEnabled() throws Exception {
//        sst.mRestrictedState.setPsRestricted(true);
//        // Since PsRestricted is set to true, registerForPsRestrictedEnabled will
//        // also post message to handler
//        sst.registerForPsRestrictedEnabled(mTestHandler, EVENT_PS_RESTRICT_ENABLED, null);
//
//        waitForMs(100);
//
//        // verify posted message
//        ArgumentCaptor<Message> messageArgumentCaptor = ArgumentCaptor.forClass(Message.class);
//        verify(mTestHandler).sendMessageAtTime(messageArgumentCaptor.capture(), anyLong());
//        assertEquals(EVENT_PS_RESTRICT_ENABLED, messageArgumentCaptor.getValue().what);
//    }
//
//    @Test
//    @MediumTest
//    public void testRegisterForPsRestrictedDisabled() throws Exception {
//        sst.mRestrictedState.setPsRestricted(true);
//        // Since PsRestricted is set to true, registerForPsRestrictedDisabled will
//        // also post message to handler
//        sst.registerForPsRestrictedDisabled(mTestHandler, EVENT_PS_RESTRICT_DISABLED, null);
//
//        waitForMs(100);
//
//        // verify posted message
//        ArgumentCaptor<Message> messageArgumentCaptor = ArgumentCaptor.forClass(Message.class);
//        verify(mTestHandler).sendMessageAtTime(messageArgumentCaptor.capture(), anyLong());
//        assertEquals(EVENT_PS_RESTRICT_DISABLED, messageArgumentCaptor.getValue().what);
//    }
//
//    @Test
//    @MediumTest
//    public void testOnRestrictedStateChanged() throws Exception {
//        ServiceStateTracker spySst = spy(sst);
//        doReturn(true).when(mPhone).isPhoneTypeGsm();
//        doReturn(IccCardApplicationStatus.AppState.APPSTATE_READY).when(
//                mUiccCardApplication3gpp).getState();
//
//        ArgumentCaptor<Integer> intArgumentCaptor = ArgumentCaptor.forClass(Integer.class);
//        verify(mSimulatedCommandsVerifier).setOnRestrictedStateChanged(any(Handler.class),
//                intArgumentCaptor.capture(), eq(null));
//        // Since spy() creates a copy of sst object we need to call
//        // setOnRestrictedStateChanged() explicitly.
//        mSimulatedCommands.setOnRestrictedStateChanged(spySst,
//                intArgumentCaptor.getValue().intValue(), null);
//
//        // Combination of restricted state and expected notification type.
//        final int CS_ALL[] = {RILConstants.RIL_RESTRICTED_STATE_CS_ALL,
//                ServiceStateTracker.CS_ENABLED};
//        final int CS_NOR[] = {RILConstants.RIL_RESTRICTED_STATE_CS_NORMAL,
//                ServiceStateTracker.CS_NORMAL_ENABLED};
//        final int CS_EME[] = {RILConstants.RIL_RESTRICTED_STATE_CS_EMERGENCY,
//                ServiceStateTracker.CS_EMERGENCY_ENABLED};
//        final int CS_NON[] = {RILConstants.RIL_RESTRICTED_STATE_NONE,
//                ServiceStateTracker.CS_DISABLED};
//        final int PS_ALL[] = {RILConstants.RIL_RESTRICTED_STATE_PS_ALL,
//                ServiceStateTracker.PS_ENABLED};
//        final int PS_NON[] = {RILConstants.RIL_RESTRICTED_STATE_NONE,
//                ServiceStateTracker.PS_DISABLED};
//
//        int notifyCount = 0;
//        // cs not restricted -> cs emergency/normal restricted
//        internalCheckForRestrictedStateChange(spySst, ++notifyCount, CS_ALL);
//        // cs emergency/normal restricted -> cs normal restricted
//        internalCheckForRestrictedStateChange(spySst, ++notifyCount, CS_NOR);
//        // cs normal restricted -> cs emergency restricted
//        internalCheckForRestrictedStateChange(spySst, ++notifyCount, CS_EME);
//        // cs emergency restricted -> cs not restricted
//        internalCheckForRestrictedStateChange(spySst, ++notifyCount, CS_NON);
//        // cs not restricted -> cs normal restricted
//        internalCheckForRestrictedStateChange(spySst, ++notifyCount, CS_NOR);
//        // cs normal restricted -> cs emergency/normal restricted
//        internalCheckForRestrictedStateChange(spySst, ++notifyCount, CS_ALL);
//        // cs emergency/normal restricted -> cs emergency restricted
//        internalCheckForRestrictedStateChange(spySst, ++notifyCount, CS_EME);
//        // cs emergency restricted -> cs emergency/normal restricted
//        internalCheckForRestrictedStateChange(spySst, ++notifyCount, CS_ALL);
//        // cs emergency/normal restricted -> cs not restricted
//        internalCheckForRestrictedStateChange(spySst, ++notifyCount, CS_NON);
//        // cs not restricted -> cs emergency restricted
//        internalCheckForRestrictedStateChange(spySst, ++notifyCount, CS_EME);
//        // cs emergency restricted -> cs normal restricted
//        internalCheckForRestrictedStateChange(spySst, ++notifyCount, CS_NOR);
//        // cs normal restricted -> cs not restricted
//        internalCheckForRestrictedStateChange(spySst, ++notifyCount, CS_NON);
//
//        // ps not restricted -> ps restricted
//        internalCheckForRestrictedStateChange(spySst, ++notifyCount, PS_ALL);
//        // ps restricted -> ps not restricted
//        internalCheckForRestrictedStateChange(spySst, ++notifyCount, PS_NON);
//    }
//
//    private void internalCheckForRestrictedStateChange(ServiceStateTracker serviceStateTracker,
//                int times, int[] restrictedState) {
//        mSimulatedCommands.triggerRestrictedStateChanged(restrictedState[0]);
//        waitForMs(100);
//        ArgumentCaptor<Integer> intArgumentCaptor = ArgumentCaptor.forClass(Integer.class);
//        verify(serviceStateTracker, times(times)).setNotification(intArgumentCaptor.capture());
//        assertEquals(intArgumentCaptor.getValue().intValue(), restrictedState[1]);
//    }
//
//    @Test
//    @MediumTest
//    public void testRegisterForSubscriptionInfoReady() {
//        sst.registerForSubscriptionInfoReady(mTestHandler, EVENT_SUBSCRIPTION_INFO_READY, null);
//
//        // Call functions which would trigger posting of message on test handler
//        doReturn(false).when(mPhone).isPhoneTypeGsm();
//        sst.updatePhoneType();
//        mSimulatedCommands.notifyOtaProvisionStatusChanged();
//
//        waitForMs(200);
//
//        // verify posted message
//        ArgumentCaptor<Message> messageArgumentCaptor = ArgumentCaptor.forClass(Message.class);
//        verify(mTestHandler).sendMessageAtTime(messageArgumentCaptor.capture(), anyLong());
//        assertEquals(EVENT_SUBSCRIPTION_INFO_READY, messageArgumentCaptor.getValue().what);
//    }
//
//    @Test
//    @SmallTest
//    public void testGetDesiredPowerState() {
//        sst.setRadioPower(true);
//        assertEquals(sst.getDesiredPowerState(), true);
//    }
//
//    @Test
//    @MediumTest
//    public void testEnableLocationUpdates() throws Exception {
//        sst.enableLocationUpdates();
//        verify(mSimulatedCommandsVerifier, times(1)).setLocationUpdates(eq(true),
//                any(Message.class));
//    }
//
//    @Test
//    @SmallTest
//    public void testDisableLocationUpdates() throws Exception {
//        sst.disableLocationUpdates();
//        verify(mSimulatedCommandsVerifier, times(1)).setLocationUpdates(eq(false),
//                nullable(Message.class));
//    }
//
//    @Test
//    @SmallTest
//    public void testGetCurrentDataRegState() throws Exception {
//        sst.mSS.setDataRegState(ServiceState.STATE_OUT_OF_SERVICE);
//        assertEquals(sst.getCurrentDataConnectionState(), ServiceState.STATE_OUT_OF_SERVICE);
//    }
//
//    @Test
//    @SmallTest
//    public void testIsConcurrentVoiceAndDataAllowed() {
//        // Verify all 3 branches in the function isConcurrentVoiceAndDataAllowed
//        doReturn(true).when(mPhone).isPhoneTypeGsm();
//        sst.mSS.setRilVoiceRadioTechnology(sst.mSS.RIL_RADIO_TECHNOLOGY_HSPA);
//        assertEquals(true, sst.isConcurrentVoiceAndDataAllowed());
//        sst.mSS.setRilVoiceRadioTechnology(sst.mSS.RIL_RADIO_TECHNOLOGY_EDGE);
//        sst.mSS.setCssIndicator(1);
//        assertTrue(sst.isConcurrentVoiceAndDataAllowed());
//        sst.mSS.setCssIndicator(0);
//        assertFalse(sst.isConcurrentVoiceAndDataAllowed());
//
//        doReturn(false).when(mPhone).isPhoneTypeGsm();
//        doReturn(true).when(mPhone).isPhoneTypeCdma();
//        assertEquals(false, sst.isConcurrentVoiceAndDataAllowed());
//
//        doReturn(false).when(mPhone).isPhoneTypeGsm();
//        doReturn(false).when(mPhone).isPhoneTypeCdma();
//        sst.mSS.setCssIndicator(1);
//        assertEquals(true, sst.isConcurrentVoiceAndDataAllowed());
//        sst.mSS.setCssIndicator(0);
//        assertEquals(false, sst.isConcurrentVoiceAndDataAllowed());
//    }
//
//    @Test
//    @MediumTest
//    public void testIsImsRegistered() throws Exception {
//        mSimulatedCommands.setImsRegistrationState(new int[]{1, PhoneConstants.PHONE_TYPE_GSM});
//        mSimulatedCommands.notifyImsNetworkStateChanged();
//        waitForMs(200);
//        assertEquals(sst.isImsRegistered(), true);
//    }
//
//    @Test
//    @SmallTest
//    public void testIsDeviceShuttingDown() throws Exception {
//        sst.requestShutdown();
//        assertEquals(true, sst.isDeviceShuttingDown());
//    }
//
//    @Test
//    @SmallTest
//    public void testSetTimeFromNITZStr() throws Exception {
//        doReturn(mAlarmManager).when(mIBinder).queryLocalInterface(anyString());
//        mServiceManagerMockedServices.put(Context.ALARM_SERVICE, mIBinder);
//
//        // Mock sending incorrect nitz str from RIL
//        mSimulatedCommands.triggerNITZupdate("38/06/20,00:00:00+0");
//        waitForMs(200);
//        // AlarmManger.setTime is triggered by SystemClock.setCurrentTimeMillis().
//        // Verify system time is not set to incorrect NITZ time
//        verify(mAlarmManager, times(0)).setTime(anyLong());
//
//        // Mock sending correct nitz str from RIL
//        mSimulatedCommands.triggerNITZupdate("15/06/20,00:00:00+0");
//        waitForMs(200);
//        verify(mAlarmManager, times(1)).setTime(anyLong());
//    }
//}
=======
/*
 * Copyright (C) 2016 The Android Open Source Project
 *
 * Licensed under the Apache License, Version 2.0 (the "License");
 * you may not use this file except in compliance with the License.
 * You may obtain a copy of the License at
 *
 *      http://www.apache.org/licenses/LICENSE-2.0
 *
 * Unless required by applicable law or agreed to in writing, software
 * distributed under the License is distributed on an "AS IS" BASIS,
 * WITHOUT WARRANTIES OR CONDITIONS OF ANY KIND, either express or implied.
 * See the License for the specific language governing permissions and
 * limitations under the License.
 */

package com.android.internal.telephony;

import static com.android.internal.telephony.TelephonyTestUtils.waitForMs;

import static org.junit.Assert.assertEquals;
import static org.junit.Assert.assertFalse;
import static org.junit.Assert.assertTrue;
import static org.mockito.Matchers.any;
import static org.mockito.Matchers.anyLong;
import static org.mockito.Matchers.anyString;
import static org.mockito.Matchers.nullable;
import static org.mockito.Mockito.anyInt;
import static org.mockito.Mockito.atLeast;
import static org.mockito.Mockito.doReturn;
import static org.mockito.Mockito.eq;
import static org.mockito.Mockito.spy;
import static org.mockito.Mockito.times;
import static org.mockito.Mockito.verify;

import android.app.IAlarmManager;
import android.content.Context;
import android.content.Intent;
import android.hardware.radio.V1_0.CellIdentityGsm;
import android.hardware.radio.V1_0.CellInfoType;
import android.hardware.radio.V1_0.VoiceRegStateResult;
import android.os.AsyncResult;
import android.os.Bundle;
import android.os.Handler;
import android.os.HandlerThread;
import android.os.Message;
import android.os.Parcel;
import android.os.PersistableBundle;
import android.os.Process;
import android.os.UserHandle;
import android.os.WorkSource;
import android.support.test.filters.FlakyTest;
import android.telephony.CarrierConfigManager;
import android.telephony.CellInfo;
import android.telephony.CellInfoGsm;
import android.telephony.ServiceState;
import android.telephony.SignalStrength;
import android.telephony.SubscriptionManager;
import android.telephony.gsm.GsmCellLocation;
import android.test.suitebuilder.annotation.MediumTest;
import android.test.suitebuilder.annotation.SmallTest;
import android.util.Pair;

import com.android.internal.telephony.cdma.CdmaSubscriptionSourceManager;
import com.android.internal.telephony.dataconnection.DcTracker;
import com.android.internal.telephony.test.SimulatedCommands;
import com.android.internal.telephony.uicc.IccCardApplicationStatus;

import org.junit.After;
import org.junit.Before;
import org.junit.Test;
import org.mockito.ArgumentCaptor;
import org.mockito.Mock;

import java.util.ArrayList;
import java.util.HashSet;
import java.util.List;

public class ServiceStateTrackerTest extends TelephonyTest {

    @Mock
    private DcTracker mDct;
    @Mock
    private ProxyController mProxyController;
    @Mock
    private Handler mTestHandler;
    @Mock
    protected IAlarmManager mAlarmManager;

    private ServiceStateTracker sst;
    private ServiceStateTrackerTestHandler mSSTTestHandler;
    private PersistableBundle mBundle;

    private static final int EVENT_REGISTERED_TO_NETWORK = 1;
    private static final int EVENT_SUBSCRIPTION_INFO_READY = 2;
    private static final int EVENT_DATA_ROAMING_ON = 3;
    private static final int EVENT_DATA_ROAMING_OFF = 4;
    private static final int EVENT_DATA_CONNECTION_ATTACHED = 5;
    private static final int EVENT_DATA_CONNECTION_DETACHED = 6;
    private static final int EVENT_DATA_RAT_CHANGED = 7;
    private static final int EVENT_PS_RESTRICT_ENABLED = 8;
    private static final int EVENT_PS_RESTRICT_DISABLED = 9;
    private static final int EVENT_VOICE_ROAMING_ON = 10;
    private static final int EVENT_VOICE_ROAMING_OFF = 11;

    private class ServiceStateTrackerTestHandler extends HandlerThread {

        private ServiceStateTrackerTestHandler(String name) {
            super(name);
        }

        @Override
        public void onLooperPrepared() {
            sst = new ServiceStateTracker(mPhone, mSimulatedCommands);
            setReady(true);
        }
    }

    @Before
    public void setUp() throws Exception {

        logd("ServiceStateTrackerTest +Setup!");
        super.setUp("ServiceStateTrackerTest");

        doReturn(true).when(mDct).isDisconnected();
        mPhone.mDcTracker = mDct;

        replaceInstance(ProxyController.class, "sProxyController", null, mProxyController);
        mBundle = mContextFixture.getCarrierConfigBundle();
        mBundle.putStringArray(
                CarrierConfigManager.KEY_ROAMING_OPERATOR_STRING_ARRAY, new String[]{"123456"});

        mBundle.putStringArray(
                CarrierConfigManager.KEY_NON_ROAMING_OPERATOR_STRING_ARRAY, new String[]{"123456"});

        mSimulatedCommands.setVoiceRegState(ServiceState.RIL_REG_STATE_HOME);
        mSimulatedCommands.setVoiceRadioTech(ServiceState.RIL_RADIO_TECHNOLOGY_HSPA);
        mSimulatedCommands.setDataRegState(ServiceState.RIL_REG_STATE_HOME);
        mSimulatedCommands.setDataRadioTech(ServiceState.RIL_RADIO_TECHNOLOGY_HSPA);

        int dds = SubscriptionManager.getDefaultDataSubscriptionId();
        doReturn(dds).when(mPhone).getSubId();

        mSSTTestHandler = new ServiceStateTrackerTestHandler(getClass().getSimpleName());
        mSSTTestHandler.start();
        waitUntilReady();
        waitForMs(600);
        logd("ServiceStateTrackerTest -Setup!");
    }

    @After
    public void tearDown() throws Exception {
        sst = null;
        mSSTTestHandler.quit();
        super.tearDown();
    }

    @Test
    @MediumTest
    public void testSetRadioPower() {
        boolean oldState = mSimulatedCommands.getRadioState().isOn();
        sst.setRadioPower(!oldState);
        waitForMs(100);
        assertTrue(oldState != mSimulatedCommands.getRadioState().isOn());
    }

    @Test
    @MediumTest
    public void testSetRadioPowerFromCarrier() {
        // Carrier disable radio power
        sst.setRadioPowerFromCarrier(false);
        waitForMs(100);
        assertFalse(mSimulatedCommands.getRadioState().isOn());
        assertTrue(sst.getDesiredPowerState());
        assertFalse(sst.getPowerStateFromCarrier());

        // User toggle radio power will not overrides carrier settings
        sst.setRadioPower(true);
        waitForMs(100);
        assertFalse(mSimulatedCommands.getRadioState().isOn());
        assertTrue(sst.getDesiredPowerState());
        assertFalse(sst.getPowerStateFromCarrier());

        // Carrier re-enable radio power
        sst.setRadioPowerFromCarrier(true);
        waitForMs(100);
        assertTrue(mSimulatedCommands.getRadioState().isOn());
        assertTrue(sst.getDesiredPowerState());
        assertTrue(sst.getPowerStateFromCarrier());

        // User toggle radio power off (airplane mode) and set carrier on
        sst.setRadioPower(false);
        sst.setRadioPowerFromCarrier(true);
        waitForMs(100);
        assertFalse(mSimulatedCommands.getRadioState().isOn());
        assertFalse(sst.getDesiredPowerState());
        assertTrue(sst.getPowerStateFromCarrier());
    }

    @Test
    @MediumTest
    public void testRilTrafficAfterSetRadioPower() {
        sst.setRadioPower(true);
        final int getOperatorCallCount = mSimulatedCommands.getGetOperatorCallCount();
        final int getDataRegistrationStateCallCount =
                mSimulatedCommands.getGetDataRegistrationStateCallCount();
        final int getVoiceRegistrationStateCallCount =
                mSimulatedCommands.getGetVoiceRegistrationStateCallCount();
        final int getNetworkSelectionModeCallCount =
                mSimulatedCommands.getGetNetworkSelectionModeCallCount();
        sst.setRadioPower(false);

        waitForMs(500);
        sst.pollState();
        waitForMs(250);

        // This test was meant to be for *no* ril traffic. However, RADIO_STATE_CHANGED is
        // considered a modem triggered action and that causes a pollState() to be done
        assertEquals(getOperatorCallCount + 1, mSimulatedCommands.getGetOperatorCallCount());
        assertEquals(getDataRegistrationStateCallCount + 1,
                mSimulatedCommands.getGetDataRegistrationStateCallCount());
        assertEquals(getVoiceRegistrationStateCallCount + 1,
                mSimulatedCommands.getGetVoiceRegistrationStateCallCount());
        assertEquals(getNetworkSelectionModeCallCount + 1,
                mSimulatedCommands.getGetNetworkSelectionModeCallCount());

        // Note that if the poll is triggered by a network change notification
        // and the modem is supposed to be off, we should still do the poll
        mSimulatedCommands.notifyNetworkStateChanged();
        waitForMs(250);

        assertEquals(getOperatorCallCount + 2 , mSimulatedCommands.getGetOperatorCallCount());
        assertEquals(getDataRegistrationStateCallCount + 2,
                mSimulatedCommands.getGetDataRegistrationStateCallCount());
        assertEquals(getVoiceRegistrationStateCallCount + 2,
                mSimulatedCommands.getGetVoiceRegistrationStateCallCount());
        assertEquals(getNetworkSelectionModeCallCount + 2,
                mSimulatedCommands.getGetNetworkSelectionModeCallCount());
    }

    @FlakyTest
    @Test
    @MediumTest
    public void testSpnUpdateShowPlmnOnly() {
        doReturn(0x02).when(mSimRecords).getDisplayRule(anyString());
        doReturn(IccCardApplicationStatus.AppState.APPSTATE_UNKNOWN).
                when(mUiccCardApplication3gpp).getState();

        sst.sendMessage(sst.obtainMessage(ServiceStateTracker.EVENT_NETWORK_STATE_CHANGED, null));

        waitForMs(750);

        ArgumentCaptor<Intent> intentArgumentCaptor = ArgumentCaptor.forClass(Intent.class);
        verify(mContextFixture.getTestDouble(), times(3))
                .sendStickyBroadcastAsUser(intentArgumentCaptor.capture(), eq(UserHandle.ALL));

        // We only want to verify the intent SPN_STRINGS_UPDATED_ACTION.
        List<Intent> intents = intentArgumentCaptor.getAllValues();
        logd("Total " + intents.size() + " intents");
        for (Intent intent : intents) {
            logd("  " + intent.getAction());
        }
        Intent intent = intents.get(2);
        assertEquals(TelephonyIntents.SPN_STRINGS_UPDATED_ACTION, intent.getAction());

        Bundle b = intent.getExtras();

        // For boolean we need to make sure the key exists first
        assertTrue(b.containsKey(TelephonyIntents.EXTRA_SHOW_SPN));
        assertFalse(b.getBoolean(TelephonyIntents.EXTRA_SHOW_SPN));

        assertEquals(null, b.getString(TelephonyIntents.EXTRA_SPN));
        assertEquals(null, b.getString(TelephonyIntents.EXTRA_DATA_SPN));

        // For boolean we need to make sure the key exists first
        assertTrue(b.containsKey(TelephonyIntents.EXTRA_SHOW_PLMN));
        assertTrue(b.getBoolean(TelephonyIntents.EXTRA_SHOW_PLMN));

        assertEquals(SimulatedCommands.FAKE_LONG_NAME, b.getString(TelephonyIntents.EXTRA_PLMN));

        ArgumentCaptor<Integer> intArgumentCaptor = ArgumentCaptor.forClass(Integer.class);
        verify(mTelephonyManager).setDataNetworkTypeForPhone(anyInt(), intArgumentCaptor.capture());
        assertEquals(ServiceState.RIL_RADIO_TECHNOLOGY_HSPA,
                intArgumentCaptor.getValue().intValue());
    }

    @Test
    @MediumTest
    public void testCellInfoList() {
        Parcel p = Parcel.obtain();
        p.writeInt(1);
        p.writeInt(1);
        p.writeInt(2);
        p.writeLong(1453510289108L);
        p.writeInt(310);
        p.writeInt(260);
        p.writeInt(123);
        p.writeInt(456);
        p.writeInt(99);
        p.writeInt(3);
        p.setDataPosition(0);

        CellInfoGsm cellInfo = CellInfoGsm.CREATOR.createFromParcel(p);

        ArrayList<CellInfo> list = new ArrayList();
        list.add(cellInfo);
        mSimulatedCommands.setCellInfoList(list);

        WorkSource workSource = new WorkSource(Process.myUid(),
                mContext.getPackageName());
        assertEquals(sst.getAllCellInfo(workSource), list);
    }

    @Test
    @MediumTest
    public void testImsRegState() {
        // Simulate IMS registered
        mSimulatedCommands.setImsRegistrationState(new int[]{1, PhoneConstants.PHONE_TYPE_GSM});

        sst.sendMessage(sst.obtainMessage(ServiceStateTracker.EVENT_IMS_STATE_CHANGED, null));
        waitForMs(200);

        assertTrue(sst.isImsRegistered());

        // Simulate IMS unregistered
        mSimulatedCommands.setImsRegistrationState(new int[]{0, PhoneConstants.PHONE_TYPE_GSM});

        sst.sendMessage(sst.obtainMessage(ServiceStateTracker.EVENT_IMS_STATE_CHANGED, null));
        waitForMs(200);

        assertFalse(sst.isImsRegistered());
    }

    @Test
    @MediumTest
    public void testSignalStrength() {
        SignalStrength ss = new SignalStrength(
                30, // gsmSignalStrength
                0,  // gsmBitErrorRate
                -1, // cdmaDbm
                -1, // cdmaEcio
                -1, // evdoDbm
                -1, // evdoEcio
                -1, // evdoSnr
                99, // lteSignalStrength
                SignalStrength.INVALID,     // lteRsrp
                SignalStrength.INVALID,     // lteRsrq
                SignalStrength.INVALID,     // lteRssnr
                SignalStrength.INVALID,     // lteCqi
                SignalStrength.INVALID,     // tdScdmaRscp
                true                        // gsmFlag
        );

        mSimulatedCommands.setSignalStrength(ss);
        mSimulatedCommands.notifySignalStrength();
        waitForMs(300);
        assertEquals(sst.getSignalStrength(), ss);
        assertEquals(sst.getSignalStrength().isGsm(), true);

        // switch to CDMA
        doReturn(false).when(mPhone).isPhoneTypeGsm();
        doReturn(true).when(mPhone).isPhoneTypeCdmaLte();
        sst.updatePhoneType();
        sst.mSS.setRilDataRadioTechnology(ServiceState.RIL_RADIO_TECHNOLOGY_LTE);

        mSimulatedCommands.notifySignalStrength();
        waitForMs(300);
        assertEquals(sst.getSignalStrength(), ss);
        assertEquals(sst.getSignalStrength().isGsm(), true);

        // notify signal strength again, but this time data RAT is not LTE
        sst.mSS.setRilVoiceRadioTechnology(ServiceState.RIL_RADIO_TECHNOLOGY_1xRTT);
        sst.mSS.setRilDataRadioTechnology(ServiceState.RIL_RADIO_TECHNOLOGY_EHRPD);
        mSimulatedCommands.notifySignalStrength();
        waitForMs(300);
        assertEquals(sst.getSignalStrength(), ss);
        assertEquals(sst.getSignalStrength().isGsm(), false);
    }

    @Test
    @MediumTest
    public void testGsmCellLocation() {

        VoiceRegStateResult result = new VoiceRegStateResult();
        result.cellIdentity.cellInfoType = CellInfoType.GSM;
        result.cellIdentity.cellIdentityGsm.add(new CellIdentityGsm());
        result.cellIdentity.cellIdentityGsm.get(0).lac = 2;
        result.cellIdentity.cellIdentityGsm.get(0).cid = 3;

        sst.sendMessage(sst.obtainMessage(ServiceStateTracker.EVENT_GET_LOC_DONE,
                new AsyncResult(null, result, null)));

        waitForMs(200);
        WorkSource workSource = new WorkSource(Process.myUid(), mContext.getPackageName());
        GsmCellLocation cl = (GsmCellLocation) sst.getCellLocation(workSource);
        assertEquals(2, cl.getLac());
        assertEquals(3, cl.getCid());
    }

    @Test
    @MediumTest
    public void testUpdatePhoneType() {
        doReturn(false).when(mPhone).isPhoneTypeGsm();
        doReturn(true).when(mPhone).isPhoneTypeCdmaLte();
        doReturn(CdmaSubscriptionSourceManager.SUBSCRIPTION_FROM_RUIM).when(mCdmaSSM).
                getCdmaSubscriptionSource();

        logd("Calling updatePhoneType");
        // switch to CDMA
        sst.updatePhoneType();

        ArgumentCaptor<Integer> integerArgumentCaptor = ArgumentCaptor.forClass(Integer.class);
        verify(mRuimRecords).registerForRecordsLoaded(eq(sst), integerArgumentCaptor.capture(),
                nullable(Object.class));

        // response for mRuimRecords.registerForRecordsLoaded()
        Message msg = Message.obtain();
        msg.what = integerArgumentCaptor.getValue();
        msg.obj = new AsyncResult(null, null, null);
        sst.sendMessage(msg);
        waitForMs(100);

        // on RUIM_RECORDS_LOADED, sst is expected to call following apis
        verify(mRuimRecords, times(1)).isProvisioned();

        // switch back to GSM
        doReturn(true).when(mPhone).isPhoneTypeGsm();
        doReturn(false).when(mPhone).isPhoneTypeCdmaLte();

        // response for mRuimRecords.registerForRecordsLoaded() can be sent after switching to GSM
        msg = Message.obtain();
        msg.what = integerArgumentCaptor.getValue();
        msg.obj = new AsyncResult(null, null, null);
        sst.sendMessage(msg);

        // There's no easy way to check if the msg was handled or discarded. Wait to make sure sst
        // did not crash, and then verify that the functions called records loaded are not called
        // again
        waitForMs(200);

        verify(mRuimRecords, times(1)).isProvisioned();
    }

    @Test
    @MediumTest
    public void testRegAndUnregForVoiceRoamingOn() throws Exception {
        sst.registerForVoiceRoamingOn(mTestHandler, EVENT_DATA_ROAMING_ON, null);

        // Enable roaming and trigger events to notify handler registered
        doReturn(true).when(mPhone).isPhoneTypeGsm();
        mSimulatedCommands.setVoiceRegState(ServiceState.RIL_REG_STATE_ROAMING);
        mSimulatedCommands.setDataRegState(ServiceState.RIL_REG_STATE_ROAMING);
        mSimulatedCommands.notifyNetworkStateChanged();

        waitForMs(200);

        // verify if registered handler has message posted to it
        ArgumentCaptor<Message> messageArgumentCaptor = ArgumentCaptor.forClass(Message.class);
        verify(mTestHandler).sendMessageAtTime(messageArgumentCaptor.capture(), anyLong());
        assertEquals(EVENT_DATA_ROAMING_ON, messageArgumentCaptor.getValue().what);

        // Disable roaming
        mSimulatedCommands.setVoiceRegState(ServiceState.RIL_REG_STATE_HOME);
        mSimulatedCommands.setDataRegState(ServiceState.RIL_REG_STATE_HOME);
        mSimulatedCommands.notifyNetworkStateChanged();

        waitForMs(100);

        // Unregister registrant
        sst.unregisterForVoiceRoamingOn(mTestHandler);

        // Enable roaming
        mSimulatedCommands.setVoiceRegState(ServiceState.RIL_REG_STATE_ROAMING);
        mSimulatedCommands.setDataRegState(ServiceState.RIL_REG_STATE_ROAMING);
        mSimulatedCommands.notifyNetworkStateChanged();

        waitForMs(200);

        // verify that no new message posted to handler
        verify(mTestHandler, times(1)).sendMessageAtTime(any(Message.class), anyLong());
    }

    @Test
    @MediumTest
    public void testRegAndUnregForVoiceRoamingOff() throws Exception {
        // Enable roaming
        doReturn(true).when(mPhone).isPhoneTypeGsm();
        mSimulatedCommands.setVoiceRegState(ServiceState.RIL_REG_STATE_ROAMING);
        mSimulatedCommands.setDataRegState(ServiceState.RIL_REG_STATE_ROAMING);
        mSimulatedCommands.notifyNetworkStateChanged();

        waitForMs(100);

        sst.registerForVoiceRoamingOff(mTestHandler, EVENT_DATA_ROAMING_OFF, null);

        // Disable roaming
        doReturn(true).when(mPhone).isPhoneTypeGsm();
        mSimulatedCommands.setVoiceRegState(ServiceState.RIL_REG_STATE_HOME);
        mSimulatedCommands.setDataRegState(ServiceState.RIL_REG_STATE_HOME);
        mSimulatedCommands.notifyNetworkStateChanged();

        waitForMs(200);

        // verify if registered handler has message posted to it
        ArgumentCaptor<Message> messageArgumentCaptor = ArgumentCaptor.forClass(Message.class);
        verify(mTestHandler).sendMessageAtTime(messageArgumentCaptor.capture(), anyLong());
        assertEquals(EVENT_DATA_ROAMING_OFF, messageArgumentCaptor.getValue().what);

        // Enable roaming
        mSimulatedCommands.setVoiceRegState(ServiceState.RIL_REG_STATE_ROAMING);
        mSimulatedCommands.setDataRegState(ServiceState.RIL_REG_STATE_ROAMING);
        mSimulatedCommands.notifyNetworkStateChanged();

        waitForMs(100);

        // Unregister registrant
        sst.unregisterForVoiceRoamingOff(mTestHandler);

        // Disable roaming
        mSimulatedCommands.setVoiceRegState(ServiceState.RIL_REG_STATE_HOME);
        mSimulatedCommands.setDataRegState(ServiceState.RIL_REG_STATE_HOME);
        mSimulatedCommands.notifyNetworkStateChanged();

        waitForMs(100);

        // verify that no new message posted to handler
        verify(mTestHandler, times(1)).sendMessageAtTime(any(Message.class), anyLong());
    }

    @Test
    @MediumTest
    public void testRegAndUnregForDataRoamingOn() throws Exception {
        sst.registerForDataRoamingOn(mTestHandler, EVENT_DATA_ROAMING_ON, null);

        // Enable roaming and trigger events to notify handler registered
        doReturn(true).when(mPhone).isPhoneTypeGsm();
        mSimulatedCommands.setVoiceRegState(ServiceState.RIL_REG_STATE_ROAMING);
        mSimulatedCommands.setDataRegState(ServiceState.RIL_REG_STATE_ROAMING);
        mSimulatedCommands.notifyNetworkStateChanged();

        waitForMs(200);

        // verify if registered handler has message posted to it
        ArgumentCaptor<Message> messageArgumentCaptor = ArgumentCaptor.forClass(Message.class);
        verify(mTestHandler).sendMessageAtTime(messageArgumentCaptor.capture(), anyLong());
        assertEquals(EVENT_DATA_ROAMING_ON, messageArgumentCaptor.getValue().what);

        // Disable roaming
        mSimulatedCommands.setVoiceRegState(ServiceState.RIL_REG_STATE_HOME);
        mSimulatedCommands.setDataRegState(ServiceState.RIL_REG_STATE_HOME);
        mSimulatedCommands.notifyNetworkStateChanged();

        waitForMs(100);

        // Unregister registrant
        sst.unregisterForDataRoamingOn(mTestHandler);

        // Enable roaming
        mSimulatedCommands.setVoiceRegState(ServiceState.RIL_REG_STATE_ROAMING);
        mSimulatedCommands.setDataRegState(ServiceState.RIL_REG_STATE_ROAMING);
        mSimulatedCommands.notifyNetworkStateChanged();

        waitForMs(200);

        // verify that no new message posted to handler
        verify(mTestHandler, times(1)).sendMessageAtTime(any(Message.class), anyLong());
    }

    @Test
    @MediumTest
    public void testRegAndUnregForDataRoamingOff() throws Exception {
        // Enable roaming
        doReturn(true).when(mPhone).isPhoneTypeGsm();
        mSimulatedCommands.setVoiceRegState(ServiceState.RIL_REG_STATE_ROAMING);
        mSimulatedCommands.setDataRegState(ServiceState.RIL_REG_STATE_ROAMING);
        mSimulatedCommands.notifyNetworkStateChanged();

        waitForMs(100);

        sst.registerForDataRoamingOff(mTestHandler, EVENT_DATA_ROAMING_OFF, null);

        // Disable roaming
        doReturn(true).when(mPhone).isPhoneTypeGsm();
        mSimulatedCommands.setVoiceRegState(ServiceState.RIL_REG_STATE_HOME);
        mSimulatedCommands.setDataRegState(ServiceState.RIL_REG_STATE_HOME);
        mSimulatedCommands.notifyNetworkStateChanged();

        waitForMs(100);

        // verify if registered handler has message posted to it
        ArgumentCaptor<Message> messageArgumentCaptor = ArgumentCaptor.forClass(Message.class);
        verify(mTestHandler).sendMessageAtTime(messageArgumentCaptor.capture(), anyLong());
        assertEquals(EVENT_DATA_ROAMING_OFF, messageArgumentCaptor.getValue().what);

        // Enable roaming
        mSimulatedCommands.setVoiceRegState(ServiceState.RIL_REG_STATE_ROAMING);
        mSimulatedCommands.setDataRegState(ServiceState.RIL_REG_STATE_ROAMING);
        mSimulatedCommands.notifyNetworkStateChanged();

        waitForMs(100);

        // Unregister registrant
        sst.unregisterForDataRoamingOff(mTestHandler);

        // Disable roaming
        mSimulatedCommands.setVoiceRegState(ServiceState.RIL_REG_STATE_HOME);
        mSimulatedCommands.setDataRegState(ServiceState.RIL_REG_STATE_HOME);
        mSimulatedCommands.notifyNetworkStateChanged();

        waitForMs(100);

        // verify that no new message posted to handler
        verify(mTestHandler, times(1)).sendMessageAtTime(any(Message.class), anyLong());
    }

    @Test
    @MediumTest
    public void testRegAndInvalidregForDataConnAttach() throws Exception {
        // Initially set service state out of service
        doReturn(true).when(mPhone).isPhoneTypeGsm();
        mSimulatedCommands.setVoiceRegState(23);
        mSimulatedCommands.setDataRegState(23);
        mSimulatedCommands.notifyNetworkStateChanged();

        waitForMs(100);

        sst.registerForDataConnectionAttached(mTestHandler, EVENT_DATA_CONNECTION_ATTACHED, null);

        // set service state in service and trigger events to post message on handler
        mSimulatedCommands.setVoiceRegState(ServiceState.RIL_REG_STATE_ROAMING);
        mSimulatedCommands.setDataRegState(ServiceState.RIL_REG_STATE_ROAMING);
        mSimulatedCommands.notifyNetworkStateChanged();

        waitForMs(200);

        // verify if registered handler has message posted to it
        ArgumentCaptor<Message> messageArgumentCaptor = ArgumentCaptor.forClass(Message.class);
        verify(mTestHandler).sendMessageAtTime(messageArgumentCaptor.capture(), anyLong());
        assertEquals(EVENT_DATA_CONNECTION_ATTACHED, messageArgumentCaptor.getValue().what);

        // set service state out of service
        mSimulatedCommands.setVoiceRegState(-1);
        mSimulatedCommands.setDataRegState(-1);
        mSimulatedCommands.notifyNetworkStateChanged();

        waitForMs(100);

        // Unregister registrant
        sst.unregisterForDataConnectionAttached(mTestHandler);

        // set service state in service
        mSimulatedCommands.setVoiceRegState(ServiceState.RIL_REG_STATE_ROAMING);
        mSimulatedCommands.setDataRegState(ServiceState.RIL_REG_STATE_ROAMING);
        mSimulatedCommands.notifyNetworkStateChanged();

        waitForMs(100);

        // verify that no new message posted to handler
        verify(mTestHandler, times(1)).sendMessageAtTime(any(Message.class), anyLong());
    }

    @Test
    @MediumTest
    public void testRegAndUnregForDataConnAttach() throws Exception {
        // Initially set service state out of service
        doReturn(true).when(mPhone).isPhoneTypeGsm();
        mSimulatedCommands.setVoiceRegState(ServiceState.RIL_REG_STATE_UNKNOWN);
        mSimulatedCommands.setDataRegState(ServiceState.RIL_REG_STATE_UNKNOWN);
        mSimulatedCommands.notifyNetworkStateChanged();

        waitForMs(100);

        sst.registerForDataConnectionAttached(mTestHandler, EVENT_DATA_CONNECTION_ATTACHED, null);

        // set service state in service and trigger events to post message on handler
        mSimulatedCommands.setVoiceRegState(ServiceState.RIL_REG_STATE_ROAMING);
        mSimulatedCommands.setDataRegState(ServiceState.RIL_REG_STATE_ROAMING);
        mSimulatedCommands.notifyNetworkStateChanged();

        waitForMs(200);

        // verify if registered handler has message posted to it
        ArgumentCaptor<Message> messageArgumentCaptor = ArgumentCaptor.forClass(Message.class);
        verify(mTestHandler).sendMessageAtTime(messageArgumentCaptor.capture(), anyLong());
        assertEquals(EVENT_DATA_CONNECTION_ATTACHED, messageArgumentCaptor.getValue().what);

        // set service state out of service
        mSimulatedCommands.setVoiceRegState(ServiceState.RIL_REG_STATE_UNKNOWN);
        mSimulatedCommands.setDataRegState(ServiceState.RIL_REG_STATE_UNKNOWN);
        mSimulatedCommands.notifyNetworkStateChanged();

        waitForMs(100);

        // Unregister registrant
        sst.unregisterForDataConnectionAttached(mTestHandler);

        // set service state in service
        mSimulatedCommands.setVoiceRegState(ServiceState.RIL_REG_STATE_ROAMING);
        mSimulatedCommands.setDataRegState(ServiceState.RIL_REG_STATE_ROAMING);
        mSimulatedCommands.notifyNetworkStateChanged();

        waitForMs(100);

        // verify that no new message posted to handler
        verify(mTestHandler, times(1)).sendMessageAtTime(any(Message.class), anyLong());
    }

    @Test
    @MediumTest
    public void testRegAndUnregForDataConnDetach() throws Exception {
        // Initially set service state in service
        doReturn(true).when(mPhone).isPhoneTypeGsm();
        mSimulatedCommands.setVoiceRegState(ServiceState.RIL_REG_STATE_ROAMING);
        mSimulatedCommands.setDataRegState(ServiceState.RIL_REG_STATE_ROAMING);
        mSimulatedCommands.notifyNetworkStateChanged();

        sst.registerForDataConnectionDetached(mTestHandler, EVENT_DATA_CONNECTION_DETACHED, null);

        // set service state out of service and trigger events to post message on handler
        mSimulatedCommands.setVoiceRegState(ServiceState.RIL_REG_STATE_UNKNOWN);
        mSimulatedCommands.setDataRegState(ServiceState.RIL_REG_STATE_UNKNOWN);
        mSimulatedCommands.notifyNetworkStateChanged();

        waitForMs(200);

        // verify if registered handler has message posted to it
        ArgumentCaptor<Message> messageArgumentCaptor = ArgumentCaptor.forClass(Message.class);
        verify(mTestHandler).sendMessageAtTime(messageArgumentCaptor.capture(), anyLong());
        assertEquals(EVENT_DATA_CONNECTION_DETACHED, messageArgumentCaptor.getValue().what);

        // set service state in service
        mSimulatedCommands.setVoiceRegState(ServiceState.RIL_REG_STATE_ROAMING);
        mSimulatedCommands.setDataRegState(ServiceState.RIL_REG_STATE_ROAMING);
        mSimulatedCommands.notifyNetworkStateChanged();

        waitForMs(100);

        // Unregister registrant
        sst.unregisterForDataConnectionDetached(mTestHandler);

        // set service state out of service
        mSimulatedCommands.setVoiceRegState(ServiceState.RIL_REG_STATE_UNKNOWN);
        mSimulatedCommands.setDataRegState(ServiceState.RIL_REG_STATE_UNKNOWN);
        mSimulatedCommands.notifyNetworkStateChanged();

        waitForMs(100);

        // verify that no new message posted to handler
        verify(mTestHandler, times(1)).sendMessageAtTime(any(Message.class), anyLong());
    }

    @Test
    @MediumTest
    public void testRegisterForDataRegStateOrRatChange() {
        int drs = sst.mSS.RIL_REG_STATE_HOME;
        int rat = sst.mSS.RIL_RADIO_TECHNOLOGY_LTE;
        sst.mSS.setRilDataRadioTechnology(rat);
        sst.mSS.setDataRegState(drs);
        sst.registerForDataRegStateOrRatChanged(mTestHandler, EVENT_DATA_RAT_CHANGED, null);

        waitForMs(100);

        // Verify if message was posted to handler and value of result
        ArgumentCaptor<Message> messageArgumentCaptor = ArgumentCaptor.forClass(Message.class);
        verify(mTestHandler).sendMessageAtTime(messageArgumentCaptor.capture(), anyLong());
        assertEquals(EVENT_DATA_RAT_CHANGED, messageArgumentCaptor.getValue().what);
        assertEquals(new Pair<Integer, Integer>(drs, rat),
                ((AsyncResult)messageArgumentCaptor.getValue().obj).result);
    }

    @Test
    @MediumTest
    public void testRegAndUnregForNetworkAttached() throws Exception {
        // Initially set service state out of service
        doReturn(true).when(mPhone).isPhoneTypeGsm();
        mSimulatedCommands.setVoiceRegState(ServiceState.RIL_REG_STATE_UNKNOWN);
        mSimulatedCommands.setDataRegState(ServiceState.RIL_REG_STATE_UNKNOWN);
        mSimulatedCommands.notifyNetworkStateChanged();

        waitForMs(100);

        sst.registerForNetworkAttached(mTestHandler, EVENT_REGISTERED_TO_NETWORK, null);

        // set service state in service and trigger events to post message on handler
        mSimulatedCommands.setVoiceRegState(ServiceState.RIL_REG_STATE_ROAMING);
        mSimulatedCommands.setDataRegState(ServiceState.RIL_REG_STATE_ROAMING);
        mSimulatedCommands.notifyNetworkStateChanged();

        waitForMs(100);

        // verify if registered handler has message posted to it
        ArgumentCaptor<Message> messageArgumentCaptor = ArgumentCaptor.forClass(Message.class);
        verify(mTestHandler).sendMessageAtTime(messageArgumentCaptor.capture(), anyLong());
        assertEquals(EVENT_REGISTERED_TO_NETWORK, messageArgumentCaptor.getValue().what);

        // set service state out of service
        mSimulatedCommands.setVoiceRegState(ServiceState.RIL_REG_STATE_UNKNOWN);
        mSimulatedCommands.setDataRegState(ServiceState.RIL_REG_STATE_UNKNOWN);
        mSimulatedCommands.notifyNetworkStateChanged();

        waitForMs(100);

        // Unregister registrant
        sst.unregisterForNetworkAttached(mTestHandler);

        // set service state in service
        mSimulatedCommands.setVoiceRegState(ServiceState.RIL_REG_STATE_ROAMING);
        mSimulatedCommands.setDataRegState(ServiceState.RIL_REG_STATE_ROAMING);
        mSimulatedCommands.notifyNetworkStateChanged();

        waitForMs(100);

        // verify that no new message posted to handler
        verify(mTestHandler, times(1)).sendMessageAtTime(any(Message.class), anyLong());
    }

    @Test
    @MediumTest
    public void testRegAndInvalidRegForNetworkAttached() throws Exception {
        // Initially set service state out of service
        doReturn(true).when(mPhone).isPhoneTypeGsm();
        mSimulatedCommands.setVoiceRegState(23);
        mSimulatedCommands.setDataRegState(23);
        mSimulatedCommands.notifyNetworkStateChanged();

        waitForMs(100);

        sst.registerForNetworkAttached(mTestHandler, EVENT_REGISTERED_TO_NETWORK, null);

        // set service state in service and trigger events to post message on handler
        mSimulatedCommands.setVoiceRegState(ServiceState.RIL_REG_STATE_ROAMING);
        mSimulatedCommands.setDataRegState(ServiceState.RIL_REG_STATE_ROAMING);
        mSimulatedCommands.notifyNetworkStateChanged();

        waitForMs(100);

        // verify if registered handler has message posted to it
        ArgumentCaptor<Message> messageArgumentCaptor = ArgumentCaptor.forClass(Message.class);
        verify(mTestHandler).sendMessageAtTime(messageArgumentCaptor.capture(), anyLong());
        assertEquals(EVENT_REGISTERED_TO_NETWORK, messageArgumentCaptor.getValue().what);

        // set service state out of service
        mSimulatedCommands.setVoiceRegState(-1);
        mSimulatedCommands.setDataRegState(-1);
        mSimulatedCommands.notifyNetworkStateChanged();

        waitForMs(100);

        // Unregister registrant
        sst.unregisterForNetworkAttached(mTestHandler);


        waitForMs(100);

        sst.registerForNetworkAttached(mTestHandler, EVENT_REGISTERED_TO_NETWORK, null);

        // set service state in service
        mSimulatedCommands.setVoiceRegState(ServiceState.RIL_REG_STATE_ROAMING);
        mSimulatedCommands.setDataRegState(ServiceState.RIL_REG_STATE_ROAMING);
        mSimulatedCommands.notifyNetworkStateChanged();

        waitForMs(100);

        // verify if registered handler has message posted to it
        messageArgumentCaptor = ArgumentCaptor.forClass(Message.class);
        verify(mTestHandler, times(2)).sendMessageAtTime(messageArgumentCaptor.capture(),
                anyLong());
        assertEquals(EVENT_REGISTERED_TO_NETWORK, messageArgumentCaptor.getValue().what);
    }

    @Test
    @MediumTest
    public void testRegisterForPsRestrictedEnabled() throws Exception {
        sst.mRestrictedState.setPsRestricted(true);
        // Since PsRestricted is set to true, registerForPsRestrictedEnabled will
        // also post message to handler
        sst.registerForPsRestrictedEnabled(mTestHandler, EVENT_PS_RESTRICT_ENABLED, null);

        waitForMs(100);

        // verify posted message
        ArgumentCaptor<Message> messageArgumentCaptor = ArgumentCaptor.forClass(Message.class);
        verify(mTestHandler).sendMessageAtTime(messageArgumentCaptor.capture(), anyLong());
        assertEquals(EVENT_PS_RESTRICT_ENABLED, messageArgumentCaptor.getValue().what);
    }

    @Test
    @MediumTest
    public void testRegisterForPsRestrictedDisabled() throws Exception {
        sst.mRestrictedState.setPsRestricted(true);
        // Since PsRestricted is set to true, registerForPsRestrictedDisabled will
        // also post message to handler
        sst.registerForPsRestrictedDisabled(mTestHandler, EVENT_PS_RESTRICT_DISABLED, null);

        waitForMs(100);

        // verify posted message
        ArgumentCaptor<Message> messageArgumentCaptor = ArgumentCaptor.forClass(Message.class);
        verify(mTestHandler).sendMessageAtTime(messageArgumentCaptor.capture(), anyLong());
        assertEquals(EVENT_PS_RESTRICT_DISABLED, messageArgumentCaptor.getValue().what);
    }

    @Test
    @MediumTest
    public void testOnRestrictedStateChanged() throws Exception {
        ServiceStateTracker spySst = spy(sst);
        doReturn(true).when(mPhone).isPhoneTypeGsm();
        doReturn(IccCardApplicationStatus.AppState.APPSTATE_READY).when(
                mUiccCardApplication3gpp).getState();

        ArgumentCaptor<Integer> intArgumentCaptor = ArgumentCaptor.forClass(Integer.class);
        verify(mSimulatedCommandsVerifier).setOnRestrictedStateChanged(any(Handler.class),
                intArgumentCaptor.capture(), eq(null));
        // Since spy() creates a copy of sst object we need to call
        // setOnRestrictedStateChanged() explicitly.
        mSimulatedCommands.setOnRestrictedStateChanged(spySst,
                intArgumentCaptor.getValue().intValue(), null);

        // Combination of restricted state and expected notification type.
        final int CS_ALL[] = {RILConstants.RIL_RESTRICTED_STATE_CS_ALL,
                ServiceStateTracker.CS_ENABLED};
        final int CS_NOR[] = {RILConstants.RIL_RESTRICTED_STATE_CS_NORMAL,
                ServiceStateTracker.CS_NORMAL_ENABLED};
        final int CS_EME[] = {RILConstants.RIL_RESTRICTED_STATE_CS_EMERGENCY,
                ServiceStateTracker.CS_EMERGENCY_ENABLED};
        final int CS_NON[] = {RILConstants.RIL_RESTRICTED_STATE_NONE,
                ServiceStateTracker.CS_DISABLED};
        final int PS_ALL[] = {RILConstants.RIL_RESTRICTED_STATE_PS_ALL,
                ServiceStateTracker.PS_ENABLED};
        final int PS_NON[] = {RILConstants.RIL_RESTRICTED_STATE_NONE,
                ServiceStateTracker.PS_DISABLED};

        int notifyCount = 0;
        // cs not restricted -> cs emergency/normal restricted
        internalCheckForRestrictedStateChange(spySst, ++notifyCount, CS_ALL);
        // cs emergency/normal restricted -> cs normal restricted
        internalCheckForRestrictedStateChange(spySst, ++notifyCount, CS_NOR);
        // cs normal restricted -> cs emergency restricted
        internalCheckForRestrictedStateChange(spySst, ++notifyCount, CS_EME);
        // cs emergency restricted -> cs not restricted
        internalCheckForRestrictedStateChange(spySst, ++notifyCount, CS_NON);
        // cs not restricted -> cs normal restricted
        internalCheckForRestrictedStateChange(spySst, ++notifyCount, CS_NOR);
        // cs normal restricted -> cs emergency/normal restricted
        internalCheckForRestrictedStateChange(spySst, ++notifyCount, CS_ALL);
        // cs emergency/normal restricted -> cs emergency restricted
        internalCheckForRestrictedStateChange(spySst, ++notifyCount, CS_EME);
        // cs emergency restricted -> cs emergency/normal restricted
        internalCheckForRestrictedStateChange(spySst, ++notifyCount, CS_ALL);
        // cs emergency/normal restricted -> cs not restricted
        internalCheckForRestrictedStateChange(spySst, ++notifyCount, CS_NON);
        // cs not restricted -> cs emergency restricted
        internalCheckForRestrictedStateChange(spySst, ++notifyCount, CS_EME);
        // cs emergency restricted -> cs normal restricted
        internalCheckForRestrictedStateChange(spySst, ++notifyCount, CS_NOR);
        // cs normal restricted -> cs not restricted
        internalCheckForRestrictedStateChange(spySst, ++notifyCount, CS_NON);

        // ps not restricted -> ps restricted
        internalCheckForRestrictedStateChange(spySst, ++notifyCount, PS_ALL);
        // ps restricted -> ps not restricted
        internalCheckForRestrictedStateChange(spySst, ++notifyCount, PS_NON);
    }

    private void internalCheckForRestrictedStateChange(ServiceStateTracker serviceStateTracker,
                int times, int[] restrictedState) {
        mSimulatedCommands.triggerRestrictedStateChanged(restrictedState[0]);
        waitForMs(100);
        ArgumentCaptor<Integer> intArgumentCaptor = ArgumentCaptor.forClass(Integer.class);
        verify(serviceStateTracker, times(times)).setNotification(intArgumentCaptor.capture());
        assertEquals(intArgumentCaptor.getValue().intValue(), restrictedState[1]);
    }

    @Test
    @MediumTest
    public void testRegisterForSubscriptionInfoReady() {
        sst.registerForSubscriptionInfoReady(mTestHandler, EVENT_SUBSCRIPTION_INFO_READY, null);

        // Call functions which would trigger posting of message on test handler
        doReturn(false).when(mPhone).isPhoneTypeGsm();
        sst.updatePhoneType();
        mSimulatedCommands.notifyOtaProvisionStatusChanged();

        waitForMs(200);

        // verify posted message
        ArgumentCaptor<Message> messageArgumentCaptor = ArgumentCaptor.forClass(Message.class);
        verify(mTestHandler).sendMessageAtTime(messageArgumentCaptor.capture(), anyLong());
        assertEquals(EVENT_SUBSCRIPTION_INFO_READY, messageArgumentCaptor.getValue().what);
    }

    @Test
    @MediumTest
    public void testRoamingPhoneTypeSwitch() {
        // Enable roaming
        doReturn(true).when(mPhone).isPhoneTypeGsm();

        mSimulatedCommands.setVoiceRegState(ServiceState.RIL_REG_STATE_ROAMING);
        mSimulatedCommands.setDataRegState(ServiceState.RIL_REG_STATE_ROAMING);
        mSimulatedCommands.notifyNetworkStateChanged();

        waitForMs(200);

        sst.registerForDataRoamingOff(mTestHandler, EVENT_DATA_ROAMING_OFF, null);
        sst.registerForVoiceRoamingOff(mTestHandler, EVENT_VOICE_ROAMING_OFF, null);
        sst.registerForDataConnectionDetached(mTestHandler, EVENT_DATA_CONNECTION_DETACHED, null);

        // Call functions which would trigger posting of message on test handler
        doReturn(false).when(mPhone).isPhoneTypeGsm();
        sst.updatePhoneType();

        // verify if registered handler has message posted to it
        ArgumentCaptor<Message> messageArgumentCaptor = ArgumentCaptor.forClass(Message.class);
        verify(mTestHandler, atLeast(3)).sendMessageAtTime(
                messageArgumentCaptor.capture(), anyLong());
        HashSet<Integer> messageSet = new HashSet<>();
        for (Message m : messageArgumentCaptor.getAllValues()) {
            messageSet.add(m.what);
        }

        assertTrue(messageSet.contains(EVENT_DATA_ROAMING_OFF));
        assertTrue(messageSet.contains(EVENT_VOICE_ROAMING_OFF));
        assertTrue(messageSet.contains(EVENT_DATA_CONNECTION_DETACHED));
    }

    @Test
    @SmallTest
    public void testGetDesiredPowerState() {
        sst.setRadioPower(true);
        assertEquals(sst.getDesiredPowerState(), true);
    }

    @Test
    @MediumTest
    public void testEnableLocationUpdates() throws Exception {
        sst.enableLocationUpdates();
        verify(mSimulatedCommandsVerifier, times(1)).setLocationUpdates(eq(true),
                any(Message.class));
    }

    @Test
    @SmallTest
    public void testDisableLocationUpdates() throws Exception {
        sst.disableLocationUpdates();
        verify(mSimulatedCommandsVerifier, times(1)).setLocationUpdates(eq(false),
                nullable(Message.class));
    }

    @Test
    @SmallTest
    public void testGetCurrentDataRegState() throws Exception {
        sst.mSS.setDataRegState(ServiceState.STATE_OUT_OF_SERVICE);
        assertEquals(sst.getCurrentDataConnectionState(), ServiceState.STATE_OUT_OF_SERVICE);
    }

    @Test
    @SmallTest
    public void testIsConcurrentVoiceAndDataAllowed() {
        // Verify all 3 branches in the function isConcurrentVoiceAndDataAllowed
        doReturn(true).when(mPhone).isPhoneTypeGsm();
        sst.mSS.setRilVoiceRadioTechnology(sst.mSS.RIL_RADIO_TECHNOLOGY_HSPA);
        assertEquals(true, sst.isConcurrentVoiceAndDataAllowed());

        doReturn(false).when(mPhone).isPhoneTypeGsm();
        doReturn(true).when(mPhone).isPhoneTypeCdma();
        assertEquals(false, sst.isConcurrentVoiceAndDataAllowed());

        doReturn(false).when(mPhone).isPhoneTypeGsm();
        doReturn(false).when(mPhone).isPhoneTypeCdma();
        sst.mSS.setCssIndicator(1);
        assertEquals(true, sst.isConcurrentVoiceAndDataAllowed());
        sst.mSS.setCssIndicator(0);
        assertEquals(false, sst.isConcurrentVoiceAndDataAllowed());
    }

    @Test
    @MediumTest
    public void testIsImsRegistered() throws Exception {
        mSimulatedCommands.setImsRegistrationState(new int[]{1, PhoneConstants.PHONE_TYPE_GSM});
        mSimulatedCommands.notifyImsNetworkStateChanged();
        waitForMs(200);
        assertEquals(sst.isImsRegistered(), true);
    }

    @Test
    @SmallTest
    public void testIsDeviceShuttingDown() throws Exception {
        sst.requestShutdown();
        assertEquals(true, sst.isDeviceShuttingDown());
    }

    @Test
    @SmallTest
    public void testSetTimeFromNITZStr() throws Exception {
        doReturn(mAlarmManager).when(mIBinder).queryLocalInterface(anyString());
        mServiceManagerMockedServices.put(Context.ALARM_SERVICE, mIBinder);

        // Mock sending incorrect nitz str from RIL
        mSimulatedCommands.triggerNITZupdate("38/06/20,00:00:00+0");
        waitForMs(200);
        // AlarmManger.setTime is triggered by SystemClock.setCurrentTimeMillis().
        // Verify system time is not set to incorrect NITZ time
        verify(mAlarmManager, times(0)).setTime(anyLong());

        // Mock sending correct nitz str from RIL
        mSimulatedCommands.triggerNITZupdate("15/06/20,00:00:00+0");
        waitForMs(200);
        verify(mAlarmManager, times(1)).setTime(anyLong());
    }
}
>>>>>>> 01c63eb1
<|MERGE_RESOLUTION|>--- conflicted
+++ resolved
@@ -1,1081 +1,3 @@
-<<<<<<< HEAD
-///*
-// * Copyright (C) 2016 The Android Open Source Project
-// *
-// * Licensed under the Apache License, Version 2.0 (the "License");
-// * you may not use this file except in compliance with the License.
-// * You may obtain a copy of the License at
-// *
-// *      http://www.apache.org/licenses/LICENSE-2.0
-// *
-// * Unless required by applicable law or agreed to in writing, software
-// * distributed under the License is distributed on an "AS IS" BASIS,
-// * WITHOUT WARRANTIES OR CONDITIONS OF ANY KIND, either express or implied.
-// * See the License for the specific language governing permissions and
-// * limitations under the License.
-// */
-//
-//package com.android.internal.telephony;
-//
-//import static com.android.internal.telephony.TelephonyTestUtils.waitForMs;
-//
-//import static org.junit.Assert.assertEquals;
-//import static org.junit.Assert.assertFalse;
-//import static org.junit.Assert.assertTrue;
-//import static org.mockito.Matchers.any;
-//import static org.mockito.Matchers.anyLong;
-//import static org.mockito.Matchers.anyString;
-//import static org.mockito.Matchers.nullable;
-//import static org.mockito.Mockito.anyInt;
-//import static org.mockito.Mockito.doReturn;
-//import static org.mockito.Mockito.eq;
-//import static org.mockito.Mockito.spy;
-//import static org.mockito.Mockito.times;
-//import static org.mockito.Mockito.verify;
-//
-//import android.app.IAlarmManager;
-//import android.content.Context;
-//import android.content.Intent;
-//import android.hardware.radio.V1_0.CellIdentityGsm;
-//import android.hardware.radio.V1_0.CellInfoType;
-//import android.hardware.radio.V1_0.VoiceRegStateResult;
-//import android.os.AsyncResult;
-//import android.os.Bundle;
-//import android.os.Handler;
-//import android.os.HandlerThread;
-//import android.os.Message;
-//import android.os.Parcel;
-//import android.os.Process;
-//import android.os.UserHandle;
-//import android.os.WorkSource;
-//import android.support.test.filters.FlakyTest;
-//import android.telephony.CellInfo;
-//import android.telephony.CellInfoGsm;
-//import android.telephony.ServiceState;
-//import android.telephony.SignalStrength;
-//import android.telephony.SubscriptionManager;
-//import android.telephony.gsm.GsmCellLocation;
-//import android.test.suitebuilder.annotation.MediumTest;
-//import android.test.suitebuilder.annotation.SmallTest;
-//import android.util.Pair;
-//
-//import com.android.internal.telephony.cdma.CdmaSubscriptionSourceManager;
-//import com.android.internal.telephony.dataconnection.DcTracker;
-//import com.android.internal.telephony.test.SimulatedCommands;
-//import com.android.internal.telephony.uicc.IccCardApplicationStatus;
-//
-//import org.junit.After;
-//import org.junit.Before;
-//import org.junit.Test;
-//import org.mockito.ArgumentCaptor;
-//import org.mockito.Mock;
-//
-//import java.util.ArrayList;
-//import java.util.List;
-//
-//public class ServiceStateTrackerTest extends TelephonyTest {
-//
-//    @Mock
-//    private DcTracker mDct;
-//    @Mock
-//    private ProxyController mProxyController;
-//    @Mock
-//    private Handler mTestHandler;
-//    @Mock
-//    protected IAlarmManager mAlarmManager;
-//
-//    private ServiceStateTracker sst;
-//    private ServiceStateTrackerTestHandler mSSTTestHandler;
-//
-//    private static final int EVENT_REGISTERED_TO_NETWORK = 1;
-//    private static final int EVENT_SUBSCRIPTION_INFO_READY = 2;
-//    private static final int EVENT_ROAMING_ON = 3;
-//    private static final int EVENT_ROAMING_OFF = 4;
-//    private static final int EVENT_DATA_CONNECTION_ATTACHED = 5;
-//    private static final int EVENT_DATA_CONNECTION_DETACHED = 6;
-//    private static final int EVENT_DATA_RAT_CHANGED = 7;
-//    private static final int EVENT_PS_RESTRICT_ENABLED = 8;
-//    private static final int EVENT_PS_RESTRICT_DISABLED = 9;
-//
-//    private class ServiceStateTrackerTestHandler extends HandlerThread {
-//
-//        private ServiceStateTrackerTestHandler(String name) {
-//            super(name);
-//        }
-//
-//        @Override
-//        public void onLooperPrepared() {
-//            sst = new ServiceStateTracker(mPhone, mSimulatedCommands);
-//            setReady(true);
-//        }
-//    }
-//
-//    @Before
-//    public void setUp() throws Exception {
-//
-//        logd("ServiceStateTrackerTest +Setup!");
-//        super.setUp("ServiceStateTrackerTest");
-//
-//        doReturn(true).when(mDct).isDisconnected();
-//        mPhone.mDcTracker = mDct;
-//
-//        replaceInstance(ProxyController.class, "sProxyController", null, mProxyController);
-//
-//        mContextFixture.putStringArrayResource(
-//                com.android.internal.R.array.config_sameNamedOperatorConsideredRoaming,
-//                new String[]{"123456"});
-//
-//        mContextFixture.putStringArrayResource(
-//                com.android.internal.R.array.config_operatorConsideredNonRoaming,
-//                new String[]{"123456"});
-//
-//        mSimulatedCommands.setVoiceRegState(ServiceState.RIL_REG_STATE_HOME);
-//        mSimulatedCommands.setVoiceRadioTech(ServiceState.RIL_RADIO_TECHNOLOGY_HSPA);
-//        mSimulatedCommands.setDataRegState(ServiceState.RIL_REG_STATE_HOME);
-//        mSimulatedCommands.setDataRadioTech(ServiceState.RIL_RADIO_TECHNOLOGY_HSPA);
-//
-//        int dds = SubscriptionManager.getDefaultDataSubscriptionId();
-//        doReturn(dds).when(mPhone).getSubId();
-//
-//        mSSTTestHandler = new ServiceStateTrackerTestHandler(getClass().getSimpleName());
-//        mSSTTestHandler.start();
-//        waitUntilReady();
-//        waitForMs(600);
-//        logd("ServiceStateTrackerTest -Setup!");
-//    }
-//
-//    @After
-//    public void tearDown() throws Exception {
-//        sst = null;
-//        mSSTTestHandler.quit();
-//        super.tearDown();
-//    }
-//
-//    @Test
-//    @MediumTest
-//    public void testSetRadioPower() {
-//        boolean oldState = mSimulatedCommands.getRadioState().isOn();
-//        sst.setRadioPower(!oldState);
-//        waitForMs(100);
-//        assertTrue(oldState != mSimulatedCommands.getRadioState().isOn());
-//    }
-//
-//    @Test
-//    @MediumTest
-//    public void testSetRadioPowerFromCarrier() {
-//        // Carrier disable radio power
-//        sst.setRadioPowerFromCarrier(false);
-//        waitForMs(100);
-//        assertFalse(mSimulatedCommands.getRadioState().isOn());
-//        assertTrue(sst.getDesiredPowerState());
-//        assertFalse(sst.getPowerStateFromCarrier());
-//
-//        // User toggle radio power will not overrides carrier settings
-//        sst.setRadioPower(true);
-//        waitForMs(100);
-//        assertFalse(mSimulatedCommands.getRadioState().isOn());
-//        assertTrue(sst.getDesiredPowerState());
-//        assertFalse(sst.getPowerStateFromCarrier());
-//
-//        // Carrier re-enable radio power
-//        sst.setRadioPowerFromCarrier(true);
-//        waitForMs(100);
-//        assertTrue(mSimulatedCommands.getRadioState().isOn());
-//        assertTrue(sst.getDesiredPowerState());
-//        assertTrue(sst.getPowerStateFromCarrier());
-//
-//        // User toggle radio power off (airplane mode) and set carrier on
-//        sst.setRadioPower(false);
-//        sst.setRadioPowerFromCarrier(true);
-//        waitForMs(100);
-//        assertFalse(mSimulatedCommands.getRadioState().isOn());
-//        assertFalse(sst.getDesiredPowerState());
-//        assertTrue(sst.getPowerStateFromCarrier());
-//    }
-//
-//    @Test
-//    @MediumTest
-//    public void testRilTrafficAfterSetRadioPower() {
-//        sst.setRadioPower(true);
-//        final int getOperatorCallCount = mSimulatedCommands.getGetOperatorCallCount();
-//        final int getDataRegistrationStateCallCount =
-//                mSimulatedCommands.getGetDataRegistrationStateCallCount();
-//        final int getVoiceRegistrationStateCallCount =
-//                mSimulatedCommands.getGetVoiceRegistrationStateCallCount();
-//        final int getNetworkSelectionModeCallCount =
-//                mSimulatedCommands.getGetNetworkSelectionModeCallCount();
-//        sst.setRadioPower(false);
-//
-//        waitForMs(500);
-//        sst.pollState();
-//        waitForMs(250);
-//
-//        // This test was meant to be for *no* ril traffic. However, RADIO_STATE_CHANGED is
-//        // considered a modem triggered action and that causes a pollState() to be done
-//        assertEquals(getOperatorCallCount + 1, mSimulatedCommands.getGetOperatorCallCount());
-//        assertEquals(getDataRegistrationStateCallCount + 1,
-//                mSimulatedCommands.getGetDataRegistrationStateCallCount());
-//        assertEquals(getVoiceRegistrationStateCallCount + 1,
-//                mSimulatedCommands.getGetVoiceRegistrationStateCallCount());
-//        assertEquals(getNetworkSelectionModeCallCount + 1,
-//                mSimulatedCommands.getGetNetworkSelectionModeCallCount());
-//
-//        // Note that if the poll is triggered by a network change notification
-//        // and the modem is supposed to be off, we should still do the poll
-//        mSimulatedCommands.notifyNetworkStateChanged();
-//        waitForMs(250);
-//
-//        assertEquals(getOperatorCallCount + 2 , mSimulatedCommands.getGetOperatorCallCount());
-//        assertEquals(getDataRegistrationStateCallCount + 2,
-//                mSimulatedCommands.getGetDataRegistrationStateCallCount());
-//        assertEquals(getVoiceRegistrationStateCallCount + 2,
-//                mSimulatedCommands.getGetVoiceRegistrationStateCallCount());
-//        assertEquals(getNetworkSelectionModeCallCount + 2,
-//                mSimulatedCommands.getGetNetworkSelectionModeCallCount());
-//    }
-//
-//    @FlakyTest
-//    @Test
-//    @MediumTest
-//    public void testSpnUpdateShowPlmnOnly() {
-//        doReturn(0x02).when(mSimRecords).getDisplayRule(anyString());
-//        doReturn(IccCardApplicationStatus.AppState.APPSTATE_UNKNOWN).
-//                when(mUiccCardApplication3gpp).getState();
-//
-//        sst.sendMessage(sst.obtainMessage(ServiceStateTracker.EVENT_NETWORK_STATE_CHANGED, null));
-//
-//        waitForMs(750);
-//
-//        ArgumentCaptor<Intent> intentArgumentCaptor = ArgumentCaptor.forClass(Intent.class);
-//        verify(mContextFixture.getTestDouble(), times(3))
-//                .sendStickyBroadcastAsUser(intentArgumentCaptor.capture(), eq(UserHandle.ALL));
-//
-//        // We only want to verify the intent SPN_STRINGS_UPDATED_ACTION.
-//        List<Intent> intents = intentArgumentCaptor.getAllValues();
-//        logd("Total " + intents.size() + " intents");
-//        for (Intent intent : intents) {
-//            logd("  " + intent.getAction());
-//        }
-//        Intent intent = intents.get(2);
-//        assertEquals(TelephonyIntents.SPN_STRINGS_UPDATED_ACTION, intent.getAction());
-//
-//        Bundle b = intent.getExtras();
-//
-//        // For boolean we need to make sure the key exists first
-//        assertTrue(b.containsKey(TelephonyIntents.EXTRA_SHOW_SPN));
-//        assertFalse(b.getBoolean(TelephonyIntents.EXTRA_SHOW_SPN));
-//
-//        assertEquals(null, b.getString(TelephonyIntents.EXTRA_SPN));
-//        assertEquals(null, b.getString(TelephonyIntents.EXTRA_DATA_SPN));
-//
-//        // For boolean we need to make sure the key exists first
-//        assertTrue(b.containsKey(TelephonyIntents.EXTRA_SHOW_PLMN));
-//        assertTrue(b.getBoolean(TelephonyIntents.EXTRA_SHOW_PLMN));
-//
-//        assertEquals(SimulatedCommands.FAKE_LONG_NAME, b.getString(TelephonyIntents.EXTRA_PLMN));
-//
-//        ArgumentCaptor<Integer> intArgumentCaptor = ArgumentCaptor.forClass(Integer.class);
-//        verify(mTelephonyManager).setDataNetworkTypeForPhone(anyInt(), intArgumentCaptor.capture());
-//        assertEquals(ServiceState.RIL_RADIO_TECHNOLOGY_HSPA,
-//                intArgumentCaptor.getValue().intValue());
-//    }
-//
-//    @Test
-//    @MediumTest
-//    public void testCellInfoList() {
-//        Parcel p = Parcel.obtain();
-//        p.writeInt(1);
-//        p.writeInt(1);
-//        p.writeInt(2);
-//        p.writeLong(1453510289108L);
-//        p.writeInt(310);
-//        p.writeInt(260);
-//        p.writeInt(123);
-//        p.writeInt(456);
-//        p.writeInt(99);
-//        p.writeInt(3);
-//        p.setDataPosition(0);
-//
-//        CellInfoGsm cellInfo = CellInfoGsm.CREATOR.createFromParcel(p);
-//
-//        ArrayList<CellInfo> list = new ArrayList();
-//        list.add(cellInfo);
-//        mSimulatedCommands.setCellInfoList(list);
-//
-//        WorkSource workSource = new WorkSource(Process.myUid(),
-//                mContext.getPackageName());
-//        assertEquals(sst.getAllCellInfo(workSource), list);
-//    }
-//
-//    @Test
-//    @MediumTest
-//    public void testImsRegState() {
-//        // Simulate IMS registered
-//        mSimulatedCommands.setImsRegistrationState(new int[]{1, PhoneConstants.PHONE_TYPE_GSM});
-//
-//        sst.sendMessage(sst.obtainMessage(ServiceStateTracker.EVENT_IMS_STATE_CHANGED, null));
-//        waitForMs(200);
-//
-//        assertTrue(sst.isImsRegistered());
-//
-//        // Simulate IMS unregistered
-//        mSimulatedCommands.setImsRegistrationState(new int[]{0, PhoneConstants.PHONE_TYPE_GSM});
-//
-//        sst.sendMessage(sst.obtainMessage(ServiceStateTracker.EVENT_IMS_STATE_CHANGED, null));
-//        waitForMs(200);
-//
-//        assertFalse(sst.isImsRegistered());
-//    }
-//
-//    @Test
-//    @MediumTest
-//    public void testSignalStrength() {
-//        SignalStrength ss = new SignalStrength(
-//                30, // gsmSignalStrength
-//                0,  // gsmBitErrorRate
-//                -1, // cdmaDbm
-//                -1, // cdmaEcio
-//                -1, // evdoDbm
-//                -1, // evdoEcio
-//                -1, // evdoSnr
-//                99, // lteSignalStrength
-//                SignalStrength.INVALID,     // lteRsrp
-//                SignalStrength.INVALID,     // lteRsrq
-//                SignalStrength.INVALID,     // lteRssnr
-//                SignalStrength.INVALID,     // lteCqi
-//                SignalStrength.INVALID,     // tdScdmaRscp
-//                true                        // gsmFlag
-//        );
-//
-//        mSimulatedCommands.setSignalStrength(ss);
-//        mSimulatedCommands.notifySignalStrength();
-//        waitForMs(300);
-//        assertEquals(sst.getSignalStrength(), ss);
-//        assertEquals(sst.getSignalStrength().isGsm(), true);
-//
-//        // switch to CDMA
-//        doReturn(false).when(mPhone).isPhoneTypeGsm();
-//        doReturn(true).when(mPhone).isPhoneTypeCdmaLte();
-//        sst.updatePhoneType();
-//        sst.mSS.setRilDataRadioTechnology(ServiceState.RIL_RADIO_TECHNOLOGY_LTE);
-//
-//        mSimulatedCommands.notifySignalStrength();
-//        waitForMs(300);
-//        assertEquals(sst.getSignalStrength(), ss);
-//        assertEquals(sst.getSignalStrength().isGsm(), true);
-//
-//        // notify signal strength again, but this time data RAT is not LTE
-//        sst.mSS.setRilVoiceRadioTechnology(ServiceState.RIL_RADIO_TECHNOLOGY_1xRTT);
-//        sst.mSS.setRilDataRadioTechnology(ServiceState.RIL_RADIO_TECHNOLOGY_EHRPD);
-//        mSimulatedCommands.notifySignalStrength();
-//        waitForMs(300);
-//        assertEquals(sst.getSignalStrength(), ss);
-//        assertEquals(sst.getSignalStrength().isGsm(), false);
-//    }
-//
-//    @Test
-//    @MediumTest
-//    public void testGsmCellLocation() {
-//
-//        VoiceRegStateResult result = new VoiceRegStateResult();
-//        result.cellIdentity.cellInfoType = CellInfoType.GSM;
-//        result.cellIdentity.cellIdentityGsm.add(new CellIdentityGsm());
-//        result.cellIdentity.cellIdentityGsm.get(0).lac = 2;
-//        result.cellIdentity.cellIdentityGsm.get(0).cid = 3;
-//
-//        sst.sendMessage(sst.obtainMessage(ServiceStateTracker.EVENT_GET_LOC_DONE,
-//                new AsyncResult(null, result, null)));
-//
-//        waitForMs(200);
-//        WorkSource workSource = new WorkSource(Process.myUid(), mContext.getPackageName());
-//        GsmCellLocation cl = (GsmCellLocation) sst.getCellLocation(workSource);
-//        assertEquals(2, cl.getLac());
-//        assertEquals(3, cl.getCid());
-//    }
-//
-//    @Test
-//    @MediumTest
-//    public void testUpdatePhoneType() {
-//        doReturn(false).when(mPhone).isPhoneTypeGsm();
-//        doReturn(true).when(mPhone).isPhoneTypeCdmaLte();
-//        doReturn(CdmaSubscriptionSourceManager.SUBSCRIPTION_FROM_RUIM).when(mCdmaSSM).
-//                getCdmaSubscriptionSource();
-//
-//        logd("Calling updatePhoneType");
-//        // switch to CDMA
-//        sst.updatePhoneType();
-//
-//        ArgumentCaptor<Integer> integerArgumentCaptor = ArgumentCaptor.forClass(Integer.class);
-//        verify(mRuimRecords).registerForRecordsLoaded(eq(sst), integerArgumentCaptor.capture(),
-//                nullable(Object.class));
-//
-//        // response for mRuimRecords.registerForRecordsLoaded()
-//        Message msg = Message.obtain();
-//        msg.what = integerArgumentCaptor.getValue();
-//        msg.obj = new AsyncResult(null, null, null);
-//        sst.sendMessage(msg);
-//        waitForMs(100);
-//
-//        // on RUIM_RECORDS_LOADED, sst is expected to call following apis
-//        verify(mRuimRecords, times(1)).isProvisioned();
-//
-//        // switch back to GSM
-//        doReturn(true).when(mPhone).isPhoneTypeGsm();
-//        doReturn(false).when(mPhone).isPhoneTypeCdmaLte();
-//
-//        // response for mRuimRecords.registerForRecordsLoaded() can be sent after switching to GSM
-//        msg = Message.obtain();
-//        msg.what = integerArgumentCaptor.getValue();
-//        msg.obj = new AsyncResult(null, null, null);
-//        sst.sendMessage(msg);
-//
-//        // There's no easy way to check if the msg was handled or discarded. Wait to make sure sst
-//        // did not crash, and then verify that the functions called records loaded are not called
-//        // again
-//        waitForMs(200);
-//
-//        verify(mRuimRecords, times(1)).isProvisioned();
-//    }
-//
-//    @Test
-//    @MediumTest
-//    public void testRegAndUnregForVoiceRoamingOn() throws Exception {
-//        sst.registerForVoiceRoamingOn(mTestHandler, EVENT_ROAMING_ON, null);
-//
-//        // Enable roaming and trigger events to notify handler registered
-//        doReturn(true).when(mPhone).isPhoneTypeGsm();
-//        mSimulatedCommands.setVoiceRegState(ServiceState.RIL_REG_STATE_ROAMING);
-//        mSimulatedCommands.setDataRegState(ServiceState.RIL_REG_STATE_ROAMING);
-//        mSimulatedCommands.notifyNetworkStateChanged();
-//
-//        waitForMs(200);
-//
-//        // verify if registered handler has message posted to it
-//        ArgumentCaptor<Message> messageArgumentCaptor = ArgumentCaptor.forClass(Message.class);
-//        verify(mTestHandler).sendMessageAtTime(messageArgumentCaptor.capture(), anyLong());
-//        assertEquals(EVENT_ROAMING_ON, messageArgumentCaptor.getValue().what);
-//
-//        // Disable roaming
-//        mSimulatedCommands.setVoiceRegState(ServiceState.RIL_REG_STATE_HOME);
-//        mSimulatedCommands.setDataRegState(ServiceState.RIL_REG_STATE_HOME);
-//        mSimulatedCommands.notifyNetworkStateChanged();
-//
-//        waitForMs(100);
-//
-//        // Unregister registrant
-//        sst.unregisterForVoiceRoamingOn(mTestHandler);
-//
-//        // Enable roaming
-//        mSimulatedCommands.setVoiceRegState(ServiceState.RIL_REG_STATE_ROAMING);
-//        mSimulatedCommands.setDataRegState(ServiceState.RIL_REG_STATE_ROAMING);
-//        mSimulatedCommands.notifyNetworkStateChanged();
-//
-//        waitForMs(200);
-//
-//        // verify that no new message posted to handler
-//        verify(mTestHandler, times(1)).sendMessageAtTime(any(Message.class), anyLong());
-//    }
-//
-//    @Test
-//    @MediumTest
-//    public void testRegAndUnregForVoiceRoamingOff() throws Exception {
-//        // Enable roaming
-//        doReturn(true).when(mPhone).isPhoneTypeGsm();
-//        mSimulatedCommands.setVoiceRegState(ServiceState.RIL_REG_STATE_ROAMING);
-//        mSimulatedCommands.setDataRegState(ServiceState.RIL_REG_STATE_ROAMING);
-//        mSimulatedCommands.notifyNetworkStateChanged();
-//
-//        waitForMs(100);
-//
-//        sst.registerForVoiceRoamingOff(mTestHandler, EVENT_ROAMING_OFF, null);
-//
-//        // Disable roaming
-//        doReturn(true).when(mPhone).isPhoneTypeGsm();
-//        mSimulatedCommands.setVoiceRegState(ServiceState.RIL_REG_STATE_HOME);
-//        mSimulatedCommands.setDataRegState(ServiceState.RIL_REG_STATE_HOME);
-//        mSimulatedCommands.notifyNetworkStateChanged();
-//
-//        waitForMs(200);
-//
-//        // verify if registered handler has message posted to it
-//        ArgumentCaptor<Message> messageArgumentCaptor = ArgumentCaptor.forClass(Message.class);
-//        verify(mTestHandler).sendMessageAtTime(messageArgumentCaptor.capture(), anyLong());
-//        assertEquals(EVENT_ROAMING_OFF, messageArgumentCaptor.getValue().what);
-//
-//        // Enable roaming
-//        mSimulatedCommands.setVoiceRegState(ServiceState.RIL_REG_STATE_ROAMING);
-//        mSimulatedCommands.setDataRegState(ServiceState.RIL_REG_STATE_ROAMING);
-//        mSimulatedCommands.notifyNetworkStateChanged();
-//
-//        waitForMs(100);
-//
-//        // Unregister registrant
-//        sst.unregisterForVoiceRoamingOff(mTestHandler);
-//
-//        // Disable roaming
-//        mSimulatedCommands.setVoiceRegState(ServiceState.RIL_REG_STATE_HOME);
-//        mSimulatedCommands.setDataRegState(ServiceState.RIL_REG_STATE_HOME);
-//        mSimulatedCommands.notifyNetworkStateChanged();
-//
-//        waitForMs(100);
-//
-//        // verify that no new message posted to handler
-//        verify(mTestHandler, times(1)).sendMessageAtTime(any(Message.class), anyLong());
-//    }
-//
-//    @Test
-//    @MediumTest
-//    public void testRegAndUnregForDataRoamingOn() throws Exception {
-//        sst.registerForDataRoamingOn(mTestHandler, EVENT_ROAMING_ON, null);
-//
-//        // Enable roaming and trigger events to notify handler registered
-//        doReturn(true).when(mPhone).isPhoneTypeGsm();
-//        mSimulatedCommands.setVoiceRegState(ServiceState.RIL_REG_STATE_ROAMING);
-//        mSimulatedCommands.setDataRegState(ServiceState.RIL_REG_STATE_ROAMING);
-//        mSimulatedCommands.notifyNetworkStateChanged();
-//
-//        waitForMs(200);
-//
-//        // verify if registered handler has message posted to it
-//        ArgumentCaptor<Message> messageArgumentCaptor = ArgumentCaptor.forClass(Message.class);
-//        verify(mTestHandler).sendMessageAtTime(messageArgumentCaptor.capture(), anyLong());
-//        assertEquals(EVENT_ROAMING_ON, messageArgumentCaptor.getValue().what);
-//
-//        // Disable roaming
-//        mSimulatedCommands.setVoiceRegState(ServiceState.RIL_REG_STATE_HOME);
-//        mSimulatedCommands.setDataRegState(ServiceState.RIL_REG_STATE_HOME);
-//        mSimulatedCommands.notifyNetworkStateChanged();
-//
-//        waitForMs(100);
-//
-//        // Unregister registrant
-//        sst.unregisterForDataRoamingOn(mTestHandler);
-//
-//        // Enable roaming
-//        mSimulatedCommands.setVoiceRegState(ServiceState.RIL_REG_STATE_ROAMING);
-//        mSimulatedCommands.setDataRegState(ServiceState.RIL_REG_STATE_ROAMING);
-//        mSimulatedCommands.notifyNetworkStateChanged();
-//
-//        waitForMs(200);
-//
-//        // verify that no new message posted to handler
-//        verify(mTestHandler, times(1)).sendMessageAtTime(any(Message.class), anyLong());
-//    }
-//
-//    @Test
-//    @MediumTest
-//    public void testRegAndUnregForDataRoamingOff() throws Exception {
-//        // Enable roaming
-//        doReturn(true).when(mPhone).isPhoneTypeGsm();
-//        mSimulatedCommands.setVoiceRegState(ServiceState.RIL_REG_STATE_ROAMING);
-//        mSimulatedCommands.setDataRegState(ServiceState.RIL_REG_STATE_ROAMING);
-//        mSimulatedCommands.notifyNetworkStateChanged();
-//
-//        waitForMs(100);
-//
-//        sst.registerForDataRoamingOff(mTestHandler, EVENT_ROAMING_OFF, null);
-//
-//        // Disable roaming
-//        doReturn(true).when(mPhone).isPhoneTypeGsm();
-//        mSimulatedCommands.setVoiceRegState(ServiceState.RIL_REG_STATE_HOME);
-//        mSimulatedCommands.setDataRegState(ServiceState.RIL_REG_STATE_HOME);
-//        mSimulatedCommands.notifyNetworkStateChanged();
-//
-//        waitForMs(100);
-//
-//        // verify if registered handler has message posted to it
-//        ArgumentCaptor<Message> messageArgumentCaptor = ArgumentCaptor.forClass(Message.class);
-//        verify(mTestHandler).sendMessageAtTime(messageArgumentCaptor.capture(), anyLong());
-//        assertEquals(EVENT_ROAMING_OFF, messageArgumentCaptor.getValue().what);
-//
-//        // Enable roaming
-//        mSimulatedCommands.setVoiceRegState(ServiceState.RIL_REG_STATE_ROAMING);
-//        mSimulatedCommands.setDataRegState(ServiceState.RIL_REG_STATE_ROAMING);
-//        mSimulatedCommands.notifyNetworkStateChanged();
-//
-//        waitForMs(100);
-//
-//        // Unregister registrant
-//        sst.unregisterForDataRoamingOff(mTestHandler);
-//
-//        // Disable roaming
-//        mSimulatedCommands.setVoiceRegState(ServiceState.RIL_REG_STATE_HOME);
-//        mSimulatedCommands.setDataRegState(ServiceState.RIL_REG_STATE_HOME);
-//        mSimulatedCommands.notifyNetworkStateChanged();
-//
-//        waitForMs(100);
-//
-//        // verify that no new message posted to handler
-//        verify(mTestHandler, times(1)).sendMessageAtTime(any(Message.class), anyLong());
-//    }
-//
-//    @Test
-//    @MediumTest
-//    public void testRegAndInvalidregForDataConnAttach() throws Exception {
-//        // Initially set service state out of service
-//        doReturn(true).when(mPhone).isPhoneTypeGsm();
-//        mSimulatedCommands.setVoiceRegState(23);
-//        mSimulatedCommands.setDataRegState(23);
-//        mSimulatedCommands.notifyNetworkStateChanged();
-//
-//        waitForMs(100);
-//
-//        sst.registerForDataConnectionAttached(mTestHandler, EVENT_DATA_CONNECTION_ATTACHED, null);
-//
-//        // set service state in service and trigger events to post message on handler
-//        mSimulatedCommands.setVoiceRegState(ServiceState.RIL_REG_STATE_ROAMING);
-//        mSimulatedCommands.setDataRegState(ServiceState.RIL_REG_STATE_ROAMING);
-//        mSimulatedCommands.notifyNetworkStateChanged();
-//
-//        waitForMs(200);
-//
-//        // verify if registered handler has message posted to it
-//        ArgumentCaptor<Message> messageArgumentCaptor = ArgumentCaptor.forClass(Message.class);
-//        verify(mTestHandler).sendMessageAtTime(messageArgumentCaptor.capture(), anyLong());
-//        assertEquals(EVENT_DATA_CONNECTION_ATTACHED, messageArgumentCaptor.getValue().what);
-//
-//        // set service state out of service
-//        mSimulatedCommands.setVoiceRegState(-1);
-//        mSimulatedCommands.setDataRegState(-1);
-//        mSimulatedCommands.notifyNetworkStateChanged();
-//
-//        waitForMs(100);
-//
-//        // Unregister registrant
-//        sst.unregisterForDataConnectionAttached(mTestHandler);
-//
-//        // set service state in service
-//        mSimulatedCommands.setVoiceRegState(ServiceState.RIL_REG_STATE_ROAMING);
-//        mSimulatedCommands.setDataRegState(ServiceState.RIL_REG_STATE_ROAMING);
-//        mSimulatedCommands.notifyNetworkStateChanged();
-//
-//        waitForMs(100);
-//
-//        // verify that no new message posted to handler
-//        verify(mTestHandler, times(1)).sendMessageAtTime(any(Message.class), anyLong());
-//    }
-//
-//    @Test
-//    @MediumTest
-//    public void testRegAndUnregForDataConnAttach() throws Exception {
-//        // Initially set service state out of service
-//        doReturn(true).when(mPhone).isPhoneTypeGsm();
-//        mSimulatedCommands.setVoiceRegState(ServiceState.RIL_REG_STATE_UNKNOWN);
-//        mSimulatedCommands.setDataRegState(ServiceState.RIL_REG_STATE_UNKNOWN);
-//        mSimulatedCommands.notifyNetworkStateChanged();
-//
-//        waitForMs(100);
-//
-//        sst.registerForDataConnectionAttached(mTestHandler, EVENT_DATA_CONNECTION_ATTACHED, null);
-//
-//        // set service state in service and trigger events to post message on handler
-//        mSimulatedCommands.setVoiceRegState(ServiceState.RIL_REG_STATE_ROAMING);
-//        mSimulatedCommands.setDataRegState(ServiceState.RIL_REG_STATE_ROAMING);
-//        mSimulatedCommands.notifyNetworkStateChanged();
-//
-//        waitForMs(200);
-//
-//        // verify if registered handler has message posted to it
-//        ArgumentCaptor<Message> messageArgumentCaptor = ArgumentCaptor.forClass(Message.class);
-//        verify(mTestHandler).sendMessageAtTime(messageArgumentCaptor.capture(), anyLong());
-//        assertEquals(EVENT_DATA_CONNECTION_ATTACHED, messageArgumentCaptor.getValue().what);
-//
-//        // set service state out of service
-//        mSimulatedCommands.setVoiceRegState(ServiceState.RIL_REG_STATE_UNKNOWN);
-//        mSimulatedCommands.setDataRegState(ServiceState.RIL_REG_STATE_UNKNOWN);
-//        mSimulatedCommands.notifyNetworkStateChanged();
-//
-//        waitForMs(100);
-//
-//        // Unregister registrant
-//        sst.unregisterForDataConnectionAttached(mTestHandler);
-//
-//        // set service state in service
-//        mSimulatedCommands.setVoiceRegState(ServiceState.RIL_REG_STATE_ROAMING);
-//        mSimulatedCommands.setDataRegState(ServiceState.RIL_REG_STATE_ROAMING);
-//        mSimulatedCommands.notifyNetworkStateChanged();
-//
-//        waitForMs(100);
-//
-//        // verify that no new message posted to handler
-//        verify(mTestHandler, times(1)).sendMessageAtTime(any(Message.class), anyLong());
-//    }
-//
-//    @Test
-//    @MediumTest
-//    public void testRegAndUnregForDataConnDetach() throws Exception {
-//        // Initially set service state in service
-//        doReturn(true).when(mPhone).isPhoneTypeGsm();
-//        mSimulatedCommands.setVoiceRegState(ServiceState.RIL_REG_STATE_ROAMING);
-//        mSimulatedCommands.setDataRegState(ServiceState.RIL_REG_STATE_ROAMING);
-//        mSimulatedCommands.notifyNetworkStateChanged();
-//
-//        sst.registerForDataConnectionDetached(mTestHandler, EVENT_DATA_CONNECTION_DETACHED, null);
-//
-//        // set service state out of service and trigger events to post message on handler
-//        mSimulatedCommands.setVoiceRegState(ServiceState.RIL_REG_STATE_UNKNOWN);
-//        mSimulatedCommands.setDataRegState(ServiceState.RIL_REG_STATE_UNKNOWN);
-//        mSimulatedCommands.notifyNetworkStateChanged();
-//
-//        waitForMs(200);
-//
-//        // verify if registered handler has message posted to it
-//        ArgumentCaptor<Message> messageArgumentCaptor = ArgumentCaptor.forClass(Message.class);
-//        verify(mTestHandler).sendMessageAtTime(messageArgumentCaptor.capture(), anyLong());
-//        assertEquals(EVENT_DATA_CONNECTION_DETACHED, messageArgumentCaptor.getValue().what);
-//
-//        // set service state in service
-//        mSimulatedCommands.setVoiceRegState(ServiceState.RIL_REG_STATE_ROAMING);
-//        mSimulatedCommands.setDataRegState(ServiceState.RIL_REG_STATE_ROAMING);
-//        mSimulatedCommands.notifyNetworkStateChanged();
-//
-//        waitForMs(100);
-//
-//        // Unregister registrant
-//        sst.unregisterForDataConnectionDetached(mTestHandler);
-//
-//        // set service state out of service
-//        mSimulatedCommands.setVoiceRegState(ServiceState.RIL_REG_STATE_UNKNOWN);
-//        mSimulatedCommands.setDataRegState(ServiceState.RIL_REG_STATE_UNKNOWN);
-//        mSimulatedCommands.notifyNetworkStateChanged();
-//
-//        waitForMs(100);
-//
-//        // verify that no new message posted to handler
-//        verify(mTestHandler, times(1)).sendMessageAtTime(any(Message.class), anyLong());
-//    }
-//
-//    @Test
-//    @MediumTest
-//    public void testRegisterForDataRegStateOrRatChange() {
-//        int drs = sst.mSS.RIL_REG_STATE_HOME;
-//        int rat = sst.mSS.RIL_RADIO_TECHNOLOGY_LTE;
-//        sst.mSS.setRilDataRadioTechnology(rat);
-//        sst.mSS.setDataRegState(drs);
-//        sst.registerForDataRegStateOrRatChanged(mTestHandler, EVENT_DATA_RAT_CHANGED, null);
-//
-//        waitForMs(100);
-//
-//        // Verify if message was posted to handler and value of result
-//        ArgumentCaptor<Message> messageArgumentCaptor = ArgumentCaptor.forClass(Message.class);
-//        verify(mTestHandler).sendMessageAtTime(messageArgumentCaptor.capture(), anyLong());
-//        assertEquals(EVENT_DATA_RAT_CHANGED, messageArgumentCaptor.getValue().what);
-//        assertEquals(new Pair<Integer, Integer>(drs, rat),
-//                ((AsyncResult)messageArgumentCaptor.getValue().obj).result);
-//    }
-//
-//    @Test
-//    @MediumTest
-//    public void testRegAndUnregForNetworkAttached() throws Exception {
-//        // Initially set service state out of service
-//        doReturn(true).when(mPhone).isPhoneTypeGsm();
-//        mSimulatedCommands.setVoiceRegState(ServiceState.RIL_REG_STATE_UNKNOWN);
-//        mSimulatedCommands.setDataRegState(ServiceState.RIL_REG_STATE_UNKNOWN);
-//        mSimulatedCommands.notifyNetworkStateChanged();
-//
-//        waitForMs(100);
-//
-//        sst.registerForNetworkAttached(mTestHandler, EVENT_REGISTERED_TO_NETWORK, null);
-//
-//        // set service state in service and trigger events to post message on handler
-//        mSimulatedCommands.setVoiceRegState(ServiceState.RIL_REG_STATE_ROAMING);
-//        mSimulatedCommands.setDataRegState(ServiceState.RIL_REG_STATE_ROAMING);
-//        mSimulatedCommands.notifyNetworkStateChanged();
-//
-//        waitForMs(100);
-//
-//        // verify if registered handler has message posted to it
-//        ArgumentCaptor<Message> messageArgumentCaptor = ArgumentCaptor.forClass(Message.class);
-//        verify(mTestHandler).sendMessageAtTime(messageArgumentCaptor.capture(), anyLong());
-//        assertEquals(EVENT_REGISTERED_TO_NETWORK, messageArgumentCaptor.getValue().what);
-//
-//        // set service state out of service
-//        mSimulatedCommands.setVoiceRegState(ServiceState.RIL_REG_STATE_UNKNOWN);
-//        mSimulatedCommands.setDataRegState(ServiceState.RIL_REG_STATE_UNKNOWN);
-//        mSimulatedCommands.notifyNetworkStateChanged();
-//
-//        waitForMs(100);
-//
-//        // Unregister registrant
-//        sst.unregisterForNetworkAttached(mTestHandler);
-//
-//        // set service state in service
-//        mSimulatedCommands.setVoiceRegState(ServiceState.RIL_REG_STATE_ROAMING);
-//        mSimulatedCommands.setDataRegState(ServiceState.RIL_REG_STATE_ROAMING);
-//        mSimulatedCommands.notifyNetworkStateChanged();
-//
-//        waitForMs(100);
-//
-//        // verify that no new message posted to handler
-//        verify(mTestHandler, times(1)).sendMessageAtTime(any(Message.class), anyLong());
-//    }
-//
-//    @Test
-//    @MediumTest
-//    public void testRegAndInvalidRegForNetworkAttached() throws Exception {
-//        // Initially set service state out of service
-//        doReturn(true).when(mPhone).isPhoneTypeGsm();
-//        mSimulatedCommands.setVoiceRegState(23);
-//        mSimulatedCommands.setDataRegState(23);
-//        mSimulatedCommands.notifyNetworkStateChanged();
-//
-//        waitForMs(100);
-//
-//        sst.registerForNetworkAttached(mTestHandler, EVENT_REGISTERED_TO_NETWORK, null);
-//
-//        // set service state in service and trigger events to post message on handler
-//        mSimulatedCommands.setVoiceRegState(ServiceState.RIL_REG_STATE_ROAMING);
-//        mSimulatedCommands.setDataRegState(ServiceState.RIL_REG_STATE_ROAMING);
-//        mSimulatedCommands.notifyNetworkStateChanged();
-//
-//        waitForMs(100);
-//
-//        // verify if registered handler has message posted to it
-//        ArgumentCaptor<Message> messageArgumentCaptor = ArgumentCaptor.forClass(Message.class);
-//        verify(mTestHandler).sendMessageAtTime(messageArgumentCaptor.capture(), anyLong());
-//        assertEquals(EVENT_REGISTERED_TO_NETWORK, messageArgumentCaptor.getValue().what);
-//
-//        // set service state out of service
-//        mSimulatedCommands.setVoiceRegState(-1);
-//        mSimulatedCommands.setDataRegState(-1);
-//        mSimulatedCommands.notifyNetworkStateChanged();
-//
-//        waitForMs(100);
-//
-//        // Unregister registrant
-//        sst.unregisterForNetworkAttached(mTestHandler);
-//
-//
-//        waitForMs(100);
-//
-//        sst.registerForNetworkAttached(mTestHandler, EVENT_REGISTERED_TO_NETWORK, null);
-//
-//        // set service state in service
-//        mSimulatedCommands.setVoiceRegState(ServiceState.RIL_REG_STATE_ROAMING);
-//        mSimulatedCommands.setDataRegState(ServiceState.RIL_REG_STATE_ROAMING);
-//        mSimulatedCommands.notifyNetworkStateChanged();
-//
-//        waitForMs(100);
-//
-//        // verify if registered handler has message posted to it
-//        messageArgumentCaptor = ArgumentCaptor.forClass(Message.class);
-//        verify(mTestHandler, times(2)).sendMessageAtTime(messageArgumentCaptor.capture(),
-//                anyLong());
-//        assertEquals(EVENT_REGISTERED_TO_NETWORK, messageArgumentCaptor.getValue().what);
-//    }
-//
-//    @Test
-//    @MediumTest
-//    public void testRegisterForPsRestrictedEnabled() throws Exception {
-//        sst.mRestrictedState.setPsRestricted(true);
-//        // Since PsRestricted is set to true, registerForPsRestrictedEnabled will
-//        // also post message to handler
-//        sst.registerForPsRestrictedEnabled(mTestHandler, EVENT_PS_RESTRICT_ENABLED, null);
-//
-//        waitForMs(100);
-//
-//        // verify posted message
-//        ArgumentCaptor<Message> messageArgumentCaptor = ArgumentCaptor.forClass(Message.class);
-//        verify(mTestHandler).sendMessageAtTime(messageArgumentCaptor.capture(), anyLong());
-//        assertEquals(EVENT_PS_RESTRICT_ENABLED, messageArgumentCaptor.getValue().what);
-//    }
-//
-//    @Test
-//    @MediumTest
-//    public void testRegisterForPsRestrictedDisabled() throws Exception {
-//        sst.mRestrictedState.setPsRestricted(true);
-//        // Since PsRestricted is set to true, registerForPsRestrictedDisabled will
-//        // also post message to handler
-//        sst.registerForPsRestrictedDisabled(mTestHandler, EVENT_PS_RESTRICT_DISABLED, null);
-//
-//        waitForMs(100);
-//
-//        // verify posted message
-//        ArgumentCaptor<Message> messageArgumentCaptor = ArgumentCaptor.forClass(Message.class);
-//        verify(mTestHandler).sendMessageAtTime(messageArgumentCaptor.capture(), anyLong());
-//        assertEquals(EVENT_PS_RESTRICT_DISABLED, messageArgumentCaptor.getValue().what);
-//    }
-//
-//    @Test
-//    @MediumTest
-//    public void testOnRestrictedStateChanged() throws Exception {
-//        ServiceStateTracker spySst = spy(sst);
-//        doReturn(true).when(mPhone).isPhoneTypeGsm();
-//        doReturn(IccCardApplicationStatus.AppState.APPSTATE_READY).when(
-//                mUiccCardApplication3gpp).getState();
-//
-//        ArgumentCaptor<Integer> intArgumentCaptor = ArgumentCaptor.forClass(Integer.class);
-//        verify(mSimulatedCommandsVerifier).setOnRestrictedStateChanged(any(Handler.class),
-//                intArgumentCaptor.capture(), eq(null));
-//        // Since spy() creates a copy of sst object we need to call
-//        // setOnRestrictedStateChanged() explicitly.
-//        mSimulatedCommands.setOnRestrictedStateChanged(spySst,
-//                intArgumentCaptor.getValue().intValue(), null);
-//
-//        // Combination of restricted state and expected notification type.
-//        final int CS_ALL[] = {RILConstants.RIL_RESTRICTED_STATE_CS_ALL,
-//                ServiceStateTracker.CS_ENABLED};
-//        final int CS_NOR[] = {RILConstants.RIL_RESTRICTED_STATE_CS_NORMAL,
-//                ServiceStateTracker.CS_NORMAL_ENABLED};
-//        final int CS_EME[] = {RILConstants.RIL_RESTRICTED_STATE_CS_EMERGENCY,
-//                ServiceStateTracker.CS_EMERGENCY_ENABLED};
-//        final int CS_NON[] = {RILConstants.RIL_RESTRICTED_STATE_NONE,
-//                ServiceStateTracker.CS_DISABLED};
-//        final int PS_ALL[] = {RILConstants.RIL_RESTRICTED_STATE_PS_ALL,
-//                ServiceStateTracker.PS_ENABLED};
-//        final int PS_NON[] = {RILConstants.RIL_RESTRICTED_STATE_NONE,
-//                ServiceStateTracker.PS_DISABLED};
-//
-//        int notifyCount = 0;
-//        // cs not restricted -> cs emergency/normal restricted
-//        internalCheckForRestrictedStateChange(spySst, ++notifyCount, CS_ALL);
-//        // cs emergency/normal restricted -> cs normal restricted
-//        internalCheckForRestrictedStateChange(spySst, ++notifyCount, CS_NOR);
-//        // cs normal restricted -> cs emergency restricted
-//        internalCheckForRestrictedStateChange(spySst, ++notifyCount, CS_EME);
-//        // cs emergency restricted -> cs not restricted
-//        internalCheckForRestrictedStateChange(spySst, ++notifyCount, CS_NON);
-//        // cs not restricted -> cs normal restricted
-//        internalCheckForRestrictedStateChange(spySst, ++notifyCount, CS_NOR);
-//        // cs normal restricted -> cs emergency/normal restricted
-//        internalCheckForRestrictedStateChange(spySst, ++notifyCount, CS_ALL);
-//        // cs emergency/normal restricted -> cs emergency restricted
-//        internalCheckForRestrictedStateChange(spySst, ++notifyCount, CS_EME);
-//        // cs emergency restricted -> cs emergency/normal restricted
-//        internalCheckForRestrictedStateChange(spySst, ++notifyCount, CS_ALL);
-//        // cs emergency/normal restricted -> cs not restricted
-//        internalCheckForRestrictedStateChange(spySst, ++notifyCount, CS_NON);
-//        // cs not restricted -> cs emergency restricted
-//        internalCheckForRestrictedStateChange(spySst, ++notifyCount, CS_EME);
-//        // cs emergency restricted -> cs normal restricted
-//        internalCheckForRestrictedStateChange(spySst, ++notifyCount, CS_NOR);
-//        // cs normal restricted -> cs not restricted
-//        internalCheckForRestrictedStateChange(spySst, ++notifyCount, CS_NON);
-//
-//        // ps not restricted -> ps restricted
-//        internalCheckForRestrictedStateChange(spySst, ++notifyCount, PS_ALL);
-//        // ps restricted -> ps not restricted
-//        internalCheckForRestrictedStateChange(spySst, ++notifyCount, PS_NON);
-//    }
-//
-//    private void internalCheckForRestrictedStateChange(ServiceStateTracker serviceStateTracker,
-//                int times, int[] restrictedState) {
-//        mSimulatedCommands.triggerRestrictedStateChanged(restrictedState[0]);
-//        waitForMs(100);
-//        ArgumentCaptor<Integer> intArgumentCaptor = ArgumentCaptor.forClass(Integer.class);
-//        verify(serviceStateTracker, times(times)).setNotification(intArgumentCaptor.capture());
-//        assertEquals(intArgumentCaptor.getValue().intValue(), restrictedState[1]);
-//    }
-//
-//    @Test
-//    @MediumTest
-//    public void testRegisterForSubscriptionInfoReady() {
-//        sst.registerForSubscriptionInfoReady(mTestHandler, EVENT_SUBSCRIPTION_INFO_READY, null);
-//
-//        // Call functions which would trigger posting of message on test handler
-//        doReturn(false).when(mPhone).isPhoneTypeGsm();
-//        sst.updatePhoneType();
-//        mSimulatedCommands.notifyOtaProvisionStatusChanged();
-//
-//        waitForMs(200);
-//
-//        // verify posted message
-//        ArgumentCaptor<Message> messageArgumentCaptor = ArgumentCaptor.forClass(Message.class);
-//        verify(mTestHandler).sendMessageAtTime(messageArgumentCaptor.capture(), anyLong());
-//        assertEquals(EVENT_SUBSCRIPTION_INFO_READY, messageArgumentCaptor.getValue().what);
-//    }
-//
-//    @Test
-//    @SmallTest
-//    public void testGetDesiredPowerState() {
-//        sst.setRadioPower(true);
-//        assertEquals(sst.getDesiredPowerState(), true);
-//    }
-//
-//    @Test
-//    @MediumTest
-//    public void testEnableLocationUpdates() throws Exception {
-//        sst.enableLocationUpdates();
-//        verify(mSimulatedCommandsVerifier, times(1)).setLocationUpdates(eq(true),
-//                any(Message.class));
-//    }
-//
-//    @Test
-//    @SmallTest
-//    public void testDisableLocationUpdates() throws Exception {
-//        sst.disableLocationUpdates();
-//        verify(mSimulatedCommandsVerifier, times(1)).setLocationUpdates(eq(false),
-//                nullable(Message.class));
-//    }
-//
-//    @Test
-//    @SmallTest
-//    public void testGetCurrentDataRegState() throws Exception {
-//        sst.mSS.setDataRegState(ServiceState.STATE_OUT_OF_SERVICE);
-//        assertEquals(sst.getCurrentDataConnectionState(), ServiceState.STATE_OUT_OF_SERVICE);
-//    }
-//
-//    @Test
-//    @SmallTest
-//    public void testIsConcurrentVoiceAndDataAllowed() {
-//        // Verify all 3 branches in the function isConcurrentVoiceAndDataAllowed
-//        doReturn(true).when(mPhone).isPhoneTypeGsm();
-//        sst.mSS.setRilVoiceRadioTechnology(sst.mSS.RIL_RADIO_TECHNOLOGY_HSPA);
-//        assertEquals(true, sst.isConcurrentVoiceAndDataAllowed());
-//        sst.mSS.setRilVoiceRadioTechnology(sst.mSS.RIL_RADIO_TECHNOLOGY_EDGE);
-//        sst.mSS.setCssIndicator(1);
-//        assertTrue(sst.isConcurrentVoiceAndDataAllowed());
-//        sst.mSS.setCssIndicator(0);
-//        assertFalse(sst.isConcurrentVoiceAndDataAllowed());
-//
-//        doReturn(false).when(mPhone).isPhoneTypeGsm();
-//        doReturn(true).when(mPhone).isPhoneTypeCdma();
-//        assertEquals(false, sst.isConcurrentVoiceAndDataAllowed());
-//
-//        doReturn(false).when(mPhone).isPhoneTypeGsm();
-//        doReturn(false).when(mPhone).isPhoneTypeCdma();
-//        sst.mSS.setCssIndicator(1);
-//        assertEquals(true, sst.isConcurrentVoiceAndDataAllowed());
-//        sst.mSS.setCssIndicator(0);
-//        assertEquals(false, sst.isConcurrentVoiceAndDataAllowed());
-//    }
-//
-//    @Test
-//    @MediumTest
-//    public void testIsImsRegistered() throws Exception {
-//        mSimulatedCommands.setImsRegistrationState(new int[]{1, PhoneConstants.PHONE_TYPE_GSM});
-//        mSimulatedCommands.notifyImsNetworkStateChanged();
-//        waitForMs(200);
-//        assertEquals(sst.isImsRegistered(), true);
-//    }
-//
-//    @Test
-//    @SmallTest
-//    public void testIsDeviceShuttingDown() throws Exception {
-//        sst.requestShutdown();
-//        assertEquals(true, sst.isDeviceShuttingDown());
-//    }
-//
-//    @Test
-//    @SmallTest
-//    public void testSetTimeFromNITZStr() throws Exception {
-//        doReturn(mAlarmManager).when(mIBinder).queryLocalInterface(anyString());
-//        mServiceManagerMockedServices.put(Context.ALARM_SERVICE, mIBinder);
-//
-//        // Mock sending incorrect nitz str from RIL
-//        mSimulatedCommands.triggerNITZupdate("38/06/20,00:00:00+0");
-//        waitForMs(200);
-//        // AlarmManger.setTime is triggered by SystemClock.setCurrentTimeMillis().
-//        // Verify system time is not set to incorrect NITZ time
-//        verify(mAlarmManager, times(0)).setTime(anyLong());
-//
-//        // Mock sending correct nitz str from RIL
-//        mSimulatedCommands.triggerNITZupdate("15/06/20,00:00:00+0");
-//        waitForMs(200);
-//        verify(mAlarmManager, times(1)).setTime(anyLong());
-//    }
-//}
-=======
 /*
  * Copyright (C) 2016 The Android Open Source Project
  *
@@ -2185,5 +1107,4 @@
         waitForMs(200);
         verify(mAlarmManager, times(1)).setTime(anyLong());
     }
-}
->>>>>>> 01c63eb1
+}