--- conflicted
+++ resolved
@@ -174,14 +174,9 @@
     private void createMockedTelephonyComponents() throws Exception {
         replaceInstance(PhoneSwitcher.class, "sPhoneSwitcher", null, mPhoneSwitcher);
 
-<<<<<<< HEAD
         mTelephonyNetworkFactoryUT = new TelephonyNetworkFactory(Looper.myLooper(), mPhone,
                 mPhoneSwitcher);
-        verify(mConnectivityManager).registerNetworkFactory(any(), anyString());
-=======
-        mTelephonyNetworkFactoryUT = new TelephonyNetworkFactory(Looper.myLooper(), mPhone);
         verify(mConnectivityManager).registerNetworkProvider(any());
->>>>>>> b48d1f18
         verify(mPhoneSwitcher).registerForActivePhoneSwitch(any(), anyInt(), any());
     }
 
