android_test {
    name: "FrameworksTelephonyTests",

    srcs: ["**/*.java"],

    libs: [
        "android.test.base",
        "android.test.mock",
        "android.test.runner",
        "ims-common",
    ],

    static_libs: [
        "androidx.test.rules",
        "frameworks-base-testutils",
        "guava",
        "mockito-target-minus-junit4",
        "platform-test-annotations",
        "services.core",
        "services.net",
        "telephony-common",
        "truth-prebuilt",
        "testables",
    ],

    platform_apis: true,
<<<<<<< HEAD
    test_suites: ["device-tests"],
    jarjar_rules: ":jarjar-rules-shared",
=======
    jarjar_rules: ":jarjar-rules-shared",

    test_suites: [
        "mts",
        "device-tests",
    ],
>>>>>>> c353de47
}<|MERGE_RESOLUTION|>--- conflicted
+++ resolved
@@ -24,15 +24,10 @@
     ],
 
     platform_apis: true,
-<<<<<<< HEAD
-    test_suites: ["device-tests"],
-    jarjar_rules: ":jarjar-rules-shared",
-=======
     jarjar_rules: ":jarjar-rules-shared",
 
     test_suites: [
         "mts",
         "device-tests",
     ],
->>>>>>> c353de47
 }