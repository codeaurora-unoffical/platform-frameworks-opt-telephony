/*
 * Copyright (C) 2008 The Android Open Source Project
 *
 * Licensed under the Apache License, Version 2.0 (the "License");
 * you may not use this file except in compliance with the License.
 * You may obtain a copy of the License at
 *
 *      http://www.apache.org/licenses/LICENSE-2.0
 *
 * Unless required by applicable law or agreed to in writing, software
 * distributed under the License is distributed on an "AS IS" BASIS,
 * WITHOUT WARRANTIES OR CONDITIONS OF ANY KIND, either express or implied.
 * See the License for the specific language governing permissions and
 * limitations under the License.
 */

package android.telephony;

import android.app.ActivityThread;
import android.app.PendingIntent;
import android.content.ActivityNotFoundException;
import android.content.ContentValues;
import android.content.Context;
import android.content.Intent;
import android.net.Uri;
import android.os.BaseBundle;
import android.os.Bundle;
import android.os.RemoteException;
import android.os.ServiceManager;
import android.text.TextUtils;
import android.util.ArrayMap;
import android.util.Log;

import com.android.internal.telephony.IMms;
import com.android.internal.telephony.ISms;
import com.android.internal.telephony.SmsRawData;
import com.android.internal.telephony.uicc.IccConstants;

import java.util.ArrayList;
import java.util.Arrays;
import java.util.List;
import java.util.Map;

/*
 * TODO(code review): Curious question... Why are a lot of these
 * methods not declared as static, since they do not seem to require
 * any local object state?  Presumably this cannot be changed without
 * interfering with the API...
 */

/**
 * Manages SMS operations such as sending data, text, and pdu SMS messages.
 * Get this object by calling the static method {@link #getDefault()}.
 *
 * <p>For information about how to behave as the default SMS app on Android 4.4 (API level 19)
 * and higher, see {@link android.provider.Telephony}.
 */
public final class SmsManager {
    private static final String TAG = "SmsManager";
    /**
     * A psuedo-subId that represents the default subId at any given time. The actual subId it
     * represents changes as the default subId is changed.
     */
    private static final int DEFAULT_SUBSCRIPTION_ID = -1002;

    /** Singleton object constructed during class initialization. */
    private static final SmsManager sInstance = new SmsManager(DEFAULT_SUBSCRIPTION_ID);
    private static final Object sLockObject = new Object();

    /** @hide */
    public static final int CELL_BROADCAST_RAN_TYPE_GSM = 0;
    /** @hide */
    public static final int CELL_BROADCAST_RAN_TYPE_CDMA = 1;

    private static final Map<Integer, SmsManager> sSubInstances =
            new ArrayMap<Integer, SmsManager>();

    /** A concrete subscription id, or the pseudo DEFAULT_SUBSCRIPTION_ID */
    private int mSubId;

    /*
     * Key for the various carrier-dependent configuration values.
     * Some of the values are used by the system in processing SMS or MMS messages. Others
     * are provided for the convenience of SMS applications.
     */

    /**
     * Whether to append transaction id to MMS WAP Push M-Notification.ind's content location URI
     * when constructing the download URL of a new MMS (boolean type)
     */
    public static final String MMS_CONFIG_APPEND_TRANSACTION_ID =
            CarrierConfigManager.KEY_MMS_APPEND_TRANSACTION_ID_BOOL;
    /**
     * Whether MMS is enabled for the current carrier (boolean type)
     */
    public static final String
        MMS_CONFIG_MMS_ENABLED = CarrierConfigManager.KEY_MMS_MMS_ENABLED_BOOL;
    /**
     * Whether group MMS is enabled for the current carrier (boolean type)
     */
    public static final String
            MMS_CONFIG_GROUP_MMS_ENABLED = CarrierConfigManager.KEY_MMS_GROUP_MMS_ENABLED_BOOL;
    /**
     * If this is enabled, M-NotifyResp.ind should be sent to the WAP Push content location instead
     * of the default MMSC (boolean type)
     */
    public static final String MMS_CONFIG_NOTIFY_WAP_MMSC_ENABLED =
            CarrierConfigManager.KEY_MMS_NOTIFY_WAP_MMSC_ENABLED_BOOL;
    /**
     * Whether alias is enabled (boolean type)
     */
    public static final String
            MMS_CONFIG_ALIAS_ENABLED = CarrierConfigManager.KEY_MMS_ALIAS_ENABLED_BOOL;
    /**
     * Whether audio is allowed to be attached for MMS messages (boolean type)
     */
    public static final String
            MMS_CONFIG_ALLOW_ATTACH_AUDIO = CarrierConfigManager.KEY_MMS_ALLOW_ATTACH_AUDIO_BOOL;
    /**
     * Whether multipart SMS is enabled (boolean type)
     */
    public static final String MMS_CONFIG_MULTIPART_SMS_ENABLED =
            CarrierConfigManager.KEY_MMS_MULTIPART_SMS_ENABLED_BOOL;
    /**
     * Whether SMS delivery report is enabled (boolean type)
     */
    public static final String MMS_CONFIG_SMS_DELIVERY_REPORT_ENABLED =
            CarrierConfigManager.KEY_MMS_SMS_DELIVERY_REPORT_ENABLED_BOOL;
    /**
     * Whether content-disposition field should be expected in an MMS PDU (boolean type)
     */
    public static final String MMS_CONFIG_SUPPORT_MMS_CONTENT_DISPOSITION =
            CarrierConfigManager.KEY_MMS_SUPPORT_MMS_CONTENT_DISPOSITION_BOOL;
    /**
     * Whether multipart SMS should be sent as separate messages
     */
    public static final String MMS_CONFIG_SEND_MULTIPART_SMS_AS_SEPARATE_MESSAGES =
            CarrierConfigManager.KEY_MMS_SEND_MULTIPART_SMS_AS_SEPARATE_MESSAGES_BOOL;
    /**
     * Whether MMS read report is enabled (boolean type)
     */
    public static final String MMS_CONFIG_MMS_READ_REPORT_ENABLED =
            CarrierConfigManager.KEY_MMS_MMS_READ_REPORT_ENABLED_BOOL;
    /**
     * Whether MMS delivery report is enabled (boolean type)
     */
    public static final String MMS_CONFIG_MMS_DELIVERY_REPORT_ENABLED =
            CarrierConfigManager.KEY_MMS_MMS_DELIVERY_REPORT_ENABLED_BOOL;
    /**
     * Max MMS message size in bytes (int type)
     */
    public static final String
            MMS_CONFIG_MAX_MESSAGE_SIZE = CarrierConfigManager.KEY_MMS_MAX_MESSAGE_SIZE_INT;
    /**
     * Max MMS image width (int type)
     */
    public static final String
            MMS_CONFIG_MAX_IMAGE_WIDTH = CarrierConfigManager.KEY_MMS_MAX_IMAGE_WIDTH_INT;
    /**
     * Max MMS image height (int type)
     */
    public static final String
            MMS_CONFIG_MAX_IMAGE_HEIGHT = CarrierConfigManager.KEY_MMS_MAX_IMAGE_HEIGHT_INT;
    /**
     * Limit of recipients of MMS messages (int type)
     */
    public static final String
            MMS_CONFIG_RECIPIENT_LIMIT = CarrierConfigManager.KEY_MMS_RECIPIENT_LIMIT_INT;
    /**
     * Min alias character count (int type)
     */
    public static final String
            MMS_CONFIG_ALIAS_MIN_CHARS = CarrierConfigManager.KEY_MMS_ALIAS_MIN_CHARS_INT;
    /**
     * Max alias character count (int type)
     */
    public static final String
            MMS_CONFIG_ALIAS_MAX_CHARS = CarrierConfigManager.KEY_MMS_ALIAS_MAX_CHARS_INT;
    /**
     * When the number of parts of a multipart SMS reaches this threshold, it should be converted
     * into an MMS (int type)
     */
    public static final String MMS_CONFIG_SMS_TO_MMS_TEXT_THRESHOLD =
            CarrierConfigManager.KEY_MMS_SMS_TO_MMS_TEXT_THRESHOLD_INT;
    /**
     * Some carriers require SMS to be converted into MMS when text length reaches this threshold
     * (int type)
     */
    public static final String MMS_CONFIG_SMS_TO_MMS_TEXT_LENGTH_THRESHOLD =
            CarrierConfigManager.KEY_MMS_SMS_TO_MMS_TEXT_LENGTH_THRESHOLD_INT;
    /**
     * Max message text size (int type)
     */
    public static final String MMS_CONFIG_MESSAGE_TEXT_MAX_SIZE =
            CarrierConfigManager.KEY_MMS_MESSAGE_TEXT_MAX_SIZE_INT;
    /**
     * Max message subject length (int type)
     */
    public static final String
            MMS_CONFIG_SUBJECT_MAX_LENGTH = CarrierConfigManager.KEY_MMS_SUBJECT_MAX_LENGTH_INT;
    /**
     * MMS HTTP socket timeout in milliseconds (int type)
     */
    public static final String
            MMS_CONFIG_HTTP_SOCKET_TIMEOUT = CarrierConfigManager.KEY_MMS_HTTP_SOCKET_TIMEOUT_INT;
    /**
     * The name of the UA Prof URL HTTP header for MMS HTTP request (String type)
     */
    public static final String
            MMS_CONFIG_UA_PROF_TAG_NAME = CarrierConfigManager.KEY_MMS_UA_PROF_TAG_NAME_STRING;
    /**
     * The User-Agent header value for MMS HTTP request (String type)
     */
    public static final String
            MMS_CONFIG_USER_AGENT = CarrierConfigManager.KEY_MMS_USER_AGENT_STRING;
    /**
     * The UA Profile URL header value for MMS HTTP request (String type)
     */
    public static final String
            MMS_CONFIG_UA_PROF_URL = CarrierConfigManager.KEY_MMS_UA_PROF_URL_STRING;
    /**
     * A list of HTTP headers to add to MMS HTTP request, separated by "|" (String type)
     */
    public static final String
            MMS_CONFIG_HTTP_PARAMS = CarrierConfigManager.KEY_MMS_HTTP_PARAMS_STRING;
    /**
     * Email gateway number (String type)
     */
    public static final String MMS_CONFIG_EMAIL_GATEWAY_NUMBER =
            CarrierConfigManager.KEY_MMS_EMAIL_GATEWAY_NUMBER_STRING;
    /**
     * The suffix to append to the NAI header value for MMS HTTP request (String type)
     */
    public static final String
            MMS_CONFIG_NAI_SUFFIX = CarrierConfigManager.KEY_MMS_NAI_SUFFIX_STRING;
    /**
     * If true, show the cell broadcast (amber alert) in the SMS settings. Some carriers don't want
     * this shown. (Boolean type)
     */
    public static final String MMS_CONFIG_SHOW_CELL_BROADCAST_APP_LINKS =
            CarrierConfigManager.KEY_MMS_SHOW_CELL_BROADCAST_APP_LINKS_BOOL;
    /**
     * Whether the carrier MMSC supports charset field in Content-Type header. If this is false,
     * then we don't add "charset" to "Content-Type"
     */
    public static final String MMS_CONFIG_SUPPORT_HTTP_CHARSET_HEADER =
            CarrierConfigManager.KEY_MMS_SUPPORT_HTTP_CHARSET_HEADER_BOOL;
    /**
     * If true, add "Connection: close" header to MMS HTTP requests so the connection
     * is immediately closed (disabling keep-alive). (Boolean type)
     * @hide
     */
    public static final String MMS_CONFIG_CLOSE_CONNECTION =
            CarrierConfigManager.KEY_MMS_CLOSE_CONNECTION_BOOL;

    /*
     * Forwarded constants from SimDialogActivity.
     */
    private static String DIALOG_TYPE_KEY = "dialog_type";
    private static final int SMS_PICK = 2;

    /**
     * Send a text based SMS.
     *
     * <p class="note"><strong>Note:</strong> Using this method requires that your app has the
     * {@link android.Manifest.permission#SEND_SMS} permission.</p>
     *
     * <p class="note"><strong>Note:</strong> Beginning with Android 4.4 (API level 19), if
     * <em>and only if</em> an app is not selected as the default SMS app, the system automatically
     * writes messages sent using this method to the SMS Provider (the default SMS app is always
     * responsible for writing its sent messages to the SMS Provider). For information about
     * how to behave as the default SMS app, see {@link android.provider.Telephony}.</p>
     *
     *
     * @param destinationAddress the address to send the message to
     * @param scAddress is the service center address or null to use
     *  the current default SMSC
     * @param text the body of the message to send
     * @param sentIntent if not NULL this <code>PendingIntent</code> is
     *  broadcast when the message is successfully sent, or failed.
     *  The result code will be <code>Activity.RESULT_OK</code> for success,
     *  or one of these errors:<br>
     *  <code>RESULT_ERROR_GENERIC_FAILURE</code><br>
     *  <code>RESULT_ERROR_RADIO_OFF</code><br>
     *  <code>RESULT_ERROR_NULL_PDU</code><br>
     *  For <code>RESULT_ERROR_GENERIC_FAILURE</code> the sentIntent may include
     *  the extra "errorCode" containing a radio technology specific value,
     *  generally only useful for troubleshooting.<br>
     *  The per-application based SMS control checks sentIntent. If sentIntent
     *  is NULL the caller will be checked against all unknown applications,
     *  which cause smaller number of SMS to be sent in checking period.
     * @param deliveryIntent if not NULL this <code>PendingIntent</code> is
     *  broadcast when the message is delivered to the recipient.  The
     *  raw pdu of the status report is in the extended data ("pdu").
     *
     * @throws IllegalArgumentException if destinationAddress or text are empty
     */
    public void sendTextMessage(
            String destinationAddress, String scAddress, String text,
            PendingIntent sentIntent, PendingIntent deliveryIntent) {
        android.util.SeempLog.record_str(75, destinationAddress);
        sendTextMessageInternal(destinationAddress, scAddress, text,
            sentIntent, deliveryIntent, true /* persistMessageForCarrierApp*/);
    }

    private void sendTextMessageInternal(String destinationAddress, String scAddress,
            String text, PendingIntent sentIntent, PendingIntent deliveryIntent,
            boolean persistMessageForCarrierApp) {
        if (TextUtils.isEmpty(destinationAddress)) {
            throw new IllegalArgumentException("Invalid destinationAddress");
        }

        if (TextUtils.isEmpty(text)) {
            throw new IllegalArgumentException("Invalid message body");
        }

        try {
            ISms iccISms = getISmsServiceOrThrow();
            iccISms.sendTextForSubscriber(getSubscriptionId(), ActivityThread.currentPackageName(),
                    destinationAddress,
                    scAddress, text, sentIntent, deliveryIntent,
                    persistMessageForCarrierApp);
        } catch (RemoteException ex) {
            // ignore it
        }
    }

    /**
     * Send a text based SMS without writing it into the SMS Provider.
     *
     * <p>Only the carrier app can call this method.</p>
     *
     * @see #sendTextMessage(String, String, String, PendingIntent, PendingIntent)
     * @hide
     */
    public void sendTextMessageWithoutPersisting(
            String destinationAddress, String scAddress, String text,
            PendingIntent sentIntent, PendingIntent deliveryIntent) {
        sendTextMessageInternal(destinationAddress, scAddress, text,
            sentIntent, deliveryIntent, false /* persistMessageForCarrierApp*/);
    }

    /**
     * A variant of {@link SmsManager#sendTextMessage} that allows self to be the caller. This is
     * for internal use only.
     *
     * @param persistMessage whether to persist the sent message in the SMS app. the caller must be
     * the Phone process if set to false.
     *
     * @hide
     */
    public void sendTextMessageWithSelfPermissions(
            String destinationAddress, String scAddress, String text,
<<<<<<< HEAD
            PendingIntent sentIntent, PendingIntent deliveryIntent) {
        android.util.SeempLog.record_str(75, destinationAddress);
=======
            PendingIntent sentIntent, PendingIntent deliveryIntent, boolean persistMessage) {
>>>>>>> b7f55afe
        if (TextUtils.isEmpty(destinationAddress)) {
            throw new IllegalArgumentException("Invalid destinationAddress");
        }

        if (TextUtils.isEmpty(text)) {
            throw new IllegalArgumentException("Invalid message body");
        }

        try {
            ISms iccISms = getISmsServiceOrThrow();
            iccISms.sendTextForSubscriberWithSelfPermissions(getSubscriptionId(),
                    ActivityThread.currentPackageName(),
                    destinationAddress,
                    scAddress, text, sentIntent, deliveryIntent, persistMessage);
        } catch (RemoteException ex) {
            // ignore it
        }
    }


    /**
     * Send a text based SMS with messaging options.
     *
     * @param destinationAddress the address to send the message to
     * @param scAddress is the service center address or null to use
     *  the current default SMSC
     * @param text the body of the message to send
     * @param sentIntent if not NULL this <code>PendingIntent</code> is
     *  broadcast when the message is successfully sent, or failed.
     *  The result code will be <code>Activity.RESULT_OK</code> for success,
     *  or one of these errors:<br>
     *  <code>RESULT_ERROR_GENERIC_FAILURE</code><br>
     *  <code>RESULT_ERROR_RADIO_OFF</code><br>
     *  <code>RESULT_ERROR_NULL_PDU</code><br>
     *  For <code>RESULT_ERROR_GENERIC_FAILURE</code> the sentIntent may include
     *  the extra "errorCode" containing a radio technology specific value,
     *  generally only useful for troubleshooting.<br>
     *  The per-application based SMS control checks sentIntent. If sentIntent
     *  is NULL the caller will be checked against all unknown applications,
     *  which cause smaller number of SMS to be sent in checking period.
     * @param deliveryIntent if not NULL this <code>PendingIntent</code> is
     *  broadcast when the message is delivered to the recipient.  The
     *  raw pdu of the status report is in the extended data ("pdu").
     * @param priority Priority level of the message
     *  Refer specification See 3GPP2 C.S0015-B, v2.0, table 4.5.9-1
     *  ---------------------------------
     *  PRIORITY      | Level of Priority
     *  ---------------------------------
     *      '00'      |     Normal
     *      '01'      |     Interactive
     *      '10'      |     Urgent
     *      '11'      |     Emergency
     *  ----------------------------------
     *  Any Other values included Negative considered as Invalid Priority Indicator of the message.
     * @param isExpectMore is a boolean to indicate the sending message is multi segmented or not.
     * @param validityPeriod Validity Period of the message in mins.
     *  Refer specification 3GPP TS 23.040 V6.8.1 section 9.2.3.12.1.
     *  Validity Period(Minimum) -> 5 mins
     *  Validity Period(Maximum) -> 635040 mins(i.e.63 weeks).
     *  Any Other values included Negative considered as Invalid Validity Period of the message.
     *
     * @throws IllegalArgumentException if destinationAddress or text are empty
     * {@hide}
     */
    public void sendTextMessage(
            String destinationAddress, String scAddress, String text,
            PendingIntent sentIntent, PendingIntent deliveryIntent, int priority,
            boolean isExpectMore, int validityPeriod) {
        if (TextUtils.isEmpty(destinationAddress)) {
            throw new IllegalArgumentException("Invalid destinationAddress");
        }

        if (TextUtils.isEmpty(text)) {
            throw new IllegalArgumentException("Invalid message body");
        }

        try {
             ISms iccISms = getISmsServiceOrThrow();
            if (iccISms != null) {
                iccISms.sendTextForSubscriberWithOptions(getSubscriptionId(),
                        ActivityThread.currentPackageName(), destinationAddress, scAddress, text,
                        sentIntent, deliveryIntent, priority, isExpectMore, validityPeriod);
            }
        } catch (RemoteException ex) {
            // ignore it
        }
    }

    /**
     *
     * Inject an SMS PDU into the android application framework.
     *
     * The caller should have carrier privileges.
     * @see android.telephony.TelephonyManager#hasCarrierPrivileges
     *
     * @param pdu is the byte array of pdu to be injected into android application framework
     * @param format is the format of SMS pdu (3gpp or 3gpp2)
     * @param receivedIntent if not NULL this <code>PendingIntent</code> is
     *  broadcast when the message is successfully received by the
     *  android application framework, or failed. This intent is broadcasted at
     *  the same time an SMS received from radio is acknowledged back.
     *  The result code will be <code>RESULT_SMS_HANDLED</code> for success, or
     *  <code>RESULT_SMS_GENERIC_ERROR</code> for error.
     *
     * @throws IllegalArgumentException if format is not one of 3gpp and 3gpp2.
     */
    public void injectSmsPdu(byte[] pdu, String format, PendingIntent receivedIntent) {
        if (!format.equals(SmsMessage.FORMAT_3GPP) && !format.equals(SmsMessage.FORMAT_3GPP2)) {
            // Format must be either 3gpp or 3gpp2.
            throw new IllegalArgumentException(
                    "Invalid pdu format. format must be either 3gpp or 3gpp2");
        }
        try {
            ISms iccISms = ISms.Stub.asInterface(ServiceManager.getService("isms"));
            if (iccISms != null) {
                iccISms.injectSmsPduForSubscriber(
                        getSubscriptionId(), pdu, format, receivedIntent);
            }
        } catch (RemoteException ex) {
          // ignore it
        }
    }

    /**
     * Divide a message text into several fragments, none bigger than
     * the maximum SMS message size.
     *
     * @param text the original message.  Must not be null.
     * @return an <code>ArrayList</code> of strings that, in order,
     *   comprise the original message
     *
     * @throws IllegalArgumentException if text is null
     */
    public ArrayList<String> divideMessage(String text) {
        if (null == text) {
            throw new IllegalArgumentException("text is null");
        }
        return SmsMessage.fragmentText(text);
    }

    /**
     * Send a multi-part text based SMS.  The callee should have already
     * divided the message into correctly sized parts by calling
     * <code>divideMessage</code>.
     *
     * <p class="note"><strong>Note:</strong> Using this method requires that your app has the
     * {@link android.Manifest.permission#SEND_SMS} permission.</p>
     *
     * <p class="note"><strong>Note:</strong> Beginning with Android 4.4 (API level 19), if
     * <em>and only if</em> an app is not selected as the default SMS app, the system automatically
     * writes messages sent using this method to the SMS Provider (the default SMS app is always
     * responsible for writing its sent messages to the SMS Provider). For information about
     * how to behave as the default SMS app, see {@link android.provider.Telephony}.</p>
     *
     * @param destinationAddress the address to send the message to
     * @param scAddress is the service center address or null to use
     *   the current default SMSC
     * @param parts an <code>ArrayList</code> of strings that, in order,
     *   comprise the original message
     * @param sentIntents if not null, an <code>ArrayList</code> of
     *   <code>PendingIntent</code>s (one for each message part) that is
     *   broadcast when the corresponding message part has been sent.
     *   The result code will be <code>Activity.RESULT_OK</code> for success,
     *   or one of these errors:<br>
     *   <code>RESULT_ERROR_GENERIC_FAILURE</code><br>
     *   <code>RESULT_ERROR_RADIO_OFF</code><br>
     *   <code>RESULT_ERROR_NULL_PDU</code><br>
     *   For <code>RESULT_ERROR_GENERIC_FAILURE</code> each sentIntent may include
     *   the extra "errorCode" containing a radio technology specific value,
     *   generally only useful for troubleshooting.<br>
     *   The per-application based SMS control checks sentIntent. If sentIntent
     *   is NULL the caller will be checked against all unknown applications,
     *   which cause smaller number of SMS to be sent in checking period.
     * @param deliveryIntents if not null, an <code>ArrayList</code> of
     *   <code>PendingIntent</code>s (one for each message part) that is
     *   broadcast when the corresponding message part has been delivered
     *   to the recipient.  The raw pdu of the status report is in the
     *   extended data ("pdu").
     *
     * @throws IllegalArgumentException if destinationAddress or data are empty
     */
    public void sendMultipartTextMessage(
            String destinationAddress, String scAddress, ArrayList<String> parts,
            ArrayList<PendingIntent> sentIntents, ArrayList<PendingIntent> deliveryIntents) {
        sendMultipartTextMessageInternal(destinationAddress, scAddress, parts,
              sentIntents, deliveryIntents, true /* persistMessageForCarrierApp*/);
    }

    private void sendMultipartTextMessageInternal(
            String destinationAddress, String scAddress, ArrayList<String> parts,
            ArrayList<PendingIntent> sentIntents, ArrayList<PendingIntent> deliveryIntents,
            boolean persistMessageForCarrierApp) {
        if (TextUtils.isEmpty(destinationAddress)) {
            throw new IllegalArgumentException("Invalid destinationAddress");
        }
        if (parts == null || parts.size() < 1) {
            throw new IllegalArgumentException("Invalid message body");
        }

        if (parts.size() > 1) {
            try {
                ISms iccISms = getISmsServiceOrThrow();
                iccISms.sendMultipartTextForSubscriber(getSubscriptionId(),
                        ActivityThread.currentPackageName(),
                        destinationAddress, scAddress, parts,
                        sentIntents, deliveryIntents, persistMessageForCarrierApp);
            } catch (RemoteException ex) {
                // ignore it
            }
        } else {
            PendingIntent sentIntent = null;
            PendingIntent deliveryIntent = null;
            if (sentIntents != null && sentIntents.size() > 0) {
                sentIntent = sentIntents.get(0);
            }
            if (deliveryIntents != null && deliveryIntents.size() > 0) {
                deliveryIntent = deliveryIntents.get(0);
            }
            sendTextMessage(destinationAddress, scAddress, parts.get(0),
                    sentIntent, deliveryIntent);
        }
    }

    /**
     * Send a multi-part text based SMS without writing it into the SMS Provider.
     *
     * <p>Only the carrier app can call this method.</p>
     *
     * @see #sendMultipartTextMessage(String, String, ArrayList, ArrayList, ArrayList)
     * @hide
     **/
    public void sendMultipartTextMessageWithoutPersisting(
            String destinationAddress, String scAddress, ArrayList<String> parts,
            ArrayList<PendingIntent> sentIntents, ArrayList<PendingIntent> deliveryIntents) {
        sendMultipartTextMessageInternal(destinationAddress, scAddress, parts,
            sentIntents, deliveryIntents, false /* persistMessageForCarrierApp*/);
    }

    /**
     * Send a multi-part text based SMS with messaging options. The callee should have already
     * divided the message into correctly sized parts by calling
     * <code>divideMessage</code>.
     *
     * <p class="note"><strong>Note:</strong> Using this method requires that your app has the
     * {@link android.Manifest.permission#SEND_SMS} permission.</p>
     *
     * <p class="note"><strong>Note:</strong> Beginning with Android 4.4 (API level 19), if
     * <em>and only if</em> an app is not selected as the default SMS app, the system automatically
     * writes messages sent using this method to the SMS Provider (the default SMS app is always
     * responsible for writing its sent messages to the SMS Provider). For information about
     * how to behave as the default SMS app, see {@link android.provider.Telephony}.</p>
     *
     * @param destinationAddress the address to send the message to
     * @param scAddress is the service center address or null to use
     *   the current default SMSC
     * @param parts an <code>ArrayList</code> of strings that, in order,
     *   comprise the original message
     * @param sentIntents if not null, an <code>ArrayList</code> of
     *   <code>PendingIntent</code>s (one for each message part) that is
     *   broadcast when the corresponding message part has been sent.
     *   The result code will be <code>Activity.RESULT_OK</code> for success,
     *   or one of these errors:<br>
     *   <code>RESULT_ERROR_GENERIC_FAILURE</code><br>
     *   <code>RESULT_ERROR_RADIO_OFF</code><br>
     *   <code>RESULT_ERROR_NULL_PDU</code><br>
     *   For <code>RESULT_ERROR_GENERIC_FAILURE</code> each sentIntent may include
     *   the extra "errorCode" containing a radio technology specific value,
     *   generally only useful for troubleshooting.<br>
     *   The per-application based SMS control checks sentIntent. If sentIntent
     *   is NULL the caller will be checked against all unknown applications,
     *   which cause smaller number of SMS to be sent in checking period.
     * @param deliveryIntents if not null, an <code>ArrayList</code> of
     *   <code>PendingIntent</code>s (one for each message part) that is
     *   broadcast when the corresponding message part has been delivered
     *   to the recipient.  The raw pdu of the status report is in the
     *   extended data ("pdu").
     * @param priority Priority level of the message
     *  Refer specification See 3GPP2 C.S0015-B, v2.0, table 4.5.9-1
     *  ---------------------------------
     *  PRIORITY      | Level of Priority
     *  ---------------------------------
     *      '00'      |     Normal
     *      '01'      |     Interactive
     *      '10'      |     Urgent
     *      '11'      |     Emergency
     *  ----------------------------------
     *  Any Other values included Negative considered as Invalid Priority Indicator of the message.
     * @param isExpectMore is a boolean to indicate the sending message is multi segmented or not.
     * @param validityPeriod Validity Period of the message in mins.
     *  Refer specification 3GPP TS 23.040 V6.8.1 section 9.2.3.12.1.
     *  Validity Period(Minimum) -> 5 mins
     *  Validity Period(Maximum) -> 635040 mins(i.e.63 weeks).
     *  Any Other values included Negative considered as Invalid Validity Period of the message.
     *
     * @throws IllegalArgumentException if destinationAddress or data are empty
     * {@hide}
     */
    public void sendMultipartTextMessage(
            String destinationAddress, String scAddress, ArrayList<String> parts,
            ArrayList<PendingIntent> sentIntents, ArrayList<PendingIntent> deliveryIntents,
            int priority, boolean isExpectMore, int validityPeriod) {
        if (TextUtils.isEmpty(destinationAddress)) {
            throw new IllegalArgumentException("Invalid destinationAddress");
        }
        if (parts == null || parts.size() < 1) {
            throw new IllegalArgumentException("Invalid message body");
        }

        if (parts.size() > 1) {
            try {
                 ISms iccISms = getISmsServiceOrThrow();
                if (iccISms != null) {
                    iccISms.sendMultipartTextForSubscriberWithOptions(getSubscriptionId(),
                            ActivityThread.currentPackageName(), destinationAddress, scAddress,
                            parts, sentIntents, deliveryIntents, priority, isExpectMore,
                            validityPeriod);
                }
            } catch (RemoteException ex) {
                // ignore it
            }
        } else {
            PendingIntent sentIntent = null;
            PendingIntent deliveryIntent = null;
            if (sentIntents != null && sentIntents.size() > 0) {
                sentIntent = sentIntents.get(0);
            }
            if (deliveryIntents != null && deliveryIntents.size() > 0) {
                deliveryIntent = deliveryIntents.get(0);
            }
            sendTextMessage(destinationAddress, scAddress, parts.get(0),
                    sentIntent, deliveryIntent, priority, isExpectMore, validityPeriod);
        }
    }

   /**
     * Send a data based SMS to a specific application port.
     *
     * <p class="note"><strong>Note:</strong> Using this method requires that your app has the
     * {@link android.Manifest.permission#SEND_SMS} permission.</p>
     *
     * @param destinationAddress the address to send the message to
     * @param scAddress is the service center address or null to use
     *  the current default SMSC
     * @param destinationPort the port to deliver the message to
     * @param data the body of the message to send
     * @param sentIntent if not NULL this <code>PendingIntent</code> is
     *  broadcast when the message is successfully sent, or failed.
     *  The result code will be <code>Activity.RESULT_OK</code> for success,
     *  or one of these errors:<br>
     *  <code>RESULT_ERROR_GENERIC_FAILURE</code><br>
     *  <code>RESULT_ERROR_RADIO_OFF</code><br>
     *  <code>RESULT_ERROR_NULL_PDU</code><br>
     *  For <code>RESULT_ERROR_GENERIC_FAILURE</code> the sentIntent may include
     *  the extra "errorCode" containing a radio technology specific value,
     *  generally only useful for troubleshooting.<br>
     *  The per-application based SMS control checks sentIntent. If sentIntent
     *  is NULL the caller will be checked against all unknown applications,
     *  which cause smaller number of SMS to be sent in checking period.
     * @param deliveryIntent if not NULL this <code>PendingIntent</code> is
     *  broadcast when the message is delivered to the recipient.  The
     *  raw pdu of the status report is in the extended data ("pdu").
     *
     * @throws IllegalArgumentException if destinationAddress or data are empty
     */
    public void sendDataMessage(
            String destinationAddress, String scAddress, short destinationPort,
            byte[] data, PendingIntent sentIntent, PendingIntent deliveryIntent) {
        android.util.SeempLog.record_str(73, destinationAddress);
        if (TextUtils.isEmpty(destinationAddress)) {
            throw new IllegalArgumentException("Invalid destinationAddress");
        }

        if (data == null || data.length == 0) {
            throw new IllegalArgumentException("Invalid message data");
        }

        try {
            ISms iccISms = getISmsServiceOrThrow();
            iccISms.sendDataForSubscriber(getSubscriptionId(), ActivityThread.currentPackageName(),
                    destinationAddress, scAddress, destinationPort & 0xFFFF,
                    data, sentIntent, deliveryIntent);
        } catch (RemoteException ex) {
            // ignore it
        }
    }

    /**
     * A variant of {@link SmsManager#sendDataMessage} that allows self to be the caller. This is
     * for internal use only.
     *
     * @hide
     */
    public void sendDataMessageWithSelfPermissions(
            String destinationAddress, String scAddress, short destinationPort,
            byte[] data, PendingIntent sentIntent, PendingIntent deliveryIntent) {
        android.util.SeempLog.record_str(73, destinationAddress);
        if (TextUtils.isEmpty(destinationAddress)) {
            throw new IllegalArgumentException("Invalid destinationAddress");
        }

        if (data == null || data.length == 0) {
            throw new IllegalArgumentException("Invalid message data");
        }

        try {
            ISms iccISms = getISmsServiceOrThrow();
            iccISms.sendDataForSubscriberWithSelfPermissions(getSubscriptionId(),
                    ActivityThread.currentPackageName(), destinationAddress, scAddress,
                    destinationPort & 0xFFFF, data, sentIntent, deliveryIntent);
        } catch (RemoteException ex) {
            // ignore it
        }
    }



    /**
     * Get the SmsManager associated with the default subscription id. The instance will always be
     * associated with the default subscription id, even if the default subscription id is changed.
     *
     * @return the SmsManager associated with the default subscription id
     */
    public static SmsManager getDefault() {
        return sInstance;
    }

    /**
     * Get the the instance of the SmsManager associated with a particular subscription id
     *
     * @param subId an SMS subscription id, typically accessed using
     *   {@link android.telephony.SubscriptionManager}
     * @return the instance of the SmsManager associated with subId
     */
    public static SmsManager getSmsManagerForSubscriptionId(int subId) {
        // TODO(shri): Add javadoc link once SubscriptionManager is made public api
        synchronized(sLockObject) {
            SmsManager smsManager = sSubInstances.get(subId);
            if (smsManager == null) {
                smsManager = new SmsManager(subId);
                sSubInstances.put(subId, smsManager);
            }
            return smsManager;
        }
    }

    private SmsManager(int subId) {
        mSubId = subId;
    }

    /**
     * Get the associated subscription id. If the instance was returned by {@link #getDefault()},
     * then this method may return different values at different points in time (if the user
     * changes the default subscription id). It will return < 0 if the default subscription id
     * cannot be determined.
     *
     * Additionally, to support legacy applications that are not multi-SIM aware,
     * if the following are true:
     *     - We are using a multi-SIM device
     *     - A default SMS SIM has not been selected
     *     - At least one SIM subscription is available
     * then ask the user to set the default SMS SIM.
     *
     * @return associated subscription id
     */
    public int getSubscriptionId() {
        final int subId = (mSubId == DEFAULT_SUBSCRIPTION_ID)
                ? getDefaultSmsSubscriptionId() : mSubId;
        boolean isSmsSimPickActivityNeeded = false;
        final Context context = ActivityThread.currentApplication().getApplicationContext();
        try {
            ISms iccISms = getISmsService();
            if (iccISms != null) {
                isSmsSimPickActivityNeeded = iccISms.isSmsSimPickActivityNeeded(subId);
            }
        } catch (RemoteException ex) {
            Log.e(TAG, "Exception in getSubscriptionId");
        }

        if (isSmsSimPickActivityNeeded) {
            Log.d(TAG, "getSubscriptionId isSmsSimPickActivityNeeded is true");
            // ask the user for a default SMS SIM.
            Intent intent = new Intent();
            intent.setClassName("com.android.settings",
                    "com.android.settings.sim.SimDialogActivity");
            intent.addFlags(Intent.FLAG_ACTIVITY_NEW_TASK);
            intent.putExtra(DIALOG_TYPE_KEY, SMS_PICK);
            try {
                context.startActivity(intent);
            } catch (ActivityNotFoundException anfe) {
                // If Settings is not installed, only log the error as we do not want to break
                // legacy applications.
                Log.e(TAG, "Unable to launch Settings application.");
            }
        }

        return subId;
    }

    /**
     * Returns the ISms service, or throws an UnsupportedOperationException if
     * the service does not exist.
     */
    private static ISms getISmsServiceOrThrow() {
        ISms iccISms = getISmsService();
        if (iccISms == null) {
            throw new UnsupportedOperationException("Sms is not supported");
        }
        return iccISms;
    }

    private static ISms getISmsService() {
        return ISms.Stub.asInterface(ServiceManager.getService("isms"));
    }

    /**
     * Copy a raw SMS PDU to the ICC.
     * ICC (Integrated Circuit Card) is the card of the device.
     * For example, this can be the SIM or USIM for GSM.
     *
     * @param smsc the SMSC for this message, or NULL for the default SMSC
     * @param pdu the raw PDU to store
     * @param status message status (STATUS_ON_ICC_READ, STATUS_ON_ICC_UNREAD,
     *               STATUS_ON_ICC_SENT, STATUS_ON_ICC_UNSENT)
     * @return true for success
     *
     * @throws IllegalArgumentException if pdu is NULL
     * {@hide}
     */
    public boolean copyMessageToIcc(byte[] smsc, byte[] pdu,int status) {
        android.util.SeempLog.record(79);
        boolean success = false;

        if (null == pdu) {
            throw new IllegalArgumentException("pdu is NULL");
        }
        try {
            ISms iccISms = getISmsService();
            if (iccISms != null) {
                success = iccISms.copyMessageToIccEfForSubscriber(getSubscriptionId(),
                        ActivityThread.currentPackageName(),
                        status, pdu, smsc);
            }
        } catch (RemoteException ex) {
            // ignore it
        }

        return success;
    }

    /**
     * Delete the specified message from the ICC.
     * ICC (Integrated Circuit Card) is the card of the device.
     * For example, this can be the SIM or USIM for GSM.
     *
     * @param messageIndex is the record index of the message on ICC
     * @return true for success
     *
     * {@hide}
     */
    public boolean
    deleteMessageFromIcc(int messageIndex) {
        android.util.SeempLog.record(80);
        boolean success = false;
        byte[] pdu = new byte[IccConstants.SMS_RECORD_LENGTH-1];
        Arrays.fill(pdu, (byte)0xff);

        try {
            ISms iccISms = getISmsService();
            if (iccISms != null) {
                success = iccISms.updateMessageOnIccEfForSubscriber(getSubscriptionId(),
                        ActivityThread.currentPackageName(),
                        messageIndex, STATUS_ON_ICC_FREE, pdu);
            }
        } catch (RemoteException ex) {
            // ignore it
        }

        return success;
    }

    /**
     * Update the specified message on the ICC.
     * ICC (Integrated Circuit Card) is the card of the device.
     * For example, this can be the SIM or USIM for GSM.
     *
     * @param messageIndex record index of message to update
     * @param newStatus new message status (STATUS_ON_ICC_READ,
     *                  STATUS_ON_ICC_UNREAD, STATUS_ON_ICC_SENT,
     *                  STATUS_ON_ICC_UNSENT, STATUS_ON_ICC_FREE)
     * @param pdu the raw PDU to store
     * @return true for success
     *
     * {@hide}
     */
    public boolean updateMessageOnIcc(int messageIndex, int newStatus, byte[] pdu) {
        android.util.SeempLog.record(81);
        boolean success = false;

        try {
            ISms iccISms = getISmsService();
            if (iccISms != null) {
                success = iccISms.updateMessageOnIccEfForSubscriber(getSubscriptionId(),
                        ActivityThread.currentPackageName(),
                        messageIndex, newStatus, pdu);
            }
        } catch (RemoteException ex) {
            // ignore it
        }

        return success;
    }

    /**
     * Retrieves all messages currently stored on ICC.
     * ICC (Integrated Circuit Card) is the card of the device.
     * For example, this can be the SIM or USIM for GSM.
     *
     * @return <code>ArrayList</code> of <code>SmsMessage</code> objects
     *
     * {@hide}
     */
    public ArrayList<SmsMessage> getAllMessagesFromIcc() {
        List<SmsRawData> records = null;

        try {
            ISms iccISms = getISmsService();
            if (iccISms != null) {
                records = iccISms.getAllMessagesFromIccEfForSubscriber(
                        getSubscriptionId(),
                        ActivityThread.currentPackageName());
            }
        } catch (RemoteException ex) {
            // ignore it
        }

        return createMessageListFromRawRecords(records);
    }

    /**
     * Enable reception of cell broadcast (SMS-CB) messages with the given
     * message identifier and RAN type. The RAN type specify this message ID
     * belong to 3GPP (GSM) or 3GPP2(CDMA).Note that if two different clients
     * enable the same message identifier, they must both disable it for the device to stop
     * receiving those messages. All received messages will be broadcast in an
     * intent with the action "android.provider.Telephony.SMS_CB_RECEIVED".
     * Note: This call is blocking, callers may want to avoid calling it from
     * the main thread of an application.
     *
     * @param messageIdentifier Message identifier as specified in TS 23.041 (3GPP)
     * or C.R1001-G (3GPP2)
     * @param ranType as defined in class SmsManager, the value can be one of these:
     *    android.telephony.SmsMessage.CELL_BROADCAST_RAN_TYPE_GSM
     *    android.telephony.SmsMessage.CELL_BROADCAST_RAN_TYPE_CDMA
     * @return true if successful, false otherwise
     * @see #disableCellBroadcast(int, int)
     *
     * {@hide}
     */
    public boolean enableCellBroadcast(int messageIdentifier, int ranType) {
        boolean success = false;

        try {
            ISms iccISms = getISmsService();
            if (iccISms != null) {
                success = iccISms.enableCellBroadcastForSubscriber(
                        getSubscriptionId(), messageIdentifier, ranType);
            }
        } catch (RemoteException ex) {
            // ignore it
        }

        return success;
    }

    /**
     * Disable reception of cell broadcast (SMS-CB) messages with the given
     * message identifier and RAN type. The RAN type specify this message ID
     * belong to 3GPP (GSM) or 3GPP2(CDMA). Note that if two different clients
     * enable the same message identifier, they must both disable it for the
     * device to stop receiving those messages.
     * Note: This call is blocking, callers may want to avoid calling it from
     * the main thread of an application.
     *
     * @param messageIdentifier Message identifier as specified in TS 23.041 (3GPP)
     * or C.R1001-G (3GPP2)
     * @param ranType as defined in class SmsManager, the value can be one of these:
     *    android.telephony.SmsMessage.CELL_BROADCAST_RAN_TYPE_GSM
     *    android.telephony.SmsMessage.CELL_BROADCAST_RAN_TYPE_CDMA
     * @return true if successful, false otherwise
     *
     * @see #enableCellBroadcast(int, int)
     *
     * {@hide}
     */
    public boolean disableCellBroadcast(int messageIdentifier, int ranType) {
        boolean success = false;

        try {
            ISms iccISms = getISmsService();
            if (iccISms != null) {
                success = iccISms.disableCellBroadcastForSubscriber(
                        getSubscriptionId(), messageIdentifier, ranType);
            }
        } catch (RemoteException ex) {
            // ignore it
        }

        return success;
    }

    /**
     * Enable reception of cell broadcast (SMS-CB) messages with the given
     * message identifier range and RAN type. The RAN type specify this message ID
     * belong to 3GPP (GSM) or 3GPP2(CDMA). Note that if two different clients enable
     * the same message identifier, they must both disable it for the device to stop
     * receiving those messages. All received messages will be broadcast in an
     * intent with the action "android.provider.Telephony.SMS_CB_RECEIVED".
     * Note: This call is blocking, callers may want to avoid calling it from
     * the main thread of an application.
     *
     * @param startMessageId first message identifier as specified in TS 23.041 (3GPP)
     * or C.R1001-G (3GPP2)
     * @param endMessageId last message identifier as specified in TS 23.041 (3GPP)
     * or C.R1001-G (3GPP2)
     * @param ranType as defined in class SmsManager, the value can be one of these:
     *    android.telephony.SmsMessage.CELL_BROADCAST_RAN_TYPE_GSM
     *    android.telephony.SmsMessage.CELL_BROADCAST_RAN_TYPE_CDMA
     * @return true if successful, false otherwise
     * @see #disableCellBroadcastRange(int, int, int)
     *
     * @throws IllegalArgumentException if endMessageId < startMessageId
     * {@hide}
     */
    public boolean enableCellBroadcastRange(int startMessageId, int endMessageId, int ranType) {
        boolean success = false;

        if (endMessageId < startMessageId) {
            throw new IllegalArgumentException("endMessageId < startMessageId");
        }
        try {
            ISms iccISms = getISmsService();
            if (iccISms != null) {
                success = iccISms.enableCellBroadcastRangeForSubscriber(getSubscriptionId(),
                        startMessageId, endMessageId, ranType);
            }
        } catch (RemoteException ex) {
            // ignore it
        }

        return success;
    }

    /**
     * Disable reception of cell broadcast (SMS-CB) messages with the given
     * message identifier range and RAN type. The RAN type specify this message
     * ID range belong to 3GPP (GSM) or 3GPP2(CDMA). Note that if two different
     * clients enable the same message identifier, they must both disable it for
     * the device to stop receiving those messages.
     * Note: This call is blocking, callers may want to avoid calling it from
     * the main thread of an application.
     *
     * @param startMessageId first message identifier as specified in TS 23.041 (3GPP)
     * or C.R1001-G (3GPP2)
     * @param endMessageId last message identifier as specified in TS 23.041 (3GPP)
     * or C.R1001-G (3GPP2)
     * @param ranType as defined in class SmsManager, the value can be one of these:
     *    android.telephony.SmsMessage.CELL_BROADCAST_RAN_TYPE_GSM
     *    android.telephony.SmsMessage.CELL_BROADCAST_RAN_TYPE_CDMA
     * @return true if successful, false otherwise
     *
     * @see #enableCellBroadcastRange(int, int, int)
     *
     * @throws IllegalArgumentException if endMessageId < startMessageId
     * {@hide}
     */
    public boolean disableCellBroadcastRange(int startMessageId, int endMessageId, int ranType) {
        boolean success = false;

        if (endMessageId < startMessageId) {
            throw new IllegalArgumentException("endMessageId < startMessageId");
        }
        try {
            ISms iccISms = getISmsService();
            if (iccISms != null) {
                success = iccISms.disableCellBroadcastRangeForSubscriber(getSubscriptionId(),
                        startMessageId, endMessageId, ranType);
            }
        } catch (RemoteException ex) {
            // ignore it
        }

        return success;
    }

    /**
     * Create a list of <code>SmsMessage</code>s from a list of RawSmsData
     * records returned by <code>getAllMessagesFromIcc()</code>
     *
     * @param records SMS EF records, returned by
     *   <code>getAllMessagesFromIcc</code>
     * @return <code>ArrayList</code> of <code>SmsMessage</code> objects.
     */
    private ArrayList<SmsMessage> createMessageListFromRawRecords(List<SmsRawData> records) {
        ArrayList<SmsMessage> messages = new ArrayList<SmsMessage>();
        if (records != null) {
            int count = records.size();
            for (int i = 0; i < count; i++) {
                SmsRawData data = records.get(i);
                // List contains all records, including "free" records (null)
                if (data != null) {
                    SmsMessage sms = SmsMessage.createFromEfRecord(i+1, data.getBytes(),
                            getSubscriptionId());
                    if (sms != null) {
                        messages.add(sms);
                    }
                }
            }
        }
        return messages;
    }

    /**
     * SMS over IMS is supported if IMS is registered and SMS is supported
     * on IMS.
     *
     * @return true if SMS over IMS is supported, false otherwise
     *
     * @see #getImsSmsFormat()
     *
     * @hide
     */
    public boolean isImsSmsSupported() {
        boolean boSupported = false;
        try {
            ISms iccISms = getISmsService();
            if (iccISms != null) {
                boSupported = iccISms.isImsSmsSupportedForSubscriber(getSubscriptionId());
            }
        } catch (RemoteException ex) {
            // ignore it
        }
        return boSupported;
    }

    /**
     * Gets SMS format supported on IMS.  SMS over IMS format is
     * either 3GPP or 3GPP2.
     *
     * @return SmsMessage.FORMAT_3GPP,
     *         SmsMessage.FORMAT_3GPP2
     *      or SmsMessage.FORMAT_UNKNOWN
     *
     * @see #isImsSmsSupported()
     *
     * @hide
     */
    public String getImsSmsFormat() {
        String format = com.android.internal.telephony.SmsConstants.FORMAT_UNKNOWN;
        try {
            ISms iccISms = getISmsService();
            if (iccISms != null) {
                format = iccISms.getImsSmsFormatForSubscriber(getSubscriptionId());
            }
        } catch (RemoteException ex) {
            // ignore it
        }
        return format;
    }

    /**
     * Get default sms subscription id
     *
     * @return the default SMS subscription id
     */
    public static int getDefaultSmsSubscriptionId() {
        ISms iccISms = null;
        try {
            iccISms = ISms.Stub.asInterface(ServiceManager.getService("isms"));
            return iccISms.getPreferredSmsSubscription();
        } catch (RemoteException ex) {
            return -1;
        } catch (NullPointerException ex) {
            return -1;
        }
    }

    /**
     * Get SMS prompt property,  enabled or not
     *
     * @return true if enabled, false otherwise
     * @hide
     */
    public boolean isSMSPromptEnabled() {
        ISms iccISms = null;
        try {
            iccISms = ISms.Stub.asInterface(ServiceManager.getService("isms"));
            return iccISms.isSMSPromptEnabled();
        } catch (RemoteException ex) {
            return false;
        } catch (NullPointerException ex) {
            return false;
        }
    }

    /**
     * Get the capacity count of sms on Icc card
     *
     * @return the capacity count of sms on Icc card
     * @hide
     */
    public int getSmsCapacityOnIcc() {
        int ret = -1;
        try {
            ISms iccISms = getISmsService();
            if (iccISms != null) {
                ret = iccISms.getSmsCapacityOnIccForSubscriber(getSubscriptionId());
            }
        } catch (RemoteException ex) {
            //ignore it
        }
        return ret;
    }

    // see SmsMessage.getStatusOnIcc

    /** Free space (TS 51.011 10.5.3 / 3GPP2 C.S0023 3.4.27). */
    static public final int STATUS_ON_ICC_FREE      = 0;

    /** Received and read (TS 51.011 10.5.3 / 3GPP2 C.S0023 3.4.27). */
    static public final int STATUS_ON_ICC_READ      = 1;

    /** Received and unread (TS 51.011 10.5.3 / 3GPP2 C.S0023 3.4.27). */
    static public final int STATUS_ON_ICC_UNREAD    = 3;

    /** Stored and sent (TS 51.011 10.5.3 / 3GPP2 C.S0023 3.4.27). */
    static public final int STATUS_ON_ICC_SENT      = 5;

    /** Stored and unsent (TS 51.011 10.5.3 / 3GPP2 C.S0023 3.4.27). */
    static public final int STATUS_ON_ICC_UNSENT    = 7;

    // SMS send failure result codes

    /** Generic failure cause */
    static public final int RESULT_ERROR_GENERIC_FAILURE    = 1;
    /** Failed because radio was explicitly turned off */
    static public final int RESULT_ERROR_RADIO_OFF          = 2;
    /** Failed because no pdu provided */
    static public final int RESULT_ERROR_NULL_PDU           = 3;
    /** Failed because service is currently unavailable */
    static public final int RESULT_ERROR_NO_SERVICE         = 4;
    /** Failed because we reached the sending queue limit.  {@hide} */
    static public final int RESULT_ERROR_LIMIT_EXCEEDED     = 5;
    /** Failed because FDN is enabled. {@hide} */
    static public final int RESULT_ERROR_FDN_CHECK_FAILURE  = 6;

    static private final String PHONE_PACKAGE_NAME = "com.android.phone";

    /**
     * Send an MMS message
     *
     * @param context application context
     * @param contentUri the content Uri from which the message pdu will be read
     * @param locationUrl the optional location url where message should be sent to
     * @param configOverrides the carrier-specific messaging configuration values to override for
     *  sending the message.
     * @param sentIntent if not NULL this <code>PendingIntent</code> is
     *  broadcast when the message is successfully sent, or failed
     * @throws IllegalArgumentException if contentUri is empty
     */
    public void sendMultimediaMessage(Context context, Uri contentUri, String locationUrl,
            Bundle configOverrides, PendingIntent sentIntent) {
        if (contentUri == null) {
            throw new IllegalArgumentException("Uri contentUri null");
        }
        try {
            final IMms iMms = IMms.Stub.asInterface(ServiceManager.getService("imms"));
            if (iMms == null) {
                return;
            }

            iMms.sendMessage(getSubscriptionId(), ActivityThread.currentPackageName(), contentUri,
                    locationUrl, configOverrides, sentIntent);
        } catch (RemoteException e) {
            // Ignore it
        }
    }

    /**
     * Download an MMS message from carrier by a given location URL
     *
     * @param context application context
     * @param locationUrl the location URL of the MMS message to be downloaded, usually obtained
     *  from the MMS WAP push notification
     * @param contentUri the content uri to which the downloaded pdu will be written
     * @param configOverrides the carrier-specific messaging configuration values to override for
     *  downloading the message.
     * @param downloadedIntent if not NULL this <code>PendingIntent</code> is
     *  broadcast when the message is downloaded, or the download is failed
     * @throws IllegalArgumentException if locationUrl or contentUri is empty
     */
    public void downloadMultimediaMessage(Context context, String locationUrl, Uri contentUri,
            Bundle configOverrides, PendingIntent downloadedIntent) {
        if (TextUtils.isEmpty(locationUrl)) {
            throw new IllegalArgumentException("Empty MMS location URL");
        }
        if (contentUri == null) {
            throw new IllegalArgumentException("Uri contentUri null");
        }
        try {
            final IMms iMms = IMms.Stub.asInterface(ServiceManager.getService("imms"));
            if (iMms == null) {
                return;
            }
            iMms.downloadMessage(
                    getSubscriptionId(), ActivityThread.currentPackageName(), locationUrl,
                    contentUri, configOverrides, downloadedIntent);
        } catch (RemoteException e) {
            // Ignore it
        }
    }

    // MMS send/download failure result codes
    public static final int MMS_ERROR_UNSPECIFIED = 1;
    public static final int MMS_ERROR_INVALID_APN = 2;
    public static final int MMS_ERROR_UNABLE_CONNECT_MMS = 3;
    public static final int MMS_ERROR_HTTP_FAILURE = 4;
    public static final int MMS_ERROR_IO_ERROR = 5;
    public static final int MMS_ERROR_RETRY = 6;
    public static final int MMS_ERROR_CONFIGURATION_ERROR = 7;
    public static final int MMS_ERROR_NO_DATA_NETWORK = 8;

    /** Intent extra name for MMS sending result data in byte array type */
    public static final String EXTRA_MMS_DATA = "android.telephony.extra.MMS_DATA";
    /** Intent extra name for HTTP status code for MMS HTTP failure in integer type */
    public static final String EXTRA_MMS_HTTP_STATUS = "android.telephony.extra.MMS_HTTP_STATUS";

    /**
     * Import a text message into system's SMS store
     *
     * Only default SMS apps can import SMS
     *
     * @param address the destination(source) address of the sent(received) message
     * @param type the type of the message
     * @param text the message text
     * @param timestampMillis the message timestamp in milliseconds
     * @param seen if the message is seen
     * @param read if the message is read
     * @return the message URI, null if failed
     * @hide
     */
    public Uri importTextMessage(String address, int type, String text, long timestampMillis,
            boolean seen, boolean read) {
        try {
            IMms iMms = IMms.Stub.asInterface(ServiceManager.getService("imms"));
            if (iMms != null) {
                return iMms.importTextMessage(ActivityThread.currentPackageName(),
                        address, type, text, timestampMillis, seen, read);
            }
        } catch (RemoteException ex) {
            // ignore it
        }
        return null;
    }

    /** Represents the received SMS message for importing {@hide} */
    public static final int SMS_TYPE_INCOMING = 0;
    /** Represents the sent SMS message for importing {@hide} */
    public static final int SMS_TYPE_OUTGOING = 1;

    /**
     * Import a multimedia message into system's MMS store. Only the following PDU type is
     * supported: Retrieve.conf, Send.req, Notification.ind, Delivery.ind, Read-Orig.ind
     *
     * Only default SMS apps can import MMS
     *
     * @param contentUri the content uri from which to read the PDU of the message to import
     * @param messageId the optional message id. Use null if not specifying
     * @param timestampSecs the optional message timestamp. Use -1 if not specifying
     * @param seen if the message is seen
     * @param read if the message is read
     * @return the message URI, null if failed
     * @throws IllegalArgumentException if pdu is empty
     * {@hide}
     */
    public Uri importMultimediaMessage(Uri contentUri, String messageId, long timestampSecs,
            boolean seen, boolean read) {
        if (contentUri == null) {
            throw new IllegalArgumentException("Uri contentUri null");
        }
        try {
            IMms iMms = IMms.Stub.asInterface(ServiceManager.getService("imms"));
            if (iMms != null) {
                return iMms.importMultimediaMessage(ActivityThread.currentPackageName(),
                        contentUri, messageId, timestampSecs, seen, read);
            }
        } catch (RemoteException ex) {
            // ignore it
        }
        return null;
    }

    /**
     * Delete a system stored SMS or MMS message
     *
     * Only default SMS apps can delete system stored SMS and MMS messages
     *
     * @param messageUri the URI of the stored message
     * @return true if deletion is successful, false otherwise
     * @throws IllegalArgumentException if messageUri is empty
     * {@hide}
     */
    public boolean deleteStoredMessage(Uri messageUri) {
        if (messageUri == null) {
            throw new IllegalArgumentException("Empty message URI");
        }
        try {
            IMms iMms = IMms.Stub.asInterface(ServiceManager.getService("imms"));
            if (iMms != null) {
                return iMms.deleteStoredMessage(ActivityThread.currentPackageName(), messageUri);
            }
        } catch (RemoteException ex) {
            // ignore it
        }
        return false;
    }

    /**
     * Delete a system stored SMS or MMS thread
     *
     * Only default SMS apps can delete system stored SMS and MMS conversations
     *
     * @param conversationId the ID of the message conversation
     * @return true if deletion is successful, false otherwise
     * {@hide}
     */
    public boolean deleteStoredConversation(long conversationId) {
        try {
            IMms iMms = IMms.Stub.asInterface(ServiceManager.getService("imms"));
            if (iMms != null) {
                return iMms.deleteStoredConversation(
                        ActivityThread.currentPackageName(), conversationId);
            }
        } catch (RemoteException ex) {
            // ignore it
        }
        return false;
    }

    /**
     * Update the status properties of a system stored SMS or MMS message, e.g.
     * the read status of a message, etc.
     *
     * @param messageUri the URI of the stored message
     * @param statusValues a list of status properties in key-value pairs to update
     * @return true if update is successful, false otherwise
     * @throws IllegalArgumentException if messageUri is empty
     * {@hide}
     */
    public boolean updateStoredMessageStatus(Uri messageUri, ContentValues statusValues) {
        if (messageUri == null) {
            throw new IllegalArgumentException("Empty message URI");
        }
        try {
            IMms iMms = IMms.Stub.asInterface(ServiceManager.getService("imms"));
            if (iMms != null) {
                return iMms.updateStoredMessageStatus(ActivityThread.currentPackageName(),
                        messageUri, statusValues);
            }
        } catch (RemoteException ex) {
            // ignore it
        }
        return false;
    }

    /** Message status property: whether the message has been seen. 1 means seen, 0 not {@hide} */
    public static final String MESSAGE_STATUS_SEEN = "seen";
    /** Message status property: whether the message has been read. 1 means read, 0 not {@hide} */
    public static final String MESSAGE_STATUS_READ = "read";

    /**
     * Archive or unarchive a stored conversation
     *
     * @param conversationId the ID of the message conversation
     * @param archived true to archive the conversation, false to unarchive
     * @return true if update is successful, false otherwise
     * {@hide}
     */
    public boolean archiveStoredConversation(long conversationId, boolean archived) {
        try {
            IMms iMms = IMms.Stub.asInterface(ServiceManager.getService("imms"));
            if (iMms != null) {
                return iMms.archiveStoredConversation(ActivityThread.currentPackageName(),
                        conversationId, archived);
            }
        } catch (RemoteException ex) {
            // ignore it
        }
        return false;
    }

    /**
     * Add a text message draft to system SMS store
     *
     * Only default SMS apps can add SMS draft
     *
     * @param address the destination address of message
     * @param text the body of the message to send
     * @return the URI of the stored draft message
     * {@hide}
     */
    public Uri addTextMessageDraft(String address, String text) {
        try {
            IMms iMms = IMms.Stub.asInterface(ServiceManager.getService("imms"));
            if (iMms != null) {
                return iMms.addTextMessageDraft(ActivityThread.currentPackageName(), address, text);
            }
        } catch (RemoteException ex) {
            // ignore it
        }
        return null;
    }

    /**
     * Add a multimedia message draft to system MMS store
     *
     * Only default SMS apps can add MMS draft
     *
     * @param contentUri the content uri from which to read the PDU data of the draft MMS
     * @return the URI of the stored draft message
     * @throws IllegalArgumentException if pdu is empty
     * {@hide}
     */
    public Uri addMultimediaMessageDraft(Uri contentUri) {
        if (contentUri == null) {
            throw new IllegalArgumentException("Uri contentUri null");
        }
        try {
            IMms iMms = IMms.Stub.asInterface(ServiceManager.getService("imms"));
            if (iMms != null) {
                return iMms.addMultimediaMessageDraft(ActivityThread.currentPackageName(),
                        contentUri);
            }
        } catch (RemoteException ex) {
            // ignore it
        }
        return null;
    }

    /**
     * Send a system stored text message.
     *
     * You can only send a failed text message or a draft text message.
     *
     * @param messageUri the URI of the stored message
     * @param scAddress is the service center address or null to use the current default SMSC
     * @param sentIntent if not NULL this <code>PendingIntent</code> is
     *  broadcast when the message is successfully sent, or failed.
     *  The result code will be <code>Activity.RESULT_OK</code> for success,
     *  or one of these errors:<br>
     *  <code>RESULT_ERROR_GENERIC_FAILURE</code><br>
     *  <code>RESULT_ERROR_RADIO_OFF</code><br>
     *  <code>RESULT_ERROR_NULL_PDU</code><br>
     *  For <code>RESULT_ERROR_GENERIC_FAILURE</code> the sentIntent may include
     *  the extra "errorCode" containing a radio technology specific value,
     *  generally only useful for troubleshooting.<br>
     *  The per-application based SMS control checks sentIntent. If sentIntent
     *  is NULL the caller will be checked against all unknown applications,
     *  which cause smaller number of SMS to be sent in checking period.
     * @param deliveryIntent if not NULL this <code>PendingIntent</code> is
     *  broadcast when the message is delivered to the recipient.  The
     *  raw pdu of the status report is in the extended data ("pdu").
     *
     * @throws IllegalArgumentException if messageUri is empty
     * {@hide}
     */
    public void sendStoredTextMessage(Uri messageUri, String scAddress, PendingIntent sentIntent,
            PendingIntent deliveryIntent) {
        if (messageUri == null) {
            throw new IllegalArgumentException("Empty message URI");
        }
        try {
            ISms iccISms = getISmsServiceOrThrow();
            iccISms.sendStoredText(
                    getSubscriptionId(), ActivityThread.currentPackageName(), messageUri,
                    scAddress, sentIntent, deliveryIntent);
        } catch (RemoteException ex) {
            // ignore it
        }
    }

    /**
     * Send a system stored multi-part text message.
     *
     * You can only send a failed text message or a draft text message.
     * The provided <code>PendingIntent</code> lists should match the part number of the
     * divided text of the stored message by using <code>divideMessage</code>
     *
     * @param messageUri the URI of the stored message
     * @param scAddress is the service center address or null to use
     *   the current default SMSC
     * @param sentIntents if not null, an <code>ArrayList</code> of
     *   <code>PendingIntent</code>s (one for each message part) that is
     *   broadcast when the corresponding message part has been sent.
     *   The result code will be <code>Activity.RESULT_OK</code> for success,
     *   or one of these errors:<br>
     *   <code>RESULT_ERROR_GENERIC_FAILURE</code><br>
     *   <code>RESULT_ERROR_RADIO_OFF</code><br>
     *   <code>RESULT_ERROR_NULL_PDU</code><br>
     *   For <code>RESULT_ERROR_GENERIC_FAILURE</code> each sentIntent may include
     *   the extra "errorCode" containing a radio technology specific value,
     *   generally only useful for troubleshooting.<br>
     *   The per-application based SMS control checks sentIntent. If sentIntent
     *   is NULL the caller will be checked against all unknown applications,
     *   which cause smaller number of SMS to be sent in checking period.
     * @param deliveryIntents if not null, an <code>ArrayList</code> of
     *   <code>PendingIntent</code>s (one for each message part) that is
     *   broadcast when the corresponding message part has been delivered
     *   to the recipient.  The raw pdu of the status report is in the
     *   extended data ("pdu").
     *
     * @throws IllegalArgumentException if messageUri is empty
     * {@hide}
     */
    public void sendStoredMultipartTextMessage(Uri messageUri, String scAddress,
            ArrayList<PendingIntent> sentIntents, ArrayList<PendingIntent> deliveryIntents) {
        if (messageUri == null) {
            throw new IllegalArgumentException("Empty message URI");
        }
        try {
            ISms iccISms = getISmsServiceOrThrow();
            iccISms.sendStoredMultipartText(
                    getSubscriptionId(), ActivityThread.currentPackageName(), messageUri,
                    scAddress, sentIntents, deliveryIntents);
        } catch (RemoteException ex) {
            // ignore it
        }
    }

    /**
     * Send a system stored MMS message
     *
     * This is used for sending a previously sent, but failed-to-send, message or
     * for sending a text message that has been stored as a draft.
     *
     * @param messageUri the URI of the stored message
     * @param configOverrides the carrier-specific messaging configuration values to override for
     *  sending the message.
     * @param sentIntent if not NULL this <code>PendingIntent</code> is
     *  broadcast when the message is successfully sent, or failed
     * @throws IllegalArgumentException if messageUri is empty
     * {@hide}
     */
    public void sendStoredMultimediaMessage(Uri messageUri, Bundle configOverrides,
            PendingIntent sentIntent) {
        if (messageUri == null) {
            throw new IllegalArgumentException("Empty message URI");
        }
        try {
            IMms iMms = IMms.Stub.asInterface(ServiceManager.getService("imms"));
            if (iMms != null) {
                iMms.sendStoredMessage(
                        getSubscriptionId(), ActivityThread.currentPackageName(), messageUri,
                        configOverrides, sentIntent);
            }
        } catch (RemoteException ex) {
            // ignore it
        }
    }

    /**
     * Turns on/off the flag to automatically write sent/received SMS/MMS messages into system
     *
     * When this flag is on, all SMS/MMS sent/received are stored by system automatically
     * When this flag is off, only SMS/MMS sent by non-default SMS apps are stored by system
     * automatically
     *
     * This flag can only be changed by default SMS apps
     *
     * @param enabled Whether to enable message auto persisting
     * {@hide}
     */
    public void setAutoPersisting(boolean enabled) {
        try {
            IMms iMms = IMms.Stub.asInterface(ServiceManager.getService("imms"));
            if (iMms != null) {
                iMms.setAutoPersisting(ActivityThread.currentPackageName(), enabled);
            }
        } catch (RemoteException ex) {
            // ignore it
        }
    }

    /**
     * Get the value of the flag to automatically write sent/received SMS/MMS messages into system
     *
     * When this flag is on, all SMS/MMS sent/received are stored by system automatically
     * When this flag is off, only SMS/MMS sent by non-default SMS apps are stored by system
     * automatically
     *
     * @return the current value of the auto persist flag
     * {@hide}
     */
    public boolean getAutoPersisting() {
        try {
            IMms iMms = IMms.Stub.asInterface(ServiceManager.getService("imms"));
            if (iMms != null) {
                return iMms.getAutoPersisting();
            }
        } catch (RemoteException ex) {
            // ignore it
        }
        return false;
    }

    /**
     * Get carrier-dependent configuration values.
     *
     * @return bundle key/values pairs of configuration values
     */
    public Bundle getCarrierConfigValues() {
        try {
            IMms iMms = IMms.Stub.asInterface(ServiceManager.getService("imms"));
            if (iMms != null) {
                return iMms.getCarrierConfigValues(getSubscriptionId());
            }
        } catch (RemoteException ex) {
            // ignore it
        }
        return null;
    }

    /**
     * Filters a bundle to only contain MMS config variables.
     *
     * This is for use with bundles returned by {@link CarrierConfigManager} which contain MMS
     * config and unrelated config. It is assumed that all MMS_CONFIG_* keys are present in the
     * supplied bundle.
     *
     * @param config a Bundle that contains MMS config variables and possibly more.
     * @return a new Bundle that only contains the MMS_CONFIG_* keys defined above.
     * @hide
     */
    public static Bundle getMmsConfig(BaseBundle config) {
        Bundle filtered = new Bundle();
        filtered.putBoolean(MMS_CONFIG_APPEND_TRANSACTION_ID,
                config.getBoolean(MMS_CONFIG_APPEND_TRANSACTION_ID));
        filtered.putBoolean(MMS_CONFIG_MMS_ENABLED, config.getBoolean(MMS_CONFIG_MMS_ENABLED));
        filtered.putBoolean(MMS_CONFIG_GROUP_MMS_ENABLED,
                config.getBoolean(MMS_CONFIG_GROUP_MMS_ENABLED));
        filtered.putBoolean(MMS_CONFIG_NOTIFY_WAP_MMSC_ENABLED,
                config.getBoolean(MMS_CONFIG_NOTIFY_WAP_MMSC_ENABLED));
        filtered.putBoolean(MMS_CONFIG_ALIAS_ENABLED, config.getBoolean(MMS_CONFIG_ALIAS_ENABLED));
        filtered.putBoolean(MMS_CONFIG_ALLOW_ATTACH_AUDIO,
                config.getBoolean(MMS_CONFIG_ALLOW_ATTACH_AUDIO));
        filtered.putBoolean(MMS_CONFIG_MULTIPART_SMS_ENABLED,
                config.getBoolean(MMS_CONFIG_MULTIPART_SMS_ENABLED));
        filtered.putBoolean(MMS_CONFIG_SMS_DELIVERY_REPORT_ENABLED,
                config.getBoolean(MMS_CONFIG_SMS_DELIVERY_REPORT_ENABLED));
        filtered.putBoolean(MMS_CONFIG_SUPPORT_MMS_CONTENT_DISPOSITION,
                config.getBoolean(MMS_CONFIG_SUPPORT_MMS_CONTENT_DISPOSITION));
        filtered.putBoolean(MMS_CONFIG_SEND_MULTIPART_SMS_AS_SEPARATE_MESSAGES,
                config.getBoolean(MMS_CONFIG_SEND_MULTIPART_SMS_AS_SEPARATE_MESSAGES));
        filtered.putBoolean(MMS_CONFIG_MMS_READ_REPORT_ENABLED,
                config.getBoolean(MMS_CONFIG_MMS_READ_REPORT_ENABLED));
        filtered.putBoolean(MMS_CONFIG_MMS_DELIVERY_REPORT_ENABLED,
                config.getBoolean(MMS_CONFIG_MMS_DELIVERY_REPORT_ENABLED));
        filtered.putBoolean(MMS_CONFIG_CLOSE_CONNECTION,
                config.getBoolean(MMS_CONFIG_CLOSE_CONNECTION));
        filtered.putInt(MMS_CONFIG_MAX_MESSAGE_SIZE, config.getInt(MMS_CONFIG_MAX_MESSAGE_SIZE));
        filtered.putInt(MMS_CONFIG_MAX_IMAGE_WIDTH, config.getInt(MMS_CONFIG_MAX_IMAGE_WIDTH));
        filtered.putInt(MMS_CONFIG_MAX_IMAGE_HEIGHT, config.getInt(MMS_CONFIG_MAX_IMAGE_HEIGHT));
        filtered.putInt(MMS_CONFIG_RECIPIENT_LIMIT, config.getInt(MMS_CONFIG_RECIPIENT_LIMIT));
        filtered.putInt(MMS_CONFIG_ALIAS_MIN_CHARS, config.getInt(MMS_CONFIG_ALIAS_MIN_CHARS));
        filtered.putInt(MMS_CONFIG_ALIAS_MAX_CHARS, config.getInt(MMS_CONFIG_ALIAS_MAX_CHARS));
        filtered.putInt(MMS_CONFIG_SMS_TO_MMS_TEXT_THRESHOLD,
                config.getInt(MMS_CONFIG_SMS_TO_MMS_TEXT_THRESHOLD));
        filtered.putInt(MMS_CONFIG_SMS_TO_MMS_TEXT_LENGTH_THRESHOLD,
                config.getInt(MMS_CONFIG_SMS_TO_MMS_TEXT_LENGTH_THRESHOLD));
        filtered.putInt(MMS_CONFIG_MESSAGE_TEXT_MAX_SIZE,
                config.getInt(MMS_CONFIG_MESSAGE_TEXT_MAX_SIZE));
        filtered.putInt(MMS_CONFIG_SUBJECT_MAX_LENGTH,
                config.getInt(MMS_CONFIG_SUBJECT_MAX_LENGTH));
        filtered.putInt(MMS_CONFIG_HTTP_SOCKET_TIMEOUT,
                config.getInt(MMS_CONFIG_HTTP_SOCKET_TIMEOUT));
        filtered.putString(MMS_CONFIG_UA_PROF_TAG_NAME,
                config.getString(MMS_CONFIG_UA_PROF_TAG_NAME));
        filtered.putString(MMS_CONFIG_USER_AGENT, config.getString(MMS_CONFIG_USER_AGENT));
        filtered.putString(MMS_CONFIG_UA_PROF_URL, config.getString(MMS_CONFIG_UA_PROF_URL));
        filtered.putString(MMS_CONFIG_HTTP_PARAMS, config.getString(MMS_CONFIG_HTTP_PARAMS));
        filtered.putString(MMS_CONFIG_EMAIL_GATEWAY_NUMBER,
                config.getString(MMS_CONFIG_EMAIL_GATEWAY_NUMBER));
        filtered.putString(MMS_CONFIG_NAI_SUFFIX, config.getString(MMS_CONFIG_NAI_SUFFIX));
        filtered.putBoolean(MMS_CONFIG_SHOW_CELL_BROADCAST_APP_LINKS,
                config.getBoolean(MMS_CONFIG_SHOW_CELL_BROADCAST_APP_LINKS));
        filtered.putBoolean(MMS_CONFIG_SUPPORT_HTTP_CHARSET_HEADER,
                config.getBoolean(MMS_CONFIG_SUPPORT_HTTP_CHARSET_HEADER));
        return filtered;
    }

}<|MERGE_RESOLUTION|>--- conflicted
+++ resolved
@@ -351,12 +351,8 @@
      */
     public void sendTextMessageWithSelfPermissions(
             String destinationAddress, String scAddress, String text,
-<<<<<<< HEAD
-            PendingIntent sentIntent, PendingIntent deliveryIntent) {
+            PendingIntent sentIntent, PendingIntent deliveryIntent, boolean persistMessage) {
         android.util.SeempLog.record_str(75, destinationAddress);
-=======
-            PendingIntent sentIntent, PendingIntent deliveryIntent, boolean persistMessage) {
->>>>>>> b7f55afe
         if (TextUtils.isEmpty(destinationAddress)) {
             throw new IllegalArgumentException("Invalid destinationAddress");
         }
