--- conflicted
+++ resolved
@@ -164,11 +164,7 @@
             if (iccISms != null) {
                 iccISms.sendTextWithOptions(ActivityThread.currentPackageName(),
                         destinationAddress, scAddress, text, sentIntent, deliveryIntent,
-<<<<<<< HEAD
-                        priority);
-=======
                         priority, isExpectMore, validityPeriod);
->>>>>>> 12aaa4fe
             }
         } catch (RemoteException ex) {
             // ignore it
@@ -307,10 +303,7 @@
      *   to the recipient.  The raw pdu of the status report is in the
      *   extended data ("pdu").
      * @param priority Priority level of the message
-<<<<<<< HEAD
-=======
      * @param validityPeriod Validity Period of the message in Minutes.
->>>>>>> 12aaa4fe
      *
      * @throws IllegalArgumentException if destinationAddress or data are empty
      * {@hide}
@@ -318,11 +311,7 @@
     public void sendMultipartTextMessage(
             String destinationAddress, String scAddress, ArrayList<String> parts,
             ArrayList<PendingIntent> sentIntents, ArrayList<PendingIntent> deliveryIntents,
-<<<<<<< HEAD
-            int priority) {
-=======
             int priority, boolean isExpectMore, int validityPeriod) {
->>>>>>> 12aaa4fe
         if (TextUtils.isEmpty(destinationAddress)) {
             throw new IllegalArgumentException("Invalid destinationAddress");
         }
@@ -336,12 +325,8 @@
                 if (iccISms != null) {
                     iccISms.sendMultipartTextWithOptions(ActivityThread.currentPackageName(),
                             destinationAddress, scAddress, parts,
-<<<<<<< HEAD
-                            sentIntents, deliveryIntents, priority);
-=======
                             sentIntents, deliveryIntents, priority, isExpectMore,
                             validityPeriod);
->>>>>>> 12aaa4fe
                 }
             } catch (RemoteException ex) {
                 // ignore it
@@ -356,11 +341,7 @@
                 deliveryIntent = deliveryIntents.get(0);
             }
             sendTextMessage(destinationAddress, scAddress, parts.get(0),
-<<<<<<< HEAD
-                    sentIntent, deliveryIntent, priority);
-=======
                     sentIntent, deliveryIntent, priority, isExpectMore, validityPeriod);
->>>>>>> 12aaa4fe
         }
     }
 
