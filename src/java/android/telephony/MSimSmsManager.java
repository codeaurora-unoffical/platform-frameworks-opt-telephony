/*
 * Copyright (C) 2011-2013 The Linux Foundation. All rights reserved.
 * Not a Contribution.
 * Copyright (C) 2008 The Android Open Source Project
 *
 * Licensed under the Apache License, Version 2.0 (the "License");
 * you may not use this file except in compliance with the License.
 * You may obtain a copy of the License at
 *
 *      http://www.apache.org/licenses/LICENSE-2.0
 *
 * Unless required by applicable law or agreed to in writing, software
 * distributed under the License is distributed on an "AS IS" BASIS,
 * WITHOUT WARRANTIES OR CONDITIONS OF ANY KIND, either express or implied.
 * See the License for the specific language governing permissions and
 * limitations under the License.
 */

package android.telephony;

import android.app.ActivityThread;
import android.app.PendingIntent;
import android.os.RemoteException;
import android.os.ServiceManager;
import android.text.TextUtils;

import com.android.internal.telephony.msim.ISmsMSim;
import com.android.internal.telephony.SmsRawData;
import com.android.internal.telephony.uicc.IccConstants;

import java.util.ArrayList;
import java.util.Arrays;
import java.util.List;

/*
 * TODO(code review): Curious question... Why are a lot of these
 * methods not declared as static, since they do not seem to require
 * any local object state?  Presumably this cannot be changed without
 * interfering with the API...
 */

/**
 * Manages SMS operations such as sending data, text, and pdu SMS messages.
 * Get this object by calling the static method MSimSmsManager.getDefault().
 * @hide
 */
public class MSimSmsManager {
    /** Singleton object constructed during class initialization. */
    private static final MSimSmsManager sInstance = new MSimSmsManager();
    protected static boolean isMultiSimEnabled = MSimTelephonyManager.
            getDefault().isMultiSimEnabled();
    private final int DEFAULT_SUB = 0;

    /**
     * Send a text based SMS.
     *
     * @param destinationAddress the address to send the message to
     * @param scAddress is the service center address or null to use
     *  the current default SMSC
     * @param text the body of the message to send
     * @param sentIntent if not NULL this <code>PendingIntent</code> is
     *  broadcast when the message is successfully sent, or failed.
     *  The result code will be <code>Activity.RESULT_OK</code> for success,
     *  or one of these errors:<br>
     *  <code>RESULT_ERROR_GENERIC_FAILURE</code><br>
     *  <code>RESULT_ERROR_RADIO_OFF</code><br>
     *  <code>RESULT_ERROR_NULL_PDU</code><br>
     *  For <code>RESULT_ERROR_GENERIC_FAILURE</code> the sentIntent may include
     *  the extra "errorCode" containing a radio technology specific value,
     *  generally only useful for troubleshooting.<br>
     *  The per-application based SMS control checks sentIntent. If sentIntent
     *  is NULL the caller will be checked against all unknown applications,
     *  which cause smaller number of SMS to be sent in checking period.
     * @param deliveryIntent if not NULL this <code>PendingIntent</code> is
     *  broadcast when the message is delivered to the recipient.  The
     *  raw pdu of the status report is in the extended data ("pdu").
     * @param subscription on which the SMS has to be sent.
     *
     * @throws IllegalArgumentException if destinationAddress or text are empty
     *
     * {@hide}
     */
    public void sendTextMessage(
            String destinationAddress, String scAddress, String text,
            PendingIntent sentIntent, PendingIntent deliveryIntent,
            int subscription) {
        if (TextUtils.isEmpty(destinationAddress)) {
            throw new IllegalArgumentException("Invalid destinationAddress");
        }

        if (TextUtils.isEmpty(text)) {
            throw new IllegalArgumentException("Invalid message body");
        }

        try {
            ISmsMSim iccISms = ISmsMSim.Stub.asInterface(ServiceManager.getService("isms_msim"));
            if (iccISms != null) {
                iccISms.sendText(ActivityThread.currentPackageName(), destinationAddress,
                        scAddress, text, sentIntent, deliveryIntent, subscription);
            }
        } catch (RemoteException ex) {
            // ignore it
        }
    }

    /**
     * Send a text based SMS.
     *
     * @param destinationAddress the address to send the message to
     * @param scAddress is the service center address or null to use
     *  the current default SMSC
     * @param text the body of the message to send
     * @param sentIntent if not NULL this <code>PendingIntent</code> is
     *  broadcast when the message is successfully sent, or failed.
     *  The result code will be <code>Activity.RESULT_OK</code> for success,
     *  or one of these errors:<br>
     *  <code>RESULT_ERROR_GENERIC_FAILURE</code><br>
     *  <code>RESULT_ERROR_RADIO_OFF</code><br>
     *  <code>RESULT_ERROR_NULL_PDU</code><br>
     *  For <code>RESULT_ERROR_GENERIC_FAILURE</code> the sentIntent may include
     *  the extra "errorCode" containing a radio technology specific value,
     *  generally only useful for troubleshooting.<br>
     *  The per-application based SMS control checks sentIntent. If sentIntent
     *  is NULL the caller will be checked against all unknown applications,
     *  which cause smaller number of SMS to be sent in checking period.
     * @param deliveryIntent if not NULL this <code>PendingIntent</code> is
     *  broadcast when the message is delivered to the recipient.  The
     *  raw pdu of the status report is in the extended data ("pdu").
     * @param priority Priority level of the message
     * @param subscription on which the SMS has to be sent.
     * @param validityPeriod Validity Period of the message in Minutes.
     *
     * @throws IllegalArgumentException if destinationAddress or text are empty
     *
     * {@hide}
     */
    public void sendTextMessage(
            String destinationAddress, String scAddress, String text,
            PendingIntent sentIntent, PendingIntent deliveryIntent, int priority,
<<<<<<< HEAD
            int subscription) {
=======
            boolean isExpectMore, int validityPeriod, int subscription) {
>>>>>>> 12aaa4fe
        if (TextUtils.isEmpty(destinationAddress)) {
            throw new IllegalArgumentException("Invalid destinationAddress");
        }

        if (TextUtils.isEmpty(text)) {
            throw new IllegalArgumentException("Invalid message body");
        }

        try {
            ISmsMSim iccISms = ISmsMSim.Stub.asInterface(ServiceManager.getService("isms_msim"));
            if (iccISms != null) {
                iccISms.sendTextWithOptions(ActivityThread.currentPackageName(),
                        destinationAddress, scAddress, text, sentIntent, deliveryIntent,
<<<<<<< HEAD
                        priority, subscription);
=======
                        priority, isExpectMore, validityPeriod, subscription);
>>>>>>> 12aaa4fe
            }
        } catch (RemoteException ex) {
            // ignore it
        }
    }

    /**
     * Divide a message text into several fragments, none bigger than
     * the maximum SMS message size.
     *
     * @param text the original message.  Must not be null.
     * @return an <code>ArrayList</code> of strings that, in order,
     *   comprise the original message
     *
     * @throws IllegalArgumentException if text is null
     */
    public ArrayList<String> divideMessage(String text) {
        if (null == text) {
            throw new IllegalArgumentException("text is null");
        }
        return SmsMessage.fragmentText(text);
    }

    /**
     * Send a multi-part text based SMS.  The callee should have already
     * divided the message into correctly sized parts by calling
     * <code>divideMessage</code>.
     *
     * @param destinationAddress the address to send the message to
     * @param scAddress is the service center address or null to use
     *   the current default SMSC
     * @param parts an <code>ArrayList</code> of strings that, in order,
     *   comprise the original message
     * @param sentIntents if not null, an <code>ArrayList</code> of
     *   <code>PendingIntent</code>s (one for each message part) that is
     *   broadcast when the corresponding message part has been sent.
     *   The result code will be <code>Activity.RESULT_OK</code> for success,
     *   or one of these errors:<br>
     *   <code>RESULT_ERROR_GENERIC_FAILURE</code><br>
     *   <code>RESULT_ERROR_RADIO_OFF</code><br>
     *   <code>RESULT_ERROR_NULL_PDU</code><br>
     *   For <code>RESULT_ERROR_GENERIC_FAILURE</code> each sentIntent may include
     *   the extra "errorCode" containing a radio technology specific value,
     *   generally only useful for troubleshooting.<br>
     *   The per-application based SMS control checks sentIntent. If sentIntent
     *   is NULL the caller will be checked against all unknown applications,
     *   which cause smaller number of SMS to be sent in checking period.
     * @param deliveryIntents if not null, an <code>ArrayList</code> of
     *   <code>PendingIntent</code>s (one for each message part) that is
     *   broadcast when the corresponding message part has been delivered
     *   to the recipient.  The raw pdu of the status report is in the
     *   extended data ("pdu").
     *   @param subscription on which the SMS has to be sent.
     *
     * @throws IllegalArgumentException if destinationAddress or data are empty
     */
    public void sendMultipartTextMessage(String destinationAddress, String scAddress,
            ArrayList<String> parts, ArrayList<PendingIntent> sentIntents,
            ArrayList<PendingIntent> deliveryIntents, int subscription) {
        if (TextUtils.isEmpty(destinationAddress)) {
            throw new IllegalArgumentException("Invalid destinationAddress");
        }
        if (parts == null || parts.size() < 1) {
            throw new IllegalArgumentException("Invalid message body");
        }

        if (parts.size() > 1) {
            try {
                ISmsMSim iccISms = ISmsMSim.Stub.asInterface(
                        ServiceManager.getService("isms_msim"));
                if (iccISms != null) {
                    iccISms.sendMultipartText(ActivityThread.currentPackageName(),
                            destinationAddress, scAddress, parts, sentIntents, deliveryIntents,
                            subscription);
                }
            } catch (RemoteException ex) {
                // ignore it
            }
        } else {
            PendingIntent sentIntent = null;
            PendingIntent deliveryIntent = null;
            if (sentIntents != null && sentIntents.size() > 0) {
                sentIntent = sentIntents.get(0);
            }
            if (deliveryIntents != null && deliveryIntents.size() > 0) {
                deliveryIntent = deliveryIntents.get(0);
            }
            sendTextMessage(destinationAddress, scAddress, parts.get(0),
                    sentIntent, deliveryIntent, subscription);
        }
    }

    /**
     * Send a multi-part text based SMS.  The callee should have already
     * divided the message into correctly sized parts by calling
     * <code>divideMessage</code>.
     *
     * @param destinationAddress the address to send the message to
     * @param scAddress is the service center address or null to use
     *   the current default SMSC
     * @param parts an <code>ArrayList</code> of strings that, in order,
     *   comprise the original message
     * @param sentIntents if not null, an <code>ArrayList</code> of
     *   <code>PendingIntent</code>s (one for each message part) that is
     *   broadcast when the corresponding message part has been sent.
     *   The result code will be <code>Activity.RESULT_OK</code> for success,
     *   or one of these errors:<br>
     *   <code>RESULT_ERROR_GENERIC_FAILURE</code><br>
     *   <code>RESULT_ERROR_RADIO_OFF</code><br>
     *   <code>RESULT_ERROR_NULL_PDU</code><br>
     *   For <code>RESULT_ERROR_GENERIC_FAILURE</code> each sentIntent may include
     *   the extra "errorCode" containing a radio technology specific value,
     *   generally only useful for troubleshooting.<br>
     *   The per-application based SMS control checks sentIntent. If sentIntent
     *   is NULL the caller will be checked against all unknown applications,
     *   which cause smaller number of SMS to be sent in checking period.
     * @param deliveryIntents if not null, an <code>ArrayList</code> of
     *   <code>PendingIntent</code>s (one for each message part) that is
     *   broadcast when the corresponding message part has been delivered
     *   to the recipient.  The raw pdu of the status report is in the
     *   extended data ("pdu").
     * @param priority Priority level of the message
     * @param subscription on which the SMS has to be sent.
<<<<<<< HEAD
=======
     * @param validityPeriod Validity Period of the message in Minutes.
>>>>>>> 12aaa4fe
     *
     * @throws IllegalArgumentException if destinationAddress or data are empty
     */
    public void sendMultipartTextMessage(String destinationAddress, String scAddress,
            ArrayList<String> parts, ArrayList<PendingIntent> sentIntents,
<<<<<<< HEAD
            ArrayList<PendingIntent> deliveryIntents, int priority, int subscription) {
=======
            ArrayList<PendingIntent> deliveryIntents, int priority, boolean isExpectMore,
            int validityPeriod, int subscription) {
>>>>>>> 12aaa4fe
        if (TextUtils.isEmpty(destinationAddress)) {
            throw new IllegalArgumentException("Invalid destinationAddress");
        }
        if (parts == null || parts.size() < 1) {
            throw new IllegalArgumentException("Invalid message body");
        }

        if (parts.size() > 1) {
            try {
                ISmsMSim iccISms = ISmsMSim.Stub.asInterface(
                        ServiceManager.getService("isms_msim"));
                if (iccISms != null) {
                    iccISms.sendMultipartTextWithOptions(ActivityThread.currentPackageName(),
                            destinationAddress, scAddress, parts, sentIntents, deliveryIntents,
<<<<<<< HEAD
                            priority, subscription);
=======
                            priority, isExpectMore, validityPeriod, subscription);
>>>>>>> 12aaa4fe
                }
            } catch (RemoteException ex) {
                // ignore it
            }
        } else {
            PendingIntent sentIntent = null;
            PendingIntent deliveryIntent = null;
            if (sentIntents != null && sentIntents.size() > 0) {
                sentIntent = sentIntents.get(0);
            }
            if (deliveryIntents != null && deliveryIntents.size() > 0) {
                deliveryIntent = deliveryIntents.get(0);
            }
            sendTextMessage(destinationAddress, scAddress, parts.get(0),
<<<<<<< HEAD
                    sentIntent, deliveryIntent, priority, subscription);
=======
                    sentIntent, deliveryIntent, priority, isExpectMore, validityPeriod,
                    subscription);
>>>>>>> 12aaa4fe
        }
    }

    /**
     * Send a data based SMS to a specific application port.
     *
     * @param destinationAddress the address to send the message to
     * @param scAddress is the service center address or null to use
     *  the current default SMSC
     * @param destinationPort the port to deliver the message to
     * @param data the body of the message to send
     * @param sentIntent if not NULL this <code>PendingIntent</code> is
     *  broadcast when the message is successfully sent, or failed.
     *  The result code will be <code>Activity.RESULT_OK</code> for success,
     *  or one of these errors:<br>
     *  <code>RESULT_ERROR_GENERIC_FAILURE</code><br>
     *  <code>RESULT_ERROR_RADIO_OFF</code><br>
     *  <code>RESULT_ERROR_NULL_PDU</code><br>
     *  For <code>RESULT_ERROR_GENERIC_FAILURE</code> the sentIntent may include
     *  the extra "errorCode" containing a radio technology specific value,
     *  generally only useful for troubleshooting.<br>
     *  The per-application based SMS control checks sentIntent. If sentIntent
     *  is NULL the caller will be checked against all unknown applications,
     *  which cause smaller number of SMS to be sent in checking period.
     * @param deliveryIntent if not NULL this <code>PendingIntent</code> is
     *  broadcast when the message is delivered to the recipient.  The
     *  raw pdu of the status report is in the extended data ("pdu").
     *  @param subscription on which the SMS has to be sent.
     *
     * @throws IllegalArgumentException if destinationAddress or data are empty
     */
    public void sendDataMessage(
            String destinationAddress, String scAddress, short destinationPort,
            byte[] data, PendingIntent sentIntent, PendingIntent deliveryIntent, int subscription) {
        if (TextUtils.isEmpty(destinationAddress)) {
            throw new IllegalArgumentException("Invalid destinationAddress");
        }

        if (data == null || data.length == 0) {
            throw new IllegalArgumentException("Invalid message data");
        }

        try {
            ISmsMSim iccISms = ISmsMSim.Stub.asInterface(ServiceManager.getService("isms_msim"));
            if (iccISms != null) {
                iccISms.sendData(ActivityThread.currentPackageName(), destinationAddress,
                        scAddress, destinationPort & 0xFFFF, data, sentIntent, deliveryIntent,
                        subscription);
            }
        } catch (RemoteException ex) {
            // ignore it
        }
    }

    /**
     * Send a data based SMS to a specific application port.
     *
     * @param destinationAddress the address to send the message to
     * @param scAddress is the service center address or null to use
     *  the current default SMSC
     * @param destinationPort the port to deliver the message to
     * @param originatorPort the port set by the sender
     * @param data the body of the message to send
     * @param sentIntent if not NULL this <code>PendingIntent</code> is
     *  broadcast when the message is successfully sent, or failed.
     *  The result code will be <code>Activity.RESULT_OK</code> for success,
     *  or one of these errors:<br>
     *  <code>RESULT_ERROR_GENERIC_FAILURE</code><br>
     *  <code>RESULT_ERROR_RADIO_OFF</code><br>
     *  <code>RESULT_ERROR_NULL_PDU</code><br>
     *  For <code>RESULT_ERROR_GENERIC_FAILURE</code> the sentIntent may include
     *  the extra "errorCode" containing a radio technology specific value,
     *  generally only useful for troubleshooting.<br>
     *  The per-application based SMS control checks sentIntent. If sentIntent
     *  is NULL the caller will be checked against all unknown applications,
     *  which cause smaller number of SMS to be sent in checking period.
     * @param deliveryIntent if not NULL this <code>PendingIntent</code> is
     *  broadcast when the message is delivered to the recipient.  The
     *  raw pdu of the status report is in the extended data ("pdu").
     *  @param subscription on which the SMS has to be sent.
     *
     * @throws IllegalArgumentException if destinationAddress or data are empty
     */
    public void sendDataMessage(
            String destinationAddress, String scAddress, short destinationPort,
            short originatorPort, byte[] data, PendingIntent sentIntent,
            PendingIntent deliveryIntent, int subscription) {
        if (TextUtils.isEmpty(destinationAddress)) {
            throw new IllegalArgumentException("Invalid destinationAddress");
        }

        if (data == null || data.length == 0) {
            throw new IllegalArgumentException("Invalid message data");
        }

        try {
            ISmsMSim iccISms = ISmsMSim.Stub.asInterface(ServiceManager.getService("isms_msim"));
            if (iccISms != null) {
                iccISms.sendDataWithOrigPort(ActivityThread.currentPackageName(),
                        destinationAddress, scAddress, destinationPort & 0xFFFF,
                        originatorPort & 0xFFFF, data, sentIntent, deliveryIntent, subscription);
            }
        } catch (RemoteException ex) {
            // ignore it
        }
    }

    /**
     * Get the default instance of the MSimSmsManager
     *
     * @return the default instance of the MSimSmsManager
     */
    public static MSimSmsManager getDefault() {
        return sInstance;
    }

    private MSimSmsManager() {
        //nothing
    }

    /**
     * Copy a raw SMS PDU to the ICC.
     * ICC (Integrated Circuit Card) is the card of the device.
     * For example, this can be the SIM or USIM for GSM.
     *
     * @param smsc the SMSC for this message, or NULL for the default SMSC
     * @param pdu the raw PDU to store
     * @param status message status (STATUS_ON_ICC_READ, STATUS_ON_ICC_UNREAD,
     *               STATUS_ON_ICC_SENT, STATUS_ON_ICC_UNSENT)
     * @return true for success
     * @throws IllegalArgumentException if pdu is NULL
     *
     * {@hide}
     */
    public boolean copyMessageToIcc(byte[] smsc, byte[] pdu, int status,
            int subscription) {
        boolean success = false;

        if (null == pdu) {
            throw new IllegalArgumentException("pdu is NULL");
        }
        try {
            ISmsMSim iccISms = ISmsMSim.Stub.asInterface(ServiceManager.getService("isms_msim"));
            if (iccISms != null) {
                success = iccISms.copyMessageToIccEf(ActivityThread.currentPackageName(), status,
                        pdu, smsc, subscription);
           }
        } catch (RemoteException ex) {
            // ignore it
        }

        return success;
    }

    /**
     * Delete the specified message from the ICC.
     * ICC (Integrated Circuit Card) is the card of the device.
     * For example, this can be the SIM or USIM for GSM.
     *
     * @param messageIndex is the record index of the message on ICC
     * @return true for success
     *
     * {@hide}
     */
    public boolean
    deleteMessageFromIcc(int messageIndex, int subscription) {
        boolean success = false;
        byte[] pdu = new byte[IccConstants.SMS_RECORD_LENGTH-1];
        Arrays.fill(pdu, (byte)0xff);

        try {
            ISmsMSim iccISms = ISmsMSim.Stub.asInterface(ServiceManager.getService("isms_msim"));
            if (iccISms != null) {
                success = iccISms.updateMessageOnIccEf(ActivityThread.currentPackageName(),
                        messageIndex, STATUS_ON_ICC_FREE, pdu, subscription);
            }
        } catch (RemoteException ex) {
            // ignore it
        }

        return success;
    }

   /**
     * Update the specified message on the ICC.
     * ICC (Integrated Circuit Card) is the card of the device.
     * For example, this can be the SIM or USIM for GSM.
     *
     * @param messageIndex record index of message to update
     * @param newStatus new message status (STATUS_ON_ICC_READ,
     *                  STATUS_ON_ICC_UNREAD, STATUS_ON_ICC_SENT,
     *                  STATUS_ON_ICC_UNSENT, STATUS_ON_ICC_FREE)
     * @param pdu the raw PDU to store
     * @return true for success
     *
     * {@hide}
     */
    public boolean updateMessageOnIcc(int messageIndex, int newStatus,
                           byte[] pdu, int subscription) {
        boolean success = false;

        try {
            ISmsMSim iccISms = ISmsMSim.Stub.asInterface(ServiceManager.getService("isms_msim"));
            if (iccISms != null) {
                success = iccISms.updateMessageOnIccEf(ActivityThread.currentPackageName(),
                        messageIndex, newStatus, pdu, subscription);
            }
        } catch (RemoteException ex) {
            // ignore it
        }

        return success;
    }

   /**
     * Retrieves all messages currently stored on ICC.
     * ICC (Integrated Circuit Card) is the card of the device.
     * For example, this can be the SIM or USIM for GSM.
     *
     * @return <code>ArrayList</code> of <code>SmsMessage</code> objects
     *
     * {@hide}
     */
    public ArrayList<SmsMessage> getAllMessagesFromIcc(int subscription) {
        List<SmsRawData> records = null;

        try {
            ISmsMSim iccISms = ISmsMSim.Stub.asInterface(ServiceManager.getService("isms_msim"));
            if (iccISms != null) {
                records = iccISms.getAllMessagesFromIccEf(ActivityThread.currentPackageName(),
                       subscription);
            }
        } catch (RemoteException ex) {
            // ignore it
        }

        return createMessageListFromRawRecords(records);
    }

    /**
     * Enable reception of cell broadcast (SMS-CB) messages with the given
     * message identifier on a particular subscription.
     * Note that if two different clients enable the same
     * message identifier, they must both disable it for the device to stop
     * receiving those messages. All received messages will be broadcast in an
     * intent with the action "android.provider.telephony.SMS_CB_RECEIVED".
     * Note: This call is blocking, callers may want to avoid calling it from
     * the main thread of an application.
     *
     * @param messageIdentifier Message identifier as specified in TS 23.041 (3GPP)
     * or C.R1001-G (3GPP2)
     * @return true if successful, false otherwise
     * @see #disableCellBroadcast(int)
     *
     * {@hide}
     */
    public boolean enableCellBroadcast(int messageIdentifier, int subscription) {
        boolean success = false;

        try {
            ISmsMSim iccISms = ISmsMSim.Stub.asInterface(ServiceManager.getService("isms_msim"));
            if (iccISms != null) {
                success = iccISms.enableCellBroadcast(messageIdentifier,
                                  subscription);
            }
        } catch (RemoteException ex) {
            // ignore it
        }

        return success;
    }

    /**
     * Disable reception of cell broadcast (SMS-CB) messages with the given
     * message identifier on a particular subscription.
     * Note that if two different clients enable the same
     * message identifier, they must both disable it for the device to stop
     * receiving those messages.
     * Note: This call is blocking, callers may want to avoid calling it from
     * the main thread of an application.
     *
     * @param messageIdentifier Message identifier as specified in TS 23.041
     * @return true if successful, false otherwise
     *
     * @see #enableCellBroadcast(int)
     *
     * {@hide}
     */
    public boolean disableCellBroadcast(int messageIdentifier, int subscription) {
        boolean success = false;

        try {
            ISmsMSim iccISms = ISmsMSim.Stub.asInterface(ServiceManager.getService("isms_msim"));
            if (iccISms != null) {
                success = iccISms.disableCellBroadcast(messageIdentifier,
                                  subscription);
            }
        } catch (RemoteException ex) {
            // ignore it
        }

        return success;
    }

    /**
     * Enable reception of cell broadcast (SMS-CB) messages with the given
     * message identifier range on a particular subscription.
     * Note that if two different clients enable the same
     * message identifier, they must both disable it for the device to stop
     * receiving those messages. All received messages will be broadcast in an
     * intent with the action "android.provider.Telephony.SMS_CB_RECEIVED".
     * Note: This call is blocking, callers may want to avoid calling it from
     * the main thread of an application.
     *
     * @param startMessageId first message identifier as specified in TS 23.041
     * @param endMessageId last message identifier as specified in TS 23.041
     * @return true if successful, false otherwise
     * @see #disableCellBroadcastRange(int, int)
     * @throws IllegalArgumentException if endMessageId < startMessageId
     *
     * {@hide}
     */
    public boolean enableCellBroadcastRange(int startMessageId, int endMessageId,
            int subscription) {
        boolean success = false;

        if (endMessageId < startMessageId) {
            throw new IllegalArgumentException("endMessageId < startMessageId");
        }
        try {
            ISmsMSim iccISms = ISmsMSim.Stub.asInterface(ServiceManager.getService("isms_msim"));
            if (iccISms != null) {
                success = iccISms.enableCellBroadcastRange(startMessageId,
                                  endMessageId, subscription);
            }
        } catch (RemoteException ex) {
            // ignore it
        }

        return success;
    }

    /**
     * Disable reception of cdma broadcast messages with the given
     * message identifier range on a particular subscription.
     * Note that if two different clients enable the same
     * message identifier range, they must both disable it for the device to stop
     * receiving those messages.
     * Note: This call is blocking, callers may want to avoid calling it from
     * the main thread of an application.
     *
     * @param startMessageId first message identifier as specified in TS 23.041
     * @param endMessageId last message identifier as specified in TS 23.041
     * @return true if successful, false otherwise
     *
     * @see #enableCellBroadcastRange(int, int)
     * @throws IllegalArgumentException if endMessageId < startMessageId
     *
     * {@hide}
     */
    public boolean disableCellBroadcastRange(int startMessageId, int endMessageId,
            int subscription) {
        boolean success = false;

        if (endMessageId < startMessageId) {
            throw new IllegalArgumentException("endMessageId < startMessageId");
        }
        try {
            ISmsMSim iccISms = ISmsMSim.Stub.asInterface(ServiceManager.getService("isms_msim"));
            if (iccISms != null) {
                success = iccISms.disableCellBroadcastRange(startMessageId,
                                  endMessageId, subscription);
            }
        } catch (RemoteException ex) {
            // ignore it
        }

        return success;
    }

    /**
     * Create a list of <code>SmsMessage</code>s from a list of RawSmsData
     * records returned by <code>getAllMessagesFromIcc()</code>
     *
     * @param records SMS EF records, returned by
     *   <code>getAllMessagesFromIcc</code>
     * @return <code>ArrayList</code> of <code>SmsMessage</code> objects.
     */
    private static ArrayList<SmsMessage> createMessageListFromRawRecords(List<SmsRawData> records) {
        ArrayList<SmsMessage> messages = new ArrayList<SmsMessage>();
        if (records != null) {
            int count = records.size();
            for (int i = 0; i < count; i++) {
                SmsRawData data = records.get(i);
                // List contains all records, including "free" records (null)
                if (data != null) {
                    SmsMessage sms = SmsMessage.createFromEfRecord(i+1, data.getBytes());
                    if (sms != null) {
                        messages.add(sms);
                    }
                }
            }
        }
        return messages;
    }

    /**
     * SMS over IMS is supported if IMS is registered and SMS is supported
     * on IMS.
     *
     * @return true if SMS over IMS is supported, false otherwise
     *
     * @see #getImsSmsFormat()
     *
     * @hide
     */
    boolean isImsSmsSupported(int subscription) {
        boolean boSupported = false;
        try {
            ISmsMSim iccISms = ISmsMSim.Stub.asInterface(ServiceManager.getService("isms_msim"));
            if (iccISms != null) {
                boSupported = iccISms.isImsSmsSupported(subscription);
            }
        } catch (RemoteException ex) {
            // ignore it
        }
        return boSupported;
    }

    /**
     * Gets SMS format supported on IMS.  SMS over IMS format is
     * either 3GPP or 3GPP2.
     *
     * @return SmsMessage.FORMAT_3GPP,
     *         SmsMessage.FORMAT_3GPP2
     *      or SmsMessage.FORMAT_UNKNOWN
     *
     * @see #isImsSmsSupported()
     *
     * @hide
     */
    String getImsSmsFormat(int subscription) {
        String format = com.android.internal.telephony.SmsConstants.FORMAT_UNKNOWN;
        try {
            ISmsMSim iccISms = ISmsMSim.Stub.asInterface(ServiceManager.getService("isms_msim"));
            if (iccISms != null) {
                format = iccISms.getImsSmsFormat(subscription);
            }
        } catch (RemoteException ex) {
            // ignore it
        }
        return format;
    }
    /**
     * Get the preferred sms subscription
     *
     * @return the preferred subscription
     * @hide
     */
    public int getPreferredSmsSubscription() {
        ISmsMSim iccISms = null;
        try {
            iccISms = ISmsMSim.Stub.asInterface(ServiceManager.getService("isms_msim"));
            return iccISms.getPreferredSmsSubscription();
        } catch (RemoteException ex) {
            return DEFAULT_SUB;
        } catch (NullPointerException ex) {
            return DEFAULT_SUB;
        }
    }

    /**
     * Get SMS prompt property,  enabled or not
     *
     * @return true if enabled, false otherwise
     * @hide
     */
    public boolean isSMSPromptEnabled() {
        ISmsMSim iccISms = null;
        try {
            iccISms = ISmsMSim.Stub.asInterface(ServiceManager.getService("isms_msim"));
            return iccISms.isSMSPromptEnabled();
        } catch (RemoteException ex) {
            return false;
        } catch (NullPointerException ex) {
            return false;
        }
    }
    // see SmsMessage.getStatusOnIcc

    /** Free space (TS 51.011 10.5.3 / 3GPP2 C.S0023 3.4.27). */
    static public final int STATUS_ON_ICC_FREE      = 0;

    /** Received and read (TS 51.011 10.5.3 / 3GPP2 C.S0023 3.4.27). */
    static public final int STATUS_ON_ICC_READ      = 1;

    /** Received and unread (TS 51.011 10.5.3 / 3GPP2 C.S0023 3.4.27). */
    static public final int STATUS_ON_ICC_UNREAD    = 3;

    /** Stored and sent (TS 51.011 10.5.3 / 3GPP2 C.S0023 3.4.27). */
    static public final int STATUS_ON_ICC_SENT      = 5;

    /** Stored and unsent (TS 51.011 10.5.3 / 3GPP2 C.S0023 3.4.27). */
    static public final int STATUS_ON_ICC_UNSENT    = 7;

    // SMS send failure result codes

    /** Generic failure cause */
    static public final int RESULT_ERROR_GENERIC_FAILURE    = 1;
    /** Failed because radio was explicitly turned off */
    static public final int RESULT_ERROR_RADIO_OFF          = 2;
    /** Failed because no pdu provided */
    static public final int RESULT_ERROR_NULL_PDU           = 3;
    /** Failed because service is currently unavailable */
    static public final int RESULT_ERROR_NO_SERVICE         = 4;
    /** Failed because we reached the sending queue limit.
     * {@hide}
     */
    static public final int RESULT_ERROR_LIMIT_EXCEEDED     = 5;
    /** Failed because FDN is enabled.
      * {@hide}
      */
    static public final int RESULT_ERROR_FDN_CHECK_FAILURE  = 6;
}<|MERGE_RESOLUTION|>--- conflicted
+++ resolved
@@ -137,11 +137,7 @@
     public void sendTextMessage(
             String destinationAddress, String scAddress, String text,
             PendingIntent sentIntent, PendingIntent deliveryIntent, int priority,
-<<<<<<< HEAD
-            int subscription) {
-=======
             boolean isExpectMore, int validityPeriod, int subscription) {
->>>>>>> 12aaa4fe
         if (TextUtils.isEmpty(destinationAddress)) {
             throw new IllegalArgumentException("Invalid destinationAddress");
         }
@@ -155,11 +151,7 @@
             if (iccISms != null) {
                 iccISms.sendTextWithOptions(ActivityThread.currentPackageName(),
                         destinationAddress, scAddress, text, sentIntent, deliveryIntent,
-<<<<<<< HEAD
-                        priority, subscription);
-=======
                         priority, isExpectMore, validityPeriod, subscription);
->>>>>>> 12aaa4fe
             }
         } catch (RemoteException ex) {
             // ignore it
@@ -283,21 +275,14 @@
      *   extended data ("pdu").
      * @param priority Priority level of the message
      * @param subscription on which the SMS has to be sent.
-<<<<<<< HEAD
-=======
      * @param validityPeriod Validity Period of the message in Minutes.
->>>>>>> 12aaa4fe
      *
      * @throws IllegalArgumentException if destinationAddress or data are empty
      */
     public void sendMultipartTextMessage(String destinationAddress, String scAddress,
             ArrayList<String> parts, ArrayList<PendingIntent> sentIntents,
-<<<<<<< HEAD
-            ArrayList<PendingIntent> deliveryIntents, int priority, int subscription) {
-=======
             ArrayList<PendingIntent> deliveryIntents, int priority, boolean isExpectMore,
             int validityPeriod, int subscription) {
->>>>>>> 12aaa4fe
         if (TextUtils.isEmpty(destinationAddress)) {
             throw new IllegalArgumentException("Invalid destinationAddress");
         }
@@ -312,11 +297,7 @@
                 if (iccISms != null) {
                     iccISms.sendMultipartTextWithOptions(ActivityThread.currentPackageName(),
                             destinationAddress, scAddress, parts, sentIntents, deliveryIntents,
-<<<<<<< HEAD
-                            priority, subscription);
-=======
                             priority, isExpectMore, validityPeriod, subscription);
->>>>>>> 12aaa4fe
                 }
             } catch (RemoteException ex) {
                 // ignore it
@@ -331,12 +312,8 @@
                 deliveryIntent = deliveryIntents.get(0);
             }
             sendTextMessage(destinationAddress, scAddress, parts.get(0),
-<<<<<<< HEAD
-                    sentIntent, deliveryIntent, priority, subscription);
-=======
                     sentIntent, deliveryIntent, priority, isExpectMore, validityPeriod,
                     subscription);
->>>>>>> 12aaa4fe
         }
     }
 
