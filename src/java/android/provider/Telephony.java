/*
 * Copyright (C) 2006 The Android Open Source Project
 *
 * Licensed under the Apache License, Version 2.0 (the "License");
 * you may not use this file except in compliance with the License.
 * You may obtain a copy of the License at
 *
 *      http://www.apache.org/licenses/LICENSE-2.0
 *
 * Unless required by applicable law or agreed to in writing, software
 * distributed under the License is distributed on an "AS IS" BASIS,
 * WITHOUT WARRANTIES OR CONDITIONS OF ANY KIND, either express or implied.
 * See the License for the specific language governing permissions and
 * limitations under the License.
 */

package android.provider;

import android.annotation.SdkConstant;
import android.annotation.SdkConstant.SdkConstantType;
import android.content.ComponentName;
import android.content.ContentResolver;
import android.content.ContentValues;
import android.content.Context;
import android.content.Intent;
import android.database.Cursor;
import android.database.sqlite.SqliteWrapper;
import android.net.Uri;
import android.telephony.SmsMessage;
import android.telephony.SubscriptionManager;
import android.text.TextUtils;
import android.telephony.Rlog;
import android.util.Patterns;

import com.android.internal.telephony.PhoneConstants;
import com.android.internal.telephony.SmsApplication;

import java.util.ArrayList;
import java.util.Arrays;
import java.util.HashSet;
import java.util.List;
import java.util.Set;
import java.util.regex.Matcher;
import java.util.regex.Pattern;

/**
 * The Telephony provider contains data related to phone operation, specifically SMS and MMS
 * messages and access to the APN list, including the MMSC to use.
 *
 * <p class="note"><strong>Note:</strong> These APIs are not available on all Android-powered
 * devices. If your app depends on telephony features such as for managing SMS messages, include
 * a <a href="{@docRoot}guide/topics/manifest/uses-feature-element.html">{@code &lt;uses-feature>}
 * </a> element in your manifest that declares the {@code "android.hardware.telephony"} hardware
 * feature. Alternatively, you can check for telephony availability at runtime using either
 * {@link android.content.pm.PackageManager#hasSystemFeature
 * hasSystemFeature(PackageManager.FEATURE_TELEPHONY)} or {@link
 * android.telephony.TelephonyManager#getPhoneType}.</p>
 *
 * <h3>Creating an SMS app</h3>
 *
 * <p>Only the default SMS app (selected by the user in system settings) is able to write to the
 * SMS Provider (the tables defined within the {@code Telephony} class) and only the default SMS
 * app receives the {@link android.provider.Telephony.Sms.Intents#SMS_DELIVER_ACTION} broadcast
 * when the user receives an SMS or the {@link
 * android.provider.Telephony.Sms.Intents#WAP_PUSH_DELIVER_ACTION} broadcast when the user
 * receives an MMS.</p>
 *
 * <p>Any app that wants to behave as the user's default SMS app must handle the following intents:
 * <ul>
 * <li>In a broadcast receiver, include an intent filter for {@link Sms.Intents#SMS_DELIVER_ACTION}
 * (<code>"android.provider.Telephony.SMS_DELIVER"</code>). The broadcast receiver must also
 * require the {@link android.Manifest.permission#BROADCAST_SMS} permission.
 * <p>This allows your app to directly receive incoming SMS messages.</p></li>
 * <li>In a broadcast receiver, include an intent filter for {@link
 * Sms.Intents#WAP_PUSH_DELIVER_ACTION}} ({@code "android.provider.Telephony.WAP_PUSH_DELIVER"})
 * with the MIME type <code>"application/vnd.wap.mms-message"</code>.
 * The broadcast receiver must also require the {@link
 * android.Manifest.permission#BROADCAST_WAP_PUSH} permission.
 * <p>This allows your app to directly receive incoming MMS messages.</p></li>
 * <li>In your activity that delivers new messages, include an intent filter for
 * {@link android.content.Intent#ACTION_SENDTO} (<code>"android.intent.action.SENDTO"
 * </code>) with schemas, <code>sms:</code>, <code>smsto:</code>, <code>mms:</code>, and
 * <code>mmsto:</code>.
 * <p>This allows your app to receive intents from other apps that want to deliver a
 * message.</p></li>
 * <li>In a service, include an intent filter for {@link
 * android.telephony.TelephonyManager#ACTION_RESPOND_VIA_MESSAGE}
 * (<code>"android.intent.action.RESPOND_VIA_MESSAGE"</code>) with schemas,
 * <code>sms:</code>, <code>smsto:</code>, <code>mms:</code>, and <code>mmsto:</code>.
 * This service must also require the {@link
 * android.Manifest.permission#SEND_RESPOND_VIA_MESSAGE} permission.
 * <p>This allows users to respond to incoming phone calls with an immediate text message
 * using your app.</p></li>
 * </ul>
 *
 * <p>Other apps that are not selected as the default SMS app can only <em>read</em> the SMS
 * Provider, but may also be notified when a new SMS arrives by listening for the {@link
 * Sms.Intents#SMS_RECEIVED_ACTION}
 * broadcast, which is a non-abortable broadcast that may be delivered to multiple apps. This
 * broadcast is intended for apps that&mdash;while not selected as the default SMS app&mdash;need to
 * read special incoming messages such as to perform phone number verification.</p>
 *
 * <p>For more information about building SMS apps, read the blog post, <a
 * href="http://android-developers.blogspot.com/2013/10/getting-your-sms-apps-ready-for-kitkat.html"
 * >Getting Your SMS Apps Ready for KitKat</a>.</p>
 *
 */
public final class Telephony {
    private static final String TAG = "Telephony";

    /**
     * Not instantiable.
     * @hide
     */
    private Telephony() {
    }

    /**
     * Base columns for tables that contain text-based SMSs.
     */
    public interface TextBasedSmsColumns {

        /** Message type: all messages. */
        public static final int MESSAGE_TYPE_ALL    = 0;

        /** Message type: inbox. */
        public static final int MESSAGE_TYPE_INBOX  = 1;

        /** Message type: sent messages. */
        public static final int MESSAGE_TYPE_SENT   = 2;

        /** Message type: drafts. */
        public static final int MESSAGE_TYPE_DRAFT  = 3;

        /** Message type: outbox. */
        public static final int MESSAGE_TYPE_OUTBOX = 4;

        /** Message type: failed outgoing message. */
        public static final int MESSAGE_TYPE_FAILED = 5;

        /** Message type: queued to send later. */
        public static final int MESSAGE_TYPE_QUEUED = 6;

        /**
         * The type of message.
         * <P>Type: INTEGER</P>
         */
        public static final String TYPE = "type";

        /**
         * The thread ID of the message.
         * <P>Type: INTEGER</P>
         */
        public static final String THREAD_ID = "thread_id";

        /**
         * The address of the other party.
         * <P>Type: TEXT</P>
         */
        public static final String ADDRESS = "address";

        /**
         * The date the message was received.
         * <P>Type: INTEGER (long)</P>
         */
        public static final String DATE = "date";

        /**
         * The date the message was sent.
         * <P>Type: INTEGER (long)</P>
         */
        public static final String DATE_SENT = "date_sent";

        /**
         * Has the message been read?
         * <P>Type: INTEGER (boolean)</P>
         */
        public static final String READ = "read";

        /**
         * Has the message been seen by the user? The "seen" flag determines
         * whether we need to show a notification.
         * <P>Type: INTEGER (boolean)</P>
         */
        public static final String SEEN = "seen";

        /**
         * {@code TP-Status} value for the message, or -1 if no status has been received.
         * <P>Type: INTEGER</P>
         */
        public static final String STATUS = "status";

        /** TP-Status: no status received. */
        public static final int STATUS_NONE = -1;
        /** TP-Status: complete. */
        public static final int STATUS_COMPLETE = 0;
        /** TP-Status: pending. */
        public static final int STATUS_PENDING = 32;
        /** TP-Status: failed. */
        public static final int STATUS_FAILED = 64;

        /**
         * The subject of the message, if present.
         * <P>Type: TEXT</P>
         */
        public static final String SUBJECT = "subject";

        /**
         * The body of the message.
         * <P>Type: TEXT</P>
         */
        public static final String BODY = "body";

        /**
         * The ID of the sender of the conversation, if present.
         * <P>Type: INTEGER (reference to item in {@code content://contacts/people})</P>
         */
        public static final String PERSON = "person";

        /**
         * The protocol identifier code.
         * <P>Type: INTEGER</P>
         */
        public static final String PROTOCOL = "protocol";

        /**
         * Is the {@code TP-Reply-Path} flag set?
         * <P>Type: BOOLEAN</P>
         */
        public static final String REPLY_PATH_PRESENT = "reply_path_present";

        /**
         * The service center (SC) through which to send the message, if present.
         * <P>Type: TEXT</P>
         */
        public static final String SERVICE_CENTER = "service_center";

        /**
         * Is the message locked?
         * <P>Type: INTEGER (boolean)</P>
         */
        public static final String LOCKED = "locked";

        /**
         * The subscription to which the message belongs to. Its value will be
         * < 0 if the sub id cannot be determined.
         * <p>Type: INTEGER (long) </p>
         */
        public static final String SUBSCRIPTION_ID = "sub_id";

        /**
         * The phone to which the message belongs to. Its value will be
         * < 0 if the phone id cannot be determined.
         * <p>Type: INTEGER (long) </p>
         * @hide
         */
        public static final String PHONE_ID = "phone_id";


        /**
         * The MTU size of the mobile interface to which the APN connected
         * @hide
         */
        public static final String MTU = "mtu";

        /**
         * Error code associated with sending or receiving this message
         * <P>Type: INTEGER</P>
         */
        public static final String ERROR_CODE = "error_code";

        /**
         * The identity of the sender of a sent message. It is
         * usually the package name of the app which sends the message.
         * <p class="note"><strong>Note:</strong>
         * This column is read-only. It is set by the provider and can not be changed by apps.
         * <p>Type: TEXT</p>
         */
        public static final String CREATOR = "creator";

       /**
         * The priority of the message.
         * <P>Type: INTEGER</P>
         * @hide
         */
        public static final String PRIORITY = "priority";
    }

    /**
     * Contains all text-based SMS messages.
     */
    public static final class Sms implements BaseColumns, TextBasedSmsColumns {

        /**
         * Not instantiable.
         * @hide
         */
        private Sms() {
        }

        /**
         * Used to determine the currently configured default SMS package.
         * @param context context of the requesting application
         * @return package name for the default SMS package or null
         */
        public static String getDefaultSmsPackage(Context context) {
            ComponentName component = SmsApplication.getDefaultSmsApplication(context, false);
            if (component != null) {
                return component.getPackageName();
            }
            return null;
        }

        /**
         * Return cursor for table query.
         * @hide
         */
        public static Cursor query(ContentResolver cr, String[] projection) {
            android.util.SeempLog.record(13);
            return cr.query(CONTENT_URI, projection, null, null, DEFAULT_SORT_ORDER);
        }

        /**
         * Return cursor for table query.
         * @hide
         */
        public static Cursor query(ContentResolver cr, String[] projection,
                String where, String orderBy) {
            android.util.SeempLog.record(13);
            return cr.query(CONTENT_URI, projection, where,
                    null, orderBy == null ? DEFAULT_SORT_ORDER : orderBy);
        }

        /**
         * The {@code content://} style URL for this table.
         */
        public static final Uri CONTENT_URI = Uri.parse("content://sms");

        /**
         * The default sort order for this table.
         */
        public static final String DEFAULT_SORT_ORDER = "date DESC";

        /**
         * Add an SMS to the given URI.
         *
         * @param resolver the content resolver to use
         * @param uri the URI to add the message to
         * @param address the address of the sender
         * @param body the body of the message
         * @param subject the pseudo-subject of the message
         * @param date the timestamp for the message
         * @param read true if the message has been read, false if not
         * @param deliveryReport true if a delivery report was requested, false if not
         * @return the URI for the new message
         * @hide
         */
        public static Uri addMessageToUri(ContentResolver resolver,
                Uri uri, String address, String body, String subject,
                Long date, boolean read, boolean deliveryReport) {
            return addMessageToUri(SubscriptionManager.getDefaultSmsSubId(),
                    resolver, uri, address, body, subject, date, read, deliveryReport, -1L);
        }

        /**
         * Add an SMS to the given URI.
         *
         * @param resolver the content resolver to use
         * @param uri the URI to add the message to
         * @param address the address of the sender
         * @param body the body of the message
         * @param subject the psuedo-subject of the message
         * @param date the timestamp for the message
         * @param read true if the message has been read, false if not
         * @param deliveryReport true if a delivery report was requested, false if not
         * @param subId the subscription which the message belongs to
         * @return the URI for the new message
         * @hide
         */
        public static Uri addMessageToUri(int subId, ContentResolver resolver,
                Uri uri, String address, String body, String subject,
                Long date, boolean read, boolean deliveryReport) {
            return addMessageToUri(subId, resolver, uri, address, body, subject,
                    date, read, deliveryReport, -1L);
        }

        /**
         * Add an SMS to the given URI with the specified thread ID.
         *
         * @param resolver the content resolver to use
         * @param uri the URI to add the message to
         * @param address the address of the sender
         * @param body the body of the message
         * @param subject the pseudo-subject of the message
         * @param date the timestamp for the message
         * @param read true if the message has been read, false if not
         * @param deliveryReport true if a delivery report was requested, false if not
         * @param threadId the thread_id of the message
         * @return the URI for the new message
         * @hide
         */
        public static Uri addMessageToUri(ContentResolver resolver,
                Uri uri, String address, String body, String subject,
                Long date, boolean read, boolean deliveryReport, long threadId) {
            return addMessageToUri(SubscriptionManager.getDefaultSmsSubId(),
                    resolver, uri, address, body, subject,
                    date, read, deliveryReport, threadId);
        }

        /**
         * Add an SMS to the given URI with thread_id specified.
         *
         * @param resolver the content resolver to use
         * @param uri the URI to add the message to
         * @param address the address of the sender
         * @param body the body of the message
         * @param subject the psuedo-subject of the message
         * @param date the timestamp for the message
         * @param read true if the message has been read, false if not
         * @param deliveryReport true if a delivery report was requested, false if not
         * @param threadId the thread_id of the message
         * @param subId the subscription which the message belongs to
         * @return the URI for the new message
         * @hide
         */
        public static Uri addMessageToUri(int subId, ContentResolver resolver,
                Uri uri, String address, String body, String subject,
                Long date, boolean read, boolean deliveryReport, long threadId) {
            return addMessageToUri(subId, resolver, uri, address, body, subject,
                    date, read, deliveryReport, threadId, -1);
        }

        /**
         * Add an SMS to the given URI with priority specified.
         *
         * @param resolver the content resolver to use
         * @param uri the URI to add the message to
         * @param address the address of the sender
         * @param body the body of the message
         * @param subject the psuedo-subject of the message
         * @param date the timestamp for the message
         * @param read true if the message has been read, false if not
         * @param deliveryReport true if a delivery report was requested, false if not
         * @param threadId the thread_id of the message
         * @param subId the sub_id which the message belongs to
         * @param priority the priority of the message
         * @return the URI for the new message
         * @hide
         */
        public static Uri addMessageToUri(int subId, ContentResolver resolver,
                Uri uri, String address, String body, String subject,
                Long date, boolean read, boolean deliveryReport, long threadId,
                int priority) {
            ContentValues values = new ContentValues(8);
            Rlog.v(TAG,"Telephony addMessageToUri sub id: " + subId);

            int phoneId = SubscriptionManager.getPhoneId(subId);
            values.put(SUBSCRIPTION_ID, subId);
            values.put(PHONE_ID, phoneId);
            values.put(ADDRESS, address);
            if (date != null) {
                values.put(DATE, date);
            }
            values.put(READ, read ? Integer.valueOf(1) : Integer.valueOf(0));
            values.put(SUBJECT, subject);
            values.put(BODY, body);
            values.put(PRIORITY, priority);
            if (deliveryReport) {
                values.put(STATUS, STATUS_PENDING);
            }
            if (threadId != -1L) {
                values.put(THREAD_ID, threadId);
            }
            return resolver.insert(uri, values);
        }

        /**
         * Move a message to the given folder.
         *
         * @param context the context to use
         * @param uri the message to move
         * @param folder the folder to move to
         * @return true if the operation succeeded
         * @hide
         */
        public static boolean moveMessageToFolder(Context context,
                Uri uri, int folder, int error) {
            if (uri == null) {
                return false;
            }

            boolean markAsUnread = false;
            boolean markAsRead = false;
            switch(folder) {
            case MESSAGE_TYPE_INBOX:
            case MESSAGE_TYPE_DRAFT:
                break;
            case MESSAGE_TYPE_OUTBOX:
            case MESSAGE_TYPE_SENT:
                markAsRead = true;
                break;
            case MESSAGE_TYPE_FAILED:
            case MESSAGE_TYPE_QUEUED:
                markAsUnread = true;
                break;
            default:
                return false;
            }

            ContentValues values = new ContentValues(3);

            values.put(TYPE, folder);
            if (markAsUnread) {
                values.put(READ, 0);
            } else if (markAsRead) {
                values.put(READ, 1);
            }
            values.put(ERROR_CODE, error);

            return 1 == SqliteWrapper.update(context, context.getContentResolver(),
                            uri, values, null, null);
        }

        /**
         * Returns true iff the folder (message type) identifies an
         * outgoing message.
         * @hide
         */
        public static boolean isOutgoingFolder(int messageType) {
            return  (messageType == MESSAGE_TYPE_FAILED)
                    || (messageType == MESSAGE_TYPE_OUTBOX)
                    || (messageType == MESSAGE_TYPE_SENT)
                    || (messageType == MESSAGE_TYPE_QUEUED);
        }

        /**
         * Contains all text-based SMS messages in the SMS app inbox.
         */
        public static final class Inbox implements BaseColumns, TextBasedSmsColumns {

            /**
             * Not instantiable.
             * @hide
             */
            private Inbox() {
            }

            /**
             * The {@code content://} style URL for this table.
             */
            public static final Uri CONTENT_URI = Uri.parse("content://sms/inbox");

            /**
             * The default sort order for this table.
             */
            public static final String DEFAULT_SORT_ORDER = "date DESC";

            /**
             * Add an SMS to the Draft box.
             *
             * @param resolver the content resolver to use
             * @param address the address of the sender
             * @param body the body of the message
             * @param subject the pseudo-subject of the message
             * @param date the timestamp for the message
             * @param read true if the message has been read, false if not
             * @return the URI for the new message
             * @hide
             */
            public static Uri addMessage(ContentResolver resolver,
                    String address, String body, String subject, Long date,
                    boolean read) {
                return addMessageToUri(SubscriptionManager.getDefaultSmsSubId(),
                        resolver, CONTENT_URI, address, body, subject, date, read, false);
            }

            /**
             * Add an SMS to the Draft box.
             *
             * @param resolver the content resolver to use
             * @param address the address of the sender
             * @param body the body of the message
             * @param subject the psuedo-subject of the message
             * @param date the timestamp for the message
             * @param read true if the message has been read, false if not
             * @param subId the subscription which the message belongs to
             * @return the URI for the new message
             * @hide
             */
            public static Uri addMessage(int subId, ContentResolver resolver,
                    String address, String body, String subject, Long date, boolean read) {
                return addMessageToUri(subId, resolver, CONTENT_URI, address, body,
                        subject, date, read, false);
            }
        }

        /**
         * Contains all sent text-based SMS messages in the SMS app.
         */
        public static final class Sent implements BaseColumns, TextBasedSmsColumns {

            /**
             * Not instantiable.
             * @hide
             */
            private Sent() {
            }

            /**
             * The {@code content://} style URL for this table.
             */
            public static final Uri CONTENT_URI = Uri.parse("content://sms/sent");

            /**
             * The default sort order for this table.
             */
            public static final String DEFAULT_SORT_ORDER = "date DESC";

            /**
             * Add an SMS to the Draft box.
             *
             * @param resolver the content resolver to use
             * @param address the address of the sender
             * @param body the body of the message
             * @param subject the pseudo-subject of the message
             * @param date the timestamp for the message
             * @return the URI for the new message
             * @hide
             */
            public static Uri addMessage(ContentResolver resolver,
                    String address, String body, String subject, Long date) {
                return addMessageToUri(SubscriptionManager.getDefaultSmsSubId(),
                        resolver, CONTENT_URI, address, body, subject, date, true, false);
            }

            /**
             * Add an SMS to the Draft box.
             *
             * @param resolver the content resolver to use
             * @param address the address of the sender
             * @param body the body of the message
             * @param subject the psuedo-subject of the message
             * @param date the timestamp for the message
             * @param subId the subscription which the message belongs to
             * @return the URI for the new message
             * @hide
             */
            public static Uri addMessage(int subId, ContentResolver resolver,
                    String address, String body, String subject, Long date) {
                return addMessageToUri(subId, resolver, CONTENT_URI, address, body,
                        subject, date, true, false);
            }
        }

        /**
         * Contains all sent text-based SMS messages in the SMS app.
         */
        public static final class Draft implements BaseColumns, TextBasedSmsColumns {

            /**
             * Not instantiable.
             * @hide
             */
            private Draft() {
            }

            /**
             * The {@code content://} style URL for this table.
             */
            public static final Uri CONTENT_URI = Uri.parse("content://sms/draft");

           /**
            * @hide
            */
            public static Uri addMessage(ContentResolver resolver,
                    String address, String body, String subject, Long date) {
                return addMessageToUri(SubscriptionManager.getDefaultSmsSubId(),
                        resolver, CONTENT_URI, address, body, subject, date, true, false);
            }

            /**
             * Add an SMS to the Draft box.
             *
             * @param resolver the content resolver to use
             * @param address the address of the sender
             * @param body the body of the message
             * @param subject the psuedo-subject of the message
             * @param date the timestamp for the message
             * @param subId the subscription which the message belongs to
             * @return the URI for the new message
             * @hide
             */
            public static Uri addMessage(int subId, ContentResolver resolver,
                    String address, String body, String subject, Long date) {
                return addMessageToUri(subId, resolver, CONTENT_URI, address, body,
                        subject, date, true, false);
            }

            /**
             * The default sort order for this table.
             */
            public static final String DEFAULT_SORT_ORDER = "date DESC";
        }

        /**
         * Contains all pending outgoing text-based SMS messages.
         */
        public static final class Outbox implements BaseColumns, TextBasedSmsColumns {

            /**
             * Not instantiable.
             * @hide
             */
            private Outbox() {
            }

            /**
             * The {@code content://} style URL for this table.
             */
            public static final Uri CONTENT_URI = Uri.parse("content://sms/outbox");

            /**
             * The default sort order for this table.
             */
            public static final String DEFAULT_SORT_ORDER = "date DESC";

            /**
             * Add an SMS to the outbox.
             *
             * @param resolver the content resolver to use
             * @param address the address of the sender
             * @param body the body of the message
             * @param subject the pseudo-subject of the message
             * @param date the timestamp for the message
             * @param deliveryReport whether a delivery report was requested for the message
             * @return the URI for the new message
             * @hide
             */
            public static Uri addMessage(ContentResolver resolver,
                    String address, String body, String subject, Long date,
                    boolean deliveryReport, long threadId) {
                return addMessageToUri(SubscriptionManager.getDefaultSmsSubId(),
                        resolver, CONTENT_URI, address, body, subject, date,
                        true, deliveryReport, threadId);
            }

            /**
             * Add an SMS to the Out box.
             *
             * @param resolver the content resolver to use
             * @param address the address of the sender
             * @param body the body of the message
             * @param subject the psuedo-subject of the message
             * @param date the timestamp for the message
             * @param deliveryReport whether a delivery report was requested for the message
             * @param subId the subscription which the message belongs to
             * @return the URI for the new message
             * @hide
             */
            public static Uri addMessage(int subId, ContentResolver resolver,
                    String address, String body, String subject, Long date,
                    boolean deliveryReport, long threadId) {
                return addMessageToUri(subId, resolver, CONTENT_URI, address, body,
                        subject, date, true, deliveryReport, threadId);
            }
        }

        /**
         * Contains all sent text-based SMS messages in the SMS app.
         */
        public static final class Conversations
                implements BaseColumns, TextBasedSmsColumns {

            /**
             * Not instantiable.
             * @hide
             */
            private Conversations() {
            }

            /**
             * The {@code content://} style URL for this table.
             */
            public static final Uri CONTENT_URI = Uri.parse("content://sms/conversations");

            /**
             * The default sort order for this table.
             */
            public static final String DEFAULT_SORT_ORDER = "date DESC";

            /**
             * The first 45 characters of the body of the message.
             * <P>Type: TEXT</P>
             */
            public static final String SNIPPET = "snippet";

            /**
             * The number of messages in the conversation.
             * <P>Type: INTEGER</P>
             */
            public static final String MESSAGE_COUNT = "msg_count";
        }

        /**
         * Contains constants for SMS related Intents that are broadcast.
         */
        public static final class Intents {

            /**
             * Not instantiable.
             * @hide
             */
            private Intents() {
            }

            /**
             * Set by BroadcastReceiver to indicate that the message was handled
             * successfully.
             */
            public static final int RESULT_SMS_HANDLED = 1;

            /**
             * Set by BroadcastReceiver to indicate a generic error while
             * processing the message.
             */
            public static final int RESULT_SMS_GENERIC_ERROR = 2;

            /**
             * Set by BroadcastReceiver to indicate insufficient memory to store
             * the message.
             */
            public static final int RESULT_SMS_OUT_OF_MEMORY = 3;

            /**
             * Set by BroadcastReceiver to indicate that the message, while
             * possibly valid, is of a format or encoding that is not
             * supported.
             */
            public static final int RESULT_SMS_UNSUPPORTED = 4;

            /**
             * Set by BroadcastReceiver to indicate a duplicate incoming message.
             */
            public static final int RESULT_SMS_DUPLICATED = 5;

            /**
             * Used internally: The sender of the SMS was blacklisted
             * for not being listed in the contact list
             * @hide
             */
            public static final int RESULT_SMS_BLACKLISTED_UNKNOWN = 6;

            /**
             * Used internally: The sender of the SMS was blacklisted
             * for being listed in the blacklist
             * @hide
             */
            public static final int RESULT_SMS_BLACKLISTED_LIST = 7;

            /**
             * Used internally: The sender of the SMS was blacklisted
             * for matching a blacklist regex entry
             * @hide
             */
            public static final int RESULT_SMS_BLACKLISTED_REGEX = 8;

            /**
             * Used internally:
             * Broadcast Action: A new protected text-based SMS message has been received
             * by the device. This intent will be delivered to all registered
             * receivers who possess {@link android.Manifest.permission#RECEIVE_PROTECTED_SMS}.
             * These apps SHOULD NOT write the message or notify the user.
             * The intent will have the following extra values:
             * </p>
             *
             * <ul>
             *   <li><em>"pdus"</em> - An Object[] of byte[]s containing the PDUs
             *   that make up the message.</li>
             * </ul>
             *
             * <p>The extra values can be extracted using
             * {@link #getMessagesFromIntent(Intent)}.</p>
             *
             * <p>If a BroadcastReceiver encounters an error while processing
             * this intent it should set the result code appropriately.</p>
             * @hide
             */
            public static final String PROTECTED_SMS_RECEIVED_ACTION =
                    "android.provider.Telephony.ACTION_PROTECTED_SMS_RECEIVED";

            /**
             * Activity action: Ask the user to change the default
             * SMS application. This will show a dialog that asks the
             * user whether they want to replace the current default
             * SMS application with the one specified in
             * {@link #EXTRA_PACKAGE_NAME}.
             */
            @SdkConstant(SdkConstantType.ACTIVITY_INTENT_ACTION)
            public static final String ACTION_CHANGE_DEFAULT =
                    "android.provider.Telephony.ACTION_CHANGE_DEFAULT";

            /**
             * The PackageName string passed in as an
             * extra for {@link #ACTION_CHANGE_DEFAULT}
             *
             * @see #ACTION_CHANGE_DEFAULT
             */
            public static final String EXTRA_PACKAGE_NAME = "package";

            /**
             * Broadcast Action: A new text-based SMS message has been received
             * by the device. This intent will only be delivered to the default
             * sms app. That app is responsible for writing the message and notifying
             * the user. The intent will have the following extra values:</p>
             *
             * <ul>
             *   <li><em>"pdus"</em> - An Object[] of byte[]s containing the PDUs
             *   that make up the message.</li>
             *   <li><em>"format"</em> - A String describing the format of the PDUs. It can
             *   be either "3gpp" or "3gpp2".</li>
             *   <li><em>"subscription"</em> - An optional long value of the subscription id which
             *   received the message.</li>
             *   <li><em>"slot"</em> - An optional int value of the SIM slot containing the
             *   subscription.</li>
             *   <li><em>"phone"</em> - An optional int value of the phone id associated with the
             *   subscription.</li>
             *   <li><em>"errorCode"</em> - An optional int error code associated with receiving
             *   the message.</li>
             * </ul>
             *
             * <p>The extra values can be extracted using
             * {@link #getMessagesFromIntent(Intent)}.</p>
             *
             * <p>If a BroadcastReceiver encounters an error while processing
             * this intent it should set the result code appropriately.</p>
             *
             * <p class="note"><strong>Note:</strong>
             * The broadcast receiver that filters for this intent must declare
             * {@link android.Manifest.permission#BROADCAST_SMS} as a required permission in
             * the <a href="{@docRoot}guide/topics/manifest/receiver-element.html">{@code
             * &lt;receiver>}</a> tag.
             */
            @SdkConstant(SdkConstantType.BROADCAST_INTENT_ACTION)
            public static final String SMS_DELIVER_ACTION =
                    "android.provider.Telephony.SMS_DELIVER";

            /**
             * Broadcast Action: A new text-based SMS message has been received
             * by the device. This intent will be delivered to all registered
             * receivers as a notification. These apps are not expected to write the
             * message or notify the user. The intent will have the following extra
             * values:</p>
             *
             * <ul>
             *   <li><em>"pdus"</em> - An Object[] of byte[]s containing the PDUs
             *   that make up the message.</li>
             * </ul>
             *
             * <p>The extra values can be extracted using
             * {@link #getMessagesFromIntent(Intent)}.</p>
             *
             * <p>If a BroadcastReceiver encounters an error while processing
             * this intent it should set the result code appropriately.</p>
             */
            @SdkConstant(SdkConstantType.BROADCAST_INTENT_ACTION)
            public static final String SMS_RECEIVED_ACTION =
                    "android.provider.Telephony.SMS_RECEIVED";

            /**
             * Broadcast Action: A new data based SMS message has been received
             * by the device. This intent will be delivered to all registered
             * receivers as a notification. The intent will have the following extra
             * values:</p>
             *
             * <ul>
             *   <li><em>"pdus"</em> - An Object[] of byte[]s containing the PDUs
             *   that make up the message.</li>
             * </ul>
             *
             * <p>The extra values can be extracted using
             * {@link #getMessagesFromIntent(Intent)}.</p>
             *
             * <p>If a BroadcastReceiver encounters an error while processing
             * this intent it should set the result code appropriately.</p>
             */
            @SdkConstant(SdkConstantType.BROADCAST_INTENT_ACTION)
            public static final String DATA_SMS_RECEIVED_ACTION =
                    "android.intent.action.DATA_SMS_RECEIVED";

            /**
             * Broadcast Action: A new WAP PUSH message has been received by the
             * device. This intent will only be delivered to the default
             * sms app. That app is responsible for writing the message and notifying
             * the user. The intent will have the following extra values:</p>
             *
             * <ul>
             *   <li><em>"transactionId"</em> - (Integer) The WAP transaction ID</li>
             *   <li><em>"pduType"</em> - (Integer) The WAP PDU type</li>
             *   <li><em>"header"</em> - (byte[]) The header of the message</li>
             *   <li><em>"data"</em> - (byte[]) The data payload of the message</li>
             *   <li><em>"contentTypeParameters" </em>
             *   -(HashMap&lt;String,String&gt;) Any parameters associated with the content type
             *   (decoded from the WSP Content-Type header)</li>
             *   <li><em>"subscription"</em> - An optional long value of the subscription id which
             *   received the message.</li>
             *   <li><em>"slot"</em> - An optional int value of the SIM slot containing the
             *   subscription.</li>
             *   <li><em>"phone"</em> - An optional int value of the phone id associated with the
             *   subscription.</li>
             * </ul>
             *
             * <p>If a BroadcastReceiver encounters an error while processing
             * this intent it should set the result code appropriately.</p>
             *
             * <p>The contentTypeParameters extra value is map of content parameters keyed by
             * their names.</p>
             *
             * <p>If any unassigned well-known parameters are encountered, the key of the map will
             * be 'unassigned/0x...', where '...' is the hex value of the unassigned parameter.  If
             * a parameter has No-Value the value in the map will be null.</p>
             *
             * <p class="note"><strong>Note:</strong>
             * The broadcast receiver that filters for this intent must declare
             * {@link android.Manifest.permission#BROADCAST_WAP_PUSH} as a required permission in
             * the <a href="{@docRoot}guide/topics/manifest/receiver-element.html">{@code
             * &lt;receiver>}</a> tag.
             */
            @SdkConstant(SdkConstantType.BROADCAST_INTENT_ACTION)
            public static final String WAP_PUSH_DELIVER_ACTION =
                    "android.provider.Telephony.WAP_PUSH_DELIVER";

            /**
             * Broadcast Action: A new WAP PUSH message has been received by the
             * device. This intent will be delivered to all registered
             * receivers as a notification. These apps are not expected to write the
             * message or notify the user. The intent will have the following extra
             * values:</p>
             *
             * <ul>
             *   <li><em>"transactionId"</em> - (Integer) The WAP transaction ID</li>
             *   <li><em>"pduType"</em> - (Integer) The WAP PDU type</li>
             *   <li><em>"header"</em> - (byte[]) The header of the message</li>
             *   <li><em>"data"</em> - (byte[]) The data payload of the message</li>
             *   <li><em>"contentTypeParameters"</em>
             *   - (HashMap&lt;String,String&gt;) Any parameters associated with the content type
             *   (decoded from the WSP Content-Type header)</li>
             * </ul>
             *
             * <p>If a BroadcastReceiver encounters an error while processing
             * this intent it should set the result code appropriately.</p>
             *
             * <p>The contentTypeParameters extra value is map of content parameters keyed by
             * their names.</p>
             *
             * <p>If any unassigned well-known parameters are encountered, the key of the map will
             * be 'unassigned/0x...', where '...' is the hex value of the unassigned parameter.  If
             * a parameter has No-Value the value in the map will be null.</p>
             */
            @SdkConstant(SdkConstantType.BROADCAST_INTENT_ACTION)
            public static final String WAP_PUSH_RECEIVED_ACTION =
                    "android.provider.Telephony.WAP_PUSH_RECEIVED";

            /**
             * Broadcast Action: A new Cell Broadcast message has been received
             * by the device. The intent will have the following extra
             * values:</p>
             *
             * <ul>
             *   <li><em>"message"</em> - An SmsCbMessage object containing the broadcast message
             *   data. This is not an emergency alert, so ETWS and CMAS data will be null.</li>
             * </ul>
             *
             * <p>The extra values can be extracted using
             * {@link #getMessagesFromIntent(Intent)}.</p>
             *
             * <p>If a BroadcastReceiver encounters an error while processing
             * this intent it should set the result code appropriately.</p>
             */
            @SdkConstant(SdkConstantType.BROADCAST_INTENT_ACTION)
            public static final String SMS_CB_RECEIVED_ACTION =
                    "android.provider.Telephony.SMS_CB_RECEIVED";

            /**
             * Action: A SMS based carrier provision intent. Used to identify default
             * carrier provisioning app on the device.
             * @hide
             */
            @SdkConstant(SdkConstantType.BROADCAST_INTENT_ACTION)
            public static final String SMS_CARRIER_PROVISION_ACTION =
                    "android.provider.Telephony.SMS_CARRIER_PROVISION";

            /**
             * Broadcast Action: A new Emergency Broadcast message has been received
             * by the device. The intent will have the following extra
             * values:</p>
             *
             * <ul>
             *   <li><em>"message"</em> - An SmsCbMessage object containing the broadcast message
             *   data, including ETWS or CMAS warning notification info if present.</li>
             * </ul>
             *
             * <p>The extra values can be extracted using
             * {@link #getMessagesFromIntent(Intent)}.</p>
             *
             * <p>If a BroadcastReceiver encounters an error while processing
             * this intent it should set the result code appropriately.</p>
             */
            @SdkConstant(SdkConstantType.BROADCAST_INTENT_ACTION)
            public static final String SMS_EMERGENCY_CB_RECEIVED_ACTION =
                    "android.provider.Telephony.SMS_EMERGENCY_CB_RECEIVED";

            /**
             * Broadcast Action: A new CDMA SMS has been received containing Service Category
             * Program Data (updates the list of enabled broadcast channels). The intent will
             * have the following extra values:</p>
             *
             * <ul>
             *   <li><em>"operations"</em> - An array of CdmaSmsCbProgramData objects containing
             *   the service category operations (add/delete/clear) to perform.</li>
             * </ul>
             *
             * <p>The extra values can be extracted using
             * {@link #getMessagesFromIntent(Intent)}.</p>
             *
             * <p>If a BroadcastReceiver encounters an error while processing
             * this intent it should set the result code appropriately.</p>
             */
            @SdkConstant(SdkConstantType.BROADCAST_INTENT_ACTION)
            public static final String SMS_SERVICE_CATEGORY_PROGRAM_DATA_RECEIVED_ACTION =
                    "android.provider.Telephony.SMS_SERVICE_CATEGORY_PROGRAM_DATA_RECEIVED";

            /**
             * Broadcast Action: The SIM storage for SMS messages is full.  If
             * space is not freed, messages targeted for the SIM (class 2) may
             * not be saved.
             */
            @SdkConstant(SdkConstantType.BROADCAST_INTENT_ACTION)
            public static final String SIM_FULL_ACTION =
                    "android.provider.Telephony.SIM_FULL";

            /**
             * Broadcast Action: An incoming SMS has been rejected by the
             * telephony framework.  This intent is sent in lieu of any
             * of the RECEIVED_ACTION intents.  The intent will have the
             * following extra value:</p>
             *
             * <ul>
             *   <li><em>"result"</em> - An int result code, e.g. {@link #RESULT_SMS_OUT_OF_MEMORY}
             *   indicating the error returned to the network.</li>
             * </ul>
             */
            @SdkConstant(SdkConstantType.BROADCAST_INTENT_ACTION)
            public static final String SMS_REJECTED_ACTION =
                "android.provider.Telephony.SMS_REJECTED";

            /**
             * Broadcast Action: An incoming MMS has been downloaded. The intent is sent to all
             * users, except for secondary users where SMS has been disabled and to managed
             * profiles.
             * @hide
             */
            @SdkConstant(SdkConstantType.BROADCAST_INTENT_ACTION)
            public static final String MMS_DOWNLOADED_ACTION =
                "android.provider.Telephony.MMS_DOWNLOADED";

            /**
             * Read the PDUs out of an {@link #SMS_RECEIVED_ACTION} or a
             * {@link #DATA_SMS_RECEIVED_ACTION} intent.
             *
             * @param intent the intent to read from
             * @return an array of SmsMessages for the PDUs
             */
            public static SmsMessage[] getMessagesFromIntent(Intent intent) {
                Object[] messages = (Object[]) intent.getSerializableExtra("pdus");
                String format = intent.getStringExtra("format");
                int subId = intent.getIntExtra(PhoneConstants.SUBSCRIPTION_KEY,
                        SubscriptionManager.getDefaultSmsSubId());

                Rlog.v(TAG, " getMessagesFromIntent sub_id : " + subId);

                int pduCount = messages.length;
                SmsMessage[] msgs = new SmsMessage[pduCount];

                for (int i = 0; i < pduCount; i++) {
                    byte[] pdu = (byte[]) messages[i];
                    msgs[i] = SmsMessage.createFromPdu(pdu, format);
                    msgs[i].setSubId(subId);
                }
                return msgs;
            }

            /**
             * Read the normalized addresses out of PDUs
             * @param pdus bytes for PDUs
             * @param format the format of the message
             * @return a list of Addresses for the PDUs
             * @hide
             */
            public static List<String> getNormalizedAddressesFromPdus(byte[][] pdus,
                    String format) {
                int pduCount = pdus.length;
                SmsMessage[] msgs = new SmsMessage[pduCount];
                List<String> addresses = new ArrayList<String>();

                for (int i = 0; i < pduCount; i++) {
                    byte[] pdu = (byte[]) pdus[i];
                    msgs[i] = SmsMessage.createFromPdu(pdu, format);
                    String originatingAddress = msgs[i].getOriginatingAddress();
                    if (!TextUtils.isEmpty(originatingAddress)) {
                        String normalized = normalizeDigitsOnly(originatingAddress);
                        addresses.add(normalized);
                    }
                }
                return addresses;
            }

            private static String normalizeDigitsOnly(String number) {
                return normalizeDigits(number, false /* strip non-digits */).toString();
            }

            private static StringBuilder normalizeDigits(String number, boolean keepNonDigits) {
                StringBuilder normalizedDigits = new StringBuilder(number.length());
                for (char c : number.toCharArray()) {
                    int digit = Character.digit(c, 10);
                    if (digit != -1) {
                        normalizedDigits.append(digit);
                    } else if (keepNonDigits) {
                        normalizedDigits.append(c);
                    }
                }
                return normalizedDigits;
            }

        }
    }

    /**
     * Base columns for tables that contain MMSs.
     */
    public interface BaseMmsColumns extends BaseColumns {

        /** Message box: all messages. */
        public static final int MESSAGE_BOX_ALL    = 0;
        /** Message box: inbox. */
        public static final int MESSAGE_BOX_INBOX  = 1;
        /** Message box: sent messages. */
        public static final int MESSAGE_BOX_SENT   = 2;
        /** Message box: drafts. */
        public static final int MESSAGE_BOX_DRAFTS = 3;
        /** Message box: outbox. */
        public static final int MESSAGE_BOX_OUTBOX = 4;
        /** Message box: failed. */
        public static final int MESSAGE_BOX_FAILED = 5;

        /**
         * The thread ID of the message.
         * <P>Type: INTEGER (long)</P>
         */
        public static final String THREAD_ID = "thread_id";

        /**
         * The date the message was received.
         * <P>Type: INTEGER (long)</P>
         */
        public static final String DATE = "date";

        /**
         * The date the message was sent.
         * <P>Type: INTEGER (long)</P>
         */
        public static final String DATE_SENT = "date_sent";

        /**
         * The box which the message belongs to, e.g. {@link #MESSAGE_BOX_INBOX}.
         * <P>Type: INTEGER</P>
         */
        public static final String MESSAGE_BOX = "msg_box";

        /**
         * Has the message been read?
         * <P>Type: INTEGER (boolean)</P>
         */
        public static final String READ = "read";

        /**
         * Has the message been seen by the user? The "seen" flag determines
         * whether we need to show a new message notification.
         * <P>Type: INTEGER (boolean)</P>
         */
        public static final String SEEN = "seen";

        /**
         * Does the message have only a text part (can also have a subject) with
         * no picture, slideshow, sound, etc. parts?
         * <P>Type: INTEGER (boolean)</P>
         */
        public static final String TEXT_ONLY = "text_only";

        /**
         * The {@code Message-ID} of the message.
         * <P>Type: TEXT</P>
         */
        public static final String MESSAGE_ID = "m_id";

        /**
         * The subject of the message, if present.
         * <P>Type: TEXT</P>
         */
        public static final String SUBJECT = "sub";

        /**
         * The character set of the subject, if present.
         * <P>Type: INTEGER</P>
         */
        public static final String SUBJECT_CHARSET = "sub_cs";

        /**
         * The {@code Content-Type} of the message.
         * <P>Type: TEXT</P>
         */
        public static final String CONTENT_TYPE = "ct_t";

        /**
         * The {@code Content-Location} of the message.
         * <P>Type: TEXT</P>
         */
        public static final String CONTENT_LOCATION = "ct_l";

        /**
         * The expiry time of the message.
         * <P>Type: INTEGER (long)</P>
         */
        public static final String EXPIRY = "exp";

        /**
         * The class of the message.
         * <P>Type: TEXT</P>
         */
        public static final String MESSAGE_CLASS = "m_cls";

        /**
         * The type of the message defined by MMS spec.
         * <P>Type: INTEGER</P>
         */
        public static final String MESSAGE_TYPE = "m_type";

        /**
         * The version of the specification that this message conforms to.
         * <P>Type: INTEGER</P>
         */
        public static final String MMS_VERSION = "v";

        /**
         * The size of the message.
         * <P>Type: INTEGER</P>
         */
        public static final String MESSAGE_SIZE = "m_size";

        /**
         * The priority of the message.
         * <P>Type: INTEGER</P>
         */
        public static final String PRIORITY = "pri";

        /**
         * The {@code read-report} of the message.
         * <P>Type: INTEGER (boolean)</P>
         */
        public static final String READ_REPORT = "rr";

        /**
         * Is read report allowed?
         * <P>Type: INTEGER (boolean)</P>
         */
        public static final String REPORT_ALLOWED = "rpt_a";

        /**
         * The {@code response-status} of the message.
         * <P>Type: INTEGER</P>
         */
        public static final String RESPONSE_STATUS = "resp_st";

        /**
         * The {@code status} of the message.
         * <P>Type: INTEGER</P>
         */
        public static final String STATUS = "st";

        /**
         * The {@code transaction-id} of the message.
         * <P>Type: TEXT</P>
         */
        public static final String TRANSACTION_ID = "tr_id";

        /**
         * The {@code retrieve-status} of the message.
         * <P>Type: INTEGER</P>
         */
        public static final String RETRIEVE_STATUS = "retr_st";

        /**
         * The {@code retrieve-text} of the message.
         * <P>Type: TEXT</P>
         */
        public static final String RETRIEVE_TEXT = "retr_txt";

        /**
         * The character set of the retrieve-text.
         * <P>Type: INTEGER</P>
         */
        public static final String RETRIEVE_TEXT_CHARSET = "retr_txt_cs";

        /**
         * The {@code read-status} of the message.
         * <P>Type: INTEGER</P>
         */
        public static final String READ_STATUS = "read_status";

        /**
         * The {@code content-class} of the message.
         * <P>Type: INTEGER</P>
         */
        public static final String CONTENT_CLASS = "ct_cls";

        /**
         * The {@code delivery-report} of the message.
         * <P>Type: INTEGER</P>
         */
        public static final String DELIVERY_REPORT = "d_rpt";

        /**
         * The {@code delivery-time-token} of the message.
         * <P>Type: INTEGER</P>
         * @deprecated this column is no longer supported.
         * @hide
         */
        @Deprecated
        public static final String DELIVERY_TIME_TOKEN = "d_tm_tok";

        /**
         * The {@code delivery-time} of the message.
         * <P>Type: INTEGER</P>
         */
        public static final String DELIVERY_TIME = "d_tm";

        /**
         * The {@code response-text} of the message.
         * <P>Type: TEXT</P>
         */
        public static final String RESPONSE_TEXT = "resp_txt";

        /**
         * The {@code sender-visibility} of the message.
         * <P>Type: TEXT</P>
         * @deprecated this column is no longer supported.
         * @hide
         */
        @Deprecated
        public static final String SENDER_VISIBILITY = "s_vis";

        /**
         * The {@code reply-charging} of the message.
         * <P>Type: INTEGER</P>
         * @deprecated this column is no longer supported.
         * @hide
         */
        @Deprecated
        public static final String REPLY_CHARGING = "r_chg";

        /**
         * The {@code reply-charging-deadline-token} of the message.
         * <P>Type: INTEGER</P>
         * @deprecated this column is no longer supported.
         * @hide
         */
        @Deprecated
        public static final String REPLY_CHARGING_DEADLINE_TOKEN = "r_chg_dl_tok";

        /**
         * The {@code reply-charging-deadline} of the message.
         * <P>Type: INTEGER</P>
         * @deprecated this column is no longer supported.
         * @hide
         */
        @Deprecated
        public static final String REPLY_CHARGING_DEADLINE = "r_chg_dl";

        /**
         * The {@code reply-charging-id} of the message.
         * <P>Type: TEXT</P>
         * @deprecated this column is no longer supported.
         * @hide
         */
        @Deprecated
        public static final String REPLY_CHARGING_ID = "r_chg_id";

        /**
         * The {@code reply-charging-size} of the message.
         * <P>Type: INTEGER</P>
         * @deprecated this column is no longer supported.
         * @hide
         */
        @Deprecated
        public static final String REPLY_CHARGING_SIZE = "r_chg_sz";

        /**
         * The {@code previously-sent-by} of the message.
         * <P>Type: TEXT</P>
         * @deprecated this column is no longer supported.
         * @hide
         */
        @Deprecated
        public static final String PREVIOUSLY_SENT_BY = "p_s_by";

        /**
         * The {@code previously-sent-date} of the message.
         * <P>Type: INTEGER</P>
         * @deprecated this column is no longer supported.
         * @hide
         */
        @Deprecated
        public static final String PREVIOUSLY_SENT_DATE = "p_s_d";

        /**
         * The {@code store} of the message.
         * <P>Type: TEXT</P>
         * @deprecated this column is no longer supported.
         * @hide
         */
        @Deprecated
        public static final String STORE = "store";

        /**
         * The {@code mm-state} of the message.
         * <P>Type: INTEGER</P>
         * @deprecated this column is no longer supported.
         * @hide
         */
        @Deprecated
        public static final String MM_STATE = "mm_st";

        /**
         * The {@code mm-flags-token} of the message.
         * <P>Type: INTEGER</P>
         * @deprecated this column is no longer supported.
         * @hide
         */
        @Deprecated
        public static final String MM_FLAGS_TOKEN = "mm_flg_tok";

        /**
         * The {@code mm-flags} of the message.
         * <P>Type: TEXT</P>
         * @deprecated this column is no longer supported.
         * @hide
         */
        @Deprecated
        public static final String MM_FLAGS = "mm_flg";

        /**
         * The {@code store-status} of the message.
         * <P>Type: TEXT</P>
         * @deprecated this column is no longer supported.
         * @hide
         */
        @Deprecated
        public static final String STORE_STATUS = "store_st";

        /**
         * The {@code store-status-text} of the message.
         * <P>Type: TEXT</P>
         * @deprecated this column is no longer supported.
         * @hide
         */
        @Deprecated
        public static final String STORE_STATUS_TEXT = "store_st_txt";

        /**
         * The {@code stored} of the message.
         * <P>Type: TEXT</P>
         * @deprecated this column is no longer supported.
         * @hide
         */
        @Deprecated
        public static final String STORED = "stored";

        /**
         * The {@code totals} of the message.
         * <P>Type: TEXT</P>
         * @deprecated this column is no longer supported.
         * @hide
         */
        @Deprecated
        public static final String TOTALS = "totals";

        /**
         * The {@code mbox-totals} of the message.
         * <P>Type: TEXT</P>
         * @deprecated this column is no longer supported.
         * @hide
         */
        @Deprecated
        public static final String MBOX_TOTALS = "mb_t";

        /**
         * The {@code mbox-totals-token} of the message.
         * <P>Type: INTEGER</P>
         * @deprecated this column is no longer supported.
         * @hide
         */
        @Deprecated
        public static final String MBOX_TOTALS_TOKEN = "mb_t_tok";

        /**
         * The {@code quotas} of the message.
         * <P>Type: TEXT</P>
         * @deprecated this column is no longer supported.
         * @hide
         */
        @Deprecated
        public static final String QUOTAS = "qt";

        /**
         * The {@code mbox-quotas} of the message.
         * <P>Type: TEXT</P>
         * @deprecated this column is no longer supported.
         * @hide
         */
        @Deprecated
        public static final String MBOX_QUOTAS = "mb_qt";

        /**
         * The {@code mbox-quotas-token} of the message.
         * <P>Type: INTEGER</P>
         * @deprecated this column is no longer supported.
         * @hide
         */
        @Deprecated
        public static final String MBOX_QUOTAS_TOKEN = "mb_qt_tok";

        /**
         * The {@code message-count} of the message.
         * <P>Type: INTEGER</P>
         * @deprecated this column is no longer supported.
         * @hide
         */
        @Deprecated
        public static final String MESSAGE_COUNT = "m_cnt";

        /**
         * The {@code start} of the message.
         * <P>Type: INTEGER</P>
         * @deprecated this column is no longer supported.
         * @hide
         */
        @Deprecated
        public static final String START = "start";

        /**
         * The {@code distribution-indicator} of the message.
         * <P>Type: TEXT</P>
         * @deprecated this column is no longer supported.
         * @hide
         */
        @Deprecated
        public static final String DISTRIBUTION_INDICATOR = "d_ind";

        /**
         * The {@code element-descriptor} of the message.
         * <P>Type: TEXT</P>
         * @deprecated this column is no longer supported.
         * @hide
         */
        @Deprecated
        public static final String ELEMENT_DESCRIPTOR = "e_des";

        /**
         * The {@code limit} of the message.
         * <P>Type: INTEGER</P>
         * @deprecated this column is no longer supported.
         * @hide
         */
        @Deprecated
        public static final String LIMIT = "limit";

        /**
         * The {@code recommended-retrieval-mode} of the message.
         * <P>Type: INTEGER</P>
         * @deprecated this column is no longer supported.
         * @hide
         */
        @Deprecated
        public static final String RECOMMENDED_RETRIEVAL_MODE = "r_r_mod";

        /**
         * The {@code recommended-retrieval-mode-text} of the message.
         * <P>Type: TEXT</P>
         * @deprecated this column is no longer supported.
         * @hide
         */
        @Deprecated
        public static final String RECOMMENDED_RETRIEVAL_MODE_TEXT = "r_r_mod_txt";

        /**
         * The {@code status-text} of the message.
         * <P>Type: TEXT</P>
         * @deprecated this column is no longer supported.
         * @hide
         */
        @Deprecated
        public static final String STATUS_TEXT = "st_txt";

        /**
         * The {@code applic-id} of the message.
         * <P>Type: TEXT</P>
         * @deprecated this column is no longer supported.
         * @hide
         */
        @Deprecated
        public static final String APPLIC_ID = "apl_id";

        /**
         * The {@code reply-applic-id} of the message.
         * <P>Type: TEXT</P>
         * @deprecated this column is no longer supported.
         * @hide
         */
        @Deprecated
        public static final String REPLY_APPLIC_ID = "r_apl_id";

        /**
         * The {@code aux-applic-id} of the message.
         * <P>Type: TEXT</P>
         * @deprecated this column is no longer supported.
         * @hide
         */
        @Deprecated
        public static final String AUX_APPLIC_ID = "aux_apl_id";

        /**
         * The {@code drm-content} of the message.
         * <P>Type: TEXT</P>
         * @deprecated this column is no longer supported.
         * @hide
         */
        @Deprecated
        public static final String DRM_CONTENT = "drm_c";

        /**
         * The {@code adaptation-allowed} of the message.
         * <P>Type: TEXT</P>
         * @deprecated this column is no longer supported.
         * @hide
         */
        @Deprecated
        public static final String ADAPTATION_ALLOWED = "adp_a";

        /**
         * The {@code replace-id} of the message.
         * <P>Type: TEXT</P>
         * @deprecated this column is no longer supported.
         * @hide
         */
        @Deprecated
        public static final String REPLACE_ID = "repl_id";

        /**
         * The {@code cancel-id} of the message.
         * <P>Type: TEXT</P>
         * @deprecated this column is no longer supported.
         * @hide
         */
        @Deprecated
        public static final String CANCEL_ID = "cl_id";

        /**
         * The {@code cancel-status} of the message.
         * <P>Type: INTEGER</P>
         * @deprecated this column is no longer supported.
         * @hide
         */
        @Deprecated
        public static final String CANCEL_STATUS = "cl_st";

        /**
         * Is the message locked?
         * <P>Type: INTEGER (boolean)</P>
         */
        public static final String LOCKED = "locked";

        /**
         * The subscription to which the message belongs to. Its value will be
         * < 0 if the sub id cannot be determined.
         * <p>Type: INTEGER (long)</p>
         */
        public static final String SUBSCRIPTION_ID = "sub_id";

        /**
         * The phone to which the message belongs to. Its value will be
         * < 0 if the phone id cannot be determined.
         * <p>Type: INTEGER (long)</p>
         * @hide
         */
        public static final String PHONE_ID = "phone_id";


        /**
         * The identity of the sender of a sent message. It is
         * usually the package name of the app which sends the message.
         * <p class="note"><strong>Note:</strong>
         * This column is read-only. It is set by the provider and can not be changed by apps.
         * <p>Type: TEXT</p>
         */
        public static final String CREATOR = "creator";
    }

    /**
     * Columns for the "canonical_addresses" table used by MMS and SMS.
     */
    public interface CanonicalAddressesColumns extends BaseColumns {
        /**
         * An address used in MMS or SMS.  Email addresses are
         * converted to lower case and are compared by string
         * equality.  Other addresses are compared using
         * PHONE_NUMBERS_EQUAL.
         * <P>Type: TEXT</P>
         */
        public static final String ADDRESS = "address";
    }

    /**
     * Columns for the "threads" table used by MMS and SMS.
     */
    public interface ThreadsColumns extends BaseColumns {

        /**
         * The date at which the thread was created.
         * <P>Type: INTEGER (long)</P>
         */
        public static final String DATE = "date";

        /**
         * A string encoding of the recipient IDs of the recipients of
         * the message, in numerical order and separated by spaces.
         * <P>Type: TEXT</P>
         */
        public static final String RECIPIENT_IDS = "recipient_ids";

        /**
         * The message count of the thread.
         * <P>Type: INTEGER</P>
         */
        public static final String MESSAGE_COUNT = "message_count";

        /**
         * Indicates whether all messages of the thread have been read.
         * <P>Type: INTEGER</P>
         */
        public static final String READ = "read";

        /**
         * The snippet of the latest message in the thread.
         * <P>Type: TEXT</P>
         */
        public static final String SNIPPET = "snippet";

        /**
         * The charset of the snippet.
         * <P>Type: INTEGER</P>
         */
        public static final String SNIPPET_CHARSET = "snippet_cs";

        /**
         * Type of the thread, either {@link Threads#COMMON_THREAD} or
         * {@link Threads#BROADCAST_THREAD}.
         * <P>Type: INTEGER</P>
         */
        public static final String TYPE = "type";

        /**
         * Indicates whether there is a transmission error in the thread.
         * <P>Type: INTEGER</P>
         */
        public static final String ERROR = "error";

        /**
         * Indicates whether this thread contains any attachments.
         * <P>Type: INTEGER</P>
         */
        public static final String HAS_ATTACHMENT = "has_attachment";

        /**
         * If the thread is archived
         * <P>Type: INTEGER (boolean)</P>
         */
        public static final String ARCHIVED = "archived";
    }

    /**
     * Helper functions for the "threads" table used by MMS and SMS.
     */
    public static final class Threads implements ThreadsColumns {

        private static final String[] ID_PROJECTION = { BaseColumns._ID };

        /**
         * Private {@code content://} style URL for this table. Used by
         * {@link #getOrCreateThreadId(android.content.Context, java.util.Set)}.
         */
        private static final Uri THREAD_ID_CONTENT_URI = Uri.parse(
                "content://mms-sms/threadID");

        /**
         * The {@code content://} style URL for this table, by conversation.
         */
        public static final Uri CONTENT_URI = Uri.withAppendedPath(
                MmsSms.CONTENT_URI, "conversations");

        /**
         * The {@code content://} style URL for this table, for obsolete threads.
         */
        public static final Uri OBSOLETE_THREADS_URI = Uri.withAppendedPath(
                CONTENT_URI, "obsolete");

        /** Thread type: common thread. */
        public static final int COMMON_THREAD    = 0;

        /** Thread type: broadcast thread. */
        public static final int BROADCAST_THREAD = 1;

        /**
         * Not instantiable.
         * @hide
         */
        private Threads() {
        }

        /**
         * This is a single-recipient version of {@code getOrCreateThreadId}.
         * It's convenient for use with SMS messages.
         * @param context the context object to use.
         * @param recipient the recipient to send to.
         */
        public static long getOrCreateThreadId(Context context, String recipient) {
            Set<String> recipients = new HashSet<String>();

            recipients.add(recipient);
            return getOrCreateThreadId(context, recipients);
        }

        /**
         * Given the recipients list and subject of an unsaved message,
         * return its thread ID.  If the message starts a new thread,
         * allocate a new thread ID.  Otherwise, use the appropriate
         * existing thread ID.
         *
         * <p>Find the thread ID of the same set of recipients (in any order,
         * without any additions). If one is found, return it. Otherwise,
         * return a unique thread ID.</p>
         */
        public static long getOrCreateThreadId(
                Context context, Set<String> recipients) {
            Uri.Builder uriBuilder = THREAD_ID_CONTENT_URI.buildUpon();

            for (String recipient : recipients) {
                if (Mms.isEmailAddress(recipient)) {
                    recipient = Mms.extractAddrSpec(recipient);
                }

                uriBuilder.appendQueryParameter("recipient", recipient);
            }

            Uri uri = uriBuilder.build();
            //if (DEBUG) Rlog.v(TAG, "getOrCreateThreadId uri: " + uri);

            Cursor cursor = SqliteWrapper.query(context, context.getContentResolver(),
                    uri, ID_PROJECTION, null, null, null);
            if (cursor != null) {
                try {
                    if (cursor.moveToFirst()) {
                        return cursor.getLong(0);
                    } else {
                        Rlog.e(TAG, "getOrCreateThreadId returned no rows!");
                    }
                } finally {
                    cursor.close();
                }
            }

            Rlog.e(TAG, "getOrCreateThreadId failed with " + recipients.size() + " recipients");
            throw new IllegalArgumentException("Unable to find or allocate a thread ID.");
        }
    }

    /**
     * Contains all MMS messages.
     */
    public static final class Mms implements BaseMmsColumns {

        /**
         * Not instantiable.
         * @hide
         */
        private Mms() {
        }

        /**
         * The {@code content://} URI for this table.
         */
        public static final Uri CONTENT_URI = Uri.parse("content://mms");

        /**
         * Content URI for getting MMS report requests.
         */
        public static final Uri REPORT_REQUEST_URI = Uri.withAppendedPath(
                                            CONTENT_URI, "report-request");

        /**
         * Content URI for getting MMS report status.
         */
        public static final Uri REPORT_STATUS_URI = Uri.withAppendedPath(
                                            CONTENT_URI, "report-status");

        /**
         * The default sort order for this table.
         */
        public static final String DEFAULT_SORT_ORDER = "date DESC";

        /**
         * Regex pattern for names and email addresses.
         * <ul>
         *     <li><em>mailbox</em> = {@code name-addr}</li>
         *     <li><em>name-addr</em> = {@code [display-name] angle-addr}</li>
         *     <li><em>angle-addr</em> = {@code [CFWS] "<" addr-spec ">" [CFWS]}</li>
         * </ul>
         * @hide
         */
        public static final Pattern NAME_ADDR_EMAIL_PATTERN =
                Pattern.compile("\\s*(\"[^\"]*\"|[^<>\"]+)\\s*<([^<>]+)>\\s*");

        /**
         * Helper method to query this table.
         * @hide
         */
        public static Cursor query(
                ContentResolver cr, String[] projection) {
            android.util.SeempLog.record(13);
            return cr.query(CONTENT_URI, projection, null, null, DEFAULT_SORT_ORDER);
        }

        /**
         * Helper method to query this table.
         * @hide
         */
        public static Cursor query(
                ContentResolver cr, String[] projection,
                String where, String orderBy) {
            android.util.SeempLog.record(13);
            return cr.query(CONTENT_URI, projection,
                    where, null, orderBy == null ? DEFAULT_SORT_ORDER : orderBy);
        }

        /**
         * Helper method to extract email address from address string.
         * @hide
         */
        public static String extractAddrSpec(String address) {
            Matcher match = NAME_ADDR_EMAIL_PATTERN.matcher(address);

            if (match.matches()) {
                return match.group(2);
            }
            return address;
        }

        /**
         * Is the specified address an email address?
         *
         * @param address the input address to test
         * @return true if address is an email address; false otherwise.
         * @hide
         */
        public static boolean isEmailAddress(String address) {
            if (TextUtils.isEmpty(address)) {
                return false;
            }

            String s = extractAddrSpec(address);
            Matcher match = Patterns.EMAIL_ADDRESS.matcher(s);
            return match.matches();
        }

        /**
         * Is the specified number a phone number?
         *
         * @param number the input number to test
         * @return true if number is a phone number; false otherwise.
         * @hide
         */
        public static boolean isPhoneNumber(String number) {
            if (TextUtils.isEmpty(number)) {
                return false;
            }

            Matcher match = Patterns.PHONE.matcher(number);
            return match.matches();
        }

        /**
         * Contains all MMS messages in the MMS app inbox.
         */
        public static final class Inbox implements BaseMmsColumns {

            /**
             * Not instantiable.
             * @hide
             */
            private Inbox() {
            }

            /**
             * The {@code content://} style URL for this table.
             */
            public static final Uri
                    CONTENT_URI = Uri.parse("content://mms/inbox");

            /**
             * The default sort order for this table.
             */
            public static final String DEFAULT_SORT_ORDER = "date DESC";
        }

        /**
         * Contains all MMS messages in the MMS app sent folder.
         */
        public static final class Sent implements BaseMmsColumns {

            /**
             * Not instantiable.
             * @hide
             */
            private Sent() {
            }

            /**
             * The {@code content://} style URL for this table.
             */
            public static final Uri
                    CONTENT_URI = Uri.parse("content://mms/sent");

            /**
             * The default sort order for this table.
             */
            public static final String DEFAULT_SORT_ORDER = "date DESC";
        }

        /**
         * Contains all MMS messages in the MMS app drafts folder.
         */
        public static final class Draft implements BaseMmsColumns {

            /**
             * Not instantiable.
             * @hide
             */
            private Draft() {
            }

            /**
             * The {@code content://} style URL for this table.
             */
            public static final Uri
                    CONTENT_URI = Uri.parse("content://mms/drafts");

            /**
             * The default sort order for this table.
             */
            public static final String DEFAULT_SORT_ORDER = "date DESC";
        }

        /**
         * Contains all MMS messages in the MMS app outbox.
         */
        public static final class Outbox implements BaseMmsColumns {

            /**
             * Not instantiable.
             * @hide
             */
            private Outbox() {
            }

            /**
             * The {@code content://} style URL for this table.
             */
            public static final Uri
                    CONTENT_URI = Uri.parse("content://mms/outbox");

            /**
             * The default sort order for this table.
             */
            public static final String DEFAULT_SORT_ORDER = "date DESC";
        }

        /**
         * Contains address information for an MMS message.
         */
        public static final class Addr implements BaseColumns {

            /**
             * Not instantiable.
             * @hide
             */
            private Addr() {
            }

            /**
             * The ID of MM which this address entry belongs to.
             * <P>Type: INTEGER (long)</P>
             */
            public static final String MSG_ID = "msg_id";

            /**
             * The ID of contact entry in Phone Book.
             * <P>Type: INTEGER (long)</P>
             */
            public static final String CONTACT_ID = "contact_id";

            /**
             * The address text.
             * <P>Type: TEXT</P>
             */
            public static final String ADDRESS = "address";

            /**
             * Type of address: must be one of {@code PduHeaders.BCC},
             * {@code PduHeaders.CC}, {@code PduHeaders.FROM}, {@code PduHeaders.TO}.
             * <P>Type: INTEGER</P>
             */
            public static final String TYPE = "type";

            /**
             * Character set of this entry (MMS charset value).
             * <P>Type: INTEGER</P>
             */
            public static final String CHARSET = "charset";
        }

        /**
         * Contains message parts.
         */
        public static final class Part implements BaseColumns {

            /**
             * Not instantiable.
             * @hide
             */
            private Part() {
            }

            /**
             * The identifier of the message which this part belongs to.
             * <P>Type: INTEGER</P>
             */
            public static final String MSG_ID = "mid";

            /**
             * The order of the part.
             * <P>Type: INTEGER</P>
             */
            public static final String SEQ = "seq";

            /**
             * The content type of the part.
             * <P>Type: TEXT</P>
             */
            public static final String CONTENT_TYPE = "ct";

            /**
             * The name of the part.
             * <P>Type: TEXT</P>
             */
            public static final String NAME = "name";

            /**
             * The charset of the part.
             * <P>Type: TEXT</P>
             */
            public static final String CHARSET = "chset";

            /**
             * The file name of the part.
             * <P>Type: TEXT</P>
             */
            public static final String FILENAME = "fn";

            /**
             * The content disposition of the part.
             * <P>Type: TEXT</P>
             */
            public static final String CONTENT_DISPOSITION = "cd";

            /**
             * The content ID of the part.
             * <P>Type: INTEGER</P>
             */
            public static final String CONTENT_ID = "cid";

            /**
             * The content location of the part.
             * <P>Type: INTEGER</P>
             */
            public static final String CONTENT_LOCATION = "cl";

            /**
             * The start of content-type of the message.
             * <P>Type: INTEGER</P>
             */
            public static final String CT_START = "ctt_s";

            /**
             * The type of content-type of the message.
             * <P>Type: TEXT</P>
             */
            public static final String CT_TYPE = "ctt_t";

            /**
             * The location (on filesystem) of the binary data of the part.
             * <P>Type: INTEGER</P>
             */
            public static final String _DATA = "_data";

            /**
             * The message text.
             * <P>Type: TEXT</P>
             */
            public static final String TEXT = "text";
        }

        /**
         * Message send rate table.
         */
        public static final class Rate {

            /**
             * Not instantiable.
             * @hide
             */
            private Rate() {
            }

            /**
             * The {@code content://} style URL for this table.
             */
            public static final Uri CONTENT_URI = Uri.withAppendedPath(
                    Mms.CONTENT_URI, "rate");

            /**
             * When a message was successfully sent.
             * <P>Type: INTEGER (long)</P>
             */
            public static final String SENT_TIME = "sent_time";
        }

        /**
         * Intents class.
         */
        public static final class Intents {

            /**
             * Not instantiable.
             * @hide
             */
            private Intents() {
            }

            /**
             * Indicates that the contents of specified URIs were changed.
             * The application which is showing or caching these contents
             * should be updated.
             */
            @SdkConstant(SdkConstantType.BROADCAST_INTENT_ACTION)
            public static final String CONTENT_CHANGED_ACTION
                    = "android.intent.action.CONTENT_CHANGED";

            /**
             * An extra field which stores the URI of deleted contents.
             */
            public static final String DELETED_CONTENTS = "deleted_contents";
        }
    }

    /**
     * Contains all MMS and SMS messages.
     */
    public static final class MmsSms implements BaseColumns {

        /**
         * Not instantiable.
         * @hide
         */
        private MmsSms() {
        }

        /**
         * The column that specifies number of messages of type.
         * @hide
         */
        public static final String TRANSPORT_TYPE_COUNT_COLUMN =
                "transport_type_count";

        /**
         * The column to distinguish SMS and MMS messages in query results.
         */
        public static final String TYPE_DISCRIMINATOR_COLUMN =
                "transport_type";

        /**
         * The {@code content://} style URL for this table.
         */
        public static final Uri CONTENT_URI = Uri.parse("content://mms-sms/");

        /**
         * The {@code content://} style URL for this table, by conversation.
         */
        public static final Uri CONTENT_CONVERSATIONS_URI = Uri.parse(
                "content://mms-sms/conversations");

        /**
         * The {@code content://} style URL for this table, by phone number.
         */
        public static final Uri CONTENT_FILTER_BYPHONE_URI = Uri.parse(
                "content://mms-sms/messages/byphone");

        /**
         * The {@code content://} style URL for undelivered messages in this table.
         */
        public static final Uri CONTENT_UNDELIVERED_URI = Uri.parse(
                "content://mms-sms/undelivered");

        /**
         * The {@code content://} style URL for draft messages in this table.
         */
        public static final Uri CONTENT_DRAFT_URI = Uri.parse(
                "content://mms-sms/draft");

        /**
         * The {@code content://} style URL for locked messages in this table.
         */
        public static final Uri CONTENT_LOCKED_URI = Uri.parse(
                "content://mms-sms/locked");

        /**
         * Pass in a query parameter called "pattern" which is the text to search for.
         * The sort order is fixed to be: {@code thread_id ASC, date DESC}.
         */
        public static final Uri SEARCH_URI = Uri.parse(
                "content://mms-sms/search");

        // Constants for message protocol types.

        /** SMS protocol type. */
        public static final int SMS_PROTO = 0;

        /** MMS protocol type. */
        public static final int MMS_PROTO = 1;

        // Constants for error types of pending messages.

        /** Error type: no error. */
        public static final int NO_ERROR                      = 0;

        /** Error type: generic transient error. */
        public static final int ERR_TYPE_GENERIC              = 1;

        /** Error type: SMS protocol transient error. */
        public static final int ERR_TYPE_SMS_PROTO_TRANSIENT  = 2;

        /** Error type: MMS protocol transient error. */
        public static final int ERR_TYPE_MMS_PROTO_TRANSIENT  = 3;

        /** Error type: transport failure. */
        public static final int ERR_TYPE_TRANSPORT_FAILURE    = 4;

        /** Error type: permanent error (along with all higher error values). */
        public static final int ERR_TYPE_GENERIC_PERMANENT    = 10;

        /** Error type: SMS protocol permanent error. */
        public static final int ERR_TYPE_SMS_PROTO_PERMANENT  = 11;

        /** Error type: MMS protocol permanent error. */
        public static final int ERR_TYPE_MMS_PROTO_PERMANENT  = 12;

        /**
         * Contains pending messages info.
         */
        public static final class PendingMessages implements BaseColumns {

            /**
             * Not instantiable.
             * @hide
             */
            private PendingMessages() {
            }

            public static final Uri CONTENT_URI = Uri.withAppendedPath(
                    MmsSms.CONTENT_URI, "pending");

            /**
             * The type of transport protocol (MMS or SMS).
             * <P>Type: INTEGER</P>
             */
            public static final String PROTO_TYPE = "proto_type";

            /**
             * The ID of the message to be sent or downloaded.
             * <P>Type: INTEGER (long)</P>
             */
            public static final String MSG_ID = "msg_id";

            /**
             * The type of the message to be sent or downloaded.
             * This field is only valid for MM. For SM, its value is always set to 0.
             * <P>Type: INTEGER</P>
             */
            public static final String MSG_TYPE = "msg_type";

            /**
             * The type of the error code.
             * <P>Type: INTEGER</P>
             */
            public static final String ERROR_TYPE = "err_type";

            /**
             * The error code of sending/retrieving process.
             * <P>Type: INTEGER</P>
             */
            public static final String ERROR_CODE = "err_code";

            /**
             * How many times we tried to send or download the message.
             * <P>Type: INTEGER</P>
             */
            public static final String RETRY_INDEX = "retry_index";

            /**
             * The time to do next retry.
             * <P>Type: INTEGER (long)</P>
             */
            public static final String DUE_TIME = "due_time";

            /**
             * The time we last tried to send or download the message.
             * <P>Type: INTEGER (long)</P>
             */
            public static final String LAST_TRY = "last_try";

            /**
             * The subscription to which the message belongs to. Its value will be
             * < 0 if the sub id cannot be determined.
             * <p>Type: INTEGER (long) </p>
             */
            public static final String SUBSCRIPTION_ID = "pending_sub_id";

            /**
             * The phone to which the message belongs to. Its value will be
             * < 0 if the phone id cannot be determined.
             * <p>Type: INTEGER (long) </p>
             * @hide
             */
            public static final String PHONE_ID = "pending_phone_id";
        }

        /**
         * Words table used by provider for full-text searches.
         * @hide
         */
        public static final class WordsTable {

            /**
             * Not instantiable.
             * @hide
             */
            private WordsTable() {}

            /**
             * Primary key.
             * <P>Type: INTEGER (long)</P>
             */
            public static final String ID = "_id";

            /**
             * Source row ID.
             * <P>Type: INTEGER (long)</P>
             */
            public static final String SOURCE_ROW_ID = "source_id";

            /**
             * Table ID (either 1 or 2).
             * <P>Type: INTEGER</P>
             */
            public static final String TABLE_ID = "table_to_use";

            /**
             * The words to index.
             * <P>Type: TEXT</P>
             */
            public static final String INDEXED_TEXT = "index_text";
        }
    }

    /**
     * Carriers class contains information about APNs, including MMSC information.
     */
    public static final class Carriers implements BaseColumns {

        /**
         * Not instantiable.
         * @hide
         */
        private Carriers() {}

        /**
         * The {@code content://} style URL for this table.
         */
        public static final Uri CONTENT_URI = Uri.parse("content://telephony/carriers");

        /**
         * The default sort order for this table.
         */
        public static final String DEFAULT_SORT_ORDER = "name ASC";

        /**
         * Entry name.
         * <P>Type: TEXT</P>
         */
        public static final String NAME = "name";

        /**
         * APN name.
         * <P>Type: TEXT</P>
         */
        public static final String APN = "apn";

        /**
         * Proxy address.
         * <P>Type: TEXT</P>
         */
        public static final String PROXY = "proxy";

        /**
         * Proxy port.
         * <P>Type: TEXT</P>
         */
        public static final String PORT = "port";

        /**
         * MMS proxy address.
         * <P>Type: TEXT</P>
         */
        public static final String MMSPROXY = "mmsproxy";

        /**
         * MMS proxy port.
         * <P>Type: TEXT</P>
         */
        public static final String MMSPORT = "mmsport";

        /**
         * Server address.
         * <P>Type: TEXT</P>
         */
        public static final String SERVER = "server";

        /**
         * APN username.
         * <P>Type: TEXT</P>
         */
        public static final String USER = "user";

        /**
         * APN password.
         * <P>Type: TEXT</P>
         */
        public static final String PASSWORD = "password";

        /**
         * MMSC URL.
         * <P>Type: TEXT</P>
         */
        public static final String MMSC = "mmsc";

        /**
         * Mobile Country Code (MCC).
         * <P>Type: TEXT</P>
         */
        public static final String MCC = "mcc";

        /**
         * Mobile Network Code (MNC).
         * <P>Type: TEXT</P>
         */
        public static final String MNC = "mnc";

        /**
         * Numeric operator ID (as String). Usually {@code MCC + MNC}.
         * <P>Type: TEXT</P>
         */
        public static final String NUMERIC = "numeric";

        /**
         * Authentication type.
         * <P>Type:  INTEGER</P>
         */
        public static final String AUTH_TYPE = "authtype";

        /**
         * Comma-delimited list of APN types.
         * <P>Type: TEXT</P>
         */
        public static final String TYPE = "type";

        /**
         * The protocol to use to connect to this APN.
         *
         * One of the {@code PDP_type} values in TS 27.007 section 10.1.1.
         * For example: {@code IP}, {@code IPV6}, {@code IPV4V6}, or {@code PPP}.
         * <P>Type: TEXT</P>
         */
        public static final String PROTOCOL = "protocol";

        /**
         * The protocol to use to connect to this APN when roaming.
         * The syntax is the same as protocol.
         * <P>Type: TEXT</P>
         */
        public static final String ROAMING_PROTOCOL = "roaming_protocol";

        /**
         * Is this the current APN?
         * <P>Type: INTEGER (boolean)</P>
         */
        public static final String CURRENT = "current";

        /**
         * Is this APN enabled?
         * <P>Type: INTEGER (boolean)</P>
         */
        public static final String CARRIER_ENABLED = "carrier_enabled";

        /**
         * Radio Access Technology info.
         * To check what values are allowed, refer to {@link android.telephony.ServiceState}.
         * This should be spread to other technologies,
         * but is currently only used for LTE (14) and eHRPD (13).
         * <P>Type: INTEGER</P>
         */
        public static final String BEARER = "bearer";

        /**
         * Radio Access Technology bitmask.
         * To check what values can be contained, refer to {@link android.telephony.ServiceState}.
         * 0 indicates all techs otherwise first bit refers to RAT/bearer 1, second bit refers to
         * RAT/bearer 2 and so on.
         * Bitmask for a radio tech R is (1 << (R - 1))
         * <P>Type: INTEGER</P>
         * @hide
         */
        public static final String BEARER_BITMASK = "bearer_bitmask";

        /**
         * MVNO type:
         * {@code SPN (Service Provider Name), IMSI, GID (Group Identifier Level 1)}.
         * <P>Type: TEXT</P>
         */
        public static final String MVNO_TYPE = "mvno_type";

        /**
         * MVNO data.
         * Use the following examples.
         * <ul>
         *     <li>SPN: A MOBILE, BEN NL, ...</li>
         *     <li>IMSI: 302720x94, 2060188, ...</li>
         *     <li>GID: 4E, 33, ...</li>
         * </ul>
         * <P>Type: TEXT</P>
         */
        public static final String MVNO_MATCH_DATA = "mvno_match_data";

        /**
         * The subscription to which the APN belongs to
         * <p>Type: INTEGER (long) </p>
         */
        public static final String SUBSCRIPTION_ID = "sub_id";

        /**
         * The phone to which the APN belongs to
         * <p>Type: INTEGER (long) </p>
         * @hide
         */
        public static final String PHONE_ID = "phone_id";

        /**
         * The profile_id to which the APN saved in modem
         * <p>Type: INTEGER</p>
         *@hide
         */
        public static final String PROFILE_ID = "profile_id";

        /**
         * Is the apn setting to be set in modem
         * <P>Type: INTEGER (boolean)</P>
         *@hide
         */
        public static final String MODEM_COGNITIVE = "modem_cognitive";

        /**
         * The max connections of this apn
         * <p>Type: INTEGER</p>
         *@hide
         */
        public static final String MAX_CONNS = "max_conns";

        /**
         * The wait time for retry of the apn
         * <p>Type: INTEGER</p>
         *@hide
         */
        public static final String WAIT_TIME = "wait_time";

        /**
         * The time to limit max connection for the apn
         * <p>Type: INTEGER</p>
         *@hide
         */
        public static final String MAX_CONNS_TIME = "max_conns_time";

        /**
         * The MTU size of the mobile interface to  which the APN connected
         * <p>Type: INTEGER </p>
         * @hide
         */
        public static final String MTU = "mtu";

        /**
         * Is this APN added/edited/deleted by a user or carrier?
         * <p>Type: INTEGER </p>
         * @hide
         */
        public static final String EDITED = "edited";

        /**
<<<<<<< HEAD
         * <P>Type: INTEGER (boolean)</P>
         * @hide
         */
        public static final String READ_ONLY = "read_only";

        /**
         * <P>Type: TEXT</P>
         * @hide
         */
        public static final String PPP_NUMBER =  "ppp_number";

        /**
         * <P>Type: TEXT</P>
         * @hide
         */
        public static final String LOCALIZED_NAME = "localized_name";

        /**
         * <P>Type: TEXT</P>
         * @hide
         */
        public static final String VISIT_AREA = "visit_area";
=======
         * Is this APN visible to the user?
         * <p>Type: INTEGER (boolean) </p>
         * @hide
         */
        public static final String USER_VISIBLE = "user_visible";
>>>>>>> edb3e722

        /**
         * Following are possible values for the EDITED field
         * @hide
         */
        public static final int UNEDITED = 0;
        /**
         *  @hide
         */
        public static final int USER_EDITED = 1;
        /**
         *  @hide
         */
        public static final int USER_DELETED = 2;
        /**
         * DELETED_BUT_PRESENT is an intermediate value used to indicate that an entry deleted
         * by the user is still present in the new APN database and therefore must remain tagged
         * as user deleted rather than completely removed from the database
         * @hide
         */
        public static final int USER_DELETED_BUT_PRESENT_IN_XML = 3;
        /**
         *  @hide
         */
        public static final int CARRIER_EDITED = 4;
        /**
         * CARRIER_DELETED values are currently not used as there is no usecase. If they are used,
         * delete() will have to change accordingly. Currently it is hardcoded to USER_DELETED.
         * @hide
         */
        public static final int CARRIER_DELETED = 5;
        /**
         *  @hide
         */
        public static final int CARRIER_DELETED_BUT_PRESENT_IN_XML = 6;
    }

    /**
     * Contains received SMS cell broadcast messages.
     * @hide
     */
    public static final class CellBroadcasts implements BaseColumns {

        /**
         * Not instantiable.
         * @hide
         */
        private CellBroadcasts() {}

        /**
         * The {@code content://} URI for this table.
         */
        public static final Uri CONTENT_URI = Uri.parse("content://cellbroadcasts");

        /**
         * Message geographical scope.
         * <P>Type: INTEGER</P>
         */
        public static final String GEOGRAPHICAL_SCOPE = "geo_scope";

        /**
         * Message serial number.
         * <P>Type: INTEGER</P>
         */
        public static final String SERIAL_NUMBER = "serial_number";

        /**
         * PLMN of broadcast sender. {@code SERIAL_NUMBER + PLMN + LAC + CID} uniquely identifies
         * a broadcast for duplicate detection purposes.
         * <P>Type: TEXT</P>
         */
        public static final String PLMN = "plmn";

        /**
         * Location Area (GSM) or Service Area (UMTS) of broadcast sender. Unused for CDMA.
         * Only included if Geographical Scope of message is not PLMN wide (01).
         * <P>Type: INTEGER</P>
         */
        public static final String LAC = "lac";

        /**
         * Cell ID of message sender (GSM/UMTS). Unused for CDMA. Only included when the
         * Geographical Scope of message is cell wide (00 or 11).
         * <P>Type: INTEGER</P>
         */
        public static final String CID = "cid";

        /**
         * Message code. <em>OBSOLETE: merged into SERIAL_NUMBER.</em>
         * <P>Type: INTEGER</P>
         */
        public static final String V1_MESSAGE_CODE = "message_code";

        /**
         * Message identifier. <em>OBSOLETE: renamed to SERVICE_CATEGORY.</em>
         * <P>Type: INTEGER</P>
         */
        public static final String V1_MESSAGE_IDENTIFIER = "message_id";

        /**
         * Service category (GSM/UMTS: message identifier; CDMA: service category).
         * <P>Type: INTEGER</P>
         */
        public static final String SERVICE_CATEGORY = "service_category";

        /**
         * Message language code.
         * <P>Type: TEXT</P>
         */
        public static final String LANGUAGE_CODE = "language";

        /**
         * Message body.
         * <P>Type: TEXT</P>
         */
        public static final String MESSAGE_BODY = "body";

        /**
         * Message delivery time.
         * <P>Type: INTEGER (long)</P>
         */
        public static final String DELIVERY_TIME = "date";

        /**
         * Has the message been viewed?
         * <P>Type: INTEGER (boolean)</P>
         */
        public static final String MESSAGE_READ = "read";

        /**
         * Message format (3GPP or 3GPP2).
         * <P>Type: INTEGER</P>
         */
        public static final String MESSAGE_FORMAT = "format";

        /**
         * Message priority (including emergency).
         * <P>Type: INTEGER</P>
         */
        public static final String MESSAGE_PRIORITY = "priority";

        /**
         * ETWS warning type (ETWS alerts only).
         * <P>Type: INTEGER</P>
         */
        public static final String ETWS_WARNING_TYPE = "etws_warning_type";

        /**
         * CMAS message class (CMAS alerts only).
         * <P>Type: INTEGER</P>
         */
        public static final String CMAS_MESSAGE_CLASS = "cmas_message_class";

        /**
         * CMAS category (CMAS alerts only).
         * <P>Type: INTEGER</P>
         */
        public static final String CMAS_CATEGORY = "cmas_category";

        /**
         * CMAS response type (CMAS alerts only).
         * <P>Type: INTEGER</P>
         */
        public static final String CMAS_RESPONSE_TYPE = "cmas_response_type";

        /**
         * CMAS severity (CMAS alerts only).
         * <P>Type: INTEGER</P>
         */
        public static final String CMAS_SEVERITY = "cmas_severity";

        /**
         * CMAS urgency (CMAS alerts only).
         * <P>Type: INTEGER</P>
         */
        public static final String CMAS_URGENCY = "cmas_urgency";

        /**
         * CMAS certainty (CMAS alerts only).
         * <P>Type: INTEGER</P>
         */
        public static final String CMAS_CERTAINTY = "cmas_certainty";

        /** The default sort order for this table. */
        public static final String DEFAULT_SORT_ORDER = DELIVERY_TIME + " DESC";

        /**
         * Query columns for instantiating {@link android.telephony.CellBroadcastMessage} objects.
         */
        public static final String[] QUERY_COLUMNS = {
                _ID,
                GEOGRAPHICAL_SCOPE,
                PLMN,
                LAC,
                CID,
                SERIAL_NUMBER,
                SERVICE_CATEGORY,
                LANGUAGE_CODE,
                MESSAGE_BODY,
                DELIVERY_TIME,
                MESSAGE_READ,
                MESSAGE_FORMAT,
                MESSAGE_PRIORITY,
                ETWS_WARNING_TYPE,
                CMAS_MESSAGE_CLASS,
                CMAS_CATEGORY,
                CMAS_RESPONSE_TYPE,
                CMAS_SEVERITY,
                CMAS_URGENCY,
                CMAS_CERTAINTY
        };
    }

    /**
     * Contains phone numbers that are blacklisted
     * for phone and/or message purposes.
     * @hide
     */
    public static final class Blacklist implements BaseColumns {
        /**
         * The content:// style URL for this table
         */
        public static final Uri CONTENT_URI =

                Uri.parse("content://blacklist");

        /**
         * The content:// style URL for filtering this table by number.
         * When using this, make sure the number is correctly encoded
         * when appended to the Uri.
         */
        public static final Uri CONTENT_FILTER_BYNUMBER_URI =
                Uri.parse("content://blacklist/bynumber");

        /**
         * The content:// style URL for filtering this table on phone numbers
         */
        public static final Uri CONTENT_PHONE_URI =
                Uri.parse("content://blacklist/phone");

        /**
         * The content:// style URL for filtering this table on message numbers
         */
        public static final Uri CONTENT_MESSAGE_URI =
                Uri.parse("content://blacklist/message");


        /**
         * Query parameter used to match numbers by regular-expression like
         * matching. Supported are the '*' and the '.' operators.
         * <p>
         * TYPE: boolean
         */
        public static final String REGEX_KEY = "regex";

        /**
         * The default sort order for this table
         */
        public static final String DEFAULT_SORT_ORDER = "number ASC";

        /**
         * The phone number as the user entered it.
         * <P>Type: TEXT</P>
         */
        public static final String NUMBER = "number";

        /**
         * Whether the number contains a regular expression pattern
         * <P>Type: BOOLEAN (read only)</P>
         */
        public static final String IS_REGEX = "is_regex";

        /**
         * Blacklisting mode for phone calls
         * <P>Type: INTEGER (int)</P>
         */
        public static final String PHONE_MODE = "phone";

        /**
         * Blacklisting mode for messages
         * <P>Type: INTEGER (int)</P>
         */
        public static final String MESSAGE_MODE = "message";
    }
}<|MERGE_RESOLUTION|>--- conflicted
+++ resolved
@@ -2850,36 +2850,35 @@
         public static final String EDITED = "edited";
 
         /**
-<<<<<<< HEAD
-         * <P>Type: INTEGER (boolean)</P>
-         * @hide
-         */
-        public static final String READ_ONLY = "read_only";
-
-        /**
-         * <P>Type: TEXT</P>
-         * @hide
-         */
-        public static final String PPP_NUMBER =  "ppp_number";
-
-        /**
-         * <P>Type: TEXT</P>
-         * @hide
-         */
-        public static final String LOCALIZED_NAME = "localized_name";
-
-        /**
-         * <P>Type: TEXT</P>
-         * @hide
-         */
-        public static final String VISIT_AREA = "visit_area";
-=======
          * Is this APN visible to the user?
          * <p>Type: INTEGER (boolean) </p>
          * @hide
          */
         public static final String USER_VISIBLE = "user_visible";
->>>>>>> edb3e722
+
+        /**
+         * <P>Type: INTEGER (boolean)</P>
+         * @hide
+         */
+        public static final String READ_ONLY = "read_only";
+
+        /**
+         * <P>Type: TEXT</P>
+         * @hide
+         */
+        public static final String PPP_NUMBER =  "ppp_number";
+
+        /**
+         * <P>Type: TEXT</P>
+         * @hide
+         */
+        public static final String LOCALIZED_NAME = "localized_name";
+
+        /**
+         * <P>Type: TEXT</P>
+         * @hide
+         */
+        public static final String VISIT_AREA = "visit_area";
 
         /**
          * Following are possible values for the EDITED field
