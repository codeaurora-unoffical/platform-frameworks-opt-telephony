--- conflicted
+++ resolved
@@ -2008,7 +2008,6 @@
         public static final String MVNO_MATCH_DATA = "mvno_match_data";
 
         /**
-<<<<<<< HEAD
          * PPP number
          */
         public static final String PPP_NUMBER = "ppp_number";
@@ -2023,13 +2022,13 @@
          * true if read-only APN else editable APN; false by default.
          */
         public static final String READ_ONLY = "read_only";
-=======
+
+        /**
          * Initial Preferred APN
          * true : initial preferred APN, false : not initial preferred APN.
          * Default is false.
          */
         public static final String PREFERRED = "preferred";
->>>>>>> 4977dc67
     }
 
     /**
