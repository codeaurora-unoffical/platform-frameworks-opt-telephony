/*
* Copyright (C) 2014 The Android Open Source Project
*
* Licensed under the Apache License, Version 2.0 (the "License");
* you may not use this file except in compliance with the License.
* You may obtain a copy of the License at
*
*      http://www.apache.org/licenses/LICENSE-2.0
*
* Unless required by applicable law or agreed to in writing, software
* distributed under the License is distributed on an "AS IS" BASIS,
* WITHOUT WARRANTIES OR CONDITIONS OF ANY KIND, either express or implied.
* See the License for the specific language governing permissions and
* limitations under the License.
*/

package com.android.internal.telephony;

import android.app.ActivityManager;
import android.app.UserSwitchObserver;
import android.content.BroadcastReceiver;
import android.content.ContentResolver;
import android.content.ContentValues;
import android.content.Context;
import android.content.Intent;
import android.content.IntentFilter;
import android.content.SharedPreferences;
import android.content.pm.IPackageManager;
import android.os.AsyncResult;
import android.os.Handler;
import android.os.IRemoteCallback;
import android.os.Message;
import android.os.RemoteException;
import android.os.ServiceManager;
import android.os.UserHandle;
import android.os.UserManager;
import android.preference.PreferenceManager;
import android.provider.Settings;
import android.telephony.CarrierConfigManager;
import android.telephony.Rlog;
import android.telephony.SubscriptionInfo;
import android.telephony.SubscriptionManager;
import android.telephony.TelephonyManager;
import android.text.TextUtils;

import com.android.internal.telephony.uicc.IccCardProxy;
import com.android.internal.telephony.uicc.IccConstants;
import com.android.internal.telephony.uicc.IccFileHandler;
import com.android.internal.telephony.uicc.IccRecords;
import com.android.internal.telephony.uicc.IccUtils;

import java.io.FileDescriptor;
import java.io.PrintWriter;
import java.util.HashMap;
import java.util.Iterator;
import java.util.List;
import java.util.Map;

/**
 *@hide
 */
public class SubscriptionInfoUpdater extends Handler {
    private static final String LOG_TAG = "SubscriptionInfoUpdater";
    private static final int PROJECT_SIM_NUM = TelephonyManager.getDefault().getPhoneCount();

    protected static final int EVENT_SIM_LOCKED_QUERY_ICCID_DONE = 1;
    private static final int EVENT_GET_NETWORK_SELECTION_MODE_DONE = 2;
    private static final int EVENT_SIM_LOADED = 3;
    private static final int EVENT_SIM_ABSENT = 4;
    private static final int EVENT_SIM_LOCKED = 5;
    private static final int EVENT_SIM_IO_ERROR = 6;
    private static final int EVENT_SIM_UNKNOWN = 7;
    private static final int EVENT_SIM_RESTRICTED = 8;

    private static final String ICCID_STRING_FOR_NO_SIM = "";
    /**
     *  int[] sInsertSimState maintains all slots' SIM inserted status currently,
     *  it may contain 4 kinds of values:
     *    SIM_NOT_INSERT : no SIM inserted in slot i now
     *    SIM_CHANGED    : a valid SIM insert in slot i and is different SIM from last time
     *                     it will later become SIM_NEW or SIM_REPOSITION during update procedure
     *    SIM_NOT_CHANGE : a valid SIM insert in slot i and is the same SIM as last time
     *    SIM_NEW        : a valid SIM insert in slot i and is a new SIM
     *    SIM_REPOSITION : a valid SIM insert in slot i and is inserted in different slot last time
     *    positive integer #: index to distinguish SIM cards with the same IccId
     */
    public static final int SIM_NOT_CHANGE = 0;
    public static final int SIM_CHANGED    = -1;
    public static final int SIM_NEW        = -2;
    public static final int SIM_REPOSITION = -3;
    public static final int SIM_NOT_INSERT = -99;

    public static final int STATUS_NO_SIM_INSERTED = 0x00;
    public static final int STATUS_SIM1_INSERTED = 0x01;
    public static final int STATUS_SIM2_INSERTED = 0x02;
    public static final int STATUS_SIM3_INSERTED = 0x04;
    public static final int STATUS_SIM4_INSERTED = 0x08;

    // Key used to read/write the current IMSI. Updated on SIM_STATE_CHANGED - LOADED.
    public static final String CURR_SUBID = "curr_subid";

    private static Phone[] mPhone;
    private static Context mContext = null;
    protected static String mIccId[] = new String[PROJECT_SIM_NUM];
    private static int[] mInsertSimState = new int[PROJECT_SIM_NUM];
    private SubscriptionManager mSubscriptionManager = null;
    private IPackageManager mPackageManager;
    private UserManager mUserManager;
    private Map<Integer, Intent> rebroadcastIntentsOnUnlock = new HashMap<>();

    // The current foreground user ID.
    private int mCurrentlyActiveUserId;
    private CarrierServiceBindHelper mCarrierServiceBindHelper;

    public SubscriptionInfoUpdater(Context context, Phone[] phone, CommandsInterface[] ci) {
        logd("Constructor invoked");

        mContext = context;
        mPhone = phone;
        mSubscriptionManager = SubscriptionManager.from(mContext);
        mPackageManager = IPackageManager.Stub.asInterface(ServiceManager.getService("package"));
        mUserManager = (UserManager) mContext.getSystemService(Context.USER_SERVICE);

        IntentFilter intentFilter = new IntentFilter(TelephonyIntents.ACTION_SIM_STATE_CHANGED);
        intentFilter.addAction(IccCardProxy.ACTION_INTERNAL_SIM_STATE_CHANGED);
        intentFilter.addAction(Intent.ACTION_USER_UNLOCKED);
        mContext.registerReceiver(sReceiver, intentFilter);

        mCarrierServiceBindHelper = new CarrierServiceBindHelper(mContext);
        initializeCarrierApps();
    }

    private void initializeCarrierApps() {
        // Initialize carrier apps:
        // -Now (on system startup)
        // -Whenever new carrier privilege rules might change (new SIM is loaded)
        // -Whenever we switch to a new user
        mCurrentlyActiveUserId = 0;
        try {
            ActivityManager.getService().registerUserSwitchObserver(new UserSwitchObserver() {
                @Override
                public void onUserSwitching(int newUserId, IRemoteCallback reply)
                        throws RemoteException {
                    mCurrentlyActiveUserId = newUserId;
                    CarrierAppUtils.disableCarrierAppsUntilPrivileged(mContext.getOpPackageName(),
                            mPackageManager, TelephonyManager.getDefault(),
                            mContext.getContentResolver(), mCurrentlyActiveUserId);

                    if (reply != null) {
                        try {
                            reply.sendResult(null);
                        } catch (RemoteException e) {
                        }
                    }
                }
            }, LOG_TAG);
            mCurrentlyActiveUserId = ActivityManager.getService().getCurrentUser().id;
        } catch (RemoteException e) {
            logd("Couldn't get current user ID; guessing it's 0: " + e.getMessage());
        }
        CarrierAppUtils.disableCarrierAppsUntilPrivileged(mContext.getOpPackageName(),
                mPackageManager, TelephonyManager.getDefault(), mContext.getContentResolver(),
                mCurrentlyActiveUserId);
    }

    private final BroadcastReceiver sReceiver = new  BroadcastReceiver() {
        @Override
        public void onReceive(Context context, Intent intent) {
            logd("[Receiver]+");
            String action = intent.getAction();
            logd("Action: " + action);

            if (action.equals(Intent.ACTION_USER_UNLOCKED)) {
                // broadcast pending intents
                Iterator iterator = rebroadcastIntentsOnUnlock.entrySet().iterator();
                while (iterator.hasNext()) {
                    Map.Entry pair = (Map.Entry) iterator.next();
                    Intent i = (Intent)pair.getValue();
                    iterator.remove();
                    logd("Broadcasting intent ACTION_SIM_STATE_CHANGED for mCardIndex: " +
                            pair.getKey());
                    ActivityManager.broadcastStickyIntent(i, UserHandle.USER_ALL);
                }
                logd("[Receiver]-");
                return;
            }

            if (!action.equals(TelephonyIntents.ACTION_SIM_STATE_CHANGED) &&
                    !action.equals(IccCardProxy.ACTION_INTERNAL_SIM_STATE_CHANGED)) {
                return;
            }

            int slotIndex = intent.getIntExtra(PhoneConstants.PHONE_KEY,
                    SubscriptionManager.INVALID_SIM_SLOT_INDEX);
            logd("slotIndex: " + slotIndex);
            if (!SubscriptionManager.isValidSlotIndex(slotIndex)) {
                logd("ACTION_SIM_STATE_CHANGED contains invalid slotIndex: " + slotIndex);
                return;
            }

            String simStatus = intent.getStringExtra(IccCardConstants.INTENT_KEY_ICC_STATE);
            logd("simStatus: " + simStatus);

            if (action.equals(TelephonyIntents.ACTION_SIM_STATE_CHANGED)) {
                rebroadcastIntentsOnUnlock.put(slotIndex, intent);
                if (IccCardConstants.INTENT_VALUE_ICC_ABSENT.equals(simStatus)) {
                    sendMessage(obtainMessage(EVENT_SIM_ABSENT, slotIndex, -1));
                } else if (IccCardConstants.INTENT_VALUE_ICC_UNKNOWN.equals(simStatus)) {
                    sendMessage(obtainMessage(EVENT_SIM_UNKNOWN, slotIndex, -1));
                } else if (IccCardConstants.INTENT_VALUE_ICC_CARD_IO_ERROR.equals(simStatus)) {
                    sendMessage(obtainMessage(EVENT_SIM_IO_ERROR, slotIndex, -1));
                } else if (IccCardConstants.INTENT_VALUE_ICC_CARD_RESTRICTED.equals(simStatus)) {
                    sendMessage(obtainMessage(EVENT_SIM_RESTRICTED, slotIndex, -1));
                } else {
                    logd("Ignoring simStatus: " + simStatus);
                }
            } else if (action.equals(IccCardProxy.ACTION_INTERNAL_SIM_STATE_CHANGED)) {
                if (IccCardConstants.INTENT_VALUE_ICC_LOCKED.equals(simStatus)) {
                    String reason = intent.getStringExtra(
                        IccCardConstants.INTENT_KEY_LOCKED_REASON);
                    sendMessage(obtainMessage(EVENT_SIM_LOCKED, slotIndex, -1, reason));
                } else if (IccCardConstants.INTENT_VALUE_ICC_LOADED.equals(simStatus)) {
                    sendMessage(obtainMessage(EVENT_SIM_LOADED, slotIndex, -1));
                } else {
                    logd("Ignoring simStatus: " + simStatus);
                }
            }
            logd("[Receiver]-");
        }
    };

    protected boolean isAllIccIdQueryDone() {
        for (int i = 0; i < PROJECT_SIM_NUM; i++) {
            if (mIccId[i] == null) {
                logd("Wait for SIM" + (i + 1) + " IccId");
                return false;
            }
        }
        logd("All IccIds query complete");

        return true;
    }

    public void setDisplayNameForNewSub(String newSubName, int subId, int newNameSource) {
        SubscriptionInfo subInfo = mSubscriptionManager.getActiveSubscriptionInfo(subId);
        if (subInfo != null) {
            // overwrite SIM display name if it is not assigned by user
            int oldNameSource = subInfo.getNameSource();
            CharSequence oldSubName = subInfo.getDisplayName();
            logd("[setDisplayNameForNewSub] subId = " + subInfo.getSubscriptionId()
                    + ", oldSimName = " + oldSubName + ", oldNameSource = " + oldNameSource
                    + ", newSubName = " + newSubName + ", newNameSource = " + newNameSource);
            if (oldSubName == null ||
                (oldNameSource ==
                    SubscriptionManager.NAME_SOURCE_DEFAULT_SOURCE && newSubName != null) ||
                (oldNameSource == SubscriptionManager.NAME_SOURCE_SIM_SOURCE && newSubName != null
                        && !newSubName.equals(oldSubName))) {
                mSubscriptionManager.setDisplayName(newSubName, subInfo.getSubscriptionId(),
                        newNameSource);
            }
        } else {
            logd("SUB" + (subId + 1) + " SubInfo not created yet");
        }
    }

    @Override
    public void handleMessage(Message msg) {
        switch (msg.what) {
            case EVENT_SIM_LOCKED_QUERY_ICCID_DONE: {
                AsyncResult ar = (AsyncResult)msg.obj;
                QueryIccIdUserObj uObj = (QueryIccIdUserObj) ar.userObj;
                int slotId = uObj.slotId;
                logd("handleMessage : <EVENT_SIM_LOCKED_QUERY_ICCID_DONE> SIM" + (slotId + 1));
                if (ar.exception == null) {
                    if (ar.result != null) {
                        byte[] data = (byte[])ar.result;
                        mIccId[slotId] = IccUtils.bcdToString(data, 0, data.length);
                    } else {
                        logd("Null ar");
                        mIccId[slotId] = ICCID_STRING_FOR_NO_SIM;
                    }
                } else {
                    mIccId[slotId] = ICCID_STRING_FOR_NO_SIM;
                    logd("Query IccId fail: " + ar.exception);
                }
                logd("sIccId[" + slotId + "] = " + mIccId[slotId]);
                if (isAllIccIdQueryDone()) {
                    updateSubscriptionInfoByIccId();
                }
                broadcastSimStateChanged(slotId, IccCardConstants.INTENT_VALUE_ICC_LOCKED,
                                         uObj.reason);
                if (!ICCID_STRING_FOR_NO_SIM.equals(mIccId[slotId])) {
                    updateCarrierServices(slotId, IccCardConstants.INTENT_VALUE_ICC_LOCKED);
                }
                break;
            }

            case EVENT_GET_NETWORK_SELECTION_MODE_DONE: {
                AsyncResult ar = (AsyncResult)msg.obj;
                Integer slotId = (Integer)ar.userObj;
                if (ar.exception == null && ar.result != null) {
                    int[] modes = (int[])ar.result;
                    if (modes[0] == 1) {  // Manual mode.
                        mPhone[slotId].setNetworkSelectionModeAutomatic(null);
                    }
                } else {
                    logd("EVENT_GET_NETWORK_SELECTION_MODE_DONE: error getting network mode.");
                }
                break;
            }

           case EVENT_SIM_LOADED:
                handleSimLoaded(msg.arg1);
                break;

            case EVENT_SIM_ABSENT:
                handleSimAbsentOrError(msg.arg1, IccCardConstants.INTENT_VALUE_ICC_ABSENT);
                break;

            case EVENT_SIM_LOCKED:
                handleSimLocked(msg.arg1, (String) msg.obj);
                break;

            case EVENT_SIM_UNKNOWN:
                updateCarrierServices(msg.arg1, IccCardConstants.INTENT_VALUE_ICC_UNKNOWN);
                break;

            case EVENT_SIM_IO_ERROR:
<<<<<<< HEAD
                handleSimAbsentOrError(msg.arg1, IccCardConstants.INTENT_VALUE_ICC_CARD_IO_ERROR);
=======
                handleSimError(msg.arg1);
>>>>>>> 5f83c03c
                break;

            case EVENT_SIM_RESTRICTED:
                updateCarrierServices(msg.arg1, IccCardConstants.INTENT_VALUE_ICC_CARD_RESTRICTED);
                break;

            default:
                logd("Unknown msg:" + msg.what);
        }
    }

    protected static class QueryIccIdUserObj {
        public String reason;
        public int slotId;

        QueryIccIdUserObj(String reason, int slotId) {
            this.reason = reason;
            this.slotId = slotId;
        }
    };

    protected void handleSimLocked(int slotId, String reason) {
        if (mIccId[slotId] != null && mIccId[slotId].equals(ICCID_STRING_FOR_NO_SIM)) {
            logd("SIM" + (slotId + 1) + " hot plug in");
            mIccId[slotId] = null;
        }


        IccFileHandler fileHandler = mPhone[slotId].getIccCard() == null ? null :
                mPhone[slotId].getIccCard().getIccFileHandler();

        if (fileHandler != null) {
            String iccId = mIccId[slotId];
            if (iccId == null) {
                logd("Querying IccId");
                fileHandler.loadEFTransparent(IccConstants.EF_ICCID,
                        obtainMessage(EVENT_SIM_LOCKED_QUERY_ICCID_DONE,
                                new QueryIccIdUserObj(reason, slotId)));
            } else {
                logd("NOT Querying IccId its already set sIccid[" + slotId + "]=" + iccId);
                updateCarrierServices(slotId, IccCardConstants.INTENT_VALUE_ICC_LOCKED);
                broadcastSimStateChanged(slotId, IccCardConstants.INTENT_VALUE_ICC_LOCKED, reason);
            }
        } else {
            logd("sFh[" + slotId + "] is null, ignore");
        }
    }

    protected void handleSimLoaded(int slotId) {
        logd("handleSimStateLoadedInternal: slotId: " + slotId);

        // The SIM should be loaded at this state, but it is possible in cases such as SIM being
        // removed or a refresh RESET that the IccRecords could be null. The right behavior is to
        // not broadcast the SIM loaded.
        IccRecords records = mPhone[slotId].getIccCard().getIccRecords();
        if (records == null) {  // Possibly a race condition.
            logd("onRecieve: IccRecords null");
            return;
        }
        if (records.getIccId() == null) {
            logd("onRecieve: IccID null");
            return;
        }
        mIccId[slotId] = records.getIccId();

        if (isAllIccIdQueryDone()) {
            updateSubscriptionInfoByIccId();
            int[] subIds = mSubscriptionManager.getActiveSubscriptionIdList();
            for (int subId : subIds) {
                String operator = mPhone[slotId].getOperatorNumeric();
                slotId = SubscriptionController.getInstance().getPhoneId(subId);

                if (operator != null && !TextUtils.isEmpty(operator)) {
                    if (subId == SubscriptionController.getInstance().getDefaultSubId()) {
                        MccTable.updateMccMncConfiguration(mContext, operator, false);
                    }
                    SubscriptionController.getInstance().setMccMnc(operator, subId);
                } else {
                    logd("EVENT_RECORDS_LOADED Operator name is null");
                }

                TelephonyManager tm = TelephonyManager.getDefault();
                String msisdn = tm.getLine1Number(subId);
                ContentResolver contentResolver = mContext.getContentResolver();

                if (msisdn != null) {
                    ContentValues number = new ContentValues(1);
                    number.put(SubscriptionManager.NUMBER, msisdn);
                    contentResolver.update(SubscriptionManager.CONTENT_URI, number,
                            SubscriptionManager.UNIQUE_KEY_SUBSCRIPTION_ID + "="
                                    + Long.toString(subId), null);
                }

                SubscriptionInfo subInfo = mSubscriptionManager.getActiveSubscriptionInfo(subId);
                String nameToSet;
                String simCarrierName = tm.getSimOperatorName(subId);
                ContentValues name = new ContentValues(1);

                if (subInfo != null && subInfo.getNameSource() !=
                        SubscriptionManager.NAME_SOURCE_USER_INPUT) {
                    if (!TextUtils.isEmpty(simCarrierName)) {
                        nameToSet = simCarrierName;
                    } else {
                        nameToSet = "CARD " + Integer.toString(slotId + 1);
                    }
                    name.put(SubscriptionManager.DISPLAY_NAME, nameToSet);
                    logd("sim name = " + nameToSet);
                    contentResolver.update(SubscriptionManager.CONTENT_URI, name,
                            SubscriptionManager.UNIQUE_KEY_SUBSCRIPTION_ID
                                    + "=" + Long.toString(subId), null);
                }

                /* Update preferred network type and network selection mode on SIM change.
                 * Storing last subId in SharedPreference for now to detect SIM change. */
                SharedPreferences sp =
                        PreferenceManager.getDefaultSharedPreferences(mContext);
                int storedSubId = sp.getInt(CURR_SUBID + slotId, -1);

                if (storedSubId != subId) {
                    int networkType = RILConstants.PREFERRED_NETWORK_MODE;

                    // Set the modem network mode
                    mPhone[slotId].setPreferredNetworkType(networkType, null);
                    Settings.Global.putInt(mPhone[slotId].getContext().getContentResolver(),
                            Settings.Global.PREFERRED_NETWORK_MODE + subId,
                            networkType);

                    // Only support automatic selection mode on SIM change.
                    mPhone[slotId].getNetworkSelectionMode(
                            obtainMessage(EVENT_GET_NETWORK_SELECTION_MODE_DONE,
                                    new Integer(slotId)));

                    // Update stored subId
                    SharedPreferences.Editor editor = sp.edit();
                    editor.putInt(CURR_SUBID + slotId, subId);
                    editor.apply();
                }

                // Update set of enabled carrier apps now that the privilege rules may have changed.
                CarrierAppUtils.disableCarrierAppsUntilPrivileged(mContext.getOpPackageName(),
                        mPackageManager, TelephonyManager.getDefault(),
                        mContext.getContentResolver(), mCurrentlyActiveUserId);

                broadcastSimStateChanged(slotId, IccCardConstants.INTENT_VALUE_ICC_LOADED, null);
                updateCarrierServices(slotId, IccCardConstants.INTENT_VALUE_ICC_LOADED);
            }
        }
    }

    private void updateCarrierServices(int slotId, String simState) {
        CarrierConfigManager configManager = (CarrierConfigManager)
                mContext.getSystemService(Context.CARRIER_CONFIG_SERVICE);
        configManager.updateConfigForPhoneId(slotId, simState);
        mCarrierServiceBindHelper.updateForPhoneId(slotId, simState);
    }

    protected void handleSimAbsentOrError(int slotId, String simState) {
        if (mIccId[slotId] != null && !mIccId[slotId].equals(ICCID_STRING_FOR_NO_SIM)) {
            logd("SIM" + (slotId + 1) + " hot plug out or error.");
        }
        mIccId[slotId] = ICCID_STRING_FOR_NO_SIM;
        if (isAllIccIdQueryDone()) {
            updateSubscriptionInfoByIccId();
        }
        updateCarrierServices(slotId, simState);
    }

    private void handleSimError(int slotId) {
        if (mIccId[slotId] != null && !mIccId[slotId].equals(ICCID_STRING_FOR_NO_SIM)) {
            logd("SIM" + (slotId + 1) + " Error ");
        }
        mIccId[slotId] = ICCID_STRING_FOR_NO_SIM;
        if (isAllIccIdQueryDone()) {
            updateSubscriptionInfoByIccId();
        }
        updateCarrierServices(slotId, IccCardConstants.INTENT_VALUE_ICC_CARD_IO_ERROR);
    }

    /**
     * TODO: Simplify more, as no one is interested in what happened
     * only what the current list contains.
     */
    synchronized protected void updateSubscriptionInfoByIccId() {
        logd("updateSubscriptionInfoByIccId:+ Start");

        mSubscriptionManager.clearSubscriptionInfo();

        for (int i = 0; i < PROJECT_SIM_NUM; i++) {
            mInsertSimState[i] = SIM_NOT_CHANGE;
        }

        int insertedSimCount = PROJECT_SIM_NUM;
        for (int i = 0; i < PROJECT_SIM_NUM; i++) {
            if (ICCID_STRING_FOR_NO_SIM.equals(mIccId[i])) {
                insertedSimCount--;
                mInsertSimState[i] = SIM_NOT_INSERT;
            }
        }
        logd("insertedSimCount = " + insertedSimCount);

        int index = 0;
        for (int i = 0; i < PROJECT_SIM_NUM; i++) {
            if (mInsertSimState[i] == SIM_NOT_INSERT) {
                continue;
            }
            index = 2;
            for (int j = i + 1; j < PROJECT_SIM_NUM; j++) {
                if (mInsertSimState[j] == SIM_NOT_CHANGE && mIccId[i].equals(mIccId[j])) {
                    mInsertSimState[i] = 1;
                    mInsertSimState[j] = index;
                    index++;
                }
            }
        }

        ContentResolver contentResolver = mContext.getContentResolver();
        String[] oldIccId = new String[PROJECT_SIM_NUM];
        for (int i = 0; i < PROJECT_SIM_NUM; i++) {
            oldIccId[i] = null;
            List<SubscriptionInfo> oldSubInfo =
                    SubscriptionController.getInstance().getSubInfoUsingSlotIndexWithCheck(i, false,
                    mContext.getOpPackageName());
            if (oldSubInfo != null && oldSubInfo.size() > 0) {
                oldIccId[i] = oldSubInfo.get(0).getIccId();
                logd("updateSubscriptionInfoByIccId: oldSubId = "
                        + oldSubInfo.get(0).getSubscriptionId());
                if (mInsertSimState[i] == SIM_NOT_CHANGE && !mIccId[i].equals(oldIccId[i])) {
                    mInsertSimState[i] = SIM_CHANGED;
                }
                if (mInsertSimState[i] != SIM_NOT_CHANGE) {
                    ContentValues value = new ContentValues(1);
                    value.put(SubscriptionManager.SIM_SLOT_INDEX,
                            SubscriptionManager.INVALID_SIM_SLOT_INDEX);
                    contentResolver.update(SubscriptionManager.CONTENT_URI, value,
                            SubscriptionManager.UNIQUE_KEY_SUBSCRIPTION_ID + "="
                            + Integer.toString(oldSubInfo.get(0).getSubscriptionId()), null);
                }
            } else {
                if (mInsertSimState[i] == SIM_NOT_CHANGE) {
                    // no SIM inserted last time, but there is one SIM inserted now
                    mInsertSimState[i] = SIM_CHANGED;
                }
                oldIccId[i] = ICCID_STRING_FOR_NO_SIM;
                logd("updateSubscriptionInfoByIccId: No SIM in slot " + i + " last time");
            }
        }

        for (int i = 0; i < PROJECT_SIM_NUM; i++) {
            logd("updateSubscriptionInfoByIccId: oldIccId[" + i + "] = " + oldIccId[i] +
                    ", sIccId[" + i + "] = " + mIccId[i]);
        }

        //check if the inserted SIM is new SIM
        int nNewCardCount = 0;
        int nNewSimStatus = 0;
        for (int i = 0; i < PROJECT_SIM_NUM; i++) {
            if (mInsertSimState[i] == SIM_NOT_INSERT) {
                logd("updateSubscriptionInfoByIccId: No SIM inserted in slot " + i + " this time");
            } else {
                if (mInsertSimState[i] > 0) {
                    //some special SIMs may have the same IccIds, add suffix to distinguish them
                    //FIXME: addSubInfoRecord can return an error.
                    mSubscriptionManager.addSubscriptionInfoRecord(mIccId[i]
                            + Integer.toString(mInsertSimState[i]), i);
                    logd("SUB" + (i + 1) + " has invalid IccId");
                } else /*if (sInsertSimState[i] != SIM_NOT_INSERT)*/ {
                    mSubscriptionManager.addSubscriptionInfoRecord(mIccId[i], i);
                }
                if (isNewSim(mIccId[i], oldIccId)) {
                    nNewCardCount++;
                    switch (i) {
                        case PhoneConstants.SUB1:
                            nNewSimStatus |= STATUS_SIM1_INSERTED;
                            break;
                        case PhoneConstants.SUB2:
                            nNewSimStatus |= STATUS_SIM2_INSERTED;
                            break;
                        case PhoneConstants.SUB3:
                            nNewSimStatus |= STATUS_SIM3_INSERTED;
                            break;
                        //case PhoneConstants.SUB3:
                        //    nNewSimStatus |= STATUS_SIM4_INSERTED;
                        //    break;
                    }

                    mInsertSimState[i] = SIM_NEW;
                }
            }
        }

        for (int i = 0; i < PROJECT_SIM_NUM; i++) {
            if (mInsertSimState[i] == SIM_CHANGED) {
                mInsertSimState[i] = SIM_REPOSITION;
            }
            logd("updateSubscriptionInfoByIccId: sInsertSimState[" + i + "] = "
                    + mInsertSimState[i]);
        }

        List<SubscriptionInfo> subInfos = mSubscriptionManager.getActiveSubscriptionInfoList();
        int nSubCount = (subInfos == null) ? 0 : subInfos.size();
        logd("updateSubscriptionInfoByIccId: nSubCount = " + nSubCount);
        for (int i=0; i < nSubCount; i++) {
            SubscriptionInfo temp = subInfos.get(i);

            String msisdn = TelephonyManager.getDefault().getLine1Number(
                    temp.getSubscriptionId());

            if (msisdn != null) {
                ContentValues value = new ContentValues(1);
                value.put(SubscriptionManager.NUMBER, msisdn);
                contentResolver.update(SubscriptionManager.CONTENT_URI, value,
                        SubscriptionManager.UNIQUE_KEY_SUBSCRIPTION_ID + "="
                        + Integer.toString(temp.getSubscriptionId()), null);
            }
        }

        // Ensure the modems are mapped correctly
        mSubscriptionManager.setDefaultDataSubId(
                mSubscriptionManager.getDefaultDataSubscriptionId());

        SubscriptionController.getInstance().notifySubscriptionInfoChanged();
        logd("updateSubscriptionInfoByIccId:- SsubscriptionInfo update complete");
    }

    private boolean isNewSim(String iccId, String[] oldIccId) {
        boolean newSim = true;
        for(int i = 0; i < PROJECT_SIM_NUM; i++) {
            if(iccId.equals(oldIccId[i])) {
                newSim = false;
                break;
            }
        }
        logd("newSim = " + newSim);

        return newSim;
    }

    private void broadcastSimStateChanged(int slotId, String state, String reason) {
        Intent i = new Intent(TelephonyIntents.ACTION_SIM_STATE_CHANGED);
        // TODO - we'd like this intent to have a single snapshot of all sim state,
        // but until then this should not use REPLACE_PENDING or we may lose
        // information
        // i.addFlags(Intent.FLAG_RECEIVER_REPLACE_PENDING
        //         | Intent.FLAG_RECEIVER_REGISTERED_ONLY_BEFORE_BOOT);
        i.addFlags(Intent.FLAG_RECEIVER_REGISTERED_ONLY_BEFORE_BOOT);
        i.putExtra(PhoneConstants.PHONE_NAME_KEY, "Phone");
        i.putExtra(IccCardConstants.INTENT_KEY_ICC_STATE, state);
        i.putExtra(IccCardConstants.INTENT_KEY_LOCKED_REASON, reason);
        SubscriptionManager.putPhoneIdAndSubIdExtra(i, slotId);
        logd("Broadcasting intent ACTION_SIM_STATE_CHANGED " + state + " reason " + reason +
             " for mCardIndex: " + slotId);
        ActivityManager.broadcastStickyIntent(i, UserHandle.USER_ALL);
        rebroadcastIntentsOnUnlock.put(slotId, i);
    }

    public void dispose() {
        logd("[dispose]");
        mContext.unregisterReceiver(sReceiver);
    }

    private void logd(String message) {
        Rlog.d(LOG_TAG, message);
    }

    public void dump(FileDescriptor fd, PrintWriter pw, String[] args) {
        pw.println("SubscriptionInfoUpdater:");
        mCarrierServiceBindHelper.dump(fd, pw, args);
    }
}<|MERGE_RESOLUTION|>--- conflicted
+++ resolved
@@ -326,11 +326,7 @@
                 break;
 
             case EVENT_SIM_IO_ERROR:
-<<<<<<< HEAD
                 handleSimAbsentOrError(msg.arg1, IccCardConstants.INTENT_VALUE_ICC_CARD_IO_ERROR);
-=======
-                handleSimError(msg.arg1);
->>>>>>> 5f83c03c
                 break;
 
             case EVENT_SIM_RESTRICTED:
