--- conflicted
+++ resolved
@@ -293,21 +293,7 @@
         sendMessage(obtainMessage(EVENT_REFRESH_EMBEDDED_SUBSCRIPTIONS, callback));
     }
 
-<<<<<<< HEAD
-    private static class QueryIccIdUserObj {
-        public String reason;
-        public int slotId;
-
-        QueryIccIdUserObj(String reason, int slotId) {
-            this.reason = reason;
-            this.slotId = slotId;
-        }
-    };
-
     protected void handleSimLocked(int slotId, String reason) {
-=======
-    private void handleSimLocked(int slotId, String reason) {
->>>>>>> 38023348
         if (mIccId[slotId] != null && mIccId[slotId].equals(ICCID_STRING_FOR_NO_SIM)) {
             logd("SIM" + (slotId + 1) + " hot plug in");
             mIccId[slotId] = null;
@@ -444,10 +430,7 @@
                             Rlog.e(LOG_TAG, "Settings Exception Reading Value At Index for "
                                     + "Settings.Global.PREFERRED_NETWORK_MODE");
                         }
-<<<<<<< HEAD
-
-=======
->>>>>>> 38023348
+
                         Settings.Global.putInt(
                                 mPhone[slotId].getContext().getContentResolver(),
                                 Global.PREFERRED_NETWORK_MODE + subId,
