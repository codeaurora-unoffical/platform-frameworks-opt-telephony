/*
 * Copyright (C) 2006 The Android Open Source Project
 *
 * Licensed under the Apache License, Version 2.0 (the "License");
 * you may not use this file except in compliance with the License.
 * You may obtain a copy of the License at
 *
 *      http://www.apache.org/licenses/LICENSE-2.0
 *
 * Unless required by applicable law or agreed to in writing, software
 * distributed under the License is distributed on an "AS IS" BASIS,
 * WITHOUT WARRANTIES OR CONDITIONS OF ANY KIND, either express or implied.
 * See the License for the specific language governing permissions and
 * limitations under the License.
 */

package com.android.internal.telephony;

import android.content.ContentProvider;
import android.content.UriMatcher;
import android.content.ContentValues;
import android.database.Cursor;
import android.database.MatrixCursor;
import android.net.Uri;
import android.os.RemoteException;
import android.os.ServiceManager;
import android.text.TextUtils;
import android.telephony.Rlog;

import java.util.List;

import com.android.internal.telephony.IIccPhoneBook;
import com.android.internal.telephony.uicc.AdnRecord;
import com.android.internal.telephony.uicc.IccConstants;


/**
 * {@hide}
 */
public class IccProvider extends ContentProvider {
    private static final String TAG = "IccProvider";
    private static final boolean DBG = false;


    protected static final String[] ADDRESS_BOOK_COLUMN_NAMES = new String[] {
        "name",
        "number",
        "emails",
        "anrs",
        "_id"
    };

    private static final int ADN = 1;
    private static final int FDN = 2;
    private static final int SDN = 3;

    public static final String STR_TAG = "tag";
    public static final String STR_NUMBER = "number";
    public static final String STR_EMAILS = "emails";
    public static final String STR_ANRS = "anrs";
    public static final String STR_NEW_TAG = "newTag";
    public static final String STR_NEW_NUMBER = "newNumber";
    public static final String STR_NEW_EMAILS = "newEmails";
    public static final String STR_NEW_ANRS = "newAnrs";
    public static final String STR_PIN2 = "pin2";

    private static final UriMatcher URL_MATCHER =
                            new UriMatcher(UriMatcher.NO_MATCH);

    static {
        URL_MATCHER.addURI("icc", "adn", ADN);
        URL_MATCHER.addURI("icc", "fdn", FDN);
        URL_MATCHER.addURI("icc", "sdn", SDN);
    }


    @Override
    public boolean onCreate() {
        return true;
    }

    @Override
    public Cursor query(Uri url, String[] projection, String selection,
            String[] selectionArgs, String sort) {
        switch (URL_MATCHER.match(url)) {
            case ADN:
                return loadFromEf(IccConstants.EF_ADN);

            case FDN:
                return loadFromEf(IccConstants.EF_FDN);

            case SDN:
                return loadFromEf(IccConstants.EF_SDN);

            default:
                throw new IllegalArgumentException("Unknown URL " + url);
        }
    }

    @Override
    public String getType(Uri url) {
        switch (URL_MATCHER.match(url)) {
            case ADN:
            case FDN:
            case SDN:
                return "vnd.android.cursor.dir/sim-contact";

            default:
                throw new IllegalArgumentException("Unknown URL " + url);
        }
    }

    @Override
    public Uri insert(Uri url, ContentValues initialValues) {
        Uri resultUri;
        int efType;
        String pin2 = null;

        if (DBG) log("insert");

        int match = URL_MATCHER.match(url);
        switch (match) {
            case ADN:
                efType = IccConstants.EF_ADN;
                break;

            case FDN:
                efType = IccConstants.EF_FDN;
                pin2 = initialValues.getAsString("pin2");
                break;

            default:
                throw new UnsupportedOperationException(
                        "Cannot insert into URL: " + url);
        }

        String tag = initialValues.getAsString("tag");
        String number = initialValues.getAsString("number");
        String emails = initialValues.getAsString("emails");
        String anrs = initialValues.getAsString("anrs");
        if (DBG) log("insert values , [" + tag + ", " + number + "]");
        /*As part of 3GPP 51.011, number field is mandatory while storing in the
          SIM for both ADN and FDN */
        if (TextUtils.isEmpty(number)) {
            return null;
        }

        // TODO(): Read email instead of sending null.
        ContentValues mValues = new ContentValues();
        mValues.put(STR_TAG,"");
        mValues.put(STR_NUMBER,"");
        mValues.put(STR_EMAILS,"");
        mValues.put(STR_ANRS,"");
        mValues.put(STR_NEW_TAG,tag);
        mValues.put(STR_NEW_NUMBER,number);
        mValues.put(STR_NEW_EMAILS,emails);
        mValues.put(STR_NEW_ANRS,anrs);
        boolean success = updateIccRecordInEf(efType, mValues, pin2);

        if (!success) {
            return null;
        }

        StringBuilder buf = new StringBuilder("content://icc/");
        switch (match) {
            case ADN:
                buf.append("adn/");
                break;

            case FDN:
                buf.append("fdn/");
                break;
        }

        // TODO: we need to find out the rowId for the newly added record
        buf.append(0);

        resultUri = Uri.parse(buf.toString());

        getContext().getContentResolver().notifyChange(url, null);
        /*
        // notify interested parties that an insertion happened
        getContext().getContentResolver().notifyInsert(
                resultUri, rowID, null);
        */

        return resultUri;
    }

    protected String normalizeValue(String inVal) {
        int len = inVal.length();
        // If name is empty in contact return null to avoid crash.
        if (len == 0) {
            if (DBG) log("len of input String is 0");
            return inVal;
        }
        String retVal = inVal;

        if (inVal.charAt(0) == '\'' && inVal.charAt(len-1) == '\'') {
            retVal = inVal.substring(1, len-1);
        }

        return retVal;
    }

    @Override
    public int delete(Uri url, String where, String[] whereArgs) {
        int efType;

        if (DBG) log("delete");

        int match = URL_MATCHER.match(url);
        switch (match) {
            case ADN:
                efType = IccConstants.EF_ADN;
                break;

            case FDN:
                efType = IccConstants.EF_FDN;
                break;

            default:
                throw new UnsupportedOperationException(
                        "Cannot insert into URL: " + url);
        }

        // parse where clause
        String tag = null;
        String number = null;
        String emails = null;
        String anrs = null;
        String pin2 = null;

        String[] tokens = where.split("AND");
        int n = tokens.length;

        while (--n >= 0) {
            String param = tokens[n];
            if (DBG) log("parsing '" + param + "'");

            String[] pair = param.split("=", 2);

            String key = pair[0].trim();
            String val = pair[1].trim();

            if (STR_TAG.equals(key)) {
                tag = normalizeValue(val);
            } else if (STR_NUMBER.equals(key)) {
                number = normalizeValue(val);
            } else if (STR_EMAILS.equals(key)) {
                emails = normalizeValue(val);
            } else if (STR_ANRS.equals(key)) {
                anrs = normalizeValue(val);
            } else if (STR_PIN2.equals(key)) {
                pin2 = normalizeValue(val);
            }
        }

        ContentValues mValues = new ContentValues();
        mValues.put(STR_TAG,tag);
        mValues.put(STR_NUMBER,number);
        mValues.put(STR_EMAILS,emails);
        mValues.put(STR_ANRS,anrs);
        mValues.put(STR_NEW_TAG,"");
        mValues.put(STR_NEW_NUMBER,"");
        mValues.put(STR_NEW_EMAILS,"");
        mValues.put(STR_NEW_ANRS,"");
        if ((efType == FDN) && TextUtils.isEmpty(pin2)) {
            return 0;
        }

        if (DBG) log("delete mvalues= " + mValues);

        boolean success = updateIccRecordInEf(efType, mValues, pin2);

        if (efType == IccConstants.EF_FDN && TextUtils.isEmpty(pin2)) {
            return 0;
        }

        getContext().getContentResolver().notifyChange(url, null);
        return 1;
    }

    @Override
    public int update(Uri url, ContentValues values, String where, String[] whereArgs) {
        int efType;
        String pin2 = null;

        if (DBG) log("update");

        int match = URL_MATCHER.match(url);
        switch (match) {
            case ADN:
                efType = IccConstants.EF_ADN;
                break;

            case FDN:
                efType = IccConstants.EF_FDN;
                pin2 = values.getAsString("pin2");
                break;

            default:
                throw new UnsupportedOperationException(
                        "Cannot insert into URL: " + url);
        }

<<<<<<< HEAD
=======
        String tag = values.getAsString("tag");
        String number = values.getAsString("number");
        String[] emails = null;
        String newTag = values.getAsString("newTag");
        String newNumber = values.getAsString("newNumber");
        /*As part of 3GPP 51.011, number field is mandatory while storing in the
          SIM for both ADN and FDN */
        if (TextUtils.isEmpty(newNumber)) {
            return 0;
        }
        String[] newEmails = null;
>>>>>>> 8b13ba29
        // TODO(): Update for email.
        boolean success = updateIccRecordInEf(efType, values, pin2);

        if (!success) {
            return 0;
        }

        getContext().getContentResolver().notifyChange(url, null);
        return 1;
    }

    private MatrixCursor loadFromEf(int efType) {
        if (DBG) log("loadFromEf: efType=" + efType);

        List<AdnRecord> adnRecords = null;
        try {
            IIccPhoneBook iccIpb = IIccPhoneBook.Stub.asInterface(
                    ServiceManager.getService("simphonebook"));
            if (iccIpb != null) {
                adnRecords = iccIpb.getAdnRecordsInEf(efType);
            }
        } catch (RemoteException ex) {
            // ignore it
        } catch (SecurityException ex) {
            if (DBG) log(ex.toString());
        }

        if (adnRecords != null) {
            // Load the results
            final int N = adnRecords.size();
            final MatrixCursor cursor = new MatrixCursor(ADDRESS_BOOK_COLUMN_NAMES, N);
            if (DBG) log("adnRecords.size=" + N);
            for (int i = 0; i < N ; i++) {
                loadRecord(adnRecords.get(i), cursor, i);
            }
            return cursor;
        } else {
            // No results to load
            Rlog.w(TAG, "Cannot load ADN records");
            return new MatrixCursor(ADDRESS_BOOK_COLUMN_NAMES);
        }
    }

    private boolean
    updateIccRecordInEf(int efType, ContentValues values, String pin2) {
        if (DBG) log("updateIccRecordInEf: efType=" + efType + ", values: "+ values);
        boolean success = false;

        try {
            IIccPhoneBook iccIpb = IIccPhoneBook.Stub.asInterface(
                    ServiceManager.getService("simphonebook"));
            if (iccIpb != null) {
                success = iccIpb
                        .updateAdnRecordsWithContentValuesInEfBySearch(efType, values, pin2);
            }
        } catch (RemoteException ex) {
            // ignore it
        } catch (SecurityException ex) {
            if (DBG) log(ex.toString());
        }
        if (DBG) log("updateIccRecordInEf: " + success);
        return success;
    }


    /**
     * Loads an AdnRecord into a MatrixCursor. Must be called with mLock held.
     *
     * @param record the ADN record to load from
     * @param cursor the cursor to receive the results
     */
    protected void loadRecord(AdnRecord record, MatrixCursor cursor, int id) {
        if (!record.isEmpty()) {
            Object[] contact = new Object[5];
            String alphaTag = record.getAlphaTag();
            String number = record.getNumber();
            String[] anrs =record.getAdditionalNumbers();
            if (DBG) log("loadRecord: " + alphaTag + ", " + number + ",");
            contact[0] = alphaTag;
            contact[1] = number;

            String[] emails = record.getEmails();
            if (emails != null) {
                StringBuilder emailString = new StringBuilder();
                for (String email: emails) {
                    if (DBG) log("Adding email:" + email);
                    emailString.append(email);
                    emailString.append(",");
                }
                contact[2] = emailString.toString();
            }

            if (anrs != null) {
                StringBuilder anrString = new StringBuilder();
                for (String anr : anrs) {
                    if (DBG) log("Adding anr:" + anr);
                    anrString.append(anr);
                    anrString.append(",");
                }
                contact[3] = anrString.toString();
            }

            contact[4] = id;
            cursor.addRow(contact);
        }
    }

    protected void log(String msg) {
        Rlog.d(TAG, "[IccProvider] " + msg);
    }

}<|MERGE_RESOLUTION|>--- conflicted
+++ resolved
@@ -304,8 +304,6 @@
                         "Cannot insert into URL: " + url);
         }
 
-<<<<<<< HEAD
-=======
         String tag = values.getAsString("tag");
         String number = values.getAsString("number");
         String[] emails = null;
@@ -317,7 +315,6 @@
             return 0;
         }
         String[] newEmails = null;
->>>>>>> 8b13ba29
         // TODO(): Update for email.
         boolean success = updateIccRecordInEf(efType, values, pin2);
 
