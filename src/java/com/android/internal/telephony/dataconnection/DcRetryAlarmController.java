/*
 * Copyright (C) 2013 The Android Open Source Project
 *
 * Licensed under the Apache License, Version 2.0 (the "License");
 * you may not use this file except in compliance with the License.
 * You may obtain a copy of the License at
 *
 *      http://www.apache.org/licenses/LICENSE-2.0
 *
 * Unless required by applicable law or agreed to in writing, software
 * distributed under the License is distributed on an "AS IS" BASIS,
 * WITHOUT WARRANTIES OR CONDITIONS OF ANY KIND, either express or implied.
 * See the License for the specific language governing permissions and
 * limitations under the License.
 */
package com.android.internal.telephony.dataconnection;

import android.app.AlarmManager;
import android.app.PendingIntent;
import android.content.BroadcastReceiver;
import android.content.Context;
import android.content.Intent;
import android.content.IntentFilter;
import android.os.AsyncResult;
import android.os.SystemClock;
import android.telephony.Rlog;
import android.text.TextUtils;

import com.android.internal.telephony.PhoneBase;
import com.android.internal.telephony.RILConstants;

/**
 * The Data Connection Retry Alarm Controller.
 */
public class DcRetryAlarmController {
    private String mLogTag = "DcRac";
    private static final boolean DBG = true;

    private PhoneBase mPhone;
    private DataConnection mDc;
    private AlarmManager mAlarmManager;

    // The Intent action for retrying and its two extra's
    private String mActionRetry;
    private static final String INTENT_RETRY_ALARM_WHAT = "what";
    private static final String INTENT_RETRY_ALARM_TAG = "tag";
    private PendingIntent mRetryIntent = null;

    private BroadcastReceiver mIntentReceiver = new BroadcastReceiver() {
            @Override
        public void onReceive(Context context, Intent intent) {
            String action = intent.getAction();
            if (TextUtils.isEmpty(action)) {
                // Our mActionXxxx's could be null when disposed this could match an empty action.
                log("onReceive: ignore empty action='" + action + "'");
                return;
            }
            if (TextUtils.equals(action, mActionRetry)) {
                if (!intent.hasExtra(INTENT_RETRY_ALARM_WHAT)) {
                    throw new RuntimeException(mActionRetry + " has no INTENT_RETRY_ALRAM_WHAT");
                }
                if (!intent.hasExtra(INTENT_RETRY_ALARM_TAG)) {
                    throw new RuntimeException(mActionRetry + " has no INTENT_RETRY_ALRAM_TAG");
                }
                int what = intent.getIntExtra(INTENT_RETRY_ALARM_WHAT, Integer.MAX_VALUE);
                int tag = intent.getIntExtra(INTENT_RETRY_ALARM_TAG, Integer.MAX_VALUE);
                if (DBG) {
                    log("onReceive: action=" + action
                            + " sendMessage(what:" + mDc.getWhatToString(what)
                            + ", tag:" + tag + ")");
                }
                mDc.sendMessage(mDc.obtainMessage(what, tag, 0));
            } else {
                if (DBG) log("onReceive: unknown action=" + action);
            }
        }
    };

    DcRetryAlarmController(PhoneBase phone, DataConnection dc) {
        mLogTag = dc.getName();
        mPhone = phone;
        mDc = dc;
        mAlarmManager = (AlarmManager) mPhone.getContext().getSystemService(Context.ALARM_SERVICE);
        mActionRetry = mDc.getClass().getCanonicalName() + "." + mDc.getName() + ".action_retry";

        IntentFilter filter = new IntentFilter();
        filter.addAction(mActionRetry);
        log("DcRetryAlarmController: register for intent action=" + mActionRetry);

        mPhone.getContext().registerReceiver(mIntentReceiver, filter, null, mDc.getHandler());
    }

    /**
     * Dispose of resources when shutting down
     */
    void dispose() {
        if (DBG) log("dispose");
        mPhone.getContext().unregisterReceiver(mIntentReceiver);
        mPhone = null;
        mDc = null;
        mAlarmManager = null;
        mActionRetry = null;
    }

    /**
     * Using dc.mRetryManager and the result of the SETUP_DATA_CALL determine
     * the retry delay.
     *
     * @param dc is the DataConnection
     * @param ar is the result from SETUP_DATA_CALL
     * @return < 0 if no retry is needed otherwise the delay to the next SETUP_DATA_CALL
     */
    public int getSuggestedRetryTime(DataConnection dc, AsyncResult ar) {
        int retryDelay;

        DataCallResponse response = (DataCallResponse) ar.result;
        retryDelay = response.suggestedRetryTime;
        if (retryDelay == RILConstants.MAX_INT) {
            if (DBG) log("getSuggestedRetryTime: suggestedRetryTime is MAX_INT, retry NOT needed");
            retryDelay = -1;
        } else if (retryDelay >= 0) {
            if (DBG) log("getSuggestedRetryTime: suggestedRetryTime is >= 0 use it");
        } else if (dc.mRetryManager.isRetryNeeded()) {
            retryDelay = dc.mRetryManager.getRetryTimer();
            if (retryDelay < 0) {
                retryDelay = 0;
            }
            if (DBG) log("getSuggestedRetryTime: retry is needed");
        } else {
            if (DBG) log("getSuggestedRetryTime: retry is NOT needed");
            retryDelay = -1;
        }

        if (DBG) {
            log("getSuggestedRetryTime: " + retryDelay + " response=" + response + " dc=" + dc);
        }
        return retryDelay;
    }

    public void startRetryAlarm(int what, int tag, int delay) {
        Intent intent = new Intent(mActionRetry);
        intent.putExtra(INTENT_RETRY_ALARM_WHAT, what);
        intent.putExtra(INTENT_RETRY_ALARM_TAG, tag);
        intent.addFlags(Intent.FLAG_RECEIVER_FOREGROUND);

        if (DBG) {
            log("startRetryAlarm: next attempt in " + (delay / 1000) + "s" +
                    " what=" + what + " tag=" + tag);
        }

        mRetryIntent = PendingIntent.getBroadcast (mPhone.getContext(), 0,
                                        intent, PendingIntent.FLAG_UPDATE_CURRENT);
        mAlarmManager.setExact(AlarmManager.ELAPSED_REALTIME_WAKEUP,
<<<<<<< HEAD
                SystemClock.elapsedRealtime() + delay, retryIntent);
=======
                SystemClock.elapsedRealtime() + delay, mRetryIntent);
    }

    public void cancel(){
        if(mRetryIntent != null) {
            if (DBG) log("cancel event: "+mRetryIntent);
            mAlarmManager.cancel(mRetryIntent);
            mRetryIntent = null;
        }
>>>>>>> 99ef5303
    }

    @Override
    public String toString() {
        StringBuilder sb = new StringBuilder();
        sb.append(mLogTag).append(" [dcRac] ");
        sb.append(" mPhone=").append(mPhone);
        sb.append(" mDc=").append(mDc);
        sb.append(" mAlaramManager=").append(mAlarmManager);
        sb.append(" mActionRetry=").append(mActionRetry);
        return sb.toString();
    }

    private void log(String s) {
        Rlog.d(mLogTag, "[dcRac] " + s);
    }
}<|MERGE_RESOLUTION|>--- conflicted
+++ resolved
@@ -151,9 +151,6 @@
         mRetryIntent = PendingIntent.getBroadcast (mPhone.getContext(), 0,
                                         intent, PendingIntent.FLAG_UPDATE_CURRENT);
         mAlarmManager.setExact(AlarmManager.ELAPSED_REALTIME_WAKEUP,
-<<<<<<< HEAD
-                SystemClock.elapsedRealtime() + delay, retryIntent);
-=======
                 SystemClock.elapsedRealtime() + delay, mRetryIntent);
     }
 
@@ -163,7 +160,6 @@
             mAlarmManager.cancel(mRetryIntent);
             mRetryIntent = null;
         }
->>>>>>> 99ef5303
     }
 
     @Override
