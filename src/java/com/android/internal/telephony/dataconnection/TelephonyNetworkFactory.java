/*
 * Copyright (C) 2016 The Android Open Source Project
 *
 * Licensed under the Apache License, Version 2.0 (the "License");
 * you may not use this file except in compliance with the License.
 * You may obtain a copy of the License at
 *
 *      http://www.apache.org/licenses/LICENSE-2.0
 *
 * Unless required by applicable law or agreed to in writing, software
 * distributed under the License is distributed on an "AS IS" BASIS,
 * WITHOUT WARRANTIES OR CONDITIONS OF ANY KIND, either express or implied.
 * See the License for the specific language governing permissions and
 * limitations under the License.
 */

package com.android.internal.telephony.dataconnection;

import static android.telephony.SubscriptionManager.INVALID_SUBSCRIPTION_ID;

import android.net.NetworkCapabilities;
import android.net.NetworkFactory;
import android.net.NetworkRequest;
import android.net.StringNetworkSpecifier;
import android.os.Handler;
import android.os.Looper;
import android.os.Message;
import android.telephony.Rlog;
import android.telephony.TelephonyManager;
import android.util.LocalLog;

import com.android.internal.telephony.PhoneFactory;
import com.android.internal.telephony.Phone;
import com.android.internal.telephony.PhoneSwitcher;
import com.android.internal.telephony.SubscriptionController;
import com.android.internal.telephony.SubscriptionMonitor;
import com.android.internal.util.IndentingPrintWriter;

import java.io.FileDescriptor;
import java.io.PrintWriter;
import java.util.HashMap;
import java.util.Map;

public class TelephonyNetworkFactory extends NetworkFactory {
    public final String LOG_TAG;
    protected static final boolean DBG = true;

    private static final int REQUEST_LOG_SIZE = 40;

    private static final int ACTION_NO_OP   = 0;
    private static final int ACTION_REQUEST = 1;
    private static final int ACTION_RELEASE = 2;

    private final PhoneSwitcher mPhoneSwitcher;
    private final SubscriptionController mSubscriptionController;
    private final SubscriptionMonitor mSubscriptionMonitor;
    private final LocalLog mLocalLog = new LocalLog(REQUEST_LOG_SIZE);

    // Key: network request. Value: whether it's applied to DcTracker.
    private final Map<NetworkRequest, Boolean> mNetworkRequests = new HashMap<>();

    private final Phone mPhone;

    private final TransportManager mTransportManager;

    private int mSubscriptionId;

    private final static int TELEPHONY_NETWORK_SCORE = 50;

    private final Handler mInternalHandler;
    private static final int EVENT_ACTIVE_PHONE_SWITCH          = 1;
    private static final int EVENT_SUBSCRIPTION_CHANGED         = 2;
    private static final int EVENT_NETWORK_REQUEST              = 3;
    private static final int EVENT_NETWORK_RELEASE              = 4;

    private static final int PRIMARY_SLOT = 0;
    private static final int SECONDARY_SLOT = 1;

    public TelephonyNetworkFactory(SubscriptionMonitor subscriptionMonitor, Looper looper,
                                   Phone phone) {
        super(looper, phone.getContext(), "TelephonyNetworkFactory[" + phone.getPhoneId()
                + "]", null);
        mPhone = phone;
        mTransportManager = mPhone.getTransportManager();
        mInternalHandler = new InternalHandler(looper);

        mSubscriptionController = SubscriptionController.getInstance();

        setCapabilityFilter(makeNetworkFilter(mSubscriptionController, mPhone.getPhoneId()));
        setScoreFilter(TELEPHONY_NETWORK_SCORE);

        mPhoneSwitcher = PhoneSwitcher.getInstance();
        mSubscriptionMonitor = subscriptionMonitor;
        LOG_TAG = "TelephonyNetworkFactory[" + mPhone.getPhoneId() + "]";

        mPhoneSwitcher.registerForActivePhoneSwitch(mInternalHandler, EVENT_ACTIVE_PHONE_SWITCH,
                null);

        mSubscriptionId = INVALID_SUBSCRIPTION_ID;
        mSubscriptionMonitor.registerForSubscriptionChanged(mPhone.getPhoneId(), mInternalHandler,
                EVENT_SUBSCRIPTION_CHANGED, null);

        register();
    }

    private NetworkCapabilities makeNetworkFilter(SubscriptionController subscriptionController,
            int phoneId) {
        final int subscriptionId = subscriptionController.getSubIdUsingPhoneId(phoneId);
        return makeNetworkFilter(subscriptionId);
    }

    private NetworkCapabilities makeNetworkFilter(int subscriptionId) {
        NetworkCapabilities nc = new NetworkCapabilities();
        nc.addTransportType(NetworkCapabilities.TRANSPORT_CELLULAR);
        nc.addCapability(NetworkCapabilities.NET_CAPABILITY_MMS);
        nc.addCapability(NetworkCapabilities.NET_CAPABILITY_SUPL);
        nc.addCapability(NetworkCapabilities.NET_CAPABILITY_DUN);
        nc.addCapability(NetworkCapabilities.NET_CAPABILITY_FOTA);
        nc.addCapability(NetworkCapabilities.NET_CAPABILITY_IMS);
        nc.addCapability(NetworkCapabilities.NET_CAPABILITY_CBS);
        nc.addCapability(NetworkCapabilities.NET_CAPABILITY_IA);
        nc.addCapability(NetworkCapabilities.NET_CAPABILITY_RCS);
        nc.addCapability(NetworkCapabilities.NET_CAPABILITY_XCAP);
        nc.addCapability(NetworkCapabilities.NET_CAPABILITY_EIMS);
        nc.addCapability(NetworkCapabilities.NET_CAPABILITY_NOT_RESTRICTED);
        nc.addCapability(NetworkCapabilities.NET_CAPABILITY_INTERNET);
        nc.setNetworkSpecifier(new StringNetworkSpecifier(String.valueOf(subscriptionId)));
        return nc;
    }

    private class InternalHandler extends Handler {
        public InternalHandler(Looper looper) {
            super(looper);
        }

        @Override
        public void handleMessage(Message msg) {
            switch (msg.what) {
                case EVENT_ACTIVE_PHONE_SWITCH: {
                    onActivePhoneSwitch();
                    break;
                }
                case EVENT_SUBSCRIPTION_CHANGED: {
                    onSubIdChange();
                    break;
                }
                case EVENT_NETWORK_REQUEST: {
                    onNeedNetworkFor(msg);
                    break;
                }
                case EVENT_NETWORK_RELEASE: {
                    onReleaseNetworkFor(msg);
                    break;
                }
            }
        }
    }

    private int getTransportTypeFromNetworkRequest(NetworkRequest networkRequest) {
        int apnType = ApnContext.getApnTypeFromNetworkRequest(networkRequest);
        return mTransportManager.getCurrentTransport(apnType);
    }

    private void requestNetworkInternal(NetworkRequest networkRequest) {
        int transportType = getTransportTypeFromNetworkRequest(networkRequest);
        if (mPhone.getDcTracker(transportType) != null) {
            mPhone.getDcTracker(transportType).requestNetwork(networkRequest, mLocalLog);
        }
    }

    private void releaseNetworkInternal(NetworkRequest networkRequest, boolean cleanUpOnRelease) {
        int transportType = getTransportTypeFromNetworkRequest(networkRequest);
        if (mPhone.getDcTracker(transportType) != null) {
            mPhone.getDcTracker(transportType).releaseNetwork(networkRequest, mLocalLog,
                    cleanUpOnRelease);
        }
    }

    private void applyRequestsOnActivePhoneSwitch(NetworkRequest networkRequest,
            boolean cleanUpOnRelease, int action) {
        if (action == ACTION_NO_OP) return;

        String logStr = "onActivePhoneSwitch: " + ((action == ACTION_REQUEST)
                ? "Requesting" : "Releasing") + " network request " + networkRequest;
        mLocalLog.log(logStr);
        if (action == ACTION_REQUEST) {
            requestNetworkInternal(networkRequest);
        } else if (action == ACTION_RELEASE) {
            releaseNetworkInternal(networkRequest, cleanUpOnRelease);
        }
    }

    private static int getAction(boolean wasActive, boolean isActive) {
        if (!wasActive && isActive) {
            return ACTION_REQUEST;
        } else if (wasActive && !isActive) {
            return ACTION_RELEASE;
        } else {
            return ACTION_NO_OP;
        }
    }

    // apply or revoke requests if our active-ness changes
    private void onActivePhoneSwitch() {
        for (HashMap.Entry<NetworkRequest, Boolean> entry : mNetworkRequests.entrySet()) {
            NetworkRequest networkRequest = entry.getKey();
            boolean applied = entry.getValue();

            boolean shouldApply = mPhoneSwitcher.shouldApplyNetworkRequest(
                    networkRequest, mPhone.getPhoneId());

            applyRequestsOnActivePhoneSwitch(networkRequest, true,
                    getAction(applied, shouldApply));
            mNetworkRequests.put(networkRequest, shouldApply);
        }
    }

    // watch for phone->subId changes, reapply new filter and let
    // that flow through to apply/revoke of requests
    private void onSubIdChange() {
        final int newSubscriptionId = mSubscriptionController.getSubIdUsingPhoneId(
                mPhone.getPhoneId());
        if (mSubscriptionId != newSubscriptionId) {
            if (DBG) log("onSubIdChange " + mSubscriptionId + "->" + newSubscriptionId);
            mSubscriptionId = newSubscriptionId;
            setCapabilityFilter(makeNetworkFilter(mSubscriptionId));
        }
    }

    @Override
    public void needNetworkFor(NetworkRequest networkRequest, int score) {
        Message msg = mInternalHandler.obtainMessage(EVENT_NETWORK_REQUEST);
        msg.obj = networkRequest;
        msg.sendToTarget();
    }

    private boolean isNetworkCapabilityEims(NetworkRequest networkRequest) {
        return networkRequest.networkCapabilities.hasCapability(
            android.net.NetworkCapabilities.NET_CAPABILITY_EIMS);
    }

    private boolean isSimPresentInSecondarySlot() {
        return TelephonyManager.getDefault().hasIccCard(SECONDARY_SLOT);
    }

    private void onNeedNetworkFor(Message msg) {
        NetworkRequest networkRequest = (NetworkRequest)msg.obj;
<<<<<<< HEAD
        boolean isApplicable = false;
        LocalLog localLog = null;
        if (networkRequest.networkCapabilities.getNetworkSpecifier() == null) {
            // request only for the default network
            localLog = mDefaultRequests.get(networkRequest);
            if (localLog == null) {
                localLog = new LocalLog(REQUEST_LOG_SIZE);
                localLog.log("created for " + networkRequest);
                mDefaultRequests.put(networkRequest, localLog);
                isApplicable = mIsActiveForDefault;
            }
        } else {
            localLog = mSpecificRequests.get(networkRequest);
            if (localLog == null) {
                localLog = new LocalLog(REQUEST_LOG_SIZE);
                mSpecificRequests.put(networkRequest, localLog);
                isApplicable = mIsActive;
            }
        }

        // TODO(b/121393970): re-implement mPhoneId
        int mPhoneId = -1;
        //Allow EIMS networkrequest on default slot in SIM less case.
        if (isApplicable || (isNetworkCapabilityEims(networkRequest) &&
                PhoneFactory.getDefaultPhone().getPhoneId() == mPhoneId &&
                !isSimPresentInSecondarySlot())) {
            String s = "onNeedNetworkFor";
            localLog.log(s);
            log(s + " " + networkRequest);
            mDcTracker.requestNetwork(networkRequest, localLog);
        } else {
            String s = "not acting - isApplicable=" + isApplicable + ", mIsActive=" + mIsActive;
            localLog.log(s);
            log(s + " " + networkRequest);
=======
        boolean shouldApply = mPhoneSwitcher.shouldApplyNetworkRequest(
                networkRequest, mPhone.getPhoneId());

        mNetworkRequests.put(networkRequest, shouldApply);

        String s = "onNeedNetworkFor " + networkRequest + " shouldApply " + shouldApply;
        log(s);
        mLocalLog.log(s);

        if (shouldApply) {
            requestNetworkInternal(networkRequest);
>>>>>>> 5a996743
        }
    }

    @Override
    public void releaseNetworkFor(NetworkRequest networkRequest) {
        Message msg = mInternalHandler.obtainMessage(EVENT_NETWORK_RELEASE);
        msg.obj = networkRequest;
        msg.sendToTarget();
    }

    private void onReleaseNetworkFor(Message msg) {
        NetworkRequest networkRequest = (NetworkRequest)msg.obj;
        boolean applied = mNetworkRequests.get(networkRequest);

        mNetworkRequests.remove(networkRequest);

        String s = "onReleaseNetworkFor " + networkRequest + " applied " + applied;
        log(s);
        mLocalLog.log(s);

        if (applied) {
            releaseNetworkInternal(networkRequest, false);
        }
    }

    protected void log(String s) {
        Rlog.d(LOG_TAG, s);
    }

    public void dump(FileDescriptor fd, PrintWriter writer, String[] args) {
        final IndentingPrintWriter pw = new IndentingPrintWriter(writer, "  ");
        pw.println("Network Requests:");
        pw.increaseIndent();
        for (HashMap.Entry<NetworkRequest, Boolean> entry : mNetworkRequests.entrySet()) {
            NetworkRequest nr = entry.getKey();
            boolean applied = entry.getValue();
            pw.println((applied ? "Applied: " : "Not applied: ") + nr);
        }
        mLocalLog.dump(fd, pw, args);
        pw.decreaseIndent();
    }
}<|MERGE_RESOLUTION|>--- conflicted
+++ resolved
@@ -245,42 +245,6 @@
 
     private void onNeedNetworkFor(Message msg) {
         NetworkRequest networkRequest = (NetworkRequest)msg.obj;
-<<<<<<< HEAD
-        boolean isApplicable = false;
-        LocalLog localLog = null;
-        if (networkRequest.networkCapabilities.getNetworkSpecifier() == null) {
-            // request only for the default network
-            localLog = mDefaultRequests.get(networkRequest);
-            if (localLog == null) {
-                localLog = new LocalLog(REQUEST_LOG_SIZE);
-                localLog.log("created for " + networkRequest);
-                mDefaultRequests.put(networkRequest, localLog);
-                isApplicable = mIsActiveForDefault;
-            }
-        } else {
-            localLog = mSpecificRequests.get(networkRequest);
-            if (localLog == null) {
-                localLog = new LocalLog(REQUEST_LOG_SIZE);
-                mSpecificRequests.put(networkRequest, localLog);
-                isApplicable = mIsActive;
-            }
-        }
-
-        // TODO(b/121393970): re-implement mPhoneId
-        int mPhoneId = -1;
-        //Allow EIMS networkrequest on default slot in SIM less case.
-        if (isApplicable || (isNetworkCapabilityEims(networkRequest) &&
-                PhoneFactory.getDefaultPhone().getPhoneId() == mPhoneId &&
-                !isSimPresentInSecondarySlot())) {
-            String s = "onNeedNetworkFor";
-            localLog.log(s);
-            log(s + " " + networkRequest);
-            mDcTracker.requestNetwork(networkRequest, localLog);
-        } else {
-            String s = "not acting - isApplicable=" + isApplicable + ", mIsActive=" + mIsActive;
-            localLog.log(s);
-            log(s + " " + networkRequest);
-=======
         boolean shouldApply = mPhoneSwitcher.shouldApplyNetworkRequest(
                 networkRequest, mPhone.getPhoneId());
 
@@ -292,7 +256,6 @@
 
         if (shouldApply) {
             requestNetworkInternal(networkRequest);
->>>>>>> 5a996743
         }
     }
 
