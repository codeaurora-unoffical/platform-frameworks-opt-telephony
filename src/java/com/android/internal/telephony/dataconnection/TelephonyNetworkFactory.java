--- conflicted
+++ resolved
@@ -30,19 +30,12 @@
 import android.telephony.AccessNetworkConstants;
 import android.telephony.Annotation.ApnType;
 import android.telephony.Rlog;
-<<<<<<< HEAD
-=======
 import android.telephony.SubscriptionManager;
->>>>>>> a6ea0e13
 import android.telephony.TelephonyManager;
 import android.telephony.data.ApnSetting;
 import android.util.LocalLog;
 
-<<<<<<< HEAD
-import com.android.internal.telephony.PhoneFactory;
-=======
 import com.android.internal.annotations.VisibleForTesting;
->>>>>>> a6ea0e13
 import com.android.internal.telephony.Phone;
 import com.android.internal.telephony.PhoneSwitcher;
 import com.android.internal.telephony.SubscriptionController;
@@ -96,15 +89,10 @@
     public final Handler mInternalHandler;
 
 
-<<<<<<< HEAD
     private static final int PRIMARY_SLOT = 0;
     private static final int SECONDARY_SLOT = 1;
 
-    public TelephonyNetworkFactory(SubscriptionMonitor subscriptionMonitor, Looper looper,
-                                   Phone phone, PhoneSwitcher phoneSwitcher) {
-=======
-    public TelephonyNetworkFactory(Looper looper, Phone phone) {
->>>>>>> a6ea0e13
+    public TelephonyNetworkFactory(Looper looper, Phone phone, PhoneSwitcher phoneSwitcher) {
         super(looper, phone.getContext(), "TelephonyNetworkFactory[" + phone.getPhoneId()
                 + "]", null);
         mPhone = phone;
@@ -116,12 +104,7 @@
         setCapabilityFilter(makeNetworkFilter(mSubscriptionController, mPhone.getPhoneId()));
         setScoreFilter(TELEPHONY_NETWORK_SCORE);
 
-<<<<<<< HEAD
         mPhoneSwitcher = phoneSwitcher;
-        mSubscriptionMonitor = subscriptionMonitor;
-=======
-        mPhoneSwitcher = PhoneSwitcher.getInstance();
->>>>>>> a6ea0e13
         LOG_TAG = "TelephonyNetworkFactory[" + mPhone.getPhoneId() + "]";
 
         mPhoneSwitcher.registerForActivePhoneSwitch(mInternalHandler, EVENT_ACTIVE_PHONE_SWITCH,
