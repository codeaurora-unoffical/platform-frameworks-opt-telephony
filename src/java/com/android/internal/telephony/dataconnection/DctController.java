--- conflicted
+++ resolved
@@ -310,12 +310,12 @@
         }
     }
 
-    private int requestNetwork(NetworkRequest request, int priority, LocalLog l, int phoneId) {
+    private int requestNetwork(NetworkRequest request, int priority, LocalLog l) {
         logd("requestNetwork request=" + request
                 + ", priority=" + priority);
         l.log("Dctc.requestNetwork, priority=" + priority);
 
-        RequestInfo requestInfo = new RequestInfo(request, priority, l, phoneId);
+        RequestInfo requestInfo = new RequestInfo(request, priority, l);
         mRequestInfos.put(request.requestId, requestInfo);
         processRequests();
 
@@ -395,7 +395,7 @@
             Iterator<Integer> iterator = mRequestInfos.keySet().iterator();
             while (iterator.hasNext()) {
                 RequestInfo requestInfo = mRequestInfos.get(iterator.next());
-                if (requestInfo.phoneId == requestedPhoneId &&
+                if (getRequestPhoneId(requestInfo.request) == requestedPhoneId &&
                         !requestInfo.executed) {
                     mDcSwitchAsyncChannel[requestedPhoneId].connect(requestInfo);
                 }
@@ -412,7 +412,7 @@
             requestInfo.log("DctController.onExecuteRequest - executed=" + requestInfo.executed);
             requestInfo.executed = true;
             String apn = apnForNetworkRequest(requestInfo.request);
-            int phoneId = requestInfo.phoneId;
+            int phoneId = getRequestPhoneId(requestInfo.request);
             PhoneBase phoneBase = (PhoneBase)mPhones[phoneId].getActivePhone();
             DcTrackerBase dcTracker = phoneBase.mDcTracker;
             dcTracker.incApnRefCount(apn, requestInfo.getLog());
@@ -424,7 +424,7 @@
         Iterator<Integer> iterator = mRequestInfos.keySet().iterator();
         while (iterator.hasNext()) {
             RequestInfo requestInfo = mRequestInfos.get(iterator.next());
-            if (requestInfo.phoneId == phoneId) {
+            if (getRequestPhoneId(requestInfo.request) == phoneId) {
                 onExecuteRequest(requestInfo);
             }
         }
@@ -436,7 +436,7 @@
             requestInfo.log("DctController.onReleaseRequest");
             if (requestInfo.executed) {
                 String apn = apnForNetworkRequest(requestInfo.request);
-                int phoneId = requestInfo.phoneId;
+                int phoneId = getRequestPhoneId(requestInfo.request);
                 PhoneBase phoneBase = (PhoneBase)mPhones[phoneId].getActivePhone();
                 DcTrackerBase dcTracker = phoneBase.mDcTracker;
                 dcTracker.decApnRefCount(apn, requestInfo.getLog());
@@ -461,12 +461,8 @@
         Iterator<Integer> iterator = mRequestInfos.keySet().iterator();
         while (iterator.hasNext()) {
             RequestInfo requestInfo = mRequestInfos.get(iterator.next());
-<<<<<<< HEAD
             if ((getRequestPhoneId(requestInfo.request) == phoneId)
                 || isWithOutSpecifier(requestInfo)) {
-=======
-            if (requestInfo.phoneId == phoneId) {
->>>>>>> 78250bae
                 onReleaseRequest(requestInfo);
             }
         }
@@ -481,7 +477,6 @@
         }
     }
 
-<<<<<<< HEAD
     private void deactivateDdsRequests() {
         int dataSubId = mSubController.getDefaultDataSubId();
 
@@ -509,9 +504,6 @@
     }
 
     protected void onSettingsChanged() {
-=======
-    private void onSettingsChanged() {
->>>>>>> 78250bae
         //Sub Selection
         int dataSubId = mSubController.getDefaultDataSubId();
 
@@ -535,21 +527,15 @@
         processRequests();
     }
 
-<<<<<<< HEAD
     protected int getTopPriorityRequestPhoneId() {
-        RequestInfo retRequestInfo = null;
-        int phoneId = 0;
-=======
-    private int getTopPriorityRequestPhoneId() {
         int phoneId = INVALID_PHONE_INDEX;
->>>>>>> 78250bae
         int priority = -1;
 
         //TODO: Handle SIM Switch
         for (int i=0; i<mPhoneNum; i++) {
             for (RequestInfo requestInfo : mRequestInfos.values()) {
                 logd("selectExecPhone requestInfo = " + requestInfo);
-                if (requestInfo.phoneId == i &&
+                if (getRequestPhoneId(requestInfo.request) == i &&
                         priority < requestInfo.priority) {
                     priority = requestInfo.priority;
                     phoneId = i;
@@ -751,12 +737,7 @@
             DcTrackerBase dcTracker =((PhoneBase)mPhone).mDcTracker;
             String apn = apnForNetworkRequest(networkRequest);
             if (dcTracker.isApnSupported(apn)) {
-<<<<<<< HEAD
                 requestNetwork(networkRequest, dcTracker.getApnPriority(apn), l);
-=======
-                requestNetwork(networkRequest, dcTracker.getApnPriority(apn), l,
-                        mPhone.getPhoneId());
->>>>>>> 78250bae
             } else {
                 final String str = "Unsupported APN";
                 log(str);
