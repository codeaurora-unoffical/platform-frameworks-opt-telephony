/*
 * Copyright (C) 2014 The Android Open Source Project
 *
 * Licensed under the Apache License, Version 2.0 (the "License");
 * you may not use this file except in compliance with the License.
 * You may obtain a copy of the License at
 *
 *      http://www.apache.org/licenses/LICENSE-2.0
 *
 * Unless required by applicable law or agreed to in writing, software
 * distributed under the License is distributed on an "AS IS" BASIS,
 * WITHOUT WARRANTIES OR CONDITIONS OF ANY KIND, either express or implied.
 * See the License for the specific language governing permissions and
 * limitations under the License.
 */

package com.android.internal.telephony.dataconnection;

import static android.telephony.SubscriptionManager.DEFAULT_PHONE_INDEX;
import static android.telephony.SubscriptionManager.INVALID_PHONE_INDEX;

import android.content.Context;
import android.database.ContentObserver;
import android.net.ConnectivityManager;
import android.net.NetworkCapabilities;
import android.net.NetworkFactory;
import android.net.NetworkRequest;
import android.os.AsyncResult;
import android.os.Handler;
import android.os.Looper;
import android.os.Message;
import android.os.Messenger;
import android.provider.Settings;
import android.telephony.Rlog;
import android.telephony.SubscriptionManager;
import android.telephony.SubscriptionManager.OnSubscriptionsChangedListener;
import android.text.TextUtils;
import android.util.LocalLog;
import android.util.SparseArray;

import com.android.internal.telephony.Phone;
import com.android.internal.telephony.PhoneBase;
import com.android.internal.telephony.PhoneConstants;
import com.android.internal.telephony.PhoneProxy;
import com.android.internal.telephony.SubscriptionController;
import com.android.internal.telephony.dataconnection.DcSwitchAsyncChannel.RequestInfo;
import com.android.internal.util.AsyncChannel;
import com.android.internal.util.IndentingPrintWriter;

import java.io.FileDescriptor;
import java.io.PrintWriter;
import java.util.ArrayDeque;
import java.util.HashMap;
import java.util.Iterator;
import java.util.Map.Entry;

public class DctController extends Handler {
    protected static String LOG_TAG = "DctController";
    private static final boolean DBG = true;

    private static final int EVENT_PROCESS_REQUESTS = 100;
    private static final int EVENT_EXECUTE_REQUEST = 101;
    private static final int EVENT_EXECUTE_ALL_REQUESTS = 102;
    private static final int EVENT_RELEASE_REQUEST = 103;
    private static final int EVENT_RELEASE_ALL_REQUESTS = 104;
    private static final int EVENT_RETRY_ATTACH = 105;
    private static final int EVENT_SETTINGS_CHANGED = 106;
    private static final int EVENT_SUBSCRIPTIONS_CHANGED = 107;

    private static final int EVENT_DATA_ATTACHED = 500;
    private static final int EVENT_DATA_DETACHED = 600;
    private static final int EVENT_EMERGENCY_CALL_TOGGLED = 700;

    protected static DctController sDctController;

    protected int mPhoneNum;
    protected PhoneProxy[] mPhones;
    private DcSwitchStateMachine[] mDcSwitchStateMachine;
    protected DcSwitchAsyncChannel[] mDcSwitchAsyncChannel;
    private Handler[] mDcSwitchStateHandler;
    protected HashMap<Integer, RequestInfo> mRequestInfos = new HashMap<Integer, RequestInfo>();
    protected Context mContext;

    /** Used to send us NetworkRequests from ConnectivityService.  Remember it so we can
     * unregister on dispose. */
    private Messenger[] mNetworkFactoryMessenger;
    private NetworkFactory[] mNetworkFactory;
    private NetworkCapabilities[] mNetworkFilter;

    protected SubscriptionController mSubController = SubscriptionController.getInstance();

    private SubscriptionManager mSubMgr;

    private OnSubscriptionsChangedListener mOnSubscriptionsChangedListener =
            new OnSubscriptionsChangedListener() {
        @Override
        public void onSubscriptionsChanged() {
            DctController.this.obtainMessage(EVENT_SUBSCRIPTIONS_CHANGED).sendToTarget();
        }
    };

    private ContentObserver mObserver = new ContentObserver(new Handler()) {
        @Override
        public void onChange(boolean selfChange) {
            logd("Settings change");
            DctController.this.obtainMessage(EVENT_SETTINGS_CHANGED).sendToTarget();
        }
    };

    public void updatePhoneObject(PhoneProxy phone) {
        if (phone == null) {
            loge("updatePhoneObject phone = null");
            return;
        }

        PhoneBase phoneBase = (PhoneBase)phone.getActivePhone();
        if (phoneBase == null) {
            loge("updatePhoneObject phoneBase = null");
            return;
        }

        for (int i = 0; i < mPhoneNum; i++) {
            if (mPhones[i] == phone) {
                updatePhoneBaseForIndex(i, phoneBase);
                break;
            }
        }
    }

    private void updatePhoneBaseForIndex(int index, PhoneBase phoneBase) {
        logd("updatePhoneBaseForIndex for phone index=" + index);

        phoneBase.getServiceStateTracker().registerForDataConnectionAttached(mRspHandler,
                   EVENT_DATA_ATTACHED + index, null);
        phoneBase.getServiceStateTracker().registerForDataConnectionDetached(mRspHandler,
                   EVENT_DATA_DETACHED + index, null);
        phoneBase.registerForEmergencyCallToggle(mRspHandler,
                EVENT_EMERGENCY_CALL_TOGGLED + index, null);

        ConnectivityManager cm = (ConnectivityManager)mPhones[index].getContext()
            .getSystemService(Context.CONNECTIVITY_SERVICE);

        if (mNetworkFactoryMessenger != null) {
            logd("unregister TelephonyNetworkFactory for phone index=" + index);
            cm.unregisterNetworkFactory(mNetworkFactoryMessenger[index]);
            mNetworkFactoryMessenger[index] = null;
            mNetworkFactory[index] = null;
            mNetworkFilter[index] = null;
        }

        // TODO - just make this a singleton.  It'll be simpler
        mNetworkFilter[index] = new NetworkCapabilities();
        mNetworkFilter[index].addTransportType(NetworkCapabilities.TRANSPORT_CELLULAR);
        mNetworkFilter[index].addCapability(NetworkCapabilities.NET_CAPABILITY_MMS);
        mNetworkFilter[index].addCapability(NetworkCapabilities.NET_CAPABILITY_SUPL);
        mNetworkFilter[index].addCapability(NetworkCapabilities.NET_CAPABILITY_DUN);
        mNetworkFilter[index].addCapability(NetworkCapabilities.NET_CAPABILITY_FOTA);
        mNetworkFilter[index].addCapability(NetworkCapabilities.NET_CAPABILITY_IMS);
        mNetworkFilter[index].addCapability(NetworkCapabilities.NET_CAPABILITY_CBS);
        mNetworkFilter[index].addCapability(NetworkCapabilities.NET_CAPABILITY_IA);
        mNetworkFilter[index].addCapability(NetworkCapabilities.NET_CAPABILITY_RCS);
        mNetworkFilter[index].addCapability(NetworkCapabilities.NET_CAPABILITY_XCAP);
        mNetworkFilter[index].addCapability(NetworkCapabilities.NET_CAPABILITY_EIMS);
        mNetworkFilter[index].addCapability(NetworkCapabilities.NET_CAPABILITY_NOT_RESTRICTED);
        mNetworkFilter[index].addCapability(NetworkCapabilities.NET_CAPABILITY_INTERNET);

        mNetworkFactory[index] = new TelephonyNetworkFactory(this.getLooper(),
                mPhones[index].getContext(), "TelephonyNetworkFactory", phoneBase,
                mNetworkFilter[index]);
        mNetworkFactory[index].setScoreFilter(50);
        mNetworkFactoryMessenger[index] = new Messenger(mNetworkFactory[index]);
        cm.registerNetworkFactory(mNetworkFactoryMessenger[index], "Telephony");
    }

    private Handler mRspHandler = new Handler() {
        @Override
        public void handleMessage(Message msg){
            if (msg.what >= EVENT_EMERGENCY_CALL_TOGGLED) {
                logd("EVENT_PHONE" + (msg.what - EVENT_EMERGENCY_CALL_TOGGLED + 1)
                        + "_EMERGENCY_CALL_END.");
                AsyncResult ar = (AsyncResult) msg.obj;
                Integer toggle = (Integer) ar.result;
                mDcSwitchAsyncChannel[msg.what - EVENT_EMERGENCY_CALL_TOGGLED].
                        notifyEmergencyCallToggled(toggle.intValue());
            } else if (msg.what >= EVENT_DATA_DETACHED) {
                logd("EVENT_PHONE" + (msg.what - EVENT_DATA_DETACHED + 1)
                        + "_DATA_DETACH.");
                mDcSwitchAsyncChannel[msg.what - EVENT_DATA_DETACHED].notifyDataDetached();

            } else if (msg.what >= EVENT_DATA_ATTACHED) {
                logd("EVENT_PHONE" + (msg.what - EVENT_DATA_ATTACHED + 1)
                        + "_DATA_ATTACH.");
                mDcSwitchAsyncChannel[msg.what - EVENT_DATA_ATTACHED].notifyDataAttached();
            }
        }
    };

    public static DctController getInstance() {
       if (sDctController == null) {
        throw new RuntimeException(
            "DctController.getInstance can't be called before makeDCTController()");
        }
       return sDctController;
    }

    public static DctController makeDctController(PhoneProxy[] phones) {
        if (sDctController == null) {
            logd("makeDctController: new DctController phones.length=" + phones.length);
            sDctController = new DctController(phones);
        }
        logd("makeDctController: X sDctController=" + sDctController);
        return sDctController;
    }

    protected DctController(PhoneProxy[] phones) {
        logd("DctController(): phones.length=" + phones.length);
        if (phones == null || phones.length == 0) {
            if (phones == null) {
                loge("DctController(phones): UNEXPECTED phones=null, ignore");
            } else {
                loge("DctController(phones): UNEXPECTED phones.length=0, ignore");
            }
            return;
        }
        mPhoneNum = phones.length;
        mPhones = phones;

        mDcSwitchStateMachine = new DcSwitchStateMachine[mPhoneNum];
        mDcSwitchAsyncChannel = new DcSwitchAsyncChannel[mPhoneNum];
        mDcSwitchStateHandler = new Handler[mPhoneNum];
        mNetworkFactoryMessenger = new Messenger[mPhoneNum];
        mNetworkFactory = new NetworkFactory[mPhoneNum];
        mNetworkFilter = new NetworkCapabilities[mPhoneNum];

        for (int i = 0; i < mPhoneNum; ++i) {
            int phoneId = i;
            mDcSwitchStateMachine[i] = new DcSwitchStateMachine(mPhones[i],
                    "DcSwitchStateMachine-" + phoneId, phoneId);
            mDcSwitchStateMachine[i].start();
            mDcSwitchAsyncChannel[i] = new DcSwitchAsyncChannel(mDcSwitchStateMachine[i], phoneId);
            mDcSwitchStateHandler[i] = new Handler();

            int status = mDcSwitchAsyncChannel[i].fullyConnectSync(mPhones[i].getContext(),
                mDcSwitchStateHandler[i], mDcSwitchStateMachine[i].getHandler());

            if (status == AsyncChannel.STATUS_SUCCESSFUL) {
                logd("DctController(phones): Connect success: " + i);
            } else {
                loge("DctController(phones): Could not connect to " + i);
            }

            // Register for radio state change
            PhoneBase phoneBase = (PhoneBase)mPhones[i].getActivePhone();
            updatePhoneBaseForIndex(i, phoneBase);
        }

        mContext = mPhones[0].getContext();
        mSubMgr = SubscriptionManager.from(mContext);
        mSubMgr.addOnSubscriptionsChangedListener(mOnSubscriptionsChangedListener);

        //Register for settings change.
        mContext.getContentResolver().registerContentObserver(
                Settings.Global.getUriFor(
                Settings.Global.MULTI_SIM_DATA_CALL_SUBSCRIPTION),
                false, mObserver);
    }

    public void dispose() {
        logd("DctController.dispose");
        for (int i = 0; i < mPhoneNum; ++i) {
            ConnectivityManager cm = (ConnectivityManager)mPhones[i].getContext()
                .getSystemService(Context.CONNECTIVITY_SERVICE);
            cm.unregisterNetworkFactory(mNetworkFactoryMessenger[i]);
            mNetworkFactoryMessenger[i] = null;
        }

        mSubMgr.removeOnSubscriptionsChangedListener(mOnSubscriptionsChangedListener);
        mContext.getContentResolver().unregisterContentObserver(mObserver);
    }


    @Override
    public void handleMessage (Message msg) {
        logd("handleMessage msg=" + msg);
        switch (msg.what) {
            case EVENT_PROCESS_REQUESTS:
                onProcessRequest();
                break;
            case EVENT_EXECUTE_REQUEST:
                onExecuteRequest((RequestInfo)msg.obj);
                break;
            case EVENT_EXECUTE_ALL_REQUESTS:
                onExecuteAllRequests(msg.arg1);
                break;
            case EVENT_RELEASE_REQUEST:
                onReleaseRequest((RequestInfo)msg.obj);
                break;
            case EVENT_RELEASE_ALL_REQUESTS:
                onReleaseAllRequests(msg.arg1);
                break;
            case EVENT_RETRY_ATTACH:
                onRetryAttach(msg.arg1);
                break;
            case EVENT_SETTINGS_CHANGED:
                onSettingsChanged();
                break;
            case EVENT_SUBSCRIPTIONS_CHANGED:
                onSubInfoReady();
                break;
            default:
                loge("Un-handled message [" + msg.what + "]");
        }
    }

    private int requestNetwork(NetworkRequest request, int priority, LocalLog l) {
        logd("requestNetwork request=" + request + ", priority=" + priority);
        l.log("Dctc.requestNetwork, priority=" + priority);

        if (mRequestInfos.containsKey(request.requestId)) {
            logd("requestNetwork replacing " + mRequestInfos.get(request.requestId));
            // NOTE: executedPhoneId might be reset
        }

        RequestInfo requestInfo = new RequestInfo(request, priority, l);
        mRequestInfos.put(request.requestId, requestInfo);
        processRequests();

        return PhoneConstants.APN_REQUEST_STARTED;
    }

    private int releaseNetwork(NetworkRequest request) {
        RequestInfo requestInfo = mRequestInfos.get(request.requestId);
        logd("releaseNetwork request=" + request + ", requestInfo=" + requestInfo);
        if (requestInfo != null) requestInfo.log("DctController.releaseNetwork");

        mRequestInfos.remove(request.requestId);
        releaseRequest(requestInfo);
        processRequests();
        return PhoneConstants.APN_REQUEST_STARTED;
    }

    protected void processRequests() {
        logd("processRequests");
        sendMessage(obtainMessage(EVENT_PROCESS_REQUESTS));
    }

    void executeRequest(RequestInfo request) {
        logd("executeRequest, request= " + request);
        sendMessage(obtainMessage(EVENT_EXECUTE_REQUEST, request));
    }

    void executeAllRequests(int phoneId) {
        logd("executeAllRequests, phone:" + phoneId);
        sendMessage(obtainMessage(EVENT_EXECUTE_ALL_REQUESTS, phoneId,0));
    }

    void releaseRequest(RequestInfo request) {
        logd("releaseRequest, request= " + request);
        sendMessage(obtainMessage(EVENT_RELEASE_REQUEST, request));
    }

    void releaseAllRequests(int phoneId) {
        logd("releaseAllRequests, phone:" + phoneId);
        sendMessage(obtainMessage(EVENT_RELEASE_ALL_REQUESTS, phoneId, 0));
    }

    public void retryAttach(int phoneId) {
        logd("retryAttach, phone:" + phoneId);
        sendMessage(obtainMessage(EVENT_RETRY_ATTACH, phoneId, 0));
    }

    protected void onProcessRequest() {
        //process all requests
        //1. Check all requests and find subscription of the top priority
        //   request
        //2. Is current data allowed on the selected subscription
        //2-1. If yes, execute all the requests of the sub
        //2-2. If no, set data not allow on the current PS subscription
        //2-2-1. Set data allow on the selected subscription

        final int requestedPhoneId = getTopPriorityRequestPhoneId();
        int activePhoneId = INVALID_PHONE_INDEX;

        for (int i=0; i<mDcSwitchStateMachine.length; i++) {
            if (!mDcSwitchAsyncChannel[i].isIdleSync()) {
                activePhoneId = i;
                break;
            }
        }

        logd("onProcessRequest requestedPhoneId=" + requestedPhoneId
                + ", activePhoneId=" + activePhoneId);

        if (requestedPhoneId == INVALID_PHONE_INDEX) {
            // either we have no network request
            // or there is no valid subscription at the moment
            if (activePhoneId != INVALID_PHONE_INDEX) {
                // detatch so we can try connecting later
                mDcSwitchAsyncChannel[activePhoneId].disconnectAll();
            }
            return;
        }

        // if we have no active phones or the active phone is the desired, make requests
        if (activePhoneId == INVALID_PHONE_INDEX || activePhoneId == requestedPhoneId) {
            Iterator<Integer> iterator = mRequestInfos.keySet().iterator();
            while (iterator.hasNext()) {
                RequestInfo requestInfo = mRequestInfos.get(iterator.next());
<<<<<<< HEAD
                if (getRequestPhoneId(requestInfo.request) == requestedPhoneId && !requestInfo.executed) {
=======
                if (requestInfo.executedPhoneId != INVALID_PHONE_INDEX) continue;
                if (getRequestPhoneId(requestInfo.request) == requestedPhoneId) {
>>>>>>> edb3e722
                    mDcSwitchAsyncChannel[requestedPhoneId].connect(requestInfo);
                    Phone phone = mPhones[requestedPhoneId].getActivePhone();
                    if ((phone.getPhoneType() == PhoneConstants.PHONE_TYPE_CDMA)
                            && (activePhoneId == -1)) {
                        /* Traditionally modem reports data registered on CDMA sub even when it is
                         * non-dds because CDMA network does not have PS ATTACH/DETACH concept.
                         *
                         * So when CDMA sub becomes DDS from non-dds the state-machine is expacting
                         * onDataConnectionAttach() call from serviceStateTracker. It would never
                         * happen since cdma SST did not notice change in registration during DDS
                         * switch.
                         *
                         * Hence we need to fake the ATTACH to move/progress DcSwitchStateMachine.
                         */
                        logd("Active phone is CDMA, fake ATTACH");
                        mDcSwitchAsyncChannel[requestedPhoneId].notifyDataAttached();
                    }

                }
            }
        } else {
            mDcSwitchAsyncChannel[activePhoneId].disconnectAll();
        }
    }

    private void onExecuteRequest(RequestInfo requestInfo) {
        if (requestInfo.executedPhoneId == INVALID_PHONE_INDEX &&
                mRequestInfos.containsKey(requestInfo.request.requestId)) {
            logd("onExecuteRequest request=" + requestInfo);
            requestInfo.log("DctController.onExecuteRequest");
            String apn = apnForNetworkRequest(requestInfo.request);
            final int phoneId = getRequestPhoneId(requestInfo.request);
            requestInfo.executedPhoneId = phoneId;
            PhoneBase phoneBase = (PhoneBase)mPhones[phoneId].getActivePhone();
            DcTrackerBase dcTracker = phoneBase.mDcTracker;
            dcTracker.incApnRefCount(apn, requestInfo.getLog());
        }
    }

    private void onExecuteAllRequests(int phoneId) {
        logd("onExecuteAllRequests phoneId=" + phoneId);
        Iterator<Integer> iterator = mRequestInfos.keySet().iterator();
        while (iterator.hasNext()) {
            RequestInfo requestInfo = mRequestInfos.get(iterator.next());
            if (getRequestPhoneId(requestInfo.request) == phoneId) {
                onExecuteRequest(requestInfo);
            }
        }
    }

    private void onReleaseRequest(RequestInfo requestInfo) {
        logd("onReleaseRequest request=" + requestInfo);
        if (requestInfo != null) {
            requestInfo.log("DctController.onReleaseRequest");
            if (requestInfo.executedPhoneId != INVALID_PHONE_INDEX) {
                String apn = apnForNetworkRequest(requestInfo.request);
                int phoneId = requestInfo.executedPhoneId;
                requestInfo.executedPhoneId = INVALID_PHONE_INDEX;
                PhoneBase phoneBase = (PhoneBase)mPhones[phoneId].getActivePhone();
                DcTrackerBase dcTracker = phoneBase.mDcTracker;
                dcTracker.decApnRefCount(apn, requestInfo.getLog());
            }
        }
    }

    private boolean isWithOutSpecifier(RequestInfo requestInfo) {
        String specifier = requestInfo.request.networkCapabilities
            .getNetworkSpecifier();
        if (specifier == null || specifier.equals("")) {
            logd("isWithOutSpecifier = true, requestInfo = " + requestInfo);
            return true;
        } else {
            return false;
        }
    }

    protected void onReleaseAllRequests(int phoneId) {
        logd("onReleaseAllRequests phoneId=" + phoneId);
        Iterator<Integer> iterator = mRequestInfos.keySet().iterator();
        while (iterator.hasNext()) {
            RequestInfo requestInfo = mRequestInfos.get(iterator.next());
<<<<<<< HEAD
            if ((getRequestPhoneId(requestInfo.request) == phoneId)
                || isWithOutSpecifier(requestInfo)) {
=======
            if (requestInfo.executedPhoneId == phoneId) {
>>>>>>> edb3e722
                onReleaseRequest(requestInfo);
            }
        }
    }

    private void onRetryAttach(int phoneId) {
        final int topPriPhone = getTopPriorityRequestPhoneId();
        logd("onRetryAttach phoneId=" + phoneId + " topPri phone = " + topPriPhone);

        if (phoneId != INVALID_PHONE_INDEX && phoneId == topPriPhone) {
            mDcSwitchAsyncChannel[phoneId].retryConnect();
        }
    }

    private void deactivateDdsRequests() {
        int dataSubId = mSubController.getDefaultDataSubId();

        Iterator<Integer> iterator = mRequestInfos.keySet().iterator();
        while (iterator.hasNext()) {
            RequestInfo requestInfo = mRequestInfos.get(iterator.next());
            String specifier = requestInfo.request.networkCapabilities
                .getNetworkSpecifier();
            if (specifier == null || specifier.equals("")) {
                if (requestInfo.executed) {
                    String apn = apnForNetworkRequest(requestInfo.request);
                    logd("[setDataSubId] subId =" + dataSubId);
                    requestInfo.log(
                            "DctController.onSettingsChange releasing request");
                    for (int i = 0; i < mPhoneNum; i++) {
                        PhoneBase phoneBase =
                            (PhoneBase)mPhones[i].getActivePhone();
                        DcTrackerBase dcTracker = phoneBase.mDcTracker;
                        dcTracker.decApnRefCount(apn, requestInfo.getLog());
                        requestInfo.executed = false;
                    }
                }
            }
        }
    }

    protected void onSettingsChanged() {
        //Sub Selection
        int dataSubId = mSubController.getDefaultDataSubId();

        int activePhoneId = -1;
        for (int i=0; i<mDcSwitchStateMachine.length; i++) {
            if (!mDcSwitchAsyncChannel[i].isIdleSync()) {
                activePhoneId = i;
                break;
            }
        }

<<<<<<< HEAD
        logd("onSettingsChange, activePhoneId = " + activePhoneId);
        deactivateDdsRequests();
=======
        int[] subIds = SubscriptionManager.getSubId(activePhoneId);
        if (subIds ==  null || subIds.length == 0) {
            loge("onSettingsChange, subIds null or length 0 for activePhoneId " + activePhoneId);
            return;
        }
        logd("onSettingsChange, data sub: " + dataSubId + ", active data sub: " + subIds[0]);

        if (subIds[0] != dataSubId) {
            Iterator<Integer> iterator = mRequestInfos.keySet().iterator();
            while (iterator.hasNext()) {
                RequestInfo requestInfo = mRequestInfos.get(iterator.next());
                String specifier = requestInfo.request.networkCapabilities.getNetworkSpecifier();
                if (specifier == null || specifier.equals("")) {
                    onReleaseRequest(requestInfo);
                }
            }
        }
>>>>>>> edb3e722

        // Some request maybe pending due to invalid settings
        // Try to handle pending request when settings changed
        for (int i = 0; i < mPhoneNum; ++i) {
            ((DctController.TelephonyNetworkFactory)mNetworkFactory[i]).evalPendingRequest();
        }

        processRequests();
    }

<<<<<<< HEAD
    protected int getTopPriorityRequestPhoneId() {
        RequestInfo retRequestInfo = null;
        int phoneId = 0;
=======
    private int getTopPriorityRequestPhoneId() {
        String topSubId = null;
>>>>>>> edb3e722
        int priority = -1;
        int subId;

        for (RequestInfo requestInfo : mRequestInfos.values()) {
            logd("getTopPriorityRequestPhoneId requestInfo=" + requestInfo);
            if (requestInfo.priority > priority) {
                priority = requestInfo.priority;
                topSubId = requestInfo.request.networkCapabilities.getNetworkSpecifier();
            }
        }
        if (TextUtils.isEmpty(topSubId)) {
            subId = mSubController.getDefaultDataSubId();
        } else {
            subId = Integer.parseInt(topSubId);
        }
        final int phoneId = mSubController.getPhoneId(subId);
        if (phoneId == DEFAULT_PHONE_INDEX) {
            // that means there isn't a phone for the default sub
            return INVALID_PHONE_INDEX;
        }
        return phoneId;
    }

    private void onSubInfoReady() {
        logd("onSubInfoReady mPhoneNum=" + mPhoneNum);
        for (int i = 0; i < mPhoneNum; ++i) {
            int subId = mPhones[i].getSubId();
            logd("onSubInfoReady handle pending requests subId=" + subId);
            mNetworkFilter[i].setNetworkSpecifier(String.valueOf(subId));
            ((DctController.TelephonyNetworkFactory)mNetworkFactory[i]).evalPendingRequest();
        }
        processRequests();
    }

    private String apnForNetworkRequest(NetworkRequest nr) {
        NetworkCapabilities nc = nr.networkCapabilities;
        // For now, ignore the bandwidth stuff
        if (nc.getTransportTypes().length > 0 &&
                nc.hasTransport(NetworkCapabilities.TRANSPORT_CELLULAR) == false) {
            return null;
        }

        // in the near term just do 1-1 matches.
        // TODO - actually try to match the set of capabilities
        int type = -1;
        String name = null;

        boolean error = false;
        if (nc.hasCapability(NetworkCapabilities.NET_CAPABILITY_INTERNET)) {
            if (name != null) error = true;
            name = PhoneConstants.APN_TYPE_DEFAULT;
            type = ConnectivityManager.TYPE_MOBILE;
        }
        if (nc.hasCapability(NetworkCapabilities.NET_CAPABILITY_MMS)) {
            if (name != null) error = true;
            name = PhoneConstants.APN_TYPE_MMS;
            type = ConnectivityManager.TYPE_MOBILE_MMS;
        }
        if (nc.hasCapability(NetworkCapabilities.NET_CAPABILITY_SUPL)) {
            if (name != null) error = true;
            name = PhoneConstants.APN_TYPE_SUPL;
            type = ConnectivityManager.TYPE_MOBILE_SUPL;
        }
        if (nc.hasCapability(NetworkCapabilities.NET_CAPABILITY_DUN)) {
            if (name != null) error = true;
            name = PhoneConstants.APN_TYPE_DUN;
            type = ConnectivityManager.TYPE_MOBILE_DUN;
        }
        if (nc.hasCapability(NetworkCapabilities.NET_CAPABILITY_FOTA)) {
            if (name != null) error = true;
            name = PhoneConstants.APN_TYPE_FOTA;
            type = ConnectivityManager.TYPE_MOBILE_FOTA;
        }
        if (nc.hasCapability(NetworkCapabilities.NET_CAPABILITY_IMS)) {
            if (name != null) error = true;
            name = PhoneConstants.APN_TYPE_IMS;
            type = ConnectivityManager.TYPE_MOBILE_IMS;
        }
        if (nc.hasCapability(NetworkCapabilities.NET_CAPABILITY_CBS)) {
            if (name != null) error = true;
            name = PhoneConstants.APN_TYPE_CBS;
            type = ConnectivityManager.TYPE_MOBILE_CBS;
        }
        if (nc.hasCapability(NetworkCapabilities.NET_CAPABILITY_IA)) {
            if (name != null) error = true;
            name = PhoneConstants.APN_TYPE_IA;
            type = ConnectivityManager.TYPE_MOBILE_IA;
        }
        if (nc.hasCapability(NetworkCapabilities.NET_CAPABILITY_RCS)) {
            if (name != null) error = true;
            name = null;
            loge("RCS APN type not yet supported");
        }
        if (nc.hasCapability(NetworkCapabilities.NET_CAPABILITY_XCAP)) {
            if (name != null) error = true;
            name = null;
            loge("XCAP APN type not yet supported");
        }
        if (nc.hasCapability(NetworkCapabilities.NET_CAPABILITY_EIMS)) {
            if (name != null) error = true;
            name = PhoneConstants.APN_TYPE_EMERGENCY;
            type = ConnectivityManager.TYPE_MOBILE_EMERGENCY;
        }
        if (error) {
            // TODO: If this error condition is removed, the framework's handling of
            // NET_CAPABILITY_NOT_RESTRICTED will need to be updated so requests for
            // say FOTA and INTERNET are marked as restricted.  This is not how
            // NetworkCapabilities.maybeMarkCapabilitiesRestricted currently works.
            loge("Multiple apn types specified in request - result is unspecified!");
        }
        if (type == -1 || name == null) {
            loge("Unsupported NetworkRequest in Telephony: nr=" + nr);
            return null;
        }
        return name;
    }

    protected int getRequestPhoneId(NetworkRequest networkRequest) {
        String specifier = networkRequest.networkCapabilities.getNetworkSpecifier();
        int subId;
        if (specifier == null || specifier.equals("")) {
            subId = mSubController.getDefaultDataSubId();
        } else {
            subId = Integer.parseInt(specifier);
        }
        int phoneId = mSubController.getPhoneId(subId);
        return phoneId;
    }

    protected static void logd(String s) {
        if (DBG) Rlog.d(LOG_TAG, s);
    }

    protected static void loge(String s) {
        if (DBG) Rlog.e(LOG_TAG, s);
    }

    protected class TelephonyNetworkFactory extends NetworkFactory {
        private final SparseArray<NetworkRequest> mPendingReq = new SparseArray<NetworkRequest>();
        private Phone mPhone;

        private class RequestLogger {
            public NetworkRequest request;
            public LocalLog log;

            public RequestLogger(NetworkRequest r, LocalLog log) {
                request = r;
                this.log = log;
            }
        }

        private static final int MAX_REQUESTS_LOGGED = 20;
        private static final int MAX_LOG_LINES_PER_REQUEST = 50;

        private ArrayDeque<RequestLogger> mRequestLogs = new ArrayDeque<RequestLogger>();

        public TelephonyNetworkFactory(Looper l, Context c, String TAG, Phone phone,
                NetworkCapabilities nc) {
            super(l, c, TAG, nc);
            mPhone = phone;
            log("NetworkCapabilities: " + nc);
        }

        public LocalLog requestLog(int requestId, String l) {
            synchronized(mRequestLogs) {
                for (RequestLogger r : mRequestLogs) {
                    if (r.request.requestId == requestId) {
                        r.log.log(l);
                        return r.log;
                    }
                }
            }
            return null;
        }

        private LocalLog addLogger(NetworkRequest request) {
            synchronized(mRequestLogs) {
                for (RequestLogger r : mRequestLogs) {
                    if (r.request.requestId == request.requestId) {
                        return r.log;
                    }
                }
                LocalLog l = new LocalLog(MAX_LOG_LINES_PER_REQUEST);
                RequestLogger logger = new RequestLogger(request, l);
                while (mRequestLogs.size() >= MAX_REQUESTS_LOGGED) {
                    mRequestLogs.removeFirst();
                }
                mRequestLogs.addLast(logger);
                return l;
            }
        }

        @Override
        protected void needNetworkFor(NetworkRequest networkRequest, int score) {
            // figure out the apn type and enable it
            log("Cellular needs Network for " + networkRequest);

            final LocalLog l = addLogger(networkRequest);

            if (!SubscriptionManager.isUsableSubIdValue(mPhone.getSubId()) ||
                    getRequestPhoneId(networkRequest) != mPhone.getPhoneId()) {
                final String str = "Request not useable, pending request.";
                log(str);
                l.log(str);
                mPendingReq.put(networkRequest.requestId, networkRequest);
                return;
            }

            DcTrackerBase dcTracker =((PhoneBase)mPhone).mDcTracker;
            String apn = apnForNetworkRequest(networkRequest);
            if (dcTracker.isApnSupported(apn)) {
                requestNetwork(networkRequest, dcTracker.getApnPriority(apn), l);
            } else {
                final String str = "Unsupported APN";
                log(str);
                l.log(str);
            }
        }

        @Override
        protected void releaseNetworkFor(NetworkRequest networkRequest) {
            String str = "Cellular releasing Network for ";
            log(str + networkRequest);
            final LocalLog l = requestLog(networkRequest.requestId, str);

            if (mPendingReq.get(networkRequest.requestId) != null) {
                str = "Sub Info has not been ready, remove request.";
                log(str);
                if (l != null) l.log(str);
                mPendingReq.remove(networkRequest.requestId);
                return;
            }

            releaseNetwork(networkRequest);
        }

        @Override
        protected void log(String s) {
            if (DBG) Rlog.d(LOG_TAG, "[TNF " + mPhone.getSubId() + "]" + s);
        }

        public void evalPendingRequest() {
            log("evalPendingRequest, pending request size is " + mPendingReq.size());
            int key = 0;
            for(int i = 0; i < mPendingReq.size(); i++) {
                key = mPendingReq.keyAt(i);
                NetworkRequest request = mPendingReq.get(key);
                log("evalPendingRequest: request = " + request);

                mPendingReq.remove(request.requestId);
                needNetworkFor(request, 0);
            }
        }

        @Override
        public void dump(FileDescriptor fd, PrintWriter writer, String[] args) {
            super.dump(fd, writer, args);
            final IndentingPrintWriter pw = new IndentingPrintWriter(writer, "  ");
            pw.increaseIndent();
            pw.println("Pending Requests:");
            pw.increaseIndent();
            for (int i = 0; i < mPendingReq.size(); i++) {
                NetworkRequest request = mPendingReq.valueAt(i);
                pw.println(request);
            }
            pw.decreaseIndent();

            pw.println("Request History:");
            pw.increaseIndent();
            synchronized(mRequestLogs) {
                for (RequestLogger r : mRequestLogs) {
                    pw.println(r.request);
                    pw.increaseIndent();
                    r.log.dump(fd, pw, args);
                    pw.decreaseIndent();
                }
            }
            pw.decreaseIndent();
            pw.decreaseIndent();
        }
    }

    public void dump(FileDescriptor fd, PrintWriter pw, String[] args) {
        pw.println("DctController:");
        try {
            for (DcSwitchStateMachine dssm : mDcSwitchStateMachine) {
                dssm.dump(fd, pw, args);
            }
        } catch (Exception e) {
            e.printStackTrace();
        }
        pw.flush();
        pw.println("++++++++++++++++++++++++++++++++");

        try {
            for (Entry<Integer, RequestInfo> entry : mRequestInfos.entrySet()) {
                pw.println("mRequestInfos[" + entry.getKey() + "]=" + entry.getValue());
            }
        } catch (Exception e) {
            e.printStackTrace();
        }
        pw.flush();
        pw.println("++++++++++++++++++++++++++++++++");
        pw.flush();
        pw.println("TelephonyNetworkFactories:");
        for (NetworkFactory tnf : mNetworkFactory) {
            tnf.dump(fd, pw, args);
        }
        pw.flush();
        pw.println("++++++++++++++++++++++++++++++++");
        pw.flush();
    }
}<|MERGE_RESOLUTION|>--- conflicted
+++ resolved
@@ -406,12 +406,8 @@
             Iterator<Integer> iterator = mRequestInfos.keySet().iterator();
             while (iterator.hasNext()) {
                 RequestInfo requestInfo = mRequestInfos.get(iterator.next());
-<<<<<<< HEAD
-                if (getRequestPhoneId(requestInfo.request) == requestedPhoneId && !requestInfo.executed) {
-=======
                 if (requestInfo.executedPhoneId != INVALID_PHONE_INDEX) continue;
                 if (getRequestPhoneId(requestInfo.request) == requestedPhoneId) {
->>>>>>> edb3e722
                     mDcSwitchAsyncChannel[requestedPhoneId].connect(requestInfo);
                     Phone phone = mPhones[requestedPhoneId].getActivePhone();
                     if ((phone.getPhoneType() == PhoneConstants.PHONE_TYPE_CDMA)
@@ -493,12 +489,8 @@
         Iterator<Integer> iterator = mRequestInfos.keySet().iterator();
         while (iterator.hasNext()) {
             RequestInfo requestInfo = mRequestInfos.get(iterator.next());
-<<<<<<< HEAD
-            if ((getRequestPhoneId(requestInfo.request) == phoneId)
+            if ((requestInfo.executedPhoneId == phoneId)
                 || isWithOutSpecifier(requestInfo)) {
-=======
-            if (requestInfo.executedPhoneId == phoneId) {
->>>>>>> edb3e722
                 onReleaseRequest(requestInfo);
             }
         }
@@ -522,19 +514,7 @@
             String specifier = requestInfo.request.networkCapabilities
                 .getNetworkSpecifier();
             if (specifier == null || specifier.equals("")) {
-                if (requestInfo.executed) {
-                    String apn = apnForNetworkRequest(requestInfo.request);
-                    logd("[setDataSubId] subId =" + dataSubId);
-                    requestInfo.log(
-                            "DctController.onSettingsChange releasing request");
-                    for (int i = 0; i < mPhoneNum; i++) {
-                        PhoneBase phoneBase =
-                            (PhoneBase)mPhones[i].getActivePhone();
-                        DcTrackerBase dcTracker = phoneBase.mDcTracker;
-                        dcTracker.decApnRefCount(apn, requestInfo.getLog());
-                        requestInfo.executed = false;
-                    }
-                }
+                onReleaseRequest(requestInfo);
             }
         }
     }
@@ -551,28 +531,8 @@
             }
         }
 
-<<<<<<< HEAD
         logd("onSettingsChange, activePhoneId = " + activePhoneId);
         deactivateDdsRequests();
-=======
-        int[] subIds = SubscriptionManager.getSubId(activePhoneId);
-        if (subIds ==  null || subIds.length == 0) {
-            loge("onSettingsChange, subIds null or length 0 for activePhoneId " + activePhoneId);
-            return;
-        }
-        logd("onSettingsChange, data sub: " + dataSubId + ", active data sub: " + subIds[0]);
-
-        if (subIds[0] != dataSubId) {
-            Iterator<Integer> iterator = mRequestInfos.keySet().iterator();
-            while (iterator.hasNext()) {
-                RequestInfo requestInfo = mRequestInfos.get(iterator.next());
-                String specifier = requestInfo.request.networkCapabilities.getNetworkSpecifier();
-                if (specifier == null || specifier.equals("")) {
-                    onReleaseRequest(requestInfo);
-                }
-            }
-        }
->>>>>>> edb3e722
 
         // Some request maybe pending due to invalid settings
         // Try to handle pending request when settings changed
@@ -583,14 +543,8 @@
         processRequests();
     }
 
-<<<<<<< HEAD
     protected int getTopPriorityRequestPhoneId() {
-        RequestInfo retRequestInfo = null;
-        int phoneId = 0;
-=======
-    private int getTopPriorityRequestPhoneId() {
         String topSubId = null;
->>>>>>> edb3e722
         int priority = -1;
         int subId;
 
