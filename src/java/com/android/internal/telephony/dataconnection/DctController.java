--- conflicted
+++ resolved
@@ -100,39 +100,14 @@
     private final int MAX_RETRY_FOR_ATTACH = 6;
     private final int ATTACH_RETRY_DELAY = 1000 * 10;
 
-<<<<<<< HEAD
     private long mDdsSwitchReqTag = 0;
     private long mPsAttachReqTag = 0;
 
-    private Handler mRspHander = new Handler() {
-        public void handleMessage(Message msg){
-            AsyncResult ar;
-            switch(msg.what) {
-                case EVENT_PHONE1_DETACH:
-                case EVENT_PHONE2_DETACH:
-                case EVENT_PHONE3_DETACH:
-                case EVENT_PHONE4_DETACH:
-                    logd("EVENT_PHONE" + msg.what +
-                            "_DETACH: mRequestedDataPhone=" + mRequestedDataPhone);
-                    mCurrentDataPhone = PHONE_NONE;
-                    if (mRequestedDataPhone != PHONE_NONE) {
-                        mCurrentDataPhone = mRequestedDataPhone;
-                        mRequestedDataPhone = PHONE_NONE;
-
-                        Iterator<String> itrType = mApnTypes.iterator();
-                        while (itrType.hasNext()) {
-                            mDcSwitchAsyncChannel[mCurrentDataPhone].connectSync(itrType.next());
-                        }
-                        mApnTypes.clear();
-                    }
-                break;
-=======
     /** Used to send us NetworkRequests from ConnectivityService.  Remember it so we can
      * unregister on dispose. */
     private Messenger[] mNetworkFactoryMessenger;
     private NetworkFactory[] mNetworkFactory;
     private NetworkCapabilities[] mNetworkFilter;
->>>>>>> 539672d5
 
     private SubscriptionManager mSubMgr;
 
