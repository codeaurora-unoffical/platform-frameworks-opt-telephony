/*
 * Copyright (C) 2014 The Android Open Source Project
 *
 * Licensed under the Apache License, Version 2.0 (the "License");
 * you may not use this file except in compliance with the License.
 * You may obtain a copy of the License at
 *
 *      http://www.apache.org/licenses/LICENSE-2.0
 *
 * Unless required by applicable law or agreed to in writing, software
 * distributed under the License is distributed on an "AS IS" BASIS,
 * WITHOUT WARRANTIES OR CONDITIONS OF ANY KIND, either express or implied.
 * See the License for the specific language governing permissions and
 * limitations under the License.
 */

package com.android.internal.telephony.dataconnection;

import static android.telephony.SubscriptionManager.DEFAULT_PHONE_INDEX;
import static android.telephony.SubscriptionManager.INVALID_PHONE_INDEX;

import android.content.Context;
import android.database.ContentObserver;
import android.net.ConnectivityManager;
import android.net.NetworkCapabilities;
import android.net.NetworkFactory;
import android.net.NetworkRequest;
import android.os.AsyncResult;
import android.os.Handler;
import android.os.Looper;
import android.os.Message;
import android.os.Messenger;
import android.provider.Settings;
import android.telephony.Rlog;
import android.telephony.SubscriptionManager;
import android.telephony.SubscriptionManager.OnSubscriptionsChangedListener;
import android.util.LocalLog;
import android.util.SparseArray;

import com.android.internal.telephony.Phone;
import com.android.internal.telephony.PhoneBase;
import com.android.internal.telephony.PhoneConstants;
import com.android.internal.telephony.PhoneProxy;
import com.android.internal.telephony.SubscriptionController;
import com.android.internal.telephony.dataconnection.DcSwitchAsyncChannel.RequestInfo;
import com.android.internal.util.AsyncChannel;
import com.android.internal.util.IndentingPrintWriter;

import java.io.FileDescriptor;
import java.io.PrintWriter;
import java.util.ArrayDeque;
import java.util.HashMap;
import java.util.Iterator;
import java.util.Map.Entry;

public class DctController extends Handler {
    protected static String LOG_TAG = "DctController";
    private static final boolean DBG = true;

    private static final int EVENT_PROCESS_REQUESTS = 100;
    private static final int EVENT_EXECUTE_REQUEST = 101;
    private static final int EVENT_EXECUTE_ALL_REQUESTS = 102;
    private static final int EVENT_RELEASE_REQUEST = 103;
    private static final int EVENT_RELEASE_ALL_REQUESTS = 104;
    private static final int EVENT_RETRY_ATTACH = 105;
    private static final int EVENT_SETTINGS_CHANGED = 106;
    private static final int EVENT_SUBSCRIPTIONS_CHANGED = 107;

    private static final int EVENT_DATA_ATTACHED = 500;
    private static final int EVENT_DATA_DETACHED = 600;
    private static final int EVENT_EMERGENCY_CALL_TOGGLED = 700;

    protected static DctController sDctController;

    protected int mPhoneNum;
    protected PhoneProxy[] mPhones;
    private DcSwitchStateMachine[] mDcSwitchStateMachine;
    protected DcSwitchAsyncChannel[] mDcSwitchAsyncChannel;
    private Handler[] mDcSwitchStateHandler;
    protected HashMap<Integer, RequestInfo> mRequestInfos = new HashMap<Integer, RequestInfo>();
    protected Context mContext;

    /** Used to send us NetworkRequests from ConnectivityService.  Remember it so we can
     * unregister on dispose. */
    private Messenger[] mNetworkFactoryMessenger;
    private NetworkFactory[] mNetworkFactory;
    private NetworkCapabilities[] mNetworkFilter;

    protected SubscriptionController mSubController = SubscriptionController.getInstance();

    private SubscriptionManager mSubMgr;

    private OnSubscriptionsChangedListener mOnSubscriptionsChangedListener =
            new OnSubscriptionsChangedListener() {
        @Override
        public void onSubscriptionsChanged() {
            DctController.this.obtainMessage(EVENT_SUBSCRIPTIONS_CHANGED).sendToTarget();
        }
    };

    private ContentObserver mObserver = new ContentObserver(new Handler()) {
        @Override
        public void onChange(boolean selfChange) {
            logd("Settings change");
            DctController.this.obtainMessage(EVENT_SETTINGS_CHANGED).sendToTarget();
        }
    };

    public void updatePhoneObject(PhoneProxy phone) {
        if (phone == null) {
            loge("updatePhoneObject phone = null");
            return;
        }

        PhoneBase phoneBase = (PhoneBase)phone.getActivePhone();
        if (phoneBase == null) {
            loge("updatePhoneObject phoneBase = null");
            return;
        }

        for (int i = 0; i < mPhoneNum; i++) {
            if (mPhones[i] == phone) {
                updatePhoneBaseForIndex(i, phoneBase);
                break;
            }
        }
    }

    private void updatePhoneBaseForIndex(int index, PhoneBase phoneBase) {
        logd("updatePhoneBaseForIndex for phone index=" + index);

        phoneBase.getServiceStateTracker().registerForDataConnectionAttached(mRspHandler,
                   EVENT_DATA_ATTACHED + index, null);
        phoneBase.getServiceStateTracker().registerForDataConnectionDetached(mRspHandler,
                   EVENT_DATA_DETACHED + index, null);
        phoneBase.registerForEmergencyCallToggle(mRspHandler,
                EVENT_EMERGENCY_CALL_TOGGLED + index, null);

        ConnectivityManager cm = (ConnectivityManager)mPhones[index].getContext()
            .getSystemService(Context.CONNECTIVITY_SERVICE);

        if (mNetworkFactoryMessenger != null) {
            logd("unregister TelephonyNetworkFactory for phone index=" + index);
            cm.unregisterNetworkFactory(mNetworkFactoryMessenger[index]);
            mNetworkFactoryMessenger[index] = null;
            mNetworkFactory[index] = null;
            mNetworkFilter[index] = null;
        }

        mNetworkFilter[index] = new NetworkCapabilities();
        mNetworkFilter[index].addTransportType(NetworkCapabilities.TRANSPORT_CELLULAR);
        mNetworkFilter[index].addCapability(NetworkCapabilities.NET_CAPABILITY_MMS);
        mNetworkFilter[index].addCapability(NetworkCapabilities.NET_CAPABILITY_SUPL);
        mNetworkFilter[index].addCapability(NetworkCapabilities.NET_CAPABILITY_DUN);
        mNetworkFilter[index].addCapability(NetworkCapabilities.NET_CAPABILITY_FOTA);
        mNetworkFilter[index].addCapability(NetworkCapabilities.NET_CAPABILITY_IMS);
        mNetworkFilter[index].addCapability(NetworkCapabilities.NET_CAPABILITY_CBS);
        mNetworkFilter[index].addCapability(NetworkCapabilities.NET_CAPABILITY_IA);
        mNetworkFilter[index].addCapability(NetworkCapabilities.NET_CAPABILITY_RCS);
        mNetworkFilter[index].addCapability(NetworkCapabilities.NET_CAPABILITY_XCAP);
        mNetworkFilter[index].addCapability(NetworkCapabilities.NET_CAPABILITY_EIMS);
        mNetworkFilter[index].addCapability(NetworkCapabilities.NET_CAPABILITY_NOT_RESTRICTED);
        mNetworkFilter[index].addCapability(NetworkCapabilities.NET_CAPABILITY_INTERNET);

        mNetworkFactory[index] = new TelephonyNetworkFactory(this.getLooper(),
                mPhones[index].getContext(), "TelephonyNetworkFactory", phoneBase,
                mNetworkFilter[index]);
        mNetworkFactory[index].setScoreFilter(50);
        mNetworkFactoryMessenger[index] = new Messenger(mNetworkFactory[index]);
        cm.registerNetworkFactory(mNetworkFactoryMessenger[index], "Telephony");
    }

    private Handler mRspHandler = new Handler() {
        @Override
        public void handleMessage(Message msg){
            if (msg.what >= EVENT_EMERGENCY_CALL_TOGGLED) {
                logd("EVENT_PHONE" + (msg.what - EVENT_EMERGENCY_CALL_TOGGLED + 1)
                        + "_EMERGENCY_CALL_END.");
                AsyncResult ar = (AsyncResult) msg.obj;
                Integer toggle = (Integer) ar.result;
                mDcSwitchAsyncChannel[msg.what - EVENT_EMERGENCY_CALL_TOGGLED].
                        notifyEmergencyCallToggled(toggle.intValue());
            } else if (msg.what >= EVENT_DATA_DETACHED) {
                logd("EVENT_PHONE" + (msg.what - EVENT_DATA_DETACHED + 1)
                        + "_DATA_DETACH.");
                mDcSwitchAsyncChannel[msg.what - EVENT_DATA_DETACHED].notifyDataDetached();

            } else if (msg.what >= EVENT_DATA_ATTACHED) {
                logd("EVENT_PHONE" + (msg.what - EVENT_DATA_ATTACHED + 1)
                        + "_DATA_ATTACH.");
                mDcSwitchAsyncChannel[msg.what - EVENT_DATA_ATTACHED].notifyDataAttached();
            }
        }
    };

    public static DctController getInstance() {
       if (sDctController == null) {
        throw new RuntimeException(
            "DctController.getInstance can't be called before makeDCTController()");
        }
       return sDctController;
    }

    public static DctController makeDctController(PhoneProxy[] phones) {
        if (sDctController == null) {
            logd("makeDctController: new DctController phones.length=" + phones.length);
            sDctController = new DctController(phones);
        }
        logd("makeDctController: X sDctController=" + sDctController);
        return sDctController;
    }

    protected DctController(PhoneProxy[] phones) {
        logd("DctController(): phones.length=" + phones.length);
        if (phones == null || phones.length == 0) {
            if (phones == null) {
                loge("DctController(phones): UNEXPECTED phones=null, ignore");
            } else {
                loge("DctController(phones): UNEXPECTED phones.length=0, ignore");
            }
            return;
        }
        mPhoneNum = phones.length;
        mPhones = phones;

        mDcSwitchStateMachine = new DcSwitchStateMachine[mPhoneNum];
        mDcSwitchAsyncChannel = new DcSwitchAsyncChannel[mPhoneNum];
        mDcSwitchStateHandler = new Handler[mPhoneNum];
        mNetworkFactoryMessenger = new Messenger[mPhoneNum];
        mNetworkFactory = new NetworkFactory[mPhoneNum];
        mNetworkFilter = new NetworkCapabilities[mPhoneNum];

        for (int i = 0; i < mPhoneNum; ++i) {
            int phoneId = i;
            mDcSwitchStateMachine[i] = new DcSwitchStateMachine(mPhones[i],
                    "DcSwitchStateMachine-" + phoneId, phoneId);
            mDcSwitchStateMachine[i].start();
            mDcSwitchAsyncChannel[i] = new DcSwitchAsyncChannel(mDcSwitchStateMachine[i], phoneId);
            mDcSwitchStateHandler[i] = new Handler();

            int status = mDcSwitchAsyncChannel[i].fullyConnectSync(mPhones[i].getContext(),
                mDcSwitchStateHandler[i], mDcSwitchStateMachine[i].getHandler());

            if (status == AsyncChannel.STATUS_SUCCESSFUL) {
                logd("DctController(phones): Connect success: " + i);
            } else {
                loge("DctController(phones): Could not connect to " + i);
            }

            // Register for radio state change
            PhoneBase phoneBase = (PhoneBase)mPhones[i].getActivePhone();
            updatePhoneBaseForIndex(i, phoneBase);
        }

        mContext = mPhones[0].getContext();
        mSubMgr = SubscriptionManager.from(mContext);
        mSubMgr.addOnSubscriptionsChangedListener(mOnSubscriptionsChangedListener);

        //Register for settings change.
        mContext.getContentResolver().registerContentObserver(
                Settings.Global.getUriFor(
                Settings.Global.MULTI_SIM_DATA_CALL_SUBSCRIPTION),
                false, mObserver);
    }

    public void dispose() {
        logd("DctController.dispose");
        for (int i = 0; i < mPhoneNum; ++i) {
            ConnectivityManager cm = (ConnectivityManager)mPhones[i].getContext()
                .getSystemService(Context.CONNECTIVITY_SERVICE);
            cm.unregisterNetworkFactory(mNetworkFactoryMessenger[i]);
            mNetworkFactoryMessenger[i] = null;
        }

        mSubMgr.removeOnSubscriptionsChangedListener(mOnSubscriptionsChangedListener);
        mContext.getContentResolver().unregisterContentObserver(mObserver);
    }


    @Override
    public void handleMessage (Message msg) {
        logd("handleMessage msg=" + msg);
        switch (msg.what) {
            case EVENT_PROCESS_REQUESTS:
                onProcessRequest();
                break;
            case EVENT_EXECUTE_REQUEST:
                onExecuteRequest((RequestInfo)msg.obj);
                break;
            case EVENT_EXECUTE_ALL_REQUESTS:
                onExecuteAllRequests(msg.arg1);
                break;
            case EVENT_RELEASE_REQUEST:
                onReleaseRequest((RequestInfo)msg.obj);
                break;
            case EVENT_RELEASE_ALL_REQUESTS:
                onReleaseAllRequests(msg.arg1);
                break;
            case EVENT_RETRY_ATTACH:
                onRetryAttach(msg.arg1);
                break;
            case EVENT_SETTINGS_CHANGED:
                onSettingsChanged();
                break;
            case EVENT_SUBSCRIPTIONS_CHANGED:
                onSubInfoReady();
                break;
            default:
                loge("Un-handled message [" + msg.what + "]");
        }
    }

    private int requestNetwork(NetworkRequest request, int priority, LocalLog l, int phoneId) {
        logd("requestNetwork request=" + request
                + ", priority=" + priority);
        l.log("Dctc.requestNetwork, priority=" + priority);

        RequestInfo requestInfo = new RequestInfo(request, priority, l, phoneId);
        mRequestInfos.put(request.requestId, requestInfo);
        processRequests();

        return PhoneConstants.APN_REQUEST_STARTED;
    }

    private int releaseNetwork(NetworkRequest request) {
        RequestInfo requestInfo = mRequestInfos.get(request.requestId);
        logd("releaseNetwork request=" + request + ", requestInfo=" + requestInfo);
        if (requestInfo != null) requestInfo.log("DctController.releaseNetwork");

        mRequestInfos.remove(request.requestId);
        releaseRequest(requestInfo);
        processRequests();
        return PhoneConstants.APN_REQUEST_STARTED;
    }

    protected void processRequests() {
        logd("processRequests");
        sendMessage(obtainMessage(EVENT_PROCESS_REQUESTS));
    }

    void executeRequest(RequestInfo request) {
        logd("executeRequest, request= " + request);
        sendMessage(obtainMessage(EVENT_EXECUTE_REQUEST, request));
    }

    void executeAllRequests(int phoneId) {
        logd("executeAllRequests, phone:" + phoneId);
        sendMessage(obtainMessage(EVENT_EXECUTE_ALL_REQUESTS, phoneId,0));
    }

    void releaseRequest(RequestInfo request) {
        logd("releaseRequest, request= " + request);
        sendMessage(obtainMessage(EVENT_RELEASE_REQUEST, request));
    }

    void releaseAllRequests(int phoneId) {
        logd("releaseAllRequests, phone:" + phoneId);
        sendMessage(obtainMessage(EVENT_RELEASE_ALL_REQUESTS, phoneId, 0));
    }

    public void retryAttach(int phoneId) {
        logd("retryAttach, phone:" + phoneId);
        sendMessage(obtainMessage(EVENT_RETRY_ATTACH, phoneId, 0));
    }

    protected void onProcessRequest() {
        //process all requests
        //1. Check all requests and find subscription of the top priority
        //   request
        //2. Is current data allowed on the selected subscription
        //2-1. If yes, execute all the requests of the sub
        //2-2. If no, set data not allow on the current PS subscription
        //2-2-1. Set data allow on the selected subscription

        int requestedPhoneId = getTopPriorityRequestPhoneId();
        int activePhoneId = INVALID_PHONE_INDEX;

        for (int i=0; i<mDcSwitchStateMachine.length; i++) {
            if (!mDcSwitchAsyncChannel[i].isIdleSync()) {
                activePhoneId = i;
                break;
            }
        }

        logd("onProcessRequest requestedPhoneId=" + requestedPhoneId
                + ", activePhoneId=" + activePhoneId);

        if (requestedPhoneId == INVALID_PHONE_INDEX) {
            // we have no network request - don't bother with this
            return;
        }

        // if we have no active phones or the active phone is the desired, make requests
        if (activePhoneId == INVALID_PHONE_INDEX || activePhoneId == requestedPhoneId) {
            Iterator<Integer> iterator = mRequestInfos.keySet().iterator();
            while (iterator.hasNext()) {
                RequestInfo requestInfo = mRequestInfos.get(iterator.next());
<<<<<<< HEAD
                if (getRequestPhoneId(requestInfo.request) == phoneId && !requestInfo.executed) {
                    mDcSwitchAsyncChannel[phoneId].connect(requestInfo);
                    Phone phone = mPhones[phoneId].getActivePhone();
                    if ((phone.getPhoneType() == PhoneConstants.PHONE_TYPE_CDMA)
                            && (activePhoneId == -1)) {
                        /* Traditionally modem reports data registered on CDMA sub even when it is
                         * non-dds because CDMA network does not have PS ATTACH/DETACH concept.
                         *
                         * So when CDMA sub becomes DDS from non-dds the state-machine is expacting
                         * onDataConnectionAttach() call from serviceStateTracker. It would never
                         * happen since cdma SST did not notice change in registration during DDS
                         * switch.
                         *
                         * Hence we need to fake the ATTACH to move/progress DcSwitchStateMachine.
                         */
                        logd("Active phone is CDMA, fake ATTACH");
                        mDcSwitchAsyncChannel[phoneId].notifyDataAttached();
                    }

                }
            }
        } else {
            Phone phone = mPhones[activePhoneId].getActivePhone();
=======
                if (requestInfo.phoneId == requestedPhoneId &&
                        !requestInfo.executed) {
                    mDcSwitchAsyncChannel[requestedPhoneId].connect(requestInfo);
                }
            }
        } else {
            // otherwise detatch so we can try connecting to the high-priority phone
>>>>>>> 78250bae
            mDcSwitchAsyncChannel[activePhoneId].disconnectAll();
            if (phone.getPhoneType() == PhoneConstants.PHONE_TYPE_CDMA) {
                /* Traditionally modem reports data registered on CDMA sub even when it is
                 * non-dds because CDMA network does not have PS ATTACH/DETACH concept.
                 *
                 * So when CDMA sub becomes non-dds from dds the state-machine is expacting
                 * onDataConnectionDetached() call from serviceStateTracker. It would never
                 * happen since cdma SST did not notice change in registration during DDS
                 * switch.
                 *
                 * Hence we need to fake the DETACH to move/progress DcSwitchStateMachine.
                 */

                logd("Active phone is CDMA, fake DETACH");
                mDcSwitchAsyncChannel[activePhoneId].notifyDataDetached();

            }
        }
    }

    private void onExecuteRequest(RequestInfo requestInfo) {
        if (!requestInfo.executed && mRequestInfos.containsKey(requestInfo.request.requestId)) {
            logd("onExecuteRequest request=" + requestInfo);
            requestInfo.log("DctController.onExecuteRequest - executed=" + requestInfo.executed);
            requestInfo.executed = true;
            String apn = apnForNetworkRequest(requestInfo.request);
            int phoneId = requestInfo.phoneId;
            PhoneBase phoneBase = (PhoneBase)mPhones[phoneId].getActivePhone();
            DcTrackerBase dcTracker = phoneBase.mDcTracker;
            dcTracker.incApnRefCount(apn, requestInfo.getLog());
        }
    }

    private void onExecuteAllRequests(int phoneId) {
        logd("onExecuteAllRequests phoneId=" + phoneId);
        Iterator<Integer> iterator = mRequestInfos.keySet().iterator();
        while (iterator.hasNext()) {
            RequestInfo requestInfo = mRequestInfos.get(iterator.next());
            if (requestInfo.phoneId == phoneId) {
                onExecuteRequest(requestInfo);
            }
        }
    }

    private void onReleaseRequest(RequestInfo requestInfo) {
        logd("onReleaseRequest request=" + requestInfo);
        if (requestInfo != null) {
            requestInfo.log("DctController.onReleaseRequest");
            if (requestInfo.executed) {
                String apn = apnForNetworkRequest(requestInfo.request);
                int phoneId = requestInfo.phoneId;
                PhoneBase phoneBase = (PhoneBase)mPhones[phoneId].getActivePhone();
                DcTrackerBase dcTracker = phoneBase.mDcTracker;
                dcTracker.decApnRefCount(apn, requestInfo.getLog());
                requestInfo.executed = false;
            }
        }
    }

    private boolean isWithOutSpecifier(RequestInfo requestInfo) {
        String specifier = requestInfo.request.networkCapabilities
            .getNetworkSpecifier();
        if (specifier == null || specifier.equals("")) {
            logd("isWithOutSpecifier = true, requestInfo = " + requestInfo);
            return true;
        } else {
            return false;
        }
    }

    protected void onReleaseAllRequests(int phoneId) {
        logd("onReleaseAllRequests phoneId=" + phoneId);
        Iterator<Integer> iterator = mRequestInfos.keySet().iterator();
        while (iterator.hasNext()) {
            RequestInfo requestInfo = mRequestInfos.get(iterator.next());
<<<<<<< HEAD
            if ((getRequestPhoneId(requestInfo.request) == phoneId)
                || isWithOutSpecifier(requestInfo)) {
=======
            if (requestInfo.phoneId == phoneId) {
>>>>>>> 78250bae
                onReleaseRequest(requestInfo);
            }
        }
    }

    private void onRetryAttach(int phoneId) {
        final int topPriPhone = getTopPriorityRequestPhoneId();
        logd("onRetryAttach phoneId=" + phoneId + " topPri phone = " + topPriPhone);

        if (phoneId != INVALID_PHONE_INDEX && phoneId == topPriPhone) {
            mDcSwitchAsyncChannel[phoneId].retryConnect();
        }
    }

<<<<<<< HEAD
    private void deactivateDdsRequests() {
        int dataSubId = mSubController.getDefaultDataSubId();

        Iterator<Integer> iterator = mRequestInfos.keySet().iterator();
        while (iterator.hasNext()) {
            RequestInfo requestInfo = mRequestInfos.get(iterator.next());
            String specifier = requestInfo.request.networkCapabilities
                .getNetworkSpecifier();
            if (specifier == null || specifier.equals("")) {
                if (requestInfo.executed) {
                    String apn = apnForNetworkRequest(requestInfo.request);
                    logd("[setDataSubId] subId =" + dataSubId);
                    requestInfo.log(
                            "DctController.onSettingsChange releasing request");
                    for (int i = 0; i < mPhoneNum; i++) {
                        PhoneBase phoneBase =
                            (PhoneBase)mPhones[i].getActivePhone();
                        DcTrackerBase dcTracker = phoneBase.mDcTracker;
                        dcTracker.decApnRefCount(apn, requestInfo.getLog());
                        requestInfo.executed = false;
                    }
                }
            }
        }
    }

    protected void onSettingsChanged() {
=======
    private void onSettingsChanged() {
>>>>>>> 78250bae
        //Sub Selection
        int dataSubId = mSubController.getDefaultDataSubId();

        int activePhoneId = -1;
        for (int i=0; i<mDcSwitchStateMachine.length; i++) {
            if (!mDcSwitchAsyncChannel[i].isIdleSync()) {
                activePhoneId = i;
                break;
            }
        }

        logd("onSettingsChange, activePhoneId = " + activePhoneId);
        deactivateDdsRequests();

        // Some request maybe pending due to invalid settings
        // Try to handle pending request when settings changed
        for (int i = 0; i < mPhoneNum; ++i) {
            ((DctController.TelephonyNetworkFactory)mNetworkFactory[i]).evalPendingRequest();
        }

        processRequests();
    }

<<<<<<< HEAD
    protected int getTopPriorityRequestPhoneId() {
        RequestInfo retRequestInfo = null;
        int phoneId = 0;
=======
    private int getTopPriorityRequestPhoneId() {
        int phoneId = INVALID_PHONE_INDEX;
>>>>>>> 78250bae
        int priority = -1;

        //TODO: Handle SIM Switch
        for (int i=0; i<mPhoneNum; i++) {
            for (RequestInfo requestInfo : mRequestInfos.values()) {
                logd("selectExecPhone requestInfo = " + requestInfo);
                if (requestInfo.phoneId == i &&
                        priority < requestInfo.priority) {
                    priority = requestInfo.priority;
                    phoneId = i;
                }
            }
        }

        logd("getTopPriorityRequestPhoneId = " + phoneId
                + ", priority = " + priority);

        return phoneId;
    }

    private void onSubInfoReady() {
        logd("onSubInfoReady mPhoneNum=" + mPhoneNum);
        for (int i = 0; i < mPhoneNum; ++i) {
            int subId = mPhones[i].getSubId();
            logd("onSubInfoReady handle pending requests subId=" + subId);
            mNetworkFilter[i].setNetworkSpecifier(String.valueOf(subId));
            ((DctController.TelephonyNetworkFactory)mNetworkFactory[i]).evalPendingRequest();
        }
        processRequests();
    }

    private String apnForNetworkRequest(NetworkRequest nr) {
        NetworkCapabilities nc = nr.networkCapabilities;
        // For now, ignore the bandwidth stuff
        if (nc.getTransportTypes().length > 0 &&
                nc.hasTransport(NetworkCapabilities.TRANSPORT_CELLULAR) == false) {
            return null;
        }

        // in the near term just do 1-1 matches.
        // TODO - actually try to match the set of capabilities
        int type = -1;
        String name = null;

        boolean error = false;
        if (nc.hasCapability(NetworkCapabilities.NET_CAPABILITY_INTERNET)) {
            if (name != null) error = true;
            name = PhoneConstants.APN_TYPE_DEFAULT;
            type = ConnectivityManager.TYPE_MOBILE;
        }
        if (nc.hasCapability(NetworkCapabilities.NET_CAPABILITY_MMS)) {
            if (name != null) error = true;
            name = PhoneConstants.APN_TYPE_MMS;
            type = ConnectivityManager.TYPE_MOBILE_MMS;
        }
        if (nc.hasCapability(NetworkCapabilities.NET_CAPABILITY_SUPL)) {
            if (name != null) error = true;
            name = PhoneConstants.APN_TYPE_SUPL;
            type = ConnectivityManager.TYPE_MOBILE_SUPL;
        }
        if (nc.hasCapability(NetworkCapabilities.NET_CAPABILITY_DUN)) {
            if (name != null) error = true;
            name = PhoneConstants.APN_TYPE_DUN;
            type = ConnectivityManager.TYPE_MOBILE_DUN;
        }
        if (nc.hasCapability(NetworkCapabilities.NET_CAPABILITY_FOTA)) {
            if (name != null) error = true;
            name = PhoneConstants.APN_TYPE_FOTA;
            type = ConnectivityManager.TYPE_MOBILE_FOTA;
        }
        if (nc.hasCapability(NetworkCapabilities.NET_CAPABILITY_IMS)) {
            if (name != null) error = true;
            name = PhoneConstants.APN_TYPE_IMS;
            type = ConnectivityManager.TYPE_MOBILE_IMS;
        }
        if (nc.hasCapability(NetworkCapabilities.NET_CAPABILITY_CBS)) {
            if (name != null) error = true;
            name = PhoneConstants.APN_TYPE_CBS;
            type = ConnectivityManager.TYPE_MOBILE_CBS;
        }
        if (nc.hasCapability(NetworkCapabilities.NET_CAPABILITY_IA)) {
            if (name != null) error = true;
            name = PhoneConstants.APN_TYPE_IA;
            type = ConnectivityManager.TYPE_MOBILE_IA;
        }
        if (nc.hasCapability(NetworkCapabilities.NET_CAPABILITY_RCS)) {
            if (name != null) error = true;
            name = null;
            loge("RCS APN type not yet supported");
        }
        if (nc.hasCapability(NetworkCapabilities.NET_CAPABILITY_XCAP)) {
            if (name != null) error = true;
            name = null;
            loge("XCAP APN type not yet supported");
        }
        if (nc.hasCapability(NetworkCapabilities.NET_CAPABILITY_EIMS)) {
            if (name != null) error = true;
            name = PhoneConstants.APN_TYPE_EMERGENCY;
            type = ConnectivityManager.TYPE_MOBILE_EMERGENCY;
        }
        if (error) {
            // TODO: If this error condition is removed, the framework's handling of
            // NET_CAPABILITY_NOT_RESTRICTED will need to be updated so requests for
            // say FOTA and INTERNET are marked as restricted.  This is not how
            // NetworkCapabilities.maybeMarkCapabilitiesRestricted currently works.
            loge("Multiple apn types specified in request - result is unspecified!");
        }
        if (type == -1 || name == null) {
            loge("Unsupported NetworkRequest in Telephony: nr=" + nr);
            return null;
        }
        return name;
    }

    protected int getRequestPhoneId(NetworkRequest networkRequest) {
        String specifier = networkRequest.networkCapabilities.getNetworkSpecifier();
        int subId;
        if (specifier == null || specifier.equals("")) {
            subId = mSubController.getDefaultDataSubId();
        } else {
            subId = Integer.parseInt(specifier);
        }
        int phoneId = mSubController.getPhoneId(subId);
        return phoneId;
    }

    protected static void logd(String s) {
        if (DBG) Rlog.d(LOG_TAG, s);
    }

    protected static void loge(String s) {
        if (DBG) Rlog.e(LOG_TAG, s);
    }

    protected class TelephonyNetworkFactory extends NetworkFactory {
        private final SparseArray<NetworkRequest> mPendingReq = new SparseArray<NetworkRequest>();
        private Phone mPhone;

        private class RequestLogger {
            public NetworkRequest request;
            public LocalLog log;

            public RequestLogger(NetworkRequest r, LocalLog log) {
                request = r;
                this.log = log;
            }
        }

        private static final int MAX_REQUESTS_LOGGED = 20;
        private static final int MAX_LOG_LINES_PER_REQUEST = 50;

        private ArrayDeque<RequestLogger> mRequestLogs = new ArrayDeque<RequestLogger>();

        public TelephonyNetworkFactory(Looper l, Context c, String TAG, Phone phone,
                NetworkCapabilities nc) {
            super(l, c, TAG, nc);
            mPhone = phone;
            log("NetworkCapabilities: " + nc);
        }

        public LocalLog requestLog(int requestId, String l) {
            synchronized(mRequestLogs) {
                for (RequestLogger r : mRequestLogs) {
                    if (r.request.requestId == requestId) {
                        r.log.log(l);
                        return r.log;
                    }
                }
            }
            return null;
        }

        private LocalLog addLogger(NetworkRequest request) {
            synchronized(mRequestLogs) {
                for (RequestLogger r : mRequestLogs) {
                    if (r.request.requestId == request.requestId) {
                        return r.log;
                    }
                }
                LocalLog l = new LocalLog(MAX_LOG_LINES_PER_REQUEST);
                RequestLogger logger = new RequestLogger(request, l);
                while (mRequestLogs.size() >= MAX_REQUESTS_LOGGED) {
                    mRequestLogs.removeFirst();
                }
                mRequestLogs.addLast(logger);
                return l;
            }
        }

        @Override
        protected void needNetworkFor(NetworkRequest networkRequest, int score) {
            // figure out the apn type and enable it
            log("Cellular needs Network for " + networkRequest);

            final LocalLog l = addLogger(networkRequest);

            if (!SubscriptionManager.isUsableSubIdValue(mPhone.getSubId()) ||
                    getRequestPhoneId(networkRequest) != mPhone.getPhoneId()) {
                final String str = "Request not useable, pending request.";
                log(str);
                l.log(str);
                mPendingReq.put(networkRequest.requestId, networkRequest);
                return;
            }

            DcTrackerBase dcTracker =((PhoneBase)mPhone).mDcTracker;
            String apn = apnForNetworkRequest(networkRequest);
            if (dcTracker.isApnSupported(apn)) {
<<<<<<< HEAD
                requestNetwork(networkRequest, dcTracker.getApnPriority(apn), l);
=======
                requestNetwork(networkRequest, dcTracker.getApnPriority(apn), l,
                        mPhone.getPhoneId());
>>>>>>> 78250bae
            } else {
                final String str = "Unsupported APN";
                log(str);
                l.log(str);
            }
        }

        @Override
        protected void releaseNetworkFor(NetworkRequest networkRequest) {
            String str = "Cellular releasing Network for ";
            log(str + networkRequest);
            final LocalLog l = requestLog(networkRequest.requestId, str);

            if (mPendingReq.get(networkRequest.requestId) != null) {
                str = "Sub Info has not been ready, remove request.";
                log(str);
                if (l != null) l.log(str);
                mPendingReq.remove(networkRequest.requestId);
                return;
            }

            releaseNetwork(networkRequest);
        }

        @Override
        protected void log(String s) {
            if (DBG) Rlog.d(LOG_TAG, "[TNF " + mPhone.getSubId() + "]" + s);
        }

        public void evalPendingRequest() {
            log("evalPendingRequest, pending request size is " + mPendingReq.size());
            int key = 0;
            for(int i = 0; i < mPendingReq.size(); i++) {
                key = mPendingReq.keyAt(i);
                NetworkRequest request = mPendingReq.get(key);
                log("evalPendingRequest: request = " + request);

                mPendingReq.remove(request.requestId);
                needNetworkFor(request, 0);
            }
        }

        @Override
        public void dump(FileDescriptor fd, PrintWriter writer, String[] args) {
            super.dump(fd, writer, args);
            final IndentingPrintWriter pw = new IndentingPrintWriter(writer, "  ");
            pw.increaseIndent();
            pw.println("Pending Requests:");
            pw.increaseIndent();
            for (int i = 0; i < mPendingReq.size(); i++) {
                NetworkRequest request = mPendingReq.valueAt(i);
                pw.println(request);
            }
            pw.decreaseIndent();

            pw.println("Request History:");
            pw.increaseIndent();
            synchronized(mRequestLogs) {
                for (RequestLogger r : mRequestLogs) {
                    pw.println(r.request);
                    pw.increaseIndent();
                    r.log.dump(fd, pw, args);
                    pw.decreaseIndent();
                }
            }
            pw.decreaseIndent();
            pw.decreaseIndent();
        }
    }

    public void dump(FileDescriptor fd, PrintWriter pw, String[] args) {
        pw.println("DctController:");
        try {
            for (DcSwitchStateMachine dssm : mDcSwitchStateMachine) {
                dssm.dump(fd, pw, args);
            }
        } catch (Exception e) {
            e.printStackTrace();
        }
        pw.flush();
        pw.println("++++++++++++++++++++++++++++++++");

        try {
            for (Entry<Integer, RequestInfo> entry : mRequestInfos.entrySet()) {
                pw.println("mRequestInfos[" + entry.getKey() + "]=" + entry.getValue());
            }
        } catch (Exception e) {
            e.printStackTrace();
        }
        pw.flush();
        pw.println("++++++++++++++++++++++++++++++++");
        pw.flush();
        pw.println("TelephonyNetworkFactories:");
        for (NetworkFactory tnf : mNetworkFactory) {
            tnf.dump(fd, pw, args);
        }
        pw.flush();
        pw.println("++++++++++++++++++++++++++++++++");
        pw.flush();
    }
}<|MERGE_RESOLUTION|>--- conflicted
+++ resolved
@@ -395,10 +395,9 @@
             Iterator<Integer> iterator = mRequestInfos.keySet().iterator();
             while (iterator.hasNext()) {
                 RequestInfo requestInfo = mRequestInfos.get(iterator.next());
-<<<<<<< HEAD
-                if (getRequestPhoneId(requestInfo.request) == phoneId && !requestInfo.executed) {
-                    mDcSwitchAsyncChannel[phoneId].connect(requestInfo);
-                    Phone phone = mPhones[phoneId].getActivePhone();
+                if (getRequestPhoneId(requestInfo.request) == requestedPhoneId && !requestInfo.executed) {
+                    mDcSwitchAsyncChannel[requestedPhoneId].connect(requestInfo);
+                    Phone phone = mPhones[requestedPhoneId].getActivePhone();
                     if ((phone.getPhoneType() == PhoneConstants.PHONE_TYPE_CDMA)
                             && (activePhoneId == -1)) {
                         /* Traditionally modem reports data registered on CDMA sub even when it is
@@ -412,22 +411,13 @@
                          * Hence we need to fake the ATTACH to move/progress DcSwitchStateMachine.
                          */
                         logd("Active phone is CDMA, fake ATTACH");
-                        mDcSwitchAsyncChannel[phoneId].notifyDataAttached();
+                        mDcSwitchAsyncChannel[requestedPhoneId].notifyDataAttached();
                     }
 
                 }
             }
         } else {
             Phone phone = mPhones[activePhoneId].getActivePhone();
-=======
-                if (requestInfo.phoneId == requestedPhoneId &&
-                        !requestInfo.executed) {
-                    mDcSwitchAsyncChannel[requestedPhoneId].connect(requestInfo);
-                }
-            }
-        } else {
-            // otherwise detatch so we can try connecting to the high-priority phone
->>>>>>> 78250bae
             mDcSwitchAsyncChannel[activePhoneId].disconnectAll();
             if (phone.getPhoneType() == PhoneConstants.PHONE_TYPE_CDMA) {
                 /* Traditionally modem reports data registered on CDMA sub even when it is
@@ -503,12 +493,8 @@
         Iterator<Integer> iterator = mRequestInfos.keySet().iterator();
         while (iterator.hasNext()) {
             RequestInfo requestInfo = mRequestInfos.get(iterator.next());
-<<<<<<< HEAD
             if ((getRequestPhoneId(requestInfo.request) == phoneId)
                 || isWithOutSpecifier(requestInfo)) {
-=======
-            if (requestInfo.phoneId == phoneId) {
->>>>>>> 78250bae
                 onReleaseRequest(requestInfo);
             }
         }
@@ -523,7 +509,6 @@
         }
     }
 
-<<<<<<< HEAD
     private void deactivateDdsRequests() {
         int dataSubId = mSubController.getDefaultDataSubId();
 
@@ -551,9 +536,6 @@
     }
 
     protected void onSettingsChanged() {
-=======
-    private void onSettingsChanged() {
->>>>>>> 78250bae
         //Sub Selection
         int dataSubId = mSubController.getDefaultDataSubId();
 
@@ -577,14 +559,9 @@
         processRequests();
     }
 
-<<<<<<< HEAD
     protected int getTopPriorityRequestPhoneId() {
         RequestInfo retRequestInfo = null;
         int phoneId = 0;
-=======
-    private int getTopPriorityRequestPhoneId() {
-        int phoneId = INVALID_PHONE_INDEX;
->>>>>>> 78250bae
         int priority = -1;
 
         //TODO: Handle SIM Switch
@@ -793,12 +770,8 @@
             DcTrackerBase dcTracker =((PhoneBase)mPhone).mDcTracker;
             String apn = apnForNetworkRequest(networkRequest);
             if (dcTracker.isApnSupported(apn)) {
-<<<<<<< HEAD
-                requestNetwork(networkRequest, dcTracker.getApnPriority(apn), l);
-=======
                 requestNetwork(networkRequest, dcTracker.getApnPriority(apn), l,
                         mPhone.getPhoneId());
->>>>>>> 78250bae
             } else {
                 final String str = "Unsupported APN";
                 log(str);
