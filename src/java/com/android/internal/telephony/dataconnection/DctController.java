/*
 * Copyright (C) 2014 The Android Open Source Project
 *
 * Licensed under the Apache License, Version 2.0 (the "License");
 * you may not use this file except in compliance with the License.
 * You may obtain a copy of the License at
 *
 *      http://www.apache.org/licenses/LICENSE-2.0
 *
 * Unless required by applicable law or agreed to in writing, software
 * distributed under the License is distributed on an "AS IS" BASIS,
 * WITHOUT WARRANTIES OR CONDITIONS OF ANY KIND, either express or implied.
 * See the License for the specific language governing permissions and
 * limitations under the License.
 */

package com.android.internal.telephony.dataconnection;

import android.content.BroadcastReceiver;
import android.content.Context;
import android.content.Intent;
import android.content.IntentFilter;
import android.database.ContentObserver;
import android.net.ConnectivityManager;
import android.net.NetworkCapabilities;
import android.net.NetworkFactory;
import android.net.NetworkRequest;
import android.os.Handler;
import android.os.HandlerThread;

import android.os.AsyncResult;
import android.os.Looper;
import android.os.Message;
import android.os.Messenger;
import android.os.Registrant;
import android.os.RegistrantList;
import android.provider.Settings;
import android.telephony.Rlog;
import android.telephony.SubscriptionManager;
import android.telephony.SubscriptionManager.OnSubscriptionsChangedListener;
import android.util.SparseArray;

import com.android.internal.os.SomeArgs;
<<<<<<< HEAD
import com.android.internal.telephony.IccCardConstants;
=======
>>>>>>> 94f87ba9
import com.android.internal.telephony.Phone;
import com.android.internal.telephony.PhoneBase;
import com.android.internal.telephony.PhoneConstants;
import com.android.internal.telephony.PhoneProxy;
import com.android.internal.telephony.SubscriptionController;
import com.android.internal.telephony.dataconnection.DcSwitchAsyncChannel.RequestInfo;
import com.android.internal.util.AsyncChannel;
import com.android.internal.telephony.dataconnection.DdsScheduler;
import com.android.internal.telephony.TelephonyIntents;

import java.io.FileDescriptor;
import java.io.PrintWriter;
import java.util.HashMap;
import java.util.Iterator;
import java.util.Map.Entry;

public class DctController extends Handler {
    private static final String LOG_TAG = "DctController";
    private static final boolean DBG = true;

    private static final int EVENT_PROCESS_REQUESTS = 100;
    private static final int EVENT_EXECUTE_REQUEST = 101;
    private static final int EVENT_EXECUTE_ALL_REQUESTS = 102;
    private static final int EVENT_RELEASE_REQUEST = 103;
    private static final int EVENT_RELEASE_ALL_REQUESTS = 104;
    private static final int EVENT_START_DDS_SWITCH = 105;

    private static final int EVENT_DATA_ATTACHED = 500;
    private static final int EVENT_DATA_DETACHED = 600;

    private static final int EVENT_ALL_DATA_DISCONNECTED = 1;
    private static final int EVENT_SET_DATA_ALLOW_DONE = 2;
    private static final int EVENT_DELAYED_RETRY = 3;
    private static final int EVENT_LEGACY_SET_DATA_SUBSCRIPTION = 4;
<<<<<<< HEAD
    private static final int EVENT_SET_DATA_ALLOW_FALSE = 5;
=======
    private static final int EVENT_SET_DATA_ALLOW_TRUE_DONE = 5;
    private static final int EVENT_SET_DATA_ALLOW_FALSE_DONE = 6;
>>>>>>> 94f87ba9

    private RegistrantList mNotifyDefaultDataSwitchInfo = new RegistrantList();
    private RegistrantList mNotifyOnDemandDataSwitchInfo = new RegistrantList();
    private RegistrantList mNotifyOnDemandPsAttach = new RegistrantList();
    private SubscriptionController mSubController = SubscriptionController.getInstance();

    private static DctController sDctController;

    private int mPhoneNum;
    private PhoneProxy[] mPhones;
    private DcSwitchStateMachine[] mDcSwitchStateMachine;
    private DcSwitchAsyncChannel[] mDcSwitchAsyncChannel;
    private Handler[] mDcSwitchStateHandler;
    private HashMap<Integer, RequestInfo> mRequestInfos = new HashMap<Integer, RequestInfo>();
    private Context mContext;

    private AsyncChannel mDdsSwitchPropService;
    private DdsSwitchSerializerHandler mDdsSwitchSerializer;
    private boolean mIsDdsSwitchCompleted = true;

    private final int MAX_RETRY_FOR_ATTACH = 6;
    private final int ATTACH_RETRY_DELAY = 1000 * 10;

    /** Used to send us NetworkRequests from ConnectivityService.  Remember it so we can
     * unregister on dispose. */
    private Messenger[] mNetworkFactoryMessenger;
    private NetworkFactory[] mNetworkFactory;
    private NetworkCapabilities[] mNetworkFilter;

    private SubscriptionManager mSubMgr;

    private BroadcastReceiver defaultDdsBroadcastReceiver = new BroadcastReceiver() {
        public void onReceive(Context context, Intent intent) {
            logd("got ACTION_DEFAULT_DATA_SUBSCRIPTION_CHANGED, new DDS = "
                    + intent.getIntExtra(PhoneConstants.SUBSCRIPTION_KEY,
                            SubscriptionManager.INVALID_SUBSCRIPTION_ID));
            updateSubIdAndCapability();
        }
    };

    private BroadcastReceiver subInfoBroadcastReceiver = new BroadcastReceiver() {
        public void onReceive(Context context, Intent intent) {
            logd("got ACTION_SUBINFO_RECORD_UPDATED");
            updateSubIdAndCapability();
        }
    };

    private void updateSubIdAndCapability() {
        for (int i = 0; i < mPhoneNum; i++) {
           ((TelephonyNetworkFactory)mNetworkFactory[i]).updateNetworkCapability();
        }
    }

    private void releaseAllNetworkRequests() {
        for (int i = 0; i < mPhoneNum; i++) {
            ((TelephonyNetworkFactory)mNetworkFactory[i]).releaseAllNetworkRequests();
        }
    }

    private OnSubscriptionsChangedListener mOnSubscriptionsChangedListener =
            new OnSubscriptionsChangedListener() {
        @Override
        public void onSubscriptionsChanged() {
            onSubInfoReady();
        }
    };

    private ContentObserver mObserver = new ContentObserver(new Handler()) {
        @Override
        public void onChange(boolean selfChange) {
            logd("Settings change");
            onSettingsChange();
        }
    };

    boolean isActiveSubId(int subId) {
        int[] activeSubs = mSubController.getActiveSubIdList();
        for (int i = 0; i < activeSubs.length; i++) {
            if (subId == activeSubs[i]) {
                return true;
            }
        }
        return false;
    }

    public void updatePhoneObject(PhoneProxy phone) {
        if (phone == null) {
            loge("updatePhoneObject phone = null");
            return;
        }

        PhoneBase phoneBase = (PhoneBase)phone.getActivePhone();
        if (phoneBase == null) {
            loge("updatePhoneObject phoneBase = null");
            return;
        }

        for (int i = 0; i < mPhoneNum; i++) {
            if (mPhones[i] == phone) {
                updatePhoneBaseForIndex(i, phoneBase);
                break;
            }
        }
    }

    private void updatePhoneBaseForIndex(int index, PhoneBase phoneBase) {
        logd("updatePhoneBaseForIndex for phone index=" + index);

        phoneBase.getServiceStateTracker().registerForDataConnectionAttached(mRspHandler,
                   EVENT_DATA_ATTACHED + index, null);
        phoneBase.getServiceStateTracker().registerForDataConnectionDetached(mRspHandler,
                   EVENT_DATA_DETACHED + index, null);

        ConnectivityManager cm = (ConnectivityManager)mPhones[index].getContext()
            .getSystemService(Context.CONNECTIVITY_SERVICE);

        if (mNetworkFactoryMessenger != null) {
            logd("unregister TelephonyNetworkFactory for phone index=" + index);
            cm.unregisterNetworkFactory(mNetworkFactoryMessenger[index]);
            mNetworkFactoryMessenger[index] = null;
            mNetworkFactory[index] = null;
            mNetworkFilter[index] = null;
        }

        mNetworkFilter[index] = new NetworkCapabilities();
        mNetworkFilter[index].addTransportType(NetworkCapabilities.TRANSPORT_CELLULAR);
        mNetworkFilter[index].addCapability(NetworkCapabilities.NET_CAPABILITY_MMS);
        mNetworkFilter[index].addCapability(NetworkCapabilities.NET_CAPABILITY_SUPL);
        mNetworkFilter[index].addCapability(NetworkCapabilities.NET_CAPABILITY_DUN);
        mNetworkFilter[index].addCapability(NetworkCapabilities.NET_CAPABILITY_FOTA);
        mNetworkFilter[index].addCapability(NetworkCapabilities.NET_CAPABILITY_IMS);
        mNetworkFilter[index].addCapability(NetworkCapabilities.NET_CAPABILITY_CBS);
        mNetworkFilter[index].addCapability(NetworkCapabilities.NET_CAPABILITY_IA);
        mNetworkFilter[index].addCapability(NetworkCapabilities.NET_CAPABILITY_RCS);
        mNetworkFilter[index].addCapability(NetworkCapabilities.NET_CAPABILITY_XCAP);
        mNetworkFilter[index].addCapability(NetworkCapabilities.NET_CAPABILITY_EIMS);
        mNetworkFilter[index].addCapability(NetworkCapabilities.NET_CAPABILITY_NOT_RESTRICTED);
        mNetworkFilter[index].addCapability(NetworkCapabilities.NET_CAPABILITY_INTERNET);

        mNetworkFactory[index] = new TelephonyNetworkFactory(this.getLooper(),
                mPhones[index].getContext(), "TelephonyNetworkFactory", phoneBase,
                mNetworkFilter[index]);
        mNetworkFactory[index].setScoreFilter(50);
        mNetworkFactoryMessenger[index] = new Messenger(mNetworkFactory[index]);
        cm.registerNetworkFactory(mNetworkFactoryMessenger[index], "Telephony");
    }

    private Handler mRspHandler = new Handler() {
        @Override
        public void handleMessage(Message msg){
            if (msg.what >= EVENT_DATA_DETACHED) {
                logd("EVENT_PHONE" + (msg.what - EVENT_DATA_DETACHED + 1)
                        + "_DATA_DETACH.");
                mDcSwitchAsyncChannel[msg.what - EVENT_DATA_DETACHED].notifyDataDetached();

            } else if (msg.what >= EVENT_DATA_ATTACHED) {
                logd("EVENT_PHONE" + (msg.what - EVENT_DATA_ATTACHED + 1)
                        + "_DATA_ATTACH.");
                mDcSwitchAsyncChannel[msg.what - EVENT_DATA_ATTACHED].notifyDataAttached();
            }
        }
    };

    public static DctController getInstance() {
       if (sDctController == null) {
        throw new RuntimeException(
            "DctController.getInstance can't be called before makeDCTController()");
        }
       return sDctController;
    }

    public static DctController makeDctController(PhoneProxy[] phones, Looper looper) {
        if (sDctController == null) {
            logd("makeDctController: new DctController phones.length=" + phones.length);
            sDctController = new DctController(phones, looper);
            DdsScheduler.init();
        }
        logd("makeDctController: X sDctController=" + sDctController);
        return sDctController;
    }

    private DctController(PhoneProxy[] phones, Looper looper) {
        super(looper);
        logd("DctController(): phones.length=" + phones.length);
        if (phones == null || phones.length == 0) {
            if (phones == null) {
                loge("DctController(phones): UNEXPECTED phones=null, ignore");
            } else {
                loge("DctController(phones): UNEXPECTED phones.length=0, ignore");
            }
            return;
        }
        mPhoneNum = phones.length;
        mPhones = phones;

        mDcSwitchStateMachine = new DcSwitchStateMachine[mPhoneNum];
        mDcSwitchAsyncChannel = new DcSwitchAsyncChannel[mPhoneNum];
        mDcSwitchStateHandler = new Handler[mPhoneNum];
        mNetworkFactoryMessenger = new Messenger[mPhoneNum];
        mNetworkFactory = new NetworkFactory[mPhoneNum];
        mNetworkFilter = new NetworkCapabilities[mPhoneNum];

        for (int i = 0; i < mPhoneNum; ++i) {
            int phoneId = i;
            mDcSwitchStateMachine[i] = new DcSwitchStateMachine(mPhones[i],
                    "DcSwitchStateMachine-" + phoneId, phoneId);
            mDcSwitchStateMachine[i].start();
            mDcSwitchAsyncChannel[i] = new DcSwitchAsyncChannel(mDcSwitchStateMachine[i], phoneId);
            mDcSwitchStateHandler[i] = new Handler();

            int status = mDcSwitchAsyncChannel[i].fullyConnectSync(mPhones[i].getContext(),
                mDcSwitchStateHandler[i], mDcSwitchStateMachine[i].getHandler());

            if (status == AsyncChannel.STATUS_SUCCESSFUL) {
                logd("DctController(phones): Connect success: " + i);
            } else {
                loge("DctController(phones): Could not connect to " + i);
            }

            // Register for radio state change
            PhoneBase phoneBase = (PhoneBase)mPhones[i].getActivePhone();
            updatePhoneBaseForIndex(i, phoneBase);
        }

        mContext = mPhones[0].getContext();

        HandlerThread t = new HandlerThread("DdsSwitchSerializer");
        t.start();

        mDdsSwitchSerializer = new DdsSwitchSerializerHandler(t.getLooper());

        mContext.registerReceiver(subInfoBroadcastReceiver,
                new IntentFilter(TelephonyIntents.ACTION_SUBINFO_RECORD_UPDATED));

        mContext.registerReceiver(defaultDdsBroadcastReceiver,
                new IntentFilter(TelephonyIntents.ACTION_DEFAULT_DATA_SUBSCRIPTION_CHANGED));

        mSubMgr = SubscriptionManager.from(mContext);
        mSubMgr.addOnSubscriptionsChangedListener(mOnSubscriptionsChangedListener);

        //Register for settings change.
        mContext.getContentResolver().registerContentObserver(
                Settings.Global.getUriFor(
                Settings.Global.MULTI_SIM_DATA_CALL_SUBSCRIPTION),
                false, mObserver);
    }

    public void dispose() {
        logd("DctController.dispose");
        for (int i = 0; i < mPhoneNum; ++i) {
            ConnectivityManager cm = (ConnectivityManager)mPhones[i].getContext()
                .getSystemService(Context.CONNECTIVITY_SERVICE);
            cm.unregisterNetworkFactory(mNetworkFactoryMessenger[i]);
            mNetworkFactoryMessenger[i] = null;
        }
        releaseAllNetworkRequests();

        mContext.unregisterReceiver(defaultDdsBroadcastReceiver);
        mContext.unregisterReceiver(subInfoBroadcastReceiver);

        mSubMgr.removeOnSubscriptionsChangedListener(mOnSubscriptionsChangedListener);
        mContext.getContentResolver().unregisterContentObserver(mObserver);
    }

    private int requestNetwork(NetworkRequest request, int priority) {
        logd("requestNetwork request=" + request
                + ", priority=" + priority);

        RequestInfo requestInfo = new RequestInfo(request, priority);
        mRequestInfos.put(request.requestId, requestInfo);
        processRequests();

        return PhoneConstants.APN_REQUEST_STARTED;
    }

    private int releaseNetwork(NetworkRequest request) {
        RequestInfo requestInfo = mRequestInfos.get(request.requestId);
        logd("releaseNetwork request=" + request + ", requestInfo=" + requestInfo);

        mRequestInfos.remove(request.requestId);
        releaseRequest(requestInfo);
        processRequests();
        return PhoneConstants.APN_REQUEST_STARTED;
    }

    void processRequests() {
        logd("processRequests");
        sendMessage(obtainMessage(EVENT_PROCESS_REQUESTS));
    }

    void executeRequest(RequestInfo request) {
        logd("executeRequest, request= " + request);
        sendMessage(obtainMessage(EVENT_EXECUTE_REQUEST, request));
    }

    void executeAllRequests(int phoneId) {
        logd("executeAllRequests, phone:" + phoneId);
        sendMessage(obtainMessage(EVENT_EXECUTE_ALL_REQUESTS, phoneId,0));
    }

    void releaseRequest(RequestInfo request) {
        logd("releaseRequest, request= " + request);
        sendMessage(obtainMessage(EVENT_RELEASE_REQUEST, request));
    }

    void releaseAllRequests(int phoneId) {
        logd("releaseAllRequests, phone:" + phoneId);
        sendMessage(obtainMessage(EVENT_RELEASE_ALL_REQUESTS, phoneId, 0));
    }

    private void onProcessRequest() {
        //process all requests
        //1. Check all requests and find subscription of the top priority
        //   request
        //2. Is current data allowed on the selected subscription
        //2-1. If yes, execute all the requests of the sub
        //2-2. If no, set data not allow on the current PS subscription
        //2-2-1. Set data allow on the selected subscription

        int phoneId = getTopPriorityRequestPhoneId();
        int activePhoneId = -1;

        for (int i=0; i<mDcSwitchStateMachine.length; i++) {
            if (!mDcSwitchAsyncChannel[i].isIdleSync()) {
                activePhoneId = i;
                break;
            }
        }

        logd("onProcessRequest phoneId=" + phoneId
                + ", activePhoneId=" + activePhoneId);

        if (activePhoneId == -1 || activePhoneId == phoneId) {
            Iterator<Integer> iterator = mRequestInfos.keySet().iterator();
            while (iterator.hasNext()) {
                RequestInfo requestInfo = mRequestInfos.get(iterator.next());
                if (getRequestPhoneId(requestInfo.request) == phoneId && !requestInfo.executed) {
                    mDcSwitchAsyncChannel[phoneId].connectSync(requestInfo);
                }
            }
        } else {
            mDcSwitchAsyncChannel[activePhoneId].disconnectAllSync();
        }
    }

    private void onExecuteRequest(RequestInfo requestInfo) {
        logd("onExecuteRequest request=" + requestInfo);
        if (!requestInfo.executed) {
            requestInfo.executed = true;
            String apn = apnForNetworkRequest(requestInfo.request);
            int phoneId = getRequestPhoneId(requestInfo.request);
            PhoneBase phoneBase = (PhoneBase)mPhones[phoneId].getActivePhone();
            DcTrackerBase dcTracker = phoneBase.mDcTracker;
            dcTracker.incApnRefCount(apn);
        }
    }

    private void onExecuteAllRequests(int phoneId) {
        logd("onExecuteAllRequests phoneId=" + phoneId);
        Iterator<Integer> iterator = mRequestInfos.keySet().iterator();
        while (iterator.hasNext()) {
            RequestInfo requestInfo = mRequestInfos.get(iterator.next());
            if (getRequestPhoneId(requestInfo.request) == phoneId) {
                onExecuteRequest(requestInfo);
            }
        }
    }

    private void onReleaseRequest(RequestInfo requestInfo) {
        logd("onReleaseRequest request=" + requestInfo);
        if (requestInfo != null && requestInfo.executed) {
            String apn = apnForNetworkRequest(requestInfo.request);
            int phoneId = getRequestPhoneId(requestInfo.request);
            PhoneBase phoneBase = (PhoneBase)mPhones[phoneId].getActivePhone();
            DcTrackerBase dcTracker = phoneBase.mDcTracker;
            dcTracker.decApnRefCount(apn);
            requestInfo.executed = false;
        }
    }

    private void onReleaseAllRequests(int phoneId) {
        logd("onReleaseAllRequests phoneId=" + phoneId);
        Iterator<Integer> iterator = mRequestInfos.keySet().iterator();
        while (iterator.hasNext()) {
            RequestInfo requestInfo = mRequestInfos.get(iterator.next());
            if (getRequestPhoneId(requestInfo.request) == phoneId) {
                onReleaseRequest(requestInfo);
            }
        }
    }

    private void onSettingsChange() {
        //Sub Selection
        int dataSubId = mSubController.getDefaultDataSubId();

        int activePhoneId = -1;
        for (int i=0; i<mDcSwitchStateMachine.length; i++) {
            if (!mDcSwitchAsyncChannel[i].isIdleSync()) {
                activePhoneId = i;
                break;
            }
        }

        int[] subIds = SubscriptionManager.getSubId(activePhoneId);
        if (subIds ==  null || subIds.length == 0) {
            loge("onSettingsChange, subIds null or length 0 for activePhoneId " + activePhoneId);
            return;
        }
        logd("onSettingsChange, data sub: " + dataSubId + ", active data sub: " + subIds[0]);

        if (subIds[0] != dataSubId) {
            Iterator<Integer> iterator = mRequestInfos.keySet().iterator();
            while (iterator.hasNext()) {
                RequestInfo requestInfo = mRequestInfos.get(iterator.next());
                String specifier = requestInfo.request.networkCapabilities.getNetworkSpecifier();
                if (specifier == null || specifier.equals("")) {
                    if (requestInfo.executed) {
                        String apn = apnForNetworkRequest(requestInfo.request);
                        logd("[setDataSubId] activePhoneId:" + activePhoneId + ", subId =" +
                                dataSubId);
                        PhoneBase phoneBase =
                                (PhoneBase)mPhones[activePhoneId].getActivePhone();
                        DcTrackerBase dcTracker = phoneBase.mDcTracker;
                        dcTracker.decApnRefCount(apn);
                        requestInfo.executed = false;
                    }
                }
            }
        }

        // Some request maybe pending due to invalid settings
        // Try to handle pending request when settings changed
        for (int i = 0; i < mPhoneNum; ++i) {
            ((DctController.TelephonyNetworkFactory)mNetworkFactory[i]).evalPendingRequest();
        }

        processRequests();
    }

    private int getTopPriorityRequestPhoneId() {
        RequestInfo retRequestInfo = null;
        int phoneId = 0;
        int priority = -1;

        //TODO: Handle SIM Switch
        for (int i=0; i<mPhoneNum; i++) {
            Iterator<Integer> iterator = mRequestInfos.keySet().iterator();
            while (iterator.hasNext()) {
                RequestInfo requestInfo = mRequestInfos.get(iterator.next());
                logd("selectExecPhone requestInfo = " + requestInfo);
                if (getRequestPhoneId(requestInfo.request) == i &&
                        priority < requestInfo.priority) {
                    priority = requestInfo.priority;
                    retRequestInfo = requestInfo;
                }
            }
        }

        if (retRequestInfo != null) {
            phoneId = getRequestPhoneId(retRequestInfo.request);
        }

        logd("getTopPriorityRequestPhoneId = " + phoneId
                + ", priority = " + priority);

        return phoneId;
    }

    private class SwitchInfo {
        private int mRetryCount = 0;

        public int mPhoneId;
        public NetworkRequest mNetworkRequest;
        public boolean mIsDefaultDataSwitchRequested;
        public boolean mIsOnDemandPsAttachRequested;

        public SwitchInfo(int phoneId, NetworkRequest n, boolean flag, boolean isAttachReq) {
            mPhoneId = phoneId;
            mNetworkRequest = n;
            mIsDefaultDataSwitchRequested = flag;
            mIsOnDemandPsAttachRequested = isAttachReq;
        }

        public SwitchInfo(int phoneId,boolean flag) {
            mPhoneId = phoneId;
            mNetworkRequest = null;
            mIsDefaultDataSwitchRequested = flag;
        }

        public void incRetryCount() {
            mRetryCount++;

        }

        public boolean isRetryPossible() {
            return (mRetryCount < MAX_RETRY_FOR_ATTACH);
        }

        public String toString() {
            return "SwitchInfo[phoneId = " + mPhoneId
                + ", NetworkRequest =" + mNetworkRequest
                + ", isDefaultSwitchRequested = " + mIsDefaultDataSwitchRequested
                + ", isOnDemandPsAttachRequested = " + mIsOnDemandPsAttachRequested
                + ", RetryCount = " + mRetryCount;
        }
    }

    private void doDetach(int phoneId) {
        Phone phone = mPhones[phoneId].getActivePhone();
        DcTrackerBase dcTracker =((PhoneBase)phone).mDcTracker;
        dcTracker.setDataAllowed(false, null);
        if (phone.getPhoneType() == PhoneConstants.PHONE_TYPE_CDMA) {
            //cleanup data from apss as there is no detach procedure for CDMA
            dcTracker.cleanUpAllConnections("DDS switch");
        }
    }
    public void setDefaultDataSubId(int reqSubId) {
        int reqPhoneId = mSubController.getPhoneId(reqSubId);
        int currentDds = mSubController.getCurrentDds();
        int defaultDds = mSubController.getDefaultDataSubId();
        SwitchInfo s = new SwitchInfo(new Integer(reqPhoneId), true);
        int currentDdsPhoneId = mSubController.getPhoneId(currentDds);
        if (currentDdsPhoneId < 0 || currentDdsPhoneId >= mPhoneNum) {
            // If Current dds subId is invalid set the received subId as current DDS
            // This generally happens when device power-up first time.
            logd(" setDefaultDataSubId,  reqSubId = " + reqSubId + " currentDdsPhoneId  "
                    + currentDdsPhoneId);
            mSubController.setDataSubId(reqSubId);
            defaultDds = reqSubId;
            currentDdsPhoneId = mSubController.getPhoneId(defaultDds);
        }
        Rlog.d(LOG_TAG, "setDefaultDataSubId reqSubId :" + reqSubId + " reqPhoneId = "
                + reqPhoneId);

        // Avoid sending data allow false and true on same sub .
        if ((reqSubId != defaultDds) && (reqPhoneId != currentDdsPhoneId)) {
            doDetach(currentDdsPhoneId);
        } else {
            logd("setDefaultDataSubId for default DDS, skip PS detach on DDS subs");
            sendMessage(obtainMessage(EVENT_LEGACY_SET_DATA_SUBSCRIPTION,
                        new AsyncResult(s, null, null)));
            return;
        }

        mPhones[currentDdsPhoneId].registerForAllDataDisconnected(
                this, EVENT_ALL_DATA_DISCONNECTED, s);
    }

    private void informDefaultDdsToPropServ(int defDdsPhoneId) {
        if (mDdsSwitchPropService != null) {
            logd("Inform OemHookDDS service of current DDS = " + defDdsPhoneId);
            mDdsSwitchPropService.sendMessageSynchronously(1, defDdsPhoneId,
                    mPhoneNum);
            logd("OemHookDDS service finished");
        } else {
            logd("OemHookDds service not ready yet");
        }

    }

    public void doPsAttach(NetworkRequest n) {
        Rlog.d(LOG_TAG, "doPsAttach for :" + n);

        int subId = mSubController.getSubIdFromNetworkRequest(n);

        int phoneId = mSubController.getPhoneId(subId);
        Phone phone = mPhones[phoneId].getActivePhone();
        DcTrackerBase dcTracker =((PhoneBase)phone).mDcTracker;

        //request only PS ATTACH on requested subscription.
        //No DdsSerealization lock required.
        SwitchInfo s = new SwitchInfo(new Integer(phoneId), n, false, true);

        Message psAttachDone = Message.obtain(this,
                EVENT_SET_DATA_ALLOW_TRUE_DONE, s);

        int defDdsPhoneId = getDataConnectionFromSetting();
        informDefaultDdsToPropServ(defDdsPhoneId);
        dcTracker.setDataAllowed(true, psAttachDone);

    }

    //
    // This is public API and client might call doPsDetach on DDS sub.
    // Ignore if thats the case.
    //
    public void doPsDetach() {
        int currentDds = mSubController.getCurrentDds();
        int defaultDds = mSubController.getDefaultDataSubId();

        if (currentDds == defaultDds) {
            Rlog.d(LOG_TAG, "PS DETACH on DDS sub is not allowed.");
            return;
        }
        Rlog.d(LOG_TAG, "doPsDetach for sub:" + currentDds);

        int phoneId = mSubController.getPhoneId(
                mSubController.getCurrentDds());

        Phone phone = mPhones[phoneId].getActivePhone();
        DcTrackerBase dcTracker =((PhoneBase)phone).mDcTracker;
        dcTracker.setDataAllowed(false, null);
    }

    public void setOnDemandDataSubId(NetworkRequest n) {
        Rlog.d(LOG_TAG, "setDataAllowed for :" + n);
        mDdsSwitchSerializer.sendMessage(mDdsSwitchSerializer
                .obtainMessage(EVENT_START_DDS_SWITCH, n));
    }

    public void registerForDefaultDataSwitchInfo(Handler h, int what, Object obj) {
        Registrant r = new Registrant (h, what, obj);
        synchronized (mNotifyDefaultDataSwitchInfo) {
            mNotifyDefaultDataSwitchInfo.add(r);
        }
    }

    public void registerForOnDemandDataSwitchInfo(Handler h, int what, Object obj) {
        Registrant r = new Registrant (h, what, obj);
        synchronized (mNotifyOnDemandDataSwitchInfo) {
            mNotifyOnDemandDataSwitchInfo.add(r);
        }
    }

    public void registerForOnDemandPsAttach(Handler h, int what, Object obj) {
        Registrant r = new Registrant (h, what, obj);
        synchronized (mNotifyOnDemandPsAttach) {
            mNotifyOnDemandPsAttach.add(r);
        }
    }

    public void registerDdsSwitchPropService(Messenger messenger) {
        logd("Got messenger from DDS switch service, messenger = " + messenger);
        AsyncChannel ac = new AsyncChannel();
        ac.connect(mContext, sDctController, messenger);
    }

    @Override
        public void handleMessage (Message msg) {
            boolean isLegacySetDds = false;
            Rlog.d(LOG_TAG, "handleMessage msg=" + msg);

            switch (msg.what) {
                case EVENT_LEGACY_SET_DATA_SUBSCRIPTION:
                    isLegacySetDds = true;
                    //intentional fall through, no break.
                case EVENT_ALL_DATA_DISCONNECTED: {
                    AsyncResult ar = (AsyncResult)msg.obj;
                    SwitchInfo s = (SwitchInfo)ar.userObj;
                    Integer phoneId = s.mPhoneId;
                    Rlog.d(LOG_TAG, "EVENT_ALL_DATA_DISCONNECTED switchInfo :" + s +
                            " isLegacySetDds = " + isLegacySetDds);
                    // In this case prefPhoneId points to the newDds we are trying to
                    // set, hence we do not need to call unregister for data disconnected
                    if (!isLegacySetDds) {
                        int prefPhoneId = mSubController.getPhoneId(
                                 mSubController.getCurrentDds());
                        mPhones[prefPhoneId].unregisterForAllDataDisconnected(this);
                    }
                    Message allowedDataDone = Message.obtain(this,
                            EVENT_SET_DATA_ALLOW_TRUE_DONE, s);
                    Phone phone = mPhones[phoneId].getActivePhone();

                    informDefaultDdsToPropServ(phoneId);

                    DcTrackerBase dcTracker =((PhoneBase)phone).mDcTracker;
                    dcTracker.setDataAllowed(true, allowedDataDone);

                   break;
                }

                case EVENT_DELAYED_RETRY: {
                    Rlog.d(LOG_TAG, "EVENT_DELAYED_RETRY");
<<<<<<< HEAD
                    SomeArgs args = (SomeArgs)msg.obj;
                    try {
                        SwitchInfo s = (SwitchInfo)args.arg1;
                        boolean psAttach = (boolean)args.arg2;
                        Rlog.d(LOG_TAG, " Retry, switchInfo = " + s);

                        Integer phoneId = s.mPhoneId;
                        long[] subId = mSubController.getSubId(phoneId);
                        Phone phone = mPhones[phoneId].getActivePhone();
                        DcTrackerBase dcTracker =((PhoneBase)phone).mDcTracker;

                        if(psAttach) {
                            Message psAttachDone = Message.obtain(this,
                                    EVENT_SET_DATA_ALLOW_DONE, s);
                            dcTracker.setDataAllowed(true, psAttachDone);
                        } else {
                            Message psDetachDone = Message.obtain(this,
                                    EVENT_SET_DATA_ALLOW_FALSE, s);
                            dcTracker.setDataAllowed(false, psDetachDone);
                        }
                    } finally {
                        args.recycle();
                    }
=======
                    SwitchInfo s = (SwitchInfo)msg.obj;
                    Rlog.d(LOG_TAG, " Retry, switchInfo = " + s);

                    Integer phoneId = s.mPhoneId;
                    int[] subId = mSubController.getSubId(phoneId);

                    Message psAttachDone = Message.obtain(this,
                            EVENT_SET_DATA_ALLOW_TRUE_DONE, s);
                    Phone phone = mPhones[phoneId].getActivePhone();
                    DcTrackerBase dcTracker =((PhoneBase)phone).mDcTracker;
                    dcTracker.setDataAllowed(true, psAttachDone);
>>>>>>> 94f87ba9
                    break;
                }

                case EVENT_SET_DATA_ALLOW_TRUE_DONE: {
                    AsyncResult ar = (AsyncResult)msg.obj;
                    SwitchInfo s = (SwitchInfo)ar.userObj;

                    Exception errorEx = null;

                    Integer phoneId = s.mPhoneId;
                    int[] subId = mSubController.getSubId(phoneId);
                    Rlog.d(LOG_TAG, "EVENT_SET_DATA_ALLOW_TRUE_DONE  subId :" + subId[0]
                            + ", switchInfo = " + s);

                    if (ar.exception != null) {
                        Rlog.d(LOG_TAG, "Failed, switchInfo = " + s
                                + " attempt delayed retry");
                        s.incRetryCount();
                        if ( s.isRetryPossible()) {
                            SomeArgs args = SomeArgs.obtain();
                            args.arg1 = s;
                            args.arg2 = true;
                            sendMessageDelayed(obtainMessage(EVENT_DELAYED_RETRY, args),
                                    ATTACH_RETRY_DELAY);
                            return;
                        } else {
                            Rlog.d(LOG_TAG, "Already did max retries, notify failure");
                            errorEx = new RuntimeException("PS ATTACH failed");
                       }
                    } else {
                        Rlog.d(LOG_TAG, "PS ATTACH success = " + s);
                    }

                    mDdsSwitchSerializer.unLock();

                    if (s.mIsDefaultDataSwitchRequested) {
                        mNotifyDefaultDataSwitchInfo.notifyRegistrants(
                                new AsyncResult(null, subId[0], errorEx));
                    } else if (s.mIsOnDemandPsAttachRequested) {
                        mNotifyOnDemandPsAttach.notifyRegistrants(
                                new AsyncResult(null, s.mNetworkRequest, errorEx));
                    } else {
                        mNotifyOnDemandDataSwitchInfo.notifyRegistrants(
                                new AsyncResult(null, s.mNetworkRequest, errorEx));
                    }
                    break;
                }

<<<<<<< HEAD
                case EVENT_SET_DATA_ALLOW_FALSE: {
                    AsyncResult ar = (AsyncResult)msg.obj;
                    SwitchInfo s = (SwitchInfo)ar.userObj;

                    Exception errorEx = null;

                    Integer phoneId = s.mPhoneId;
                    long[] subId = mSubController.getSubId(phoneId);
                    Rlog.d(LOG_TAG, "EVENT_SET_DATA_FALSE  phoneId :" + subId[0]
                            + ", switchInfo = " + s);

                    if (ar.exception != null) {
                        Rlog.d(LOG_TAG, "Failed, switchInfo = " + s
                                + " attempt delayed retry");
                        s.incRetryCount();
                        if (s.isRetryPossible()) {
                            SomeArgs args = SomeArgs.obtain();
                            args.arg1 = s;
                            args.arg2 = false;
                            sendMessageDelayed(obtainMessage(EVENT_DELAYED_RETRY, args),
                                    ATTACH_RETRY_DELAY);
                            return;
                        } else {
                            Rlog.d(LOG_TAG, "Already did max retries, notify failure");
                            errorEx = new RuntimeException("PS DETACH failed");
                            mNotifyOnDemandDataSwitchInfo.notifyRegistrants(
                                    new AsyncResult(null, s.mNetworkRequest, errorEx));
                       }
=======
                case EVENT_SET_DATA_ALLOW_FALSE_DONE: {
                    AsyncResult ar = (AsyncResult)msg.obj;
                    SwitchInfo s = (SwitchInfo)ar.userObj;
                    Exception errorEx = null;
                    int[] subId = mSubController.getSubId(s.mPhoneId);
                    Rlog.d(LOG_TAG, "EVENT_SET_DATA_ALLOW_FALSE_DONE  subId :" + subId[0]
                            + ", switchInfo = " + s);

                    if (ar.exception != null) {
                        Rlog.d(LOG_TAG, "PS DETACH Failed, switchInfo = " + s);
                        errorEx = new RuntimeException("PS DETACH failed");
                        mDdsSwitchSerializer.unLock();
                        mNotifyOnDemandDataSwitchInfo.notifyRegistrants(
                                new AsyncResult(null, s.mNetworkRequest, errorEx));
>>>>>>> 94f87ba9
                    } else {
                        Rlog.d(LOG_TAG, "PS DETACH success = " + s);
                    }
                    break;
                }

                case AsyncChannel.CMD_CHANNEL_HALF_CONNECTED: {
                    if(msg.arg1 == AsyncChannel.STATUS_SUCCESSFUL) {
                        logd("HALF_CONNECTED: Connection successful with DDS switch"
                                + " service");
                        mDdsSwitchPropService = (AsyncChannel) msg.obj;
                    } else {
                        logd("HALF_CONNECTED: Connection failed with"
                                +" DDS switch service, err = " + msg.arg1);
                    }
                    break;
                }

                case AsyncChannel.CMD_CHANNEL_DISCONNECTED: {
                    logd("Connection disconnected with DDS switch service");
                    mDdsSwitchPropService = null;
                    break;
                }
                case EVENT_PROCESS_REQUESTS:
                    onProcessRequest();
                    break;
                case EVENT_EXECUTE_REQUEST:
                    onExecuteRequest((RequestInfo)msg.obj);
                    break;
                case EVENT_EXECUTE_ALL_REQUESTS:
                    onExecuteAllRequests(msg.arg1);
                    break;
                case EVENT_RELEASE_REQUEST:
                    onReleaseRequest((RequestInfo)msg.obj);
                    break;
                case EVENT_RELEASE_ALL_REQUESTS:
                    onReleaseAllRequests(msg.arg1);
                    break;
                default:
                    loge("Un-handled message [" + msg.what + "]");
        }
    }

    class DdsSwitchSerializerHandler extends Handler {
        final static String TAG = "DdsSwitchSerializer";

        public DdsSwitchSerializerHandler(Looper looper) {
            super(looper);
        }

        public void unLock() {
            Rlog.d(TAG, "unLock the DdsSwitchSerializer");
            synchronized(this) {
                mIsDdsSwitchCompleted = true;
                Rlog.d(TAG, "unLocked the DdsSwitchSerializer");
                notifyAll();
            }

        }

        public boolean isLocked() {
            synchronized(this) {
                Rlog.d(TAG, "isLocked = " + !mIsDdsSwitchCompleted);
                return !mIsDdsSwitchCompleted;
            }

        }

        @Override
        public void handleMessage (Message msg) {
            switch(msg.what) {
                case EVENT_START_DDS_SWITCH: {
                    Rlog.d(TAG, "EVENT_START_DDS_SWITCH");

                    try {
                        synchronized(this) {
                            while(!mIsDdsSwitchCompleted) {
                                Rlog.d(TAG, "DDS switch in progress, wait");
                                wait();
                            }

                            Rlog.d(TAG, "Locked!");
                            mIsDdsSwitchCompleted = false;
                        }
                    } catch (Exception e) {
                        Rlog.d(TAG, "Exception while serializing the DDS"
                                + " switch request , e=" + e);
                        return;
                    }

                    NetworkRequest n = (NetworkRequest)msg.obj;

                    Rlog.d(TAG, "start the DDS switch for req " + n);
                    int subId = mSubController.getSubIdFromNetworkRequest(n);

                    if(subId == mSubController.getCurrentDds()) {
                        Rlog.d(TAG, "No change in DDS, respond back");
                        mIsDdsSwitchCompleted = true;
                        mNotifyOnDemandDataSwitchInfo.notifyRegistrants(
                                new AsyncResult(null, n, null));
                        return;
                    }
                    int phoneId = mSubController.getPhoneId(subId);
                    int prefPhoneId = mSubController.getPhoneId(
                            mSubController.getCurrentDds());
                    Phone phone = mPhones[prefPhoneId].getActivePhone();
                    DcTrackerBase dcTracker =((PhoneBase)phone).mDcTracker;
<<<<<<< HEAD
                    SwitchInfo s = new SwitchInfo(new Integer(phoneId), n, false, false);
                    Message dataAllowFalse = Message.obtain(DctController.this,
                            EVENT_SET_DATA_ALLOW_FALSE, s);
                    dcTracker.setDataAllowed(false, dataAllowFalse);
=======
                    SwitchInfo prefSwitchInfo = new SwitchInfo(new Integer(prefPhoneId), n, false,
                            false);
                    Message dataAllowFalse = Message.obtain(DctController.this,
                            EVENT_SET_DATA_ALLOW_FALSE_DONE, prefSwitchInfo);
                    dcTracker.setDataAllowed(false, dataAllowFalse);

>>>>>>> 94f87ba9
                    if (phone.getPhoneType() == PhoneConstants.PHONE_TYPE_CDMA) {
                        //cleanup data from apss as there is no detach procedure for CDMA
                        dcTracker.cleanUpAllConnections("Ondemand DDS switch");
                    }
                    mPhones[prefPhoneId].registerForAllDataDisconnected(
                            sDctController, EVENT_ALL_DATA_DISCONNECTED, s);
                    break;
                }
            }
        }
    }
    public boolean isDctControllerLocked() {
        return mDdsSwitchSerializer.isLocked();
    }

    private void onSubInfoReady() {
        logd("onSubInfoReady mPhoneNum=" + mPhoneNum);
        for (int i = 0; i < mPhoneNum; ++i) {
            int subId = mPhones[i].getSubId();
            logd("onSubInfoReady handle pending requests subId=" + subId);
            mNetworkFilter[i].setNetworkSpecifier(String.valueOf(subId));
            ((DctController.TelephonyNetworkFactory)mNetworkFactory[i]).evalPendingRequest();
        }
        processRequests();
    }

    private String apnForNetworkRequest(NetworkRequest nr) {
        NetworkCapabilities nc = nr.networkCapabilities;
        // For now, ignore the bandwidth stuff
        if (nc.getTransportTypes().length > 0 &&
                nc.hasTransport(NetworkCapabilities.TRANSPORT_CELLULAR) == false) {
            return null;
        }

        // in the near term just do 1-1 matches.
        // TODO - actually try to match the set of capabilities
        int type = -1;
        String name = null;

        boolean error = false;
        if (nc.hasCapability(NetworkCapabilities.NET_CAPABILITY_INTERNET)) {
            if (name != null) error = true;
            name = PhoneConstants.APN_TYPE_DEFAULT;
            type = ConnectivityManager.TYPE_MOBILE;
        }
        if (nc.hasCapability(NetworkCapabilities.NET_CAPABILITY_MMS)) {
            if (name != null) error = true;
            name = PhoneConstants.APN_TYPE_MMS;
            type = ConnectivityManager.TYPE_MOBILE_MMS;
        }
        if (nc.hasCapability(NetworkCapabilities.NET_CAPABILITY_SUPL)) {
            if (name != null) error = true;
            name = PhoneConstants.APN_TYPE_SUPL;
            type = ConnectivityManager.TYPE_MOBILE_SUPL;
        }
        if (nc.hasCapability(NetworkCapabilities.NET_CAPABILITY_DUN)) {
            if (name != null) error = true;
            name = PhoneConstants.APN_TYPE_DUN;
            type = ConnectivityManager.TYPE_MOBILE_DUN;
        }
        if (nc.hasCapability(NetworkCapabilities.NET_CAPABILITY_FOTA)) {
            if (name != null) error = true;
            name = PhoneConstants.APN_TYPE_FOTA;
            type = ConnectivityManager.TYPE_MOBILE_FOTA;
        }
        if (nc.hasCapability(NetworkCapabilities.NET_CAPABILITY_IMS)) {
            if (name != null) error = true;
            name = PhoneConstants.APN_TYPE_IMS;
            type = ConnectivityManager.TYPE_MOBILE_IMS;
        }
        if (nc.hasCapability(NetworkCapabilities.NET_CAPABILITY_CBS)) {
            if (name != null) error = true;
            name = PhoneConstants.APN_TYPE_CBS;
            type = ConnectivityManager.TYPE_MOBILE_CBS;
        }
        if (nc.hasCapability(NetworkCapabilities.NET_CAPABILITY_IA)) {
            if (name != null) error = true;
            name = PhoneConstants.APN_TYPE_IA;
            type = ConnectivityManager.TYPE_MOBILE_IA;
        }
        if (nc.hasCapability(NetworkCapabilities.NET_CAPABILITY_RCS)) {
            if (name != null) error = true;
            name = null;
            loge("RCS APN type not yet supported");
        }
        if (nc.hasCapability(NetworkCapabilities.NET_CAPABILITY_XCAP)) {
            if (name != null) error = true;
            name = null;
            loge("XCAP APN type not yet supported");
        }
        if (nc.hasCapability(NetworkCapabilities.NET_CAPABILITY_EIMS)) {
            if (name != null) error = true;
            name = null;
            loge("EIMS APN type not yet supported");
        }
        if (error) {
            loge("Multiple apn types specified in request - result is unspecified!");
        }
        if (type == -1 || name == null) {
            loge("Unsupported NetworkRequest in Telephony: nr=" + nr);
            return null;
        }
        return name;
    }

    private int getRequestPhoneId(NetworkRequest networkRequest) {
        String specifier = networkRequest.networkCapabilities.getNetworkSpecifier();
        int subId;
        if (specifier == null || specifier.equals("")) {
            subId = mSubController.getDefaultDataSubId();
        } else {
            subId = Integer.parseInt(specifier);
        }
        int phoneId = mSubController.getPhoneId(subId);
        if (!SubscriptionManager.isValidPhoneId(phoneId)) {
            phoneId = 0;
            if (!SubscriptionManager.isValidPhoneId(phoneId)) {
                throw new RuntimeException("Should not happen, no valid phoneId");
            }
        }
        return phoneId;
    }

    private int getDataConnectionFromSetting(){
        int subId = mSubController.getDefaultDataSubId();
        int phoneId = SubscriptionManager.getPhoneId(subId);
        return phoneId;
    }

    private static void logd(String s) {
        if (DBG) Rlog.d(LOG_TAG, s);
    }

    private static void loge(String s) {
        if (DBG) Rlog.e(LOG_TAG, s);
    }

    private class TelephonyNetworkFactory extends NetworkFactory {
        //Thread safety not required as long as list operation are done by single thread.
        private SparseArray<NetworkRequest> mDdsRequests = new SparseArray<NetworkRequest>();
        private final SparseArray<NetworkRequest> mPendingReq = new SparseArray<NetworkRequest>();
        private Phone mPhone;
        private NetworkCapabilities mNetworkCapabilities;

        public TelephonyNetworkFactory(Looper l, Context c, String TAG, Phone phone,
                NetworkCapabilities nc) {
            super(l, c, TAG, nc);
            mPhone = phone;
            mNetworkCapabilities = nc;
            log("NetworkCapabilities: " + nc);
        }

        public void processPendingNetworkRequests(NetworkRequest n) {
            for (int i = 0; i < mDdsRequests.size(); i++) {
                NetworkRequest nr = mDdsRequests.valueAt(i);
                if (nr.equals(n)) {
                    log("Found pending request in ddsRequest list = " + nr);
                    String apn = apnForNetworkRequest(nr);
                    DcTrackerBase dcTracker =((PhoneBase)mPhone).mDcTracker;
                    if (dcTracker.isApnSupported(apn)) {
                        dcTracker.incApnRefCount(apn);
                    } else {
                        log("Unsupported APN");
                    }
                }
            }
        }

        private void registerOnDemandDdsCallback() {
            SubscriptionController subController = SubscriptionController.getInstance();

            subController.registerForOnDemandDdsLockNotification(mPhone.getSubId(),
                    new SubscriptionController.OnDemandDdsLockNotifier() {
                        public void notifyOnDemandDdsLockGranted(NetworkRequest n) {
                            log("Got the tempDds lock for the request = " + n);
                            processPendingNetworkRequests(n);
                        }
                    });
        }

        public void updateNetworkCapability() {
            int subId = mPhone.getSubId();
            log("update networkCapabilites for subId = " + subId);

            mNetworkCapabilities.setNetworkSpecifier(""+subId);
            if ((subId > 0 && SubscriptionController.getInstance().
                    getSubState(subId) == SubscriptionManager.ACTIVE) &&
                    (subId == SubscriptionController.getInstance().getDefaultDataSubId())) {
                log("INTERNET capability is with subId = " + subId);
                //Only defaultDataSub provides INTERNET.
                mNetworkCapabilities.addCapability(NetworkCapabilities.NET_CAPABILITY_INTERNET);
            } else {
                log("INTERNET capability is removed from subId = " + subId);
                mNetworkCapabilities.removeCapability(NetworkCapabilities.NET_CAPABILITY_INTERNET);

            }
            setScoreFilter(50);
            registerOnDemandDdsCallback();

            log("Ready to handle network requests");
        }

        @Override
        protected void needNetworkFor(NetworkRequest networkRequest, int score) {
            // figure out the apn type and enable it
            log("Cellular needs Network for " + networkRequest);

            int subId = mPhone.getSubId();
            if (!SubscriptionManager.isUsableSubIdValue(subId) ||
                    SubscriptionController.getInstance().getSubState(subId) !=
                    SubscriptionManager.ACTIVE) {
                log("Sub Info has not been ready, pending request.");
                mPendingReq.put(networkRequest.requestId, networkRequest);
                return;
            }

            SubscriptionController subController = SubscriptionController.getInstance();
            log("subController = " + subController);

            int currentDds = subController.getDefaultDataSubId();
            int requestedSpecifier = subController.getSubIdFromNetworkRequest(networkRequest);

            log("CurrentDds = " + currentDds);
            log("mySubId = " + subId);
            log("Requested networkSpecifier = " + requestedSpecifier);
            log("my networkSpecifier = " + mNetworkCapabilities.getNetworkSpecifier());

            // For clients that do not send subId in NetworkCapabilities,
            // Connectivity will send to all network factories. Accept only
            // when requestedSpecifier is same as current factory's subId
            if (requestedSpecifier != subId) {
                log("requestedSpecifier is not same as mysubId. Bail out.");
                mPendingReq.put(networkRequest.requestId, networkRequest);
                return;
            }

            if (currentDds != requestedSpecifier) {
                log("This request would result in DDS switch");
                log("Requested DDS switch to subId = " + requestedSpecifier);

                //Queue this request and initiate temp DDS switch.
                //Once the DDS switch is done we will revist the pending requests.
                mDdsRequests.put(networkRequest.requestId, networkRequest);
                requestOnDemandDataSubscriptionLock(networkRequest);

                return;
            } else {
                if(isNetworkRequestForInternet(networkRequest)) {
                    log("Activating internet request on subId = " + subId);
                    String apn = apnForNetworkRequest(networkRequest);
                    DcTrackerBase dcTracker =((PhoneBase)mPhone).mDcTracker;
                    if (dcTracker.isApnSupported(apn)) {
                        requestNetwork(networkRequest, dcTracker.getApnPriority(apn));
                    } else {
                        log("Unsupported APN");
                    }
                } else {
                    if(isValidRequest(networkRequest)) {
                        //non-default APN requests for this subscription.
                        mDdsRequests.put(networkRequest.requestId, networkRequest);
                        requestOnDemandDataSubscriptionLock(networkRequest);
                    } else {
                        log("Bogus request req = " + networkRequest);
                    }
                }
            }
        }

        private boolean isValidRequest(NetworkRequest n) {
            int[] types = n.networkCapabilities.getCapabilities();
            return (types.length > 0);
        }

        private boolean isNetworkRequestForInternet(NetworkRequest n) {
            boolean flag = n.networkCapabilities.hasCapability
                (NetworkCapabilities.NET_CAPABILITY_INTERNET);
            log("Is the request for Internet = " + flag);
            return flag;
        }

        private void requestOnDemandDataSubscriptionLock(NetworkRequest n) {
            if(!isNetworkRequestForInternet(n)) {
                //Request tempDDS lock only for non-default PDP requests
                SubscriptionController subController = SubscriptionController.getInstance();
                log("requestOnDemandDataSubscriptionLock for request = " + n);
                subController.startOnDemandDataSubscriptionRequest(n);
            }
        }

        private void removeRequestFromList(SparseArray<NetworkRequest> list, NetworkRequest n) {
            NetworkRequest nr = list.get(n.requestId);
            if (nr != null) {
                log("Removing request = " + nr);
                list.remove(n.requestId);
                String apn = apnForNetworkRequest(nr);
                DcTrackerBase dcTracker =((PhoneBase)mPhone).mDcTracker;
                if (dcTracker.isApnSupported(apn)) {
                    dcTracker.decApnRefCount(apn);
                } else {
                    log("Unsupported APN");
                }
            }
        }

        private void removeRequestIfFound(NetworkRequest n) {
            log("Release the request from dds queue, if found");
            removeRequestFromList(mDdsRequests, n);

            if(!isNetworkRequestForInternet(n)) {
                SubscriptionController subController = SubscriptionController.getInstance();
                subController.stopOnDemandDataSubscriptionRequest(n);
            } else {
                // Internet requests are not queued in DDS list. So deactivate here explicitly.
                String apn = apnForNetworkRequest(n);
                DcTrackerBase dcTracker =((PhoneBase)mPhone).mDcTracker;
                if (dcTracker.isApnSupported(apn)) {
                    dcTracker.decApnRefCount(apn);
                } else {
                    log("Unsupported APN");
                }
            }
        }

        @Override
        protected void releaseNetworkFor(NetworkRequest networkRequest) {
            log("Cellular releasing Network for " + networkRequest);
            if (!SubscriptionManager.isUsableSubIdValue(mPhone.getSubId())) {
                log("Sub Info has not been ready, remove request.");
                mPendingReq.remove(networkRequest.requestId);
                return;
            }

            NetworkRequest nr = mDdsRequests.get(networkRequest.requestId);
            if (nr != null) {
                removeRequestIfFound(networkRequest);
            } else {
                if (getRequestPhoneId(networkRequest) == mPhone.getPhoneId()) {
                    DcTrackerBase dcTracker =((PhoneBase)mPhone).mDcTracker;
                    String apn = apnForNetworkRequest(networkRequest);
                    if (dcTracker.isApnSupported(apn)) {
                        releaseNetwork(networkRequest);
                    } else {
                        log("Unsupported APN");
                    }

                } else {
                    log("Request not release");
                }
            }
        }

        public void releaseAllNetworkRequests() {
            log("releaseAllNetworkRequests");
            SubscriptionController subController = SubscriptionController.getInstance();
            for (int i = 0; i < mDdsRequests.size(); i++) {
                NetworkRequest nr = mDdsRequests.valueAt(i);
                if (nr != null) {
                    log("Removing request = " + nr);
                    subController.stopOnDemandDataSubscriptionRequest(nr);
                    mDdsRequests.remove(nr.requestId);
                }
            }
        }

        @Override
        protected void log(String s) {
            if (DBG) Rlog.d(LOG_TAG, "[TNF " + mPhone.getSubId() + "]" + s);
        }

        public void evalPendingRequest() {
            log("evalPendingRequest, pending request size is " + mPendingReq.size());
            int key = 0;
            for(int i = 0; i < mPendingReq.size(); i++) {
                key = mPendingReq.keyAt(i);
                NetworkRequest request = mPendingReq.get(key);
                log("evalPendingRequest: request = " + request);

                mPendingReq.remove(request.requestId);
                needNetworkFor(request, 0);
            }
        }
    }

    public void dump(FileDescriptor fd, PrintWriter pw, String[] args) {
        pw.println("DctController:");
        try {
            for (DcSwitchStateMachine dssm : mDcSwitchStateMachine) {
                dssm.dump(fd, pw, args);
            }
        } catch (Exception e) {
            e.printStackTrace();
        }
        pw.flush();
        pw.println("++++++++++++++++++++++++++++++++");

        try {
            for (Entry<Integer, RequestInfo> entry : mRequestInfos.entrySet()) {
                pw.println("mRequestInfos[" + entry.getKey() + "]=" + entry.getValue());
            }
        } catch (Exception e) {
            e.printStackTrace();
        }
        pw.flush();
        pw.println("++++++++++++++++++++++++++++++++");
        pw.flush();
    }
}<|MERGE_RESOLUTION|>--- conflicted
+++ resolved
@@ -41,10 +41,6 @@
 import android.util.SparseArray;
 
 import com.android.internal.os.SomeArgs;
-<<<<<<< HEAD
-import com.android.internal.telephony.IccCardConstants;
-=======
->>>>>>> 94f87ba9
 import com.android.internal.telephony.Phone;
 import com.android.internal.telephony.PhoneBase;
 import com.android.internal.telephony.PhoneConstants;
@@ -79,12 +75,8 @@
     private static final int EVENT_SET_DATA_ALLOW_DONE = 2;
     private static final int EVENT_DELAYED_RETRY = 3;
     private static final int EVENT_LEGACY_SET_DATA_SUBSCRIPTION = 4;
-<<<<<<< HEAD
-    private static final int EVENT_SET_DATA_ALLOW_FALSE = 5;
-=======
     private static final int EVENT_SET_DATA_ALLOW_TRUE_DONE = 5;
     private static final int EVENT_SET_DATA_ALLOW_FALSE_DONE = 6;
->>>>>>> 94f87ba9
 
     private RegistrantList mNotifyDefaultDataSwitchInfo = new RegistrantList();
     private RegistrantList mNotifyOnDemandDataSwitchInfo = new RegistrantList();
@@ -758,31 +750,6 @@
 
                 case EVENT_DELAYED_RETRY: {
                     Rlog.d(LOG_TAG, "EVENT_DELAYED_RETRY");
-<<<<<<< HEAD
-                    SomeArgs args = (SomeArgs)msg.obj;
-                    try {
-                        SwitchInfo s = (SwitchInfo)args.arg1;
-                        boolean psAttach = (boolean)args.arg2;
-                        Rlog.d(LOG_TAG, " Retry, switchInfo = " + s);
-
-                        Integer phoneId = s.mPhoneId;
-                        long[] subId = mSubController.getSubId(phoneId);
-                        Phone phone = mPhones[phoneId].getActivePhone();
-                        DcTrackerBase dcTracker =((PhoneBase)phone).mDcTracker;
-
-                        if(psAttach) {
-                            Message psAttachDone = Message.obtain(this,
-                                    EVENT_SET_DATA_ALLOW_DONE, s);
-                            dcTracker.setDataAllowed(true, psAttachDone);
-                        } else {
-                            Message psDetachDone = Message.obtain(this,
-                                    EVENT_SET_DATA_ALLOW_FALSE, s);
-                            dcTracker.setDataAllowed(false, psDetachDone);
-                        }
-                    } finally {
-                        args.recycle();
-                    }
-=======
                     SwitchInfo s = (SwitchInfo)msg.obj;
                     Rlog.d(LOG_TAG, " Retry, switchInfo = " + s);
 
@@ -794,7 +761,6 @@
                     Phone phone = mPhones[phoneId].getActivePhone();
                     DcTrackerBase dcTracker =((PhoneBase)phone).mDcTracker;
                     dcTracker.setDataAllowed(true, psAttachDone);
->>>>>>> 94f87ba9
                     break;
                 }
 
@@ -843,36 +809,6 @@
                     break;
                 }
 
-<<<<<<< HEAD
-                case EVENT_SET_DATA_ALLOW_FALSE: {
-                    AsyncResult ar = (AsyncResult)msg.obj;
-                    SwitchInfo s = (SwitchInfo)ar.userObj;
-
-                    Exception errorEx = null;
-
-                    Integer phoneId = s.mPhoneId;
-                    long[] subId = mSubController.getSubId(phoneId);
-                    Rlog.d(LOG_TAG, "EVENT_SET_DATA_FALSE  phoneId :" + subId[0]
-                            + ", switchInfo = " + s);
-
-                    if (ar.exception != null) {
-                        Rlog.d(LOG_TAG, "Failed, switchInfo = " + s
-                                + " attempt delayed retry");
-                        s.incRetryCount();
-                        if (s.isRetryPossible()) {
-                            SomeArgs args = SomeArgs.obtain();
-                            args.arg1 = s;
-                            args.arg2 = false;
-                            sendMessageDelayed(obtainMessage(EVENT_DELAYED_RETRY, args),
-                                    ATTACH_RETRY_DELAY);
-                            return;
-                        } else {
-                            Rlog.d(LOG_TAG, "Already did max retries, notify failure");
-                            errorEx = new RuntimeException("PS DETACH failed");
-                            mNotifyOnDemandDataSwitchInfo.notifyRegistrants(
-                                    new AsyncResult(null, s.mNetworkRequest, errorEx));
-                       }
-=======
                 case EVENT_SET_DATA_ALLOW_FALSE_DONE: {
                     AsyncResult ar = (AsyncResult)msg.obj;
                     SwitchInfo s = (SwitchInfo)ar.userObj;
@@ -887,7 +823,6 @@
                         mDdsSwitchSerializer.unLock();
                         mNotifyOnDemandDataSwitchInfo.notifyRegistrants(
                                 new AsyncResult(null, s.mNetworkRequest, errorEx));
->>>>>>> 94f87ba9
                     } else {
                         Rlog.d(LOG_TAG, "PS DETACH success = " + s);
                     }
@@ -995,23 +930,17 @@
                             mSubController.getCurrentDds());
                     Phone phone = mPhones[prefPhoneId].getActivePhone();
                     DcTrackerBase dcTracker =((PhoneBase)phone).mDcTracker;
-<<<<<<< HEAD
-                    SwitchInfo s = new SwitchInfo(new Integer(phoneId), n, false, false);
-                    Message dataAllowFalse = Message.obtain(DctController.this,
-                            EVENT_SET_DATA_ALLOW_FALSE, s);
-                    dcTracker.setDataAllowed(false, dataAllowFalse);
-=======
                     SwitchInfo prefSwitchInfo = new SwitchInfo(new Integer(prefPhoneId), n, false,
                             false);
                     Message dataAllowFalse = Message.obtain(DctController.this,
                             EVENT_SET_DATA_ALLOW_FALSE_DONE, prefSwitchInfo);
                     dcTracker.setDataAllowed(false, dataAllowFalse);
 
->>>>>>> 94f87ba9
                     if (phone.getPhoneType() == PhoneConstants.PHONE_TYPE_CDMA) {
                         //cleanup data from apss as there is no detach procedure for CDMA
                         dcTracker.cleanUpAllConnections("Ondemand DDS switch");
                     }
+                    SwitchInfo s = new SwitchInfo(new Integer(phoneId), n, false, false);
                     mPhones[prefPhoneId].registerForAllDataDisconnected(
                             sDctController, EVENT_ALL_DATA_DISCONNECTED, s);
                     break;
