/*
 * Copyright (C) 2014 MediaTek Inc.
 *
 * Licensed under the Apache License, Version 2.0 (the "License");
 * you may not use this file except in compliance with the License.
 * You may obtain a copy of the License at
 *
 *      http://www.apache.org/licenses/LICENSE-2.0
 *
 * Unless required by applicable law or agreed to in writing, software
 * distributed under the License is distributed on an "AS IS" BASIS,
 * WITHOUT WARRANTIES OR CONDITIONS OF ANY KIND, either express or implied.
 * See the License for the specific language governing permissions and
 * limitations under the License.
 */

package com.android.internal.telephony.dataconnection;

import android.content.BroadcastReceiver;
import android.content.Context;
import android.content.Intent;
import android.content.IntentFilter;
import android.os.Handler;
import android.os.Message;
import android.os.AsyncResult;
import android.os.SystemProperties;
import android.telephony.ServiceState;
import android.telephony.TelephonyManager;
import android.telephony.SubscriptionManager;

import com.android.internal.telephony.IccCardConstants;
import com.android.internal.telephony.Phone;
import com.android.internal.telephony.PhoneConstants;
import com.android.internal.telephony.PhoneBase;
import com.android.internal.telephony.PhoneProxy;
import com.android.internal.telephony.TelephonyIntents;
import com.android.internal.util.AsyncChannel;
import com.android.internal.telephony.PhoneFactory;
import com.android.internal.telephony.TelephonyProperties;
import com.android.internal.telephony.DefaultPhoneNotifier;
import com.android.internal.telephony.SubscriptionController;

import android.util.Log;
import java.util.HashSet;
import java.util.Iterator;
import android.os.Registrant;
import android.os.RegistrantList;
import android.telephony.Rlog;

public class DctController extends Handler {
    private static final String LOG_TAG = "DctController";
    private static final boolean DBG = true;

    private static final int EVENT_PHONE1_DETACH = 1;
    private static final int EVENT_PHONE2_DETACH = 2;
    private static final int EVENT_PHONE3_DETACH = 3;
    private static final int EVENT_PHONE4_DETACH = 4;
    private static final int EVENT_PHONE1_RADIO_OFF = 5;
    private static final int EVENT_PHONE2_RADIO_OFF = 6;
    private static final int EVENT_PHONE3_RADIO_OFF = 7;
    private static final int EVENT_PHONE4_RADIO_OFF = 8;

    private static final int PHONE_NONE = -1;

    private static DctController sDctController;

    private static final int EVENT_ALL_DATA_DISCONNECTED = 1;
    private static final int EVENT_SET_DATA_ALLOW_DONE = 2;

    private RegistrantList mNotifyDataSwitchInfo = new RegistrantList();
    private SubscriptionController mSubController = SubscriptionController.getInstance();

    private Phone mActivePhone;
    private int mPhoneNum;
    private boolean[] mServicePowerOffFlag;
    private PhoneProxy[] mPhones;
    private DcSwitchState[] mDcSwitchState;
    private DcSwitchAsyncChannel[] mDcSwitchAsyncChannel;
    private Handler[] mDcSwitchStateHandler;

    private HashSet<String> mApnTypes = new HashSet<String>();

    private BroadcastReceiver mDataStateReceiver;
    private Context mContext;

    private int mCurrentDataPhone = PHONE_NONE;
    private int mRequestedDataPhone = PHONE_NONE;

    private Handler mRspHander = new Handler() {
        public void handleMessage(Message msg){
            AsyncResult ar;
            switch(msg.what) {
                case EVENT_PHONE1_DETACH:
                case EVENT_PHONE2_DETACH:
                case EVENT_PHONE3_DETACH:
                case EVENT_PHONE4_DETACH:
                    logd("EVENT_PHONE" + msg.what +
                            "_DETACH: mRequestedDataPhone=" + mRequestedDataPhone);
                    mCurrentDataPhone = PHONE_NONE;
                    if (mRequestedDataPhone != PHONE_NONE) {
                        mCurrentDataPhone = mRequestedDataPhone;
                        mRequestedDataPhone = PHONE_NONE;

                        Iterator<String> itrType = mApnTypes.iterator();
                        while (itrType.hasNext()) {
                            mDcSwitchAsyncChannel[mCurrentDataPhone].connectSync(itrType.next());
                        }
                        mApnTypes.clear();
                    }
                break;

                case EVENT_PHONE1_RADIO_OFF:
                case EVENT_PHONE2_RADIO_OFF:
                case EVENT_PHONE3_RADIO_OFF:
                case EVENT_PHONE4_RADIO_OFF:
                    logd("EVENT_PHONE" + (msg.what - EVENT_PHONE1_RADIO_OFF + 1) + "_RADIO_OFF.");
                    mServicePowerOffFlag[msg.what - EVENT_PHONE1_RADIO_OFF] = true;
                break;

                default:
                break;
            }
        }
    };

    private DefaultPhoneNotifier.IDataStateChangedCallback mDataStateChangedCallback =
            new DefaultPhoneNotifier.IDataStateChangedCallback() {
        public void onDataStateChanged(long subId, String state, String reason,
                String apnName, String apnType, boolean unavailable) {
            logd("[DataStateChanged]:" + "state=" + state + ",reason=" + reason
                      + ",apnName=" + apnName + ",apnType=" + apnType + ",from subId=" + subId);
            int phoneId = SubscriptionManager.getPhoneId(subId);
            mDcSwitchState[phoneId].notifyDataConnection(phoneId, state, reason,
                    apnName, apnType, unavailable);
        }
    };

    private class DataStateReceiver extends BroadcastReceiver {
        public void onReceive(Context context, Intent intent) {
            synchronized(this) {
                if (intent.getAction().equals(TelephonyIntents.ACTION_SERVICE_STATE_CHANGED)) {
                    ServiceState ss = ServiceState.newFromBundle(intent.getExtras());

                    long subId = intent.getLongExtra(PhoneConstants.SUBSCRIPTION_KEY, PhoneConstants.SUB1);
                    int phoneId = SubscriptionManager.getPhoneId(subId);
                    logd("DataStateReceiver: phoneId= " + phoneId);

                    // for the case of network out of service when bootup (ignore dummy values too)
                    if (!SubscriptionManager.isValidSubId(subId) || (subId < 0)) {
                        // FIXME: Maybe add SM.isRealSubId(subId)??
                        logd("DataStateReceiver: ignore invalid subId=" + subId);
                        return;
                    }
<<<<<<< HEAD
                    if (!SubscriptionManager.isValidPhoneId(phoneId)) {
=======

                    if (!isValidPhoneId(phoneId)) {
>>>>>>> 0379adba
                        logd("DataStateReceiver: ignore invalid phoneId=" + phoneId);
                        return;
                    }

                    boolean prevPowerOff = mServicePowerOffFlag[phoneId];
                    if (ss != null) {
                        int state = ss.getState();
                        switch (state) {
                            case ServiceState.STATE_POWER_OFF:
                                mServicePowerOffFlag[phoneId] = true;
                                logd("DataStateReceiver: STATE_POWER_OFF Intent from phoneId="
                                        + phoneId);
                                break;
                            case ServiceState.STATE_IN_SERVICE:
                                mServicePowerOffFlag[phoneId] = false;
                                logd("DataStateReceiver: STATE_IN_SERVICE Intent from phoneId="
                                        + phoneId);
                                break;
                            case ServiceState.STATE_OUT_OF_SERVICE:
                                logd("DataStateReceiver: STATE_OUT_OF_SERVICE Intent from phoneId="
                                        + phoneId);
                                if (mServicePowerOffFlag[phoneId]) {
                                    mServicePowerOffFlag[phoneId] = false;
                                }
                                break;
                            case ServiceState.STATE_EMERGENCY_ONLY:
                                logd("DataStateReceiver: STATE_EMERGENCY_ONLY Intent from phoneId="
                                        + phoneId);
                                break;
                            default:
                                logd("DataStateReceiver: SERVICE_STATE_CHANGED invalid state");
                                break;
                        }

                        if (prevPowerOff && mServicePowerOffFlag[phoneId] == false &&
                                mCurrentDataPhone == PHONE_NONE &&
                                phoneId == getDataConnectionFromSetting()) {
                            logd("DataStateReceiver: Current Phone is none and default phoneId="
                                    + phoneId + ", then enableApnType()");
                            enableApnType(subId, PhoneConstants.APN_TYPE_DEFAULT);
                        }
                    }
                }
            }
        }
    }

    public DefaultPhoneNotifier.IDataStateChangedCallback getDataStateChangedCallback() {
        return mDataStateChangedCallback;
    }

    public static DctController getInstance() {
       if (sDctController == null) {
        throw new RuntimeException(
            "DCTrackerController.getInstance can't be called before makeDCTController()");
        }
       return sDctController;
    }

    public static DctController makeDctController(PhoneProxy[] phones) {
        if (sDctController == null) {
            sDctController = new DctController(phones);
        }
        return sDctController;
    }

    private DctController(PhoneProxy[] phones) {
        if (phones == null || phones.length == 0) {
            if (phones == null) {
                loge("DctController(phones): UNEXPECTED phones=null, ignore");
            } else {
                loge("DctController(phones): UNEXPECTED phones.length=0, ignore");
            }
            return;
        }
        mPhoneNum = phones.length;
        mServicePowerOffFlag = new boolean[mPhoneNum];
        mPhones = phones;

        mDcSwitchState = new DcSwitchState[mPhoneNum];
        mDcSwitchAsyncChannel = new DcSwitchAsyncChannel[mPhoneNum];
        mDcSwitchStateHandler = new Handler[mPhoneNum];

        mActivePhone = mPhones[0];

        for (int i = 0; i < mPhoneNum; ++i) {
            int phoneId = i;
            mServicePowerOffFlag[i] = true;
            mDcSwitchState[i] = new DcSwitchState(mPhones[i], "DcSwitchState-" + phoneId, phoneId);
            mDcSwitchState[i].start();
            mDcSwitchAsyncChannel[i] = new DcSwitchAsyncChannel(mDcSwitchState[i], phoneId);
            mDcSwitchStateHandler[i] = new Handler();

            int status = mDcSwitchAsyncChannel[i].fullyConnectSync(mPhones[i].getContext(),
                mDcSwitchStateHandler[i], mDcSwitchState[i].getHandler());

            if (status == AsyncChannel.STATUS_SUCCESSFUL) {
                logd("DctController(phones): Connect success: " + i);
            } else {
                loge("DctController(phones): Could not connect to " + i);
            }

            mDcSwitchState[i].registerForIdle(mRspHander, EVENT_PHONE1_DETACH + i, null);

            // Register for radio state change
            PhoneBase phoneBase = (PhoneBase)((PhoneProxy)mPhones[i]).getActivePhone();
            phoneBase.mCi.registerForOffOrNotAvailable(mRspHander, EVENT_PHONE1_RADIO_OFF + i, null);
        }

        mContext = mActivePhone.getContext();

        IntentFilter filter = new IntentFilter();
        filter.addAction(TelephonyIntents.ACTION_DATA_CONNECTION_FAILED);
        filter.addAction(TelephonyIntents.ACTION_SERVICE_STATE_CHANGED);

        mDataStateReceiver = new DataStateReceiver();
        Intent intent = mContext.registerReceiver(mDataStateReceiver, filter);
    }

    private IccCardConstants.State getIccCardState(int phoneId) {
        return mPhones[phoneId].getIccCard().getState();
    }

    /**
     * Enable PDP interface by apn type and phone id
     *
     * @param type enable pdp interface by apn type, such as PhoneConstants.APN_TYPE_MMS, etc.
     * @param subId Indicate which sub to query
     * @return PhoneConstants.APN_REQUEST_STARTED: action is already started
     * PhoneConstants.APN_ALREADY_ACTIVE: interface has already active
     * PhoneConstants.APN_TYPE_NOT_AVAILABLE: invalid APN type
     * PhoneConstants.APN_REQUEST_FAILED: request failed
     * PhoneConstants.APN_REQUEST_FAILED_DUE_TO_RADIO_OFF: readio turn off
     * @see #disableApnType()
     */
    public synchronized int enableApnType(long subId, String type) {
        int phoneId = SubscriptionManager.getPhoneId(subId);

        if (phoneId == PHONE_NONE || !isValidphoneId(phoneId)) {
            logw("enableApnType(): with PHONE_NONE or Invalid PHONE ID");
            return PhoneConstants.APN_REQUEST_FAILED;
        }

        logd("enableApnType():type=" + type + ",phoneId=" + phoneId +
                ",powerOff=" + mServicePowerOffFlag[phoneId]);

        if (!PhoneConstants.APN_TYPE_DEFAULT.equals(type)) {
            for (int peerphoneId =0; peerphoneId < mPhoneNum; peerphoneId++) {
                // check peer Phone has non default APN activated as receiving non default APN request.
                if (phoneId == peerphoneId) {
                    continue;
                }

                String[] activeApnTypes = mPhones[peerphoneId].getActiveApnTypes();
                if (activeApnTypes != null && activeApnTypes.length != 0) {
                    for (int i=0; i<activeApnTypes.length; i++) {
                        if (!PhoneConstants.APN_TYPE_DEFAULT.equals(activeApnTypes[i]) &&
                                mPhones[peerphoneId].getDataConnectionState(activeApnTypes[i]) !=
                                PhoneConstants.DataState.DISCONNECTED) {
                            logd("enableApnType:Peer Phone still have non-default active APN type:"+
                                    "activeApnTypes[" + i + "]=" + activeApnTypes[i]);
                            return PhoneConstants.APN_REQUEST_FAILED;
                        }
                    }
                }
            }
        }

        logd("enableApnType(): CurrentDataPhone=" +
                    mCurrentDataPhone + ", RequestedDataPhone=" + mRequestedDataPhone);

        if (phoneId == mCurrentDataPhone &&
               !mDcSwitchAsyncChannel[mCurrentDataPhone].isIdleOrDeactingSync()) {
           mRequestedDataPhone = PHONE_NONE;
           logd("enableApnType(): mRequestedDataPhone equals request PHONE ID.");
           return mDcSwitchAsyncChannel[phoneId].connectSync(type);
        } else {
            // Only can switch data when mCurrentDataPhone is PHONE_NONE,
            // it is set to PHONE_NONE only as receiving EVENT_PHONEX_DETACH
            if (mCurrentDataPhone == PHONE_NONE) {
                mCurrentDataPhone = phoneId;
                mRequestedDataPhone = PHONE_NONE;
                logd("enableApnType(): current PHONE is NONE or IDLE, mCurrentDataPhone=" +
                        mCurrentDataPhone);
                return mDcSwitchAsyncChannel[phoneId].connectSync(type);
            } else {
                logd("enableApnType(): current PHONE:" + mCurrentDataPhone + " is active.");
                if (phoneId != mRequestedDataPhone) {
                    mApnTypes.clear();
                }
                mApnTypes.add(type);
                mRequestedDataPhone = phoneId;
                mDcSwitchState[mCurrentDataPhone].cleanupAllConnection();
            }
        }
        return PhoneConstants.APN_REQUEST_STARTED;
    }

    /**
     * disable PDP interface by apn type and sub id
     *
     * @param type enable pdp interface by apn type, such as PhoneConstants.APN_TYPE_MMS, etc.
     * @param subId Indicate which sub to query
     * @return PhoneConstants.APN_REQUEST_STARTED: action is already started
     * PhoneConstants.APN_ALREADY_ACTIVE: interface has already active
     * PhoneConstants.APN_TYPE_NOT_AVAILABLE: invalid APN type
     * PhoneConstants.APN_REQUEST_FAILED: request failed
     * PhoneConstants.APN_REQUEST_FAILED_DUE_TO_RADIO_OFF: readio turn off
     * @see #enableApnTypeGemini()
     */
    public synchronized int disableApnType(long subId, String type) {

        int phoneId = SubscriptionManager.getPhoneId(subId);

        if (phoneId == PHONE_NONE || !isValidphoneId(phoneId)) {
            logw("disableApnType(): with PHONE_NONE or Invalid PHONE ID");
            return PhoneConstants.APN_REQUEST_FAILED;
        }
        logd("disableApnType():type=" + type + ",phoneId=" + phoneId +
                ",powerOff=" + mServicePowerOffFlag[phoneId]);
        return mDcSwitchAsyncChannel[phoneId].disconnectSync(type);
    }

    public boolean isDataConnectivityPossible(String type, int phoneId) {
        if (phoneId == PHONE_NONE || !isValidphoneId(phoneId)) {
            logw("isDataConnectivityPossible(): with PHONE_NONE or Invalid PHONE ID");
            return false;
        } else {
            return mPhones[phoneId].isDataConnectivityPossible(type);
        }
    }

    public boolean isIdleOrDeacting(int phoneId) {
        if (mDcSwitchAsyncChannel[phoneId].isIdleOrDeactingSync()) {
            return true;
        } else {
            return false;
        }
    }

    private boolean isValidphoneId(int phoneId) {
        return phoneId >= 0 && phoneId <= mPhoneNum;
    }

    private boolean isValidApnType(String apnType) {
         if (apnType.equals(PhoneConstants.APN_TYPE_DEFAULT)
             || apnType.equals(PhoneConstants.APN_TYPE_MMS)
             || apnType.equals(PhoneConstants.APN_TYPE_SUPL)
             || apnType.equals(PhoneConstants.APN_TYPE_DUN)
             || apnType.equals(PhoneConstants.APN_TYPE_HIPRI)
             || apnType.equals(PhoneConstants.APN_TYPE_FOTA)
             || apnType.equals(PhoneConstants.APN_TYPE_IMS)
             || apnType.equals(PhoneConstants.APN_TYPE_CBS))
        {
            return true;
        } else {
            return false;
        }
    }

    private int getDataConnectionFromSetting(){
        long [] subId = SubscriptionManager.getSubId(PhoneConstants.SIM_ID_1);
        int phoneId = SubscriptionManager.getPhoneId(subId[0]);
        return phoneId;
    }

    private static void logv(String s) {
        Log.v(LOG_TAG, "[DctController] " + s);
    }

    private static void logd(String s) {
        Log.d(LOG_TAG, "[DctController] " + s);
    }

    private static void logw(String s) {
        Log.w(LOG_TAG, "[DctController] " + s);
    }

    private static void loge(String s) {
        Log.e(LOG_TAG, "[DctController] " + s);
    }


    public void setDataSubId(long subId) {
        //FIXME This should rework
        //FIXME Need to have a StateMachine logic to handle this api considering various clients
        Rlog.d(LOG_TAG, "setDataAllowed subId :" + subId);
        int phoneId = mSubController.getPhoneId(subId);
        int prefPhoneId = mSubController.getPhoneId(mSubController.getDefaultDataSubId());
        Phone phone = mPhones[prefPhoneId].getActivePhone();
        DcTrackerBase dcTracker =((PhoneBase)phone).mDcTracker;
        dcTracker.setDataAllowed(false, null);
        mPhones[prefPhoneId].registerForAllDataDisconnected(
                this, EVENT_ALL_DATA_DISCONNECTED, new Integer(phoneId));

    }

    public void registerForDataSwitchInfo(Handler h, int what, Object obj) {
        //FIXME This should rework
        Registrant r = new Registrant (h, what, obj);
        synchronized (mNotifyDataSwitchInfo) {
            mNotifyDataSwitchInfo.add(r);
        }
    }

    @Override
    public void handleMessage (Message msg) {
        //FIXME This should rework
            AsyncResult ar = (AsyncResult)msg.obj;
            Rlog.d(LOG_TAG, "handleMessage msg=" + msg);

            switch (msg.what) {
                case EVENT_ALL_DATA_DISCONNECTED:
                    Integer phoneId = (Integer)ar.userObj;
                    int prefPhoneId = mSubController.getPhoneId(
                            mSubController.getDefaultDataSubId());
                    Rlog.d(LOG_TAG, "EVENT_ALL_DATA_DISCONNECTED phoneId :" + phoneId);
                    mPhones[prefPhoneId].unregisterForAllDataDisconnected(this);
                    Message alllowedDataDone = Message.obtain(this, EVENT_SET_DATA_ALLOW_DONE,
                            new Integer(phoneId));
                    Phone phone = mPhones[phoneId].getActivePhone();
                    DcTrackerBase dcTracker =((PhoneBase)phone).mDcTracker;
                    dcTracker.setDataAllowed(true, alllowedDataDone);
                    break;

                case EVENT_SET_DATA_ALLOW_DONE:
                    phoneId = (Integer)ar.userObj;
                    long[] subId = mSubController.getSubId(phoneId);
                    Rlog.d(LOG_TAG, "EVENT_SET_DATA_ALLOWED_DONE  phoneId :" + subId[0]);
                    mNotifyDataSwitchInfo.notifyRegistrants(new AsyncResult(null, subId[0], null));
                    mPhones[phoneId].updateDataConnectionTracker();
                    break;
            }
    }
}<|MERGE_RESOLUTION|>--- conflicted
+++ resolved
@@ -60,12 +60,7 @@
     private static final int EVENT_PHONE3_RADIO_OFF = 7;
     private static final int EVENT_PHONE4_RADIO_OFF = 8;
 
-    private static final int PHONE_NONE = -1;
-
     private static DctController sDctController;
-
-    private static final int EVENT_ALL_DATA_DISCONNECTED = 1;
-    private static final int EVENT_SET_DATA_ALLOW_DONE = 2;
 
     private RegistrantList mNotifyDataSwitchInfo = new RegistrantList();
     private SubscriptionController mSubController = SubscriptionController.getInstance();
@@ -83,8 +78,8 @@
     private BroadcastReceiver mDataStateReceiver;
     private Context mContext;
 
-    private int mCurrentDataPhone = PHONE_NONE;
-    private int mRequestedDataPhone = PHONE_NONE;
+    private int mCurrentDataPhone = SubscriptionManager.INVALID_PHONE_ID;
+    private int mRequestedDataPhone = SubscriptionManager.INVALID_PHONE_ID;
 
     private Handler mRspHander = new Handler() {
         public void handleMessage(Message msg){
@@ -96,10 +91,10 @@
                 case EVENT_PHONE4_DETACH:
                     logd("EVENT_PHONE" + msg.what +
                             "_DETACH: mRequestedDataPhone=" + mRequestedDataPhone);
-                    mCurrentDataPhone = PHONE_NONE;
-                    if (mRequestedDataPhone != PHONE_NONE) {
+                    mCurrentDataPhone = SubscriptionManager.INVALID_PHONE_ID;
+                    if (isValidPhoneId(mRequestedDataPhone)) {
                         mCurrentDataPhone = mRequestedDataPhone;
-                        mRequestedDataPhone = PHONE_NONE;
+                        mRequestedDataPhone = SubscriptionManager.INVALID_PHONE_ID;
 
                         Iterator<String> itrType = mApnTypes.iterator();
                         while (itrType.hasNext()) {
@@ -130,8 +125,10 @@
             logd("[DataStateChanged]:" + "state=" + state + ",reason=" + reason
                       + ",apnName=" + apnName + ",apnType=" + apnType + ",from subId=" + subId);
             int phoneId = SubscriptionManager.getPhoneId(subId);
-            mDcSwitchState[phoneId].notifyDataConnection(phoneId, state, reason,
-                    apnName, apnType, unavailable);
+            if (isValidPhoneId(phoneId)) {
+                mDcSwitchState[phoneId].notifyDataConnection(phoneId, state, reason,
+                        apnName, apnType, unavailable);
+            }
         }
     };
 
@@ -141,7 +138,8 @@
                 if (intent.getAction().equals(TelephonyIntents.ACTION_SERVICE_STATE_CHANGED)) {
                     ServiceState ss = ServiceState.newFromBundle(intent.getExtras());
 
-                    long subId = intent.getLongExtra(PhoneConstants.SUBSCRIPTION_KEY, PhoneConstants.SUB1);
+                    long subId = intent.getLongExtra(PhoneConstants.SUBSCRIPTION_KEY,
+                            SubscriptionManager.getDefaultDataSubId());
                     int phoneId = SubscriptionManager.getPhoneId(subId);
                     logd("DataStateReceiver: phoneId= " + phoneId);
 
@@ -151,12 +149,8 @@
                         logd("DataStateReceiver: ignore invalid subId=" + subId);
                         return;
                     }
-<<<<<<< HEAD
-                    if (!SubscriptionManager.isValidPhoneId(phoneId)) {
-=======
 
                     if (!isValidPhoneId(phoneId)) {
->>>>>>> 0379adba
                         logd("DataStateReceiver: ignore invalid phoneId=" + phoneId);
                         return;
                     }
@@ -192,10 +186,10 @@
                         }
 
                         if (prevPowerOff && mServicePowerOffFlag[phoneId] == false &&
-                                mCurrentDataPhone == PHONE_NONE &&
-                                phoneId == getDataConnectionFromSetting()) {
-                            logd("DataStateReceiver: Current Phone is none and default phoneId="
-                                    + phoneId + ", then enableApnType()");
+                                !isValidPhoneId(mCurrentDataPhone) &&
+                                phoneId == getDefaultDataPhoneId()) {
+                            logd("Current Phone is none and default Phone is " +
+                                    phoneId + ", then enableApnType()");
                             enableApnType(subId, PhoneConstants.APN_TYPE_DEFAULT);
                         }
                     }
@@ -295,8 +289,8 @@
     public synchronized int enableApnType(long subId, String type) {
         int phoneId = SubscriptionManager.getPhoneId(subId);
 
-        if (phoneId == PHONE_NONE || !isValidphoneId(phoneId)) {
-            logw("enableApnType(): with PHONE_NONE or Invalid PHONE ID");
+        if (!isValidPhoneId(phoneId)) {
+            logw("enableApnType(): with Invalid Phone Id");
             return PhoneConstants.APN_REQUEST_FAILED;
         }
 
@@ -330,15 +324,16 @@
 
         if (phoneId == mCurrentDataPhone &&
                !mDcSwitchAsyncChannel[mCurrentDataPhone].isIdleOrDeactingSync()) {
-           mRequestedDataPhone = PHONE_NONE;
+           mRequestedDataPhone = SubscriptionManager.INVALID_PHONE_ID;
            logd("enableApnType(): mRequestedDataPhone equals request PHONE ID.");
            return mDcSwitchAsyncChannel[phoneId].connectSync(type);
         } else {
-            // Only can switch data when mCurrentDataPhone is PHONE_NONE,
-            // it is set to PHONE_NONE only as receiving EVENT_PHONEX_DETACH
-            if (mCurrentDataPhone == PHONE_NONE) {
+            // Only can switch data when mCurrentDataPhone is SubscriptionManager.INVALID_PHONE_ID,
+            // it is set to SubscriptionManager.INVALID_PHONE_ID only as receiving
+            // EVENT_PHONEX_DETACH
+            if (!isValidPhoneId(mCurrentDataPhone)) {
                 mCurrentDataPhone = phoneId;
-                mRequestedDataPhone = PHONE_NONE;
+                mRequestedDataPhone = SubscriptionManager.INVALID_PHONE_ID;
                 logd("enableApnType(): current PHONE is NONE or IDLE, mCurrentDataPhone=" +
                         mCurrentDataPhone);
                 return mDcSwitchAsyncChannel[phoneId].connectSync(type);
@@ -371,8 +366,8 @@
 
         int phoneId = SubscriptionManager.getPhoneId(subId);
 
-        if (phoneId == PHONE_NONE || !isValidphoneId(phoneId)) {
-            logw("disableApnType(): with PHONE_NONE or Invalid PHONE ID");
+        if (!isValidPhoneId(phoneId)) {
+            logw("disableApnType(): with Invalid Phone Id");
             return PhoneConstants.APN_REQUEST_FAILED;
         }
         logd("disableApnType():type=" + type + ",phoneId=" + phoneId +
@@ -381,8 +376,8 @@
     }
 
     public boolean isDataConnectivityPossible(String type, int phoneId) {
-        if (phoneId == PHONE_NONE || !isValidphoneId(phoneId)) {
-            logw("isDataConnectivityPossible(): with PHONE_NONE or Invalid PHONE ID");
+        if (!isValidPhoneId(phoneId)) {
+            logw("isDataConnectivityPossible(): with Invalid Phone Id");
             return false;
         } else {
             return mPhones[phoneId].isDataConnectivityPossible(type);
@@ -390,15 +385,14 @@
     }
 
     public boolean isIdleOrDeacting(int phoneId) {
-        if (mDcSwitchAsyncChannel[phoneId].isIdleOrDeactingSync()) {
-            return true;
-        } else {
-            return false;
-        }
-    }
-
-    private boolean isValidphoneId(int phoneId) {
-        return phoneId >= 0 && phoneId <= mPhoneNum;
+        if (isValidPhoneId(phoneId)) {
+            return mDcSwitchAsyncChannel[phoneId].isIdleOrDeactingSync();
+        }
+        return false;
+    }
+
+    private boolean isValidPhoneId(int phoneId) {
+        return SubscriptionManager.isValidPhoneId(phoneId) && phoneId >= 0 && phoneId < mPhoneNum;
     }
 
     private boolean isValidApnType(String apnType) {
@@ -417,9 +411,9 @@
         }
     }
 
-    private int getDataConnectionFromSetting(){
-        long [] subId = SubscriptionManager.getSubId(PhoneConstants.SIM_ID_1);
-        int phoneId = SubscriptionManager.getPhoneId(subId[0]);
+    private int getDefaultDataPhoneId(){
+        long subId = SubscriptionManager.getDefaultDataSubId();
+        int phoneId = SubscriptionManager.getPhoneId(subId);
         return phoneId;
     }
 
@@ -439,56 +433,4 @@
         Log.e(LOG_TAG, "[DctController] " + s);
     }
 
-
-    public void setDataSubId(long subId) {
-        //FIXME This should rework
-        //FIXME Need to have a StateMachine logic to handle this api considering various clients
-        Rlog.d(LOG_TAG, "setDataAllowed subId :" + subId);
-        int phoneId = mSubController.getPhoneId(subId);
-        int prefPhoneId = mSubController.getPhoneId(mSubController.getDefaultDataSubId());
-        Phone phone = mPhones[prefPhoneId].getActivePhone();
-        DcTrackerBase dcTracker =((PhoneBase)phone).mDcTracker;
-        dcTracker.setDataAllowed(false, null);
-        mPhones[prefPhoneId].registerForAllDataDisconnected(
-                this, EVENT_ALL_DATA_DISCONNECTED, new Integer(phoneId));
-
-    }
-
-    public void registerForDataSwitchInfo(Handler h, int what, Object obj) {
-        //FIXME This should rework
-        Registrant r = new Registrant (h, what, obj);
-        synchronized (mNotifyDataSwitchInfo) {
-            mNotifyDataSwitchInfo.add(r);
-        }
-    }
-
-    @Override
-    public void handleMessage (Message msg) {
-        //FIXME This should rework
-            AsyncResult ar = (AsyncResult)msg.obj;
-            Rlog.d(LOG_TAG, "handleMessage msg=" + msg);
-
-            switch (msg.what) {
-                case EVENT_ALL_DATA_DISCONNECTED:
-                    Integer phoneId = (Integer)ar.userObj;
-                    int prefPhoneId = mSubController.getPhoneId(
-                            mSubController.getDefaultDataSubId());
-                    Rlog.d(LOG_TAG, "EVENT_ALL_DATA_DISCONNECTED phoneId :" + phoneId);
-                    mPhones[prefPhoneId].unregisterForAllDataDisconnected(this);
-                    Message alllowedDataDone = Message.obtain(this, EVENT_SET_DATA_ALLOW_DONE,
-                            new Integer(phoneId));
-                    Phone phone = mPhones[phoneId].getActivePhone();
-                    DcTrackerBase dcTracker =((PhoneBase)phone).mDcTracker;
-                    dcTracker.setDataAllowed(true, alllowedDataDone);
-                    break;
-
-                case EVENT_SET_DATA_ALLOW_DONE:
-                    phoneId = (Integer)ar.userObj;
-                    long[] subId = mSubController.getSubId(phoneId);
-                    Rlog.d(LOG_TAG, "EVENT_SET_DATA_ALLOWED_DONE  phoneId :" + subId[0]);
-                    mNotifyDataSwitchInfo.notifyRegistrants(new AsyncResult(null, subId[0], null));
-                    mPhones[phoneId].updateDataConnectionTracker();
-                    break;
-            }
-    }
 }