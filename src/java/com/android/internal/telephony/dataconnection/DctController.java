/*
 * Copyright (C) 2014 The Android Open Source Project
 *
 * Licensed under the Apache License, Version 2.0 (the "License");
 * you may not use this file except in compliance with the License.
 * You may obtain a copy of the License at
 *
 *      http://www.apache.org/licenses/LICENSE-2.0
 *
 * Unless required by applicable law or agreed to in writing, software
 * distributed under the License is distributed on an "AS IS" BASIS,
 * WITHOUT WARRANTIES OR CONDITIONS OF ANY KIND, either express or implied.
 * See the License for the specific language governing permissions and
 * limitations under the License.
 */

package com.android.internal.telephony.dataconnection;

import static android.telephony.SubscriptionManager.DEFAULT_PHONE_INDEX;
import static android.telephony.SubscriptionManager.INVALID_PHONE_INDEX;

import android.content.Context;
import android.database.ContentObserver;
import android.net.ConnectivityManager;
import android.net.NetworkCapabilities;
import android.net.NetworkFactory;
import android.net.NetworkRequest;
import android.os.AsyncResult;
import android.os.Handler;
import android.os.Looper;
import android.os.Message;
import android.os.Messenger;
import android.provider.Settings;
import android.telephony.Rlog;
import android.telephony.SubscriptionManager;
import android.telephony.SubscriptionManager.OnSubscriptionsChangedListener;
import android.text.TextUtils;
import android.util.LocalLog;
import android.util.SparseArray;

import com.android.internal.telephony.Phone;
import com.android.internal.telephony.PhoneBase;
import com.android.internal.telephony.PhoneConstants;
import com.android.internal.telephony.PhoneProxy;
import com.android.internal.telephony.SubscriptionController;
import com.android.internal.telephony.dataconnection.DcSwitchAsyncChannel.RequestInfo;
import com.android.internal.util.AsyncChannel;
import com.android.internal.util.IndentingPrintWriter;

import java.io.FileDescriptor;
import java.io.PrintWriter;
import java.util.ArrayDeque;
import java.util.HashMap;
import java.util.Iterator;
import java.util.Map.Entry;

public class DctController extends Handler {
    protected static String LOG_TAG = "DctController";
    private static final boolean DBG = true;

    private static final int EVENT_PROCESS_REQUESTS = 100;
    private static final int EVENT_EXECUTE_REQUEST = 101;
    private static final int EVENT_EXECUTE_ALL_REQUESTS = 102;
    private static final int EVENT_RELEASE_REQUEST = 103;
    private static final int EVENT_RELEASE_ALL_REQUESTS = 104;
    private static final int EVENT_RETRY_ATTACH = 105;
    private static final int EVENT_SETTINGS_CHANGED = 106;
    private static final int EVENT_SUBSCRIPTIONS_CHANGED = 107;

    private static final int EVENT_DATA_ATTACHED = 500;
    private static final int EVENT_DATA_DETACHED = 600;
    private static final int EVENT_EMERGENCY_CALL_TOGGLED = 700;

    protected static DctController sDctController;

    protected int mPhoneNum;
    protected PhoneProxy[] mPhones;
    private DcSwitchStateMachine[] mDcSwitchStateMachine;
    protected DcSwitchAsyncChannel[] mDcSwitchAsyncChannel;
    private Handler[] mDcSwitchStateHandler;
    protected HashMap<Integer, RequestInfo> mRequestInfos = new HashMap<Integer, RequestInfo>();
    protected Context mContext;

    /** Used to send us NetworkRequests from ConnectivityService.  Remember it so we can
     * unregister on dispose. */
    private Messenger[] mNetworkFactoryMessenger;
    private NetworkFactory[] mNetworkFactory;
    private NetworkCapabilities[] mNetworkFilter;

    protected SubscriptionController mSubController = SubscriptionController.getInstance();

    private SubscriptionManager mSubMgr;

    private OnSubscriptionsChangedListener mOnSubscriptionsChangedListener =
            new OnSubscriptionsChangedListener() {
        @Override
        public void onSubscriptionsChanged() {
            DctController.this.obtainMessage(EVENT_SUBSCRIPTIONS_CHANGED).sendToTarget();
        }
    };

    private ContentObserver mObserver = new ContentObserver(new Handler()) {
        @Override
        public void onChange(boolean selfChange) {
            logd("Settings change");
            DctController.this.obtainMessage(EVENT_SETTINGS_CHANGED).sendToTarget();
        }
    };

    public void updatePhoneObject(PhoneProxy phone) {
        if (phone == null) {
            loge("updatePhoneObject phone = null");
            return;
        }

        PhoneBase phoneBase = (PhoneBase)phone.getActivePhone();
        if (phoneBase == null) {
            loge("updatePhoneObject phoneBase = null");
            return;
        }

        for (int i = 0; i < mPhoneNum; i++) {
            if (mPhones[i] == phone) {
                updatePhoneBaseForIndex(i, phoneBase);
                break;
            }
        }
    }

    private void updatePhoneBaseForIndex(int index, PhoneBase phoneBase) {
        logd("updatePhoneBaseForIndex for phone index=" + index);

        phoneBase.getServiceStateTracker().registerForDataConnectionAttached(mRspHandler,
                   EVENT_DATA_ATTACHED + index, null);
        phoneBase.getServiceStateTracker().registerForDataConnectionDetached(mRspHandler,
                   EVENT_DATA_DETACHED + index, null);
        phoneBase.registerForEmergencyCallToggle(mRspHandler,
                EVENT_EMERGENCY_CALL_TOGGLED + index, null);

        ConnectivityManager cm = (ConnectivityManager)mPhones[index].getContext()
            .getSystemService(Context.CONNECTIVITY_SERVICE);

        if (mNetworkFactoryMessenger != null) {
            logd("unregister TelephonyNetworkFactory for phone index=" + index);
            cm.unregisterNetworkFactory(mNetworkFactoryMessenger[index]);
            mNetworkFactoryMessenger[index] = null;
            mNetworkFactory[index] = null;
            mNetworkFilter[index] = null;
        }

        // TODO - just make this a singleton.  It'll be simpler
        mNetworkFilter[index] = new NetworkCapabilities();
        mNetworkFilter[index].addTransportType(NetworkCapabilities.TRANSPORT_CELLULAR);
        mNetworkFilter[index].addCapability(NetworkCapabilities.NET_CAPABILITY_MMS);
        mNetworkFilter[index].addCapability(NetworkCapabilities.NET_CAPABILITY_SUPL);
        mNetworkFilter[index].addCapability(NetworkCapabilities.NET_CAPABILITY_DUN);
        mNetworkFilter[index].addCapability(NetworkCapabilities.NET_CAPABILITY_FOTA);
        mNetworkFilter[index].addCapability(NetworkCapabilities.NET_CAPABILITY_IMS);
        mNetworkFilter[index].addCapability(NetworkCapabilities.NET_CAPABILITY_CBS);
        mNetworkFilter[index].addCapability(NetworkCapabilities.NET_CAPABILITY_IA);
        mNetworkFilter[index].addCapability(NetworkCapabilities.NET_CAPABILITY_RCS);
        mNetworkFilter[index].addCapability(NetworkCapabilities.NET_CAPABILITY_XCAP);
        mNetworkFilter[index].addCapability(NetworkCapabilities.NET_CAPABILITY_EIMS);
        mNetworkFilter[index].addCapability(NetworkCapabilities.NET_CAPABILITY_NOT_RESTRICTED);
        mNetworkFilter[index].addCapability(NetworkCapabilities.NET_CAPABILITY_INTERNET);

        mNetworkFactory[index] = new TelephonyNetworkFactory(this.getLooper(),
                mPhones[index].getContext(), "TelephonyNetworkFactory", phoneBase,
                mNetworkFilter[index]);
        mNetworkFactory[index].setScoreFilter(50);
        mNetworkFactoryMessenger[index] = new Messenger(mNetworkFactory[index]);
        cm.registerNetworkFactory(mNetworkFactoryMessenger[index], "Telephony");
    }

    private Handler mRspHandler = new Handler() {
        @Override
        public void handleMessage(Message msg){
            if (msg.what >= EVENT_EMERGENCY_CALL_TOGGLED) {
                logd("EVENT_PHONE" + (msg.what - EVENT_EMERGENCY_CALL_TOGGLED + 1)
                        + "_EMERGENCY_CALL_END.");
                AsyncResult ar = (AsyncResult) msg.obj;
                Integer toggle = (Integer) ar.result;
                mDcSwitchAsyncChannel[msg.what - EVENT_EMERGENCY_CALL_TOGGLED].
                        notifyEmergencyCallToggled(toggle.intValue());
            } else if (msg.what >= EVENT_DATA_DETACHED) {
                logd("EVENT_PHONE" + (msg.what - EVENT_DATA_DETACHED + 1)
                        + "_DATA_DETACH.");
                mDcSwitchAsyncChannel[msg.what - EVENT_DATA_DETACHED].notifyDataDetached();

            } else if (msg.what >= EVENT_DATA_ATTACHED) {
                logd("EVENT_PHONE" + (msg.what - EVENT_DATA_ATTACHED + 1)
                        + "_DATA_ATTACH.");
                mDcSwitchAsyncChannel[msg.what - EVENT_DATA_ATTACHED].notifyDataAttached();
            }
        }
    };

    public static DctController getInstance() {
       if (sDctController == null) {
        throw new RuntimeException(
            "DctController.getInstance can't be called before makeDCTController()");
        }
       return sDctController;
    }

    public static DctController makeDctController(PhoneProxy[] phones) {
        if (sDctController == null) {
            logd("makeDctController: new DctController phones.length=" + phones.length);
            sDctController = new DctController(phones);
        }
        logd("makeDctController: X sDctController=" + sDctController);
        return sDctController;
    }

    protected DctController(PhoneProxy[] phones) {
        logd("DctController(): phones.length=" + phones.length);
        if (phones == null || phones.length == 0) {
            if (phones == null) {
                loge("DctController(phones): UNEXPECTED phones=null, ignore");
            } else {
                loge("DctController(phones): UNEXPECTED phones.length=0, ignore");
            }
            return;
        }
        mPhoneNum = phones.length;
        mPhones = phones;

        mDcSwitchStateMachine = new DcSwitchStateMachine[mPhoneNum];
        mDcSwitchAsyncChannel = new DcSwitchAsyncChannel[mPhoneNum];
        mDcSwitchStateHandler = new Handler[mPhoneNum];
        mNetworkFactoryMessenger = new Messenger[mPhoneNum];
        mNetworkFactory = new NetworkFactory[mPhoneNum];
        mNetworkFilter = new NetworkCapabilities[mPhoneNum];

        for (int i = 0; i < mPhoneNum; ++i) {
            int phoneId = i;
            mDcSwitchStateMachine[i] = new DcSwitchStateMachine(mPhones[i],
                    "DcSwitchStateMachine-" + phoneId, phoneId);
            mDcSwitchStateMachine[i].start();
            mDcSwitchAsyncChannel[i] = new DcSwitchAsyncChannel(mDcSwitchStateMachine[i], phoneId);
            mDcSwitchStateHandler[i] = new Handler();

            int status = mDcSwitchAsyncChannel[i].fullyConnectSync(mPhones[i].getContext(),
                mDcSwitchStateHandler[i], mDcSwitchStateMachine[i].getHandler());

            if (status == AsyncChannel.STATUS_SUCCESSFUL) {
                logd("DctController(phones): Connect success: " + i);
            } else {
                loge("DctController(phones): Could not connect to " + i);
            }

            // Register for radio state change
            PhoneBase phoneBase = (PhoneBase)mPhones[i].getActivePhone();
            updatePhoneBaseForIndex(i, phoneBase);
        }

        mContext = mPhones[0].getContext();
        mSubMgr = SubscriptionManager.from(mContext);
        mSubMgr.addOnSubscriptionsChangedListener(mOnSubscriptionsChangedListener);

        //Register for settings change.
        mContext.getContentResolver().registerContentObserver(
                Settings.Global.getUriFor(
                Settings.Global.MULTI_SIM_DATA_CALL_SUBSCRIPTION),
                false, mObserver);
    }

    public void dispose() {
        logd("DctController.dispose");
        for (int i = 0; i < mPhoneNum; ++i) {
            ConnectivityManager cm = (ConnectivityManager)mPhones[i].getContext()
                .getSystemService(Context.CONNECTIVITY_SERVICE);
            cm.unregisterNetworkFactory(mNetworkFactoryMessenger[i]);
            mNetworkFactoryMessenger[i] = null;
        }

        mSubMgr.removeOnSubscriptionsChangedListener(mOnSubscriptionsChangedListener);
        mContext.getContentResolver().unregisterContentObserver(mObserver);
    }


    @Override
    public void handleMessage (Message msg) {
        logd("handleMessage msg=" + msg);
        switch (msg.what) {
            case EVENT_PROCESS_REQUESTS:
                onProcessRequest();
                break;
            case EVENT_EXECUTE_REQUEST:
                onExecuteRequest((RequestInfo)msg.obj);
                break;
            case EVENT_EXECUTE_ALL_REQUESTS:
                onExecuteAllRequests(msg.arg1);
                break;
            case EVENT_RELEASE_REQUEST:
                onReleaseRequest((RequestInfo)msg.obj);
                break;
            case EVENT_RELEASE_ALL_REQUESTS:
                onReleaseAllRequests(msg.arg1);
                break;
            case EVENT_RETRY_ATTACH:
                onRetryAttach(msg.arg1);
                break;
            case EVENT_SETTINGS_CHANGED:
                onSettingsChanged();
                break;
            case EVENT_SUBSCRIPTIONS_CHANGED:
                onSubInfoReady();
                break;
            default:
                loge("Un-handled message [" + msg.what + "]");
        }
    }

    private int requestNetwork(NetworkRequest request, int priority, LocalLog l) {
        logd("requestNetwork request=" + request + ", priority=" + priority);
        l.log("Dctc.requestNetwork, priority=" + priority);

        if (mRequestInfos.containsKey(request.requestId)) {
            logd("requestNetwork replacing " + mRequestInfos.get(request.requestId));
            // NOTE: executedPhoneId might be reset
        }

        RequestInfo requestInfo = new RequestInfo(request, priority, l);
        mRequestInfos.put(request.requestId, requestInfo);
        processRequests();

        return PhoneConstants.APN_REQUEST_STARTED;
    }

    private int releaseNetwork(NetworkRequest request) {
        RequestInfo requestInfo = mRequestInfos.get(request.requestId);
        logd("releaseNetwork request=" + request + ", requestInfo=" + requestInfo);
        if (requestInfo != null) requestInfo.log("DctController.releaseNetwork");

        mRequestInfos.remove(request.requestId);
        releaseRequest(requestInfo);
        processRequests();
        return PhoneConstants.APN_REQUEST_STARTED;
    }

    protected void processRequests() {
        logd("processRequests");
        sendMessage(obtainMessage(EVENT_PROCESS_REQUESTS));
    }

    void executeRequest(RequestInfo request) {
        logd("executeRequest, request= " + request);
        sendMessage(obtainMessage(EVENT_EXECUTE_REQUEST, request));
    }

    void executeAllRequests(int phoneId) {
        logd("executeAllRequests, phone:" + phoneId);
        sendMessage(obtainMessage(EVENT_EXECUTE_ALL_REQUESTS, phoneId,0));
    }

    void releaseRequest(RequestInfo request) {
        logd("releaseRequest, request= " + request);
        sendMessage(obtainMessage(EVENT_RELEASE_REQUEST, request));
    }

    void releaseAllRequests(int phoneId) {
        logd("releaseAllRequests, phone:" + phoneId);
        sendMessage(obtainMessage(EVENT_RELEASE_ALL_REQUESTS, phoneId, 0));
    }

    public void retryAttach(int phoneId) {
        logd("retryAttach, phone:" + phoneId);
        sendMessage(obtainMessage(EVENT_RETRY_ATTACH, phoneId, 0));
    }

    protected void onProcessRequest() {
        //process all requests
        //1. Check all requests and find subscription of the top priority
        //   request
        //2. Is current data allowed on the selected subscription
        //2-1. If yes, execute all the requests of the sub
        //2-2. If no, set data not allow on the current PS subscription
        //2-2-1. Set data allow on the selected subscription

        final int requestedPhoneId = getTopPriorityRequestPhoneId();
        int activePhoneId = INVALID_PHONE_INDEX;

        for (int i=0; i<mDcSwitchStateMachine.length; i++) {
            if (!mDcSwitchAsyncChannel[i].isIdleSync()) {
                activePhoneId = i;
                break;
            }
        }

        logd("onProcessRequest requestedPhoneId=" + requestedPhoneId
                + ", activePhoneId=" + activePhoneId);

        if (requestedPhoneId == INVALID_PHONE_INDEX) {
            // either we have no network request
            // or there is no valid subscription at the moment
            if (activePhoneId != INVALID_PHONE_INDEX) {
                // detatch so we can try connecting later
                mDcSwitchAsyncChannel[activePhoneId].disconnectAll();
            }
            return;
        }

        // if we have no active phones or the active phone is the desired, make requests
        if (activePhoneId == INVALID_PHONE_INDEX || activePhoneId == requestedPhoneId) {
            Iterator<Integer> iterator = mRequestInfos.keySet().iterator();
            while (iterator.hasNext()) {
                RequestInfo requestInfo = mRequestInfos.get(iterator.next());
                if (requestInfo.executedPhoneId != INVALID_PHONE_INDEX) continue;
                if (getRequestPhoneId(requestInfo.request) == requestedPhoneId) {
                    mDcSwitchAsyncChannel[requestedPhoneId].connect(requestInfo);
                    Phone phone = mPhones[requestedPhoneId].getActivePhone();
                    if ((phone.getPhoneType() == PhoneConstants.PHONE_TYPE_CDMA)
                            && (activePhoneId == -1)) {
                        /* Traditionally modem reports data registered on CDMA sub even when it is
                         * non-dds because CDMA network does not have PS ATTACH/DETACH concept.
                         *
                         * So when CDMA sub becomes DDS from non-dds the state-machine is expacting
                         * onDataConnectionAttach() call from serviceStateTracker. It would never
                         * happen since cdma SST did not notice change in registration during DDS
                         * switch.
                         *
                         * Hence we need to fake the ATTACH to move/progress DcSwitchStateMachine.
                         */
                        logd("Active phone is CDMA, fake ATTACH");
                        mDcSwitchAsyncChannel[requestedPhoneId].notifyDataAttached();
                    }

                }
            }
        } else {
            mDcSwitchAsyncChannel[activePhoneId].disconnectAll();
        }
    }

    private void onExecuteRequest(RequestInfo requestInfo) {
        if (requestInfo.executedPhoneId == INVALID_PHONE_INDEX &&
                mRequestInfos.containsKey(requestInfo.request.requestId)) {
            logd("onExecuteRequest request=" + requestInfo);
            requestInfo.log("DctController.onExecuteRequest");
            String apn = apnForNetworkRequest(requestInfo.request);
            final int phoneId = getRequestPhoneId(requestInfo.request);
            requestInfo.executedPhoneId = phoneId;
            PhoneBase phoneBase = (PhoneBase)mPhones[phoneId].getActivePhone();
            DcTrackerBase dcTracker = phoneBase.mDcTracker;
            dcTracker.incApnRefCount(apn, requestInfo.getLog());
        }
    }

    private void onExecuteAllRequests(int phoneId) {
        logd("onExecuteAllRequests phoneId=" + phoneId);
        Iterator<Integer> iterator = mRequestInfos.keySet().iterator();
        while (iterator.hasNext()) {
            RequestInfo requestInfo = mRequestInfos.get(iterator.next());
            if (getRequestPhoneId(requestInfo.request) == phoneId) {
                onExecuteRequest(requestInfo);
            }
        }
    }

    private void onReleaseRequest(RequestInfo requestInfo) {
        logd("onReleaseRequest request=" + requestInfo);
        if (requestInfo != null) {
            requestInfo.log("DctController.onReleaseRequest");
            if (requestInfo.executedPhoneId != INVALID_PHONE_INDEX) {
                String apn = apnForNetworkRequest(requestInfo.request);
                int phoneId = requestInfo.executedPhoneId;
                requestInfo.executedPhoneId = INVALID_PHONE_INDEX;
                PhoneBase phoneBase = (PhoneBase)mPhones[phoneId].getActivePhone();
                DcTrackerBase dcTracker = phoneBase.mDcTracker;
                dcTracker.decApnRefCount(apn, requestInfo.getLog());
            }
        }
    }

    private boolean isWithOutSpecifier(RequestInfo requestInfo) {
        String specifier = requestInfo.request.networkCapabilities
            .getNetworkSpecifier();
        if (specifier == null || specifier.equals("")) {
            logd("isWithOutSpecifier = true, requestInfo = " + requestInfo);
            return true;
        } else {
            return false;
        }
    }

    protected void onReleaseAllRequests(int phoneId) {
        logd("onReleaseAllRequests phoneId=" + phoneId);
        Iterator<Integer> iterator = mRequestInfos.keySet().iterator();
        while (iterator.hasNext()) {
            RequestInfo requestInfo = mRequestInfos.get(iterator.next());
            if ((requestInfo.executedPhoneId == phoneId)
                || isWithOutSpecifier(requestInfo)) {
                onReleaseRequest(requestInfo);
            }
        }
    }

    private void onRetryAttach(int phoneId) {
        final int topPriPhone = getTopPriorityRequestPhoneId();
        logd("onRetryAttach phoneId=" + phoneId + " topPri phone = " + topPriPhone);

        if (phoneId != -1 && phoneId == topPriPhone) {
            mDcSwitchAsyncChannel[phoneId].retryConnect();
        }
    }

    private void deactivateDdsRequests() {
        int dataSubId = mSubController.getDefaultDataSubId();

        Iterator<Integer> iterator = mRequestInfos.keySet().iterator();
        while (iterator.hasNext()) {
            RequestInfo requestInfo = mRequestInfos.get(iterator.next());
<<<<<<< HEAD
            String specifier = requestInfo.request.networkCapabilities
                .getNetworkSpecifier();
            if (specifier == null || specifier.equals("")) {
                onReleaseRequest(requestInfo);
=======
            if (requestInfo != null) {
                String specifier = requestInfo.request.networkCapabilities
                    .getNetworkSpecifier();
                if (specifier == null || specifier.equals("")) {
                    if (requestInfo.executedPhoneId != INVALID_PHONE_INDEX) {
                        String apn = apnForNetworkRequest(requestInfo.request);
                        int phoneId = requestInfo.executedPhoneId;
                        requestInfo.executedPhoneId = INVALID_PHONE_INDEX;
                        logd("[setDataSubId] subId =" + dataSubId);
                        requestInfo.log(
                                "DctController.onSettingsChange releasing request");
                        for (int i = 0; i < mPhoneNum; i++) {
                            PhoneBase phoneBase =
                                (PhoneBase)mPhones[i].getActivePhone();
                            DcTrackerBase dcTracker = phoneBase.mDcTracker;
                            dcTracker.decApnRefCount(apn, requestInfo.getLog());
                        }
                    }
                }
>>>>>>> 99ef5303
            }
        }
    }

    protected void onSettingsChanged() {
        //Sub Selection
        int dataSubId = mSubController.getDefaultDataSubId();

        int activePhoneId = -1;
        for (int i=0; i<mDcSwitchStateMachine.length; i++) {
            if (!mDcSwitchAsyncChannel[i].isIdleSync()) {
                activePhoneId = i;
                break;
            }
        }

        logd("onSettingsChange, activePhoneId = " + activePhoneId);
        deactivateDdsRequests();

        // Some request maybe pending due to invalid settings
        // Try to handle pending request when settings changed
        for (int i = 0; i < mPhoneNum; ++i) {
            ((DctController.TelephonyNetworkFactory)mNetworkFactory[i]).evalPendingRequest();
        }

        processRequests();
    }

    protected int getTopPriorityRequestPhoneId() {
<<<<<<< HEAD
=======
        RequestInfo retRequestInfo = null;
>>>>>>> 99ef5303
        String topSubId = null;
        int priority = -1;
        int subId;

        for (RequestInfo requestInfo : mRequestInfos.values()) {
            logd("getTopPriorityRequestPhoneId requestInfo=" + requestInfo);
            if (requestInfo.priority > priority) {
                priority = requestInfo.priority;
                topSubId = requestInfo.request.networkCapabilities.getNetworkSpecifier();
            }
        }
        if (TextUtils.isEmpty(topSubId)) {
            subId = mSubController.getDefaultDataSubId();
        } else {
            subId = Integer.parseInt(topSubId);
        }
        final int phoneId = mSubController.getPhoneId(subId);
        if (phoneId == DEFAULT_PHONE_INDEX) {
            // that means there isn't a phone for the default sub
            return INVALID_PHONE_INDEX;
        }

        return phoneId;
    }

    private void onSubInfoReady() {
        logd("onSubInfoReady mPhoneNum=" + mPhoneNum);
        for (int i = 0; i < mPhoneNum; ++i) {
            int subId = mPhones[i].getSubId();
            logd("onSubInfoReady handle pending requests subId=" + subId);
            mNetworkFilter[i].setNetworkSpecifier(String.valueOf(subId));
            ((DctController.TelephonyNetworkFactory)mNetworkFactory[i]).evalPendingRequest();
        }
        processRequests();
    }

    private String apnForNetworkRequest(NetworkRequest nr) {
        NetworkCapabilities nc = nr.networkCapabilities;
        // For now, ignore the bandwidth stuff
        if (nc.getTransportTypes().length > 0 &&
                nc.hasTransport(NetworkCapabilities.TRANSPORT_CELLULAR) == false) {
            return null;
        }

        // in the near term just do 1-1 matches.
        // TODO - actually try to match the set of capabilities
        int type = -1;
        String name = null;

        boolean error = false;
        if (nc.hasCapability(NetworkCapabilities.NET_CAPABILITY_INTERNET)) {
            if (name != null) error = true;
            name = PhoneConstants.APN_TYPE_DEFAULT;
            type = ConnectivityManager.TYPE_MOBILE;
        }
        if (nc.hasCapability(NetworkCapabilities.NET_CAPABILITY_MMS)) {
            if (name != null) error = true;
            name = PhoneConstants.APN_TYPE_MMS;
            type = ConnectivityManager.TYPE_MOBILE_MMS;
        }
        if (nc.hasCapability(NetworkCapabilities.NET_CAPABILITY_SUPL)) {
            if (name != null) error = true;
            name = PhoneConstants.APN_TYPE_SUPL;
            type = ConnectivityManager.TYPE_MOBILE_SUPL;
        }
        if (nc.hasCapability(NetworkCapabilities.NET_CAPABILITY_DUN)) {
            if (name != null) error = true;
            name = PhoneConstants.APN_TYPE_DUN;
            type = ConnectivityManager.TYPE_MOBILE_DUN;
        }
        if (nc.hasCapability(NetworkCapabilities.NET_CAPABILITY_FOTA)) {
            if (name != null) error = true;
            name = PhoneConstants.APN_TYPE_FOTA;
            type = ConnectivityManager.TYPE_MOBILE_FOTA;
        }
        if (nc.hasCapability(NetworkCapabilities.NET_CAPABILITY_IMS)) {
            if (name != null) error = true;
            name = PhoneConstants.APN_TYPE_IMS;
            type = ConnectivityManager.TYPE_MOBILE_IMS;
        }
        if (nc.hasCapability(NetworkCapabilities.NET_CAPABILITY_CBS)) {
            if (name != null) error = true;
            name = PhoneConstants.APN_TYPE_CBS;
            type = ConnectivityManager.TYPE_MOBILE_CBS;
        }
        if (nc.hasCapability(NetworkCapabilities.NET_CAPABILITY_IA)) {
            if (name != null) error = true;
            name = PhoneConstants.APN_TYPE_IA;
            type = ConnectivityManager.TYPE_MOBILE_IA;
        }
        if (nc.hasCapability(NetworkCapabilities.NET_CAPABILITY_RCS)) {
            if (name != null) error = true;
            name = null;
            loge("RCS APN type not yet supported");
        }
        if (nc.hasCapability(NetworkCapabilities.NET_CAPABILITY_XCAP)) {
            if (name != null) error = true;
            name = null;
            loge("XCAP APN type not yet supported");
        }
        if (nc.hasCapability(NetworkCapabilities.NET_CAPABILITY_EIMS)) {
            if (name != null) error = true;
            name = PhoneConstants.APN_TYPE_EMERGENCY;
            type = ConnectivityManager.TYPE_MOBILE_EMERGENCY;
        }
        if (error) {
            // TODO: If this error condition is removed, the framework's handling of
            // NET_CAPABILITY_NOT_RESTRICTED will need to be updated so requests for
            // say FOTA and INTERNET are marked as restricted.  This is not how
            // NetworkCapabilities.maybeMarkCapabilitiesRestricted currently works.
            loge("Multiple apn types specified in request - result is unspecified!");
        }
        if (type == -1 || name == null) {
            loge("Unsupported NetworkRequest in Telephony: nr=" + nr);
            return null;
        }
        return name;
    }

    protected int getRequestPhoneId(NetworkRequest networkRequest) {
        String specifier = networkRequest.networkCapabilities.getNetworkSpecifier();
        int subId;
        if (specifier == null || specifier.equals("")) {
            subId = mSubController.getDefaultDataSubId();
        } else {
            subId = Integer.parseInt(specifier);
        }
        int phoneId = mSubController.getPhoneId(subId);
        if (!SubscriptionManager.isValidPhoneId(phoneId)) {
            phoneId = 0;
            if (!SubscriptionManager.isValidPhoneId(phoneId)) {
                throw new RuntimeException("Should not happen, no valid phoneId");
            }
        }
        return phoneId;
    }

    protected static void logd(String s) {
        if (DBG) Rlog.d(LOG_TAG, s);
    }

    protected static void loge(String s) {
        if (DBG) Rlog.e(LOG_TAG, s);
    }

    protected class TelephonyNetworkFactory extends NetworkFactory {
        private final SparseArray<NetworkRequest> mPendingReq = new SparseArray<NetworkRequest>();
        private Phone mPhone;

        private class RequestLogger {
            public NetworkRequest request;
            public LocalLog log;

            public RequestLogger(NetworkRequest r, LocalLog log) {
                request = r;
                this.log = log;
            }
        }

        private static final int MAX_REQUESTS_LOGGED = 20;
        private static final int MAX_LOG_LINES_PER_REQUEST = 50;

        private ArrayDeque<RequestLogger> mRequestLogs = new ArrayDeque<RequestLogger>();

        public TelephonyNetworkFactory(Looper l, Context c, String TAG, Phone phone,
                NetworkCapabilities nc) {
            super(l, c, TAG, nc);
            mPhone = phone;
            log("NetworkCapabilities: " + nc);
        }

        public LocalLog requestLog(int requestId, String l) {
            synchronized(mRequestLogs) {
                for (RequestLogger r : mRequestLogs) {
                    if (r.request.requestId == requestId) {
                        r.log.log(l);
                        return r.log;
                    }
                }
            }
            return null;
        }

        private LocalLog addLogger(NetworkRequest request) {
            synchronized(mRequestLogs) {
                for (RequestLogger r : mRequestLogs) {
                    if (r.request.requestId == request.requestId) {
                        return r.log;
                    }
                }
                LocalLog l = new LocalLog(MAX_LOG_LINES_PER_REQUEST);
                RequestLogger logger = new RequestLogger(request, l);
                while (mRequestLogs.size() >= MAX_REQUESTS_LOGGED) {
                    mRequestLogs.removeFirst();
                }
                mRequestLogs.addLast(logger);
                return l;
            }
        }

        @Override
        protected void needNetworkFor(NetworkRequest networkRequest, int score) {
            // figure out the apn type and enable it
            log("Cellular needs Network for " + networkRequest);

            final LocalLog l = addLogger(networkRequest);

            if (!SubscriptionManager.isUsableSubIdValue(mPhone.getSubId()) ||
                    getRequestPhoneId(networkRequest) != mPhone.getPhoneId()) {
                final String str = "Request not useable, pending request.";
                log(str);
                l.log(str);
                mPendingReq.put(networkRequest.requestId, networkRequest);
                return;
            }

            DcTrackerBase dcTracker =((PhoneBase)mPhone).mDcTracker;
            String apn = apnForNetworkRequest(networkRequest);
            if (dcTracker.isApnSupported(apn)) {
                requestNetwork(networkRequest, dcTracker.getApnPriority(apn), l);
            } else {
                final String str = "Unsupported APN";
                log(str);
                l.log(str);
            }
        }

        @Override
        protected void releaseNetworkFor(NetworkRequest networkRequest) {
            String str = "Cellular releasing Network for ";
            log(str + networkRequest);
            final LocalLog l = requestLog(networkRequest.requestId, str);

            if (mPendingReq.get(networkRequest.requestId) != null) {
                str = "Sub Info has not been ready, remove request.";
                log(str);
                if (l != null) l.log(str);
                mPendingReq.remove(networkRequest.requestId);
                return;
            }

            releaseNetwork(networkRequest);
        }

        @Override
        protected void log(String s) {
            if (DBG) Rlog.d(LOG_TAG, "[TNF " + mPhone.getSubId() + "]" + s);
        }

        public void evalPendingRequest() {
            log("evalPendingRequest, pending request size is " + mPendingReq.size());
            int key = 0;
            for(int i = 0; i < mPendingReq.size(); i++) {
                key = mPendingReq.keyAt(i);
                NetworkRequest request = mPendingReq.get(key);
                log("evalPendingRequest: request = " + request);

                mPendingReq.remove(request.requestId);
                needNetworkFor(request, 0);
            }
        }

        @Override
        public void dump(FileDescriptor fd, PrintWriter writer, String[] args) {
            super.dump(fd, writer, args);
            final IndentingPrintWriter pw = new IndentingPrintWriter(writer, "  ");
            pw.increaseIndent();
            pw.println("Pending Requests:");
            pw.increaseIndent();
            for (int i = 0; i < mPendingReq.size(); i++) {
                NetworkRequest request = mPendingReq.valueAt(i);
                pw.println(request);
            }
            pw.decreaseIndent();

            pw.println("Request History:");
            pw.increaseIndent();
            synchronized(mRequestLogs) {
                for (RequestLogger r : mRequestLogs) {
                    pw.println(r.request);
                    pw.increaseIndent();
                    r.log.dump(fd, pw, args);
                    pw.decreaseIndent();
                }
            }
            pw.decreaseIndent();
            pw.decreaseIndent();
        }
    }

    public void dump(FileDescriptor fd, PrintWriter pw, String[] args) {
        pw.println("DctController:");
        try {
            for (DcSwitchStateMachine dssm : mDcSwitchStateMachine) {
                dssm.dump(fd, pw, args);
            }
        } catch (Exception e) {
            e.printStackTrace();
        }
        pw.flush();
        pw.println("++++++++++++++++++++++++++++++++");

        try {
            for (Entry<Integer, RequestInfo> entry : mRequestInfos.entrySet()) {
                pw.println("mRequestInfos[" + entry.getKey() + "]=" + entry.getValue());
            }
        } catch (Exception e) {
            e.printStackTrace();
        }
        pw.flush();
        pw.println("++++++++++++++++++++++++++++++++");
        pw.flush();
        pw.println("TelephonyNetworkFactories:");
        for (NetworkFactory tnf : mNetworkFactory) {
            tnf.dump(fd, pw, args);
        }
        pw.flush();
        pw.println("++++++++++++++++++++++++++++++++");
        pw.flush();
    }
}<|MERGE_RESOLUTION|>--- conflicted
+++ resolved
@@ -409,23 +409,6 @@
                 if (requestInfo.executedPhoneId != INVALID_PHONE_INDEX) continue;
                 if (getRequestPhoneId(requestInfo.request) == requestedPhoneId) {
                     mDcSwitchAsyncChannel[requestedPhoneId].connect(requestInfo);
-                    Phone phone = mPhones[requestedPhoneId].getActivePhone();
-                    if ((phone.getPhoneType() == PhoneConstants.PHONE_TYPE_CDMA)
-                            && (activePhoneId == -1)) {
-                        /* Traditionally modem reports data registered on CDMA sub even when it is
-                         * non-dds because CDMA network does not have PS ATTACH/DETACH concept.
-                         *
-                         * So when CDMA sub becomes DDS from non-dds the state-machine is expacting
-                         * onDataConnectionAttach() call from serviceStateTracker. It would never
-                         * happen since cdma SST did not notice change in registration during DDS
-                         * switch.
-                         *
-                         * Hence we need to fake the ATTACH to move/progress DcSwitchStateMachine.
-                         */
-                        logd("Active phone is CDMA, fake ATTACH");
-                        mDcSwitchAsyncChannel[requestedPhoneId].notifyDataAttached();
-                    }
-
                 }
             }
         } else {
@@ -511,12 +494,6 @@
         Iterator<Integer> iterator = mRequestInfos.keySet().iterator();
         while (iterator.hasNext()) {
             RequestInfo requestInfo = mRequestInfos.get(iterator.next());
-<<<<<<< HEAD
-            String specifier = requestInfo.request.networkCapabilities
-                .getNetworkSpecifier();
-            if (specifier == null || specifier.equals("")) {
-                onReleaseRequest(requestInfo);
-=======
             if (requestInfo != null) {
                 String specifier = requestInfo.request.networkCapabilities
                     .getNetworkSpecifier();
@@ -536,7 +513,6 @@
                         }
                     }
                 }
->>>>>>> 99ef5303
             }
         }
     }
@@ -566,10 +542,6 @@
     }
 
     protected int getTopPriorityRequestPhoneId() {
-<<<<<<< HEAD
-=======
-        RequestInfo retRequestInfo = null;
->>>>>>> 99ef5303
         String topSubId = null;
         int priority = -1;
         int subId;
@@ -789,7 +761,6 @@
             DcTrackerBase dcTracker =((PhoneBase)mPhone).mDcTracker;
             String apn = apnForNetworkRequest(networkRequest);
             if (dcTracker.isApnSupported(apn)) {
-                requestNetwork(networkRequest, dcTracker.getApnPriority(apn), l);
             } else {
                 final String str = "Unsupported APN";
                 log(str);
