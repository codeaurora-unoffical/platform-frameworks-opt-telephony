/*
 * Copyright (C) 2006 The Android Open Source Project
 *
 * Licensed under the Apache License, Version 2.0 (the "License");
 * you may not use this file except in compliance with the License.
 * You may obtain a copy of the License at
 *
 *      http://www.apache.org/licenses/LICENSE-2.0
 *
 * Unless required by applicable law or agreed to in writing, software
 * distributed under the License is distributed on an "AS IS" BASIS,
 * WITHOUT WARRANTIES OR CONDITIONS OF ANY KIND, either express or implied.
 * See the License for the specific language governing permissions and
 * limitations under the License.
 */

package com.android.internal.telephony.dataconnection;

import static android.net.NetworkPolicyManager.OVERRIDE_CONGESTED;
import static android.net.NetworkPolicyManager.OVERRIDE_UNMETERED;

import android.annotation.NonNull;
import android.app.PendingIntent;
<<<<<<< HEAD
import android.content.BroadcastReceiver;
import android.content.Context;
import android.content.Intent;
import android.content.IntentFilter;
=======
>>>>>>> 1c974129
import android.net.ConnectivityManager;
import android.net.KeepalivePacketData;
import android.net.LinkAddress;
import android.net.LinkProperties;
import android.net.NattKeepalivePacketData;
import android.net.NetworkAgent;
import android.net.NetworkCapabilities;
import android.net.NetworkFactory;
import android.net.NetworkInfo;
import android.net.NetworkMisc;
import android.net.NetworkRequest;
import android.net.NetworkUtils;
import android.net.ProxyInfo;
import android.net.RouteInfo;
import android.net.SocketKeepalive;
import android.net.StringNetworkSpecifier;
import android.os.AsyncResult;
import android.os.Message;
import android.os.SystemClock;
import android.os.SystemProperties;
import android.provider.Telephony;
import android.telephony.AccessNetworkConstants;
import android.telephony.AccessNetworkConstants.TransportType;
import android.telephony.DataFailCause;
import android.telephony.NetworkRegistrationInfo;
import android.telephony.Rlog;
import android.telephony.ServiceState;
import android.telephony.SubscriptionManager;
import android.telephony.TelephonyManager;
import android.telephony.data.ApnSetting;
import android.telephony.data.DataCallResponse;
import android.telephony.data.DataProfile;
import android.telephony.data.DataService;
import android.telephony.data.DataServiceCallback;
import android.text.TextUtils;
import android.util.LocalLog;
import android.util.Pair;
import android.util.SparseArray;
import android.util.StatsLog;
import android.util.TimeUtils;

import com.android.internal.annotations.VisibleForTesting;
import com.android.internal.telephony.CallTracker;
import com.android.internal.telephony.CarrierSignalAgent;
import com.android.internal.telephony.DctConstants;
import com.android.internal.telephony.LinkCapacityEstimate;
import com.android.internal.telephony.Phone;
import com.android.internal.telephony.PhoneConstants;
import com.android.internal.telephony.PhoneFactory;
import com.android.internal.telephony.RILConstants;
import com.android.internal.telephony.RetryManager;
import com.android.internal.telephony.ServiceStateTracker;
import com.android.internal.telephony.TelephonyIntents;
import com.android.internal.telephony.dataconnection.DcTracker.ReleaseNetworkType;
import com.android.internal.telephony.dataconnection.DcTracker.RequestNetworkType;
import com.android.internal.telephony.metrics.TelephonyMetrics;
import com.android.internal.telephony.nano.TelephonyProto.RilDataCall;
import com.android.internal.util.AsyncChannel;
import com.android.internal.util.IndentingPrintWriter;
import com.android.internal.util.Protocol;
import com.android.internal.util.State;
import com.android.internal.util.StateMachine;

import java.io.FileDescriptor;
import java.io.PrintWriter;
import java.io.StringWriter;
import java.net.InetAddress;
import java.net.UnknownHostException;
import java.util.ArrayList;
import java.util.Collection;
import java.util.List;
import java.util.Locale;
import java.util.Map;
import java.util.concurrent.ConcurrentHashMap;
import java.util.concurrent.atomic.AtomicInteger;

/**
 * {@hide}
 *
 * DataConnection StateMachine.
 *
 * This a class for representing a single data connection, with instances of this
 * class representing a connection via the cellular network. There may be multiple
 * data connections and all of them are managed by the <code>DataConnectionTracker</code>.
 *
 * NOTE: All DataConnection objects must be running on the same looper, which is the default
 * as the coordinator has members which are used without synchronization.
 */
public class DataConnection extends StateMachine {
    private static final boolean DBG = true;
    private static final boolean VDBG = true;

    private static final String NETWORK_TYPE = "MOBILE";

    private static final String RAT_NAME_5G = "nr";
    private static final String RAT_NAME_EVDO = "evdo";
    
    private static final String ACTION_DDS_SWITCH_DONE
            = "org.codeaurora.intent.action.ACTION_DDS_SWITCH_DONE";

    // The data connection providing default Internet connection will have a higher score of 50.
    // Other connections will have a slightly lower score of 45. The intention is other connections
    // will not cause ConnectivityService to tear down default internet connection. For example,
    // to validate Internet connection on non-default data SIM, we'll set up a temporary Internet
    // connection on that data SIM. In this case, score of 45 is assigned so ConnectivityService
    // will not replace the default Internet connection with it.
    private static final int DEFAULT_INTERNET_CONNECTION_SCORE = 50;
    private static final int OTHER_CONNECTION_SCORE = 45;

    // The score we report to connectivity service
    private int mScore;

    // The data connection controller
    private DcController mDcController;

    // The Tester for failing all bringup's
    private DcTesterFailBringUpAll mDcTesterFailBringUpAll;

    private static AtomicInteger mInstanceNumber = new AtomicInteger(0);
    private AsyncChannel mAc;

    // The DCT that's talking to us, we only support one!
    private DcTracker mDct = null;

    private String[] mPcscfAddr;

    private final String mTagSuffix;

    /**
     * Used internally for saving connecting parameters.
     */
    public static class ConnectionParams {
        int mTag;
        ApnContext mApnContext;
        int mProfileId;
        int mRilRat;
        Message mOnCompletedMsg;
        final int mConnectionGeneration;
        @RequestNetworkType
        final int mRequestType;

        ConnectionParams(ApnContext apnContext, int profileId, int rilRadioTechnology,
                         Message onCompletedMsg, int connectionGeneration,
                         @RequestNetworkType int requestType) {
            mApnContext = apnContext;
            mProfileId = profileId;
            mRilRat = rilRadioTechnology;
            mOnCompletedMsg = onCompletedMsg;
            mConnectionGeneration = connectionGeneration;
            mRequestType = requestType;
        }

        @Override
        public String toString() {
            return "{mTag=" + mTag + " mApnContext=" + mApnContext
                    + " mProfileId=" + mProfileId
                    + " mRat=" + mRilRat
                    + " mOnCompletedMsg=" + msgToString(mOnCompletedMsg)
                    + " mRequestType=" + DcTracker.requestTypeToString(mRequestType)
                    + "}";
        }
    }

    /**
     * Used internally for saving disconnecting parameters.
     */
    public static class DisconnectParams {
        int mTag;
        public ApnContext mApnContext;
        String mReason;
        @ReleaseNetworkType
        final int mReleaseType;
        Message mOnCompletedMsg;

        DisconnectParams(ApnContext apnContext, String reason, @ReleaseNetworkType int releaseType,
                         Message onCompletedMsg) {
            mApnContext = apnContext;
            mReason = reason;
            mReleaseType = releaseType;
            mOnCompletedMsg = onCompletedMsg;
        }

        @Override
        public String toString() {
            return "{mTag=" + mTag + " mApnContext=" + mApnContext
                    + " mReason=" + mReason
                    + " mReleaseType=" + DcTracker.releaseTypeToString(mReleaseType)
                    + " mOnCompletedMsg=" + msgToString(mOnCompletedMsg) + "}";
        }
    }

    private ApnSetting mApnSetting;
    private ConnectionParams mConnectionParams;
    private DisconnectParams mDisconnectParams;
    @DataFailCause.FailCause
    private int mDcFailCause;

    private Phone mPhone;
    private DataServiceManager mDataServiceManager;
    private final int mTransportType;
    private LinkProperties mLinkProperties = new LinkProperties();
    private long mCreateTime;
    private long mLastFailTime;
    @DataFailCause.FailCause
    private int mLastFailCause;
    private static final String NULL_IP = "0.0.0.0";
    private Object mUserData;
    private int mSubscriptionOverride;
    private int mRilRat = Integer.MAX_VALUE;
    private int mDataRegState = Integer.MAX_VALUE;
    private NetworkInfo mNetworkInfo;
    private DcNetworkAgent mNetworkAgent;
    private int mDisabledApnTypeBitMask = 0;

    int mTag;
    public int mCid;
    private final Map<ApnContext, ConnectionParams> mApnContexts = new ConcurrentHashMap<>();
    PendingIntent mReconnectIntent = null;

    private boolean mRegistered = false;


    // ***** Event codes for driving the state machine, package visible for Dcc
    static final int BASE = Protocol.BASE_DATA_CONNECTION;
    static final int EVENT_CONNECT = BASE + 0;
    static final int EVENT_SETUP_DATA_CONNECTION_DONE = BASE + 1;
    static final int EVENT_DEACTIVATE_DONE = BASE + 3;
    static final int EVENT_DISCONNECT = BASE + 4;
    static final int EVENT_RIL_CONNECTED = BASE + 5;
    static final int EVENT_DISCONNECT_ALL = BASE + 6;
    static final int EVENT_DATA_STATE_CHANGED = BASE + 7;
    static final int EVENT_TEAR_DOWN_NOW = BASE + 8;
    static final int EVENT_LOST_CONNECTION = BASE + 9;
    static final int EVENT_DATA_CONNECTION_DRS_OR_RAT_CHANGED = BASE + 11;
    static final int EVENT_DATA_CONNECTION_ROAM_ON = BASE + 12;
    static final int EVENT_DATA_CONNECTION_ROAM_OFF = BASE + 13;
    static final int EVENT_BW_REFRESH_RESPONSE = BASE + 14;
    static final int EVENT_DATA_CONNECTION_VOICE_CALL_STARTED = BASE + 15;
    static final int EVENT_DATA_CONNECTION_VOICE_CALL_ENDED = BASE + 16;
    static final int EVENT_DATA_CONNECTION_OVERRIDE_CHANGED = BASE + 17;
    static final int EVENT_KEEPALIVE_STATUS = BASE + 18;
    static final int EVENT_KEEPALIVE_STARTED = BASE + 19;
    static final int EVENT_KEEPALIVE_STOPPED = BASE + 20;
    static final int EVENT_KEEPALIVE_START_REQUEST = BASE + 21;
    static final int EVENT_KEEPALIVE_STOP_REQUEST = BASE + 22;
    static final int EVENT_LINK_CAPACITY_CHANGED = BASE + 23;
    static final int EVENT_RESET = BASE + 24;
    static final int EVENT_REEVALUATE_RESTRICTED_STATE = BASE + 25;
    static final int EVENT_REEVALUATE_DATA_CONNECTION_PROPERTIES = BASE + 26;
    static final int EVENT_DATA_CONNECTION_DDS_SWITCHED = BASE + 27;

    private static final int CMD_TO_STRING_COUNT =
            EVENT_DATA_CONNECTION_DDS_SWITCHED - BASE + 1;

    private static String[] sCmdToString = new String[CMD_TO_STRING_COUNT];
    static {
        sCmdToString[EVENT_CONNECT - BASE] = "EVENT_CONNECT";
        sCmdToString[EVENT_SETUP_DATA_CONNECTION_DONE - BASE] =
                "EVENT_SETUP_DATA_CONNECTION_DONE";
        sCmdToString[EVENT_DEACTIVATE_DONE - BASE] = "EVENT_DEACTIVATE_DONE";
        sCmdToString[EVENT_DISCONNECT - BASE] = "EVENT_DISCONNECT";
        sCmdToString[EVENT_RIL_CONNECTED - BASE] = "EVENT_RIL_CONNECTED";
        sCmdToString[EVENT_DISCONNECT_ALL - BASE] = "EVENT_DISCONNECT_ALL";
        sCmdToString[EVENT_DATA_STATE_CHANGED - BASE] = "EVENT_DATA_STATE_CHANGED";
        sCmdToString[EVENT_TEAR_DOWN_NOW - BASE] = "EVENT_TEAR_DOWN_NOW";
        sCmdToString[EVENT_LOST_CONNECTION - BASE] = "EVENT_LOST_CONNECTION";
        sCmdToString[EVENT_DATA_CONNECTION_DRS_OR_RAT_CHANGED - BASE] =
                "EVENT_DATA_CONNECTION_DRS_OR_RAT_CHANGED";
        sCmdToString[EVENT_DATA_CONNECTION_ROAM_ON - BASE] = "EVENT_DATA_CONNECTION_ROAM_ON";
        sCmdToString[EVENT_DATA_CONNECTION_ROAM_OFF - BASE] = "EVENT_DATA_CONNECTION_ROAM_OFF";
        sCmdToString[EVENT_BW_REFRESH_RESPONSE - BASE] = "EVENT_BW_REFRESH_RESPONSE";
        sCmdToString[EVENT_DATA_CONNECTION_VOICE_CALL_STARTED - BASE] =
                "EVENT_DATA_CONNECTION_VOICE_CALL_STARTED";
        sCmdToString[EVENT_DATA_CONNECTION_VOICE_CALL_ENDED - BASE] =
                "EVENT_DATA_CONNECTION_VOICE_CALL_ENDED";
        sCmdToString[EVENT_DATA_CONNECTION_OVERRIDE_CHANGED - BASE] =
                "EVENT_DATA_CONNECTION_OVERRIDE_CHANGED";
        sCmdToString[EVENT_KEEPALIVE_STATUS - BASE] = "EVENT_KEEPALIVE_STATUS";
        sCmdToString[EVENT_KEEPALIVE_STARTED - BASE] = "EVENT_KEEPALIVE_STARTED";
        sCmdToString[EVENT_KEEPALIVE_STOPPED - BASE] = "EVENT_KEEPALIVE_STOPPED";
        sCmdToString[EVENT_KEEPALIVE_START_REQUEST - BASE] = "EVENT_KEEPALIVE_START_REQUEST";
        sCmdToString[EVENT_KEEPALIVE_STOP_REQUEST - BASE] = "EVENT_KEEPALIVE_STOP_REQUEST";
        sCmdToString[EVENT_LINK_CAPACITY_CHANGED - BASE] = "EVENT_LINK_CAPACITY_CHANGED";
        sCmdToString[EVENT_RESET - BASE] = "EVENT_RESET";
        sCmdToString[EVENT_DATA_CONNECTION_DDS_SWITCHED - BASE] =
                "EVENT_DATA_CONNECTION_DDS_SWITCHED";
        sCmdToString[EVENT_REEVALUATE_RESTRICTED_STATE - BASE] =
                "EVENT_REEVALUATE_RESTRICTED_STATE";
        sCmdToString[EVENT_REEVALUATE_DATA_CONNECTION_PROPERTIES - BASE] =
                "EVENT_REEVALUATE_DATA_CONNECTION_PROPERTIES";
    }
    // Convert cmd to string or null if unknown
    static String cmdToString(int cmd) {
        String value = null;
        cmd -= BASE;
        if ((cmd >= 0) && (cmd < sCmdToString.length)) {
            value = sCmdToString[cmd];
        }
        if (value == null) {
            value = "0x" + Integer.toHexString(cmd + BASE);
        }
        return value;
    }

    /**
     * Create the connection object
     *
     * @param phone the Phone
     * @param id the connection id
     * @return DataConnection that was created.
     */
    public static DataConnection makeDataConnection(Phone phone, int id, DcTracker dct,
                                                    DataServiceManager dataServiceManager,
                                                    DcTesterFailBringUpAll failBringUpAll,
                                                    DcController dcc) {
        String transportType = (dataServiceManager.getTransportType()
                == AccessNetworkConstants.TRANSPORT_TYPE_WWAN)
                ? "C"   // Cellular
                : "I";  // IWLAN
        DataConnection dc = new DataConnection(phone, transportType + "-"
                + mInstanceNumber.incrementAndGet(), id, dct, dataServiceManager, failBringUpAll,
                dcc);
        dc.start();
        if (DBG) dc.log("Made " + dc.getName());
        return dc;
    }

    void dispose() {
        log("dispose: call quiteNow()");
        quitNow();
    }

    /* Getter functions */

    LinkProperties getLinkProperties() {
        return new LinkProperties(mLinkProperties);
    }

    boolean isInactive() {
        return getCurrentState() == mInactiveState;
    }

    boolean isDisconnecting() {
        return getCurrentState() == mDisconnectingState;
    }

    boolean isActive() {
        return getCurrentState() == mActiveState;
    }

    boolean isActivating() {
        return getCurrentState() == mActivatingState;
    }

    int getCid() {
        return mCid;
    }

    ApnSetting getApnSetting() {
        return mApnSetting;
    }

    void setLinkPropertiesHttpProxy(ProxyInfo proxy) {
        mLinkProperties.setHttpProxy(proxy);
    }

    public static class UpdateLinkPropertyResult {
        public SetupResult setupResult = SetupResult.SUCCESS;
        public LinkProperties oldLp;
        public LinkProperties newLp;
        public UpdateLinkPropertyResult(LinkProperties curLp) {
            oldLp = curLp;
            newLp = curLp;
        }
    }

    /**
     * Class returned by onSetupConnectionCompleted.
     */
    public enum SetupResult {
        SUCCESS,
        ERROR_RADIO_NOT_AVAILABLE,
        ERROR_INVALID_ARG,
        ERROR_STALE,
        ERROR_DATA_SERVICE_SPECIFIC_ERROR;

        public int mFailCause;

        SetupResult() {
            mFailCause = DataFailCause.getFailCause(0);
        }

        @Override
        public String toString() {
            return name() + "  SetupResult.mFailCause=" + mFailCause;
        }
    }

    public boolean isIpv4Connected() {
        boolean ret = false;
        Collection <InetAddress> addresses = mLinkProperties.getAddresses();

        for (InetAddress addr: addresses) {
            if (addr instanceof java.net.Inet4Address) {
                java.net.Inet4Address i4addr = (java.net.Inet4Address) addr;
                if (!i4addr.isAnyLocalAddress() && !i4addr.isLinkLocalAddress() &&
                        !i4addr.isLoopbackAddress() && !i4addr.isMulticastAddress()) {
                    ret = true;
                    break;
                }
            }
        }
        return ret;
    }

    public boolean isIpv6Connected() {
        boolean ret = false;
        Collection <InetAddress> addresses = mLinkProperties.getAddresses();

        for (InetAddress addr: addresses) {
            if (addr instanceof java.net.Inet6Address) {
                java.net.Inet6Address i6addr = (java.net.Inet6Address) addr;
                if (!i6addr.isAnyLocalAddress() && !i6addr.isLinkLocalAddress() &&
                        !i6addr.isLoopbackAddress() && !i6addr.isMulticastAddress()) {
                    ret = true;
                    break;
                }
            }
        }
        return ret;
    }

    @VisibleForTesting
    public UpdateLinkPropertyResult updateLinkProperty(DataCallResponse newState) {
        UpdateLinkPropertyResult result = new UpdateLinkPropertyResult(mLinkProperties);

        if (newState == null) return result;

        result.newLp = new LinkProperties();

        // set link properties based on data call response
        result.setupResult = setLinkProperties(newState, result.newLp);
        if (result.setupResult != SetupResult.SUCCESS) {
            if (DBG) log("updateLinkProperty failed : " + result.setupResult);
            return result;
        }
        // copy HTTP proxy as it is not part DataCallResponse.
        result.newLp.setHttpProxy(mLinkProperties.getHttpProxy());

        checkSetMtu(mApnSetting, result.newLp);

        mLinkProperties = result.newLp;

        updateTcpBufferSizes(mRilRat);

        if (DBG && (! result.oldLp.equals(result.newLp))) {
            log("updateLinkProperty old LP=" + result.oldLp);
            log("updateLinkProperty new LP=" + result.newLp);
        }

        if (result.newLp.equals(result.oldLp) == false &&
                mNetworkAgent != null) {
            mNetworkAgent.sendLinkProperties(mLinkProperties, DataConnection.this);
        }

        return result;
    }

    /**
     * Read the MTU value from link properties where it can be set from network. In case
     * not set by the network, set it again using the mtu szie value defined in the APN
     * database for the connected APN
     */
    private void checkSetMtu(ApnSetting apn, LinkProperties lp) {
        if (lp == null) return;

        if (apn == null || lp == null) return;

        if (lp.getMtu() != PhoneConstants.UNSET_MTU) {
            if (DBG) log("MTU set by call response to: " + lp.getMtu());
            return;
        }

        if (apn != null && apn.getMtu() != PhoneConstants.UNSET_MTU) {
            lp.setMtu(apn.getMtu());
            if (DBG) log("MTU set by APN to: " + apn.getMtu());
            return;
        }

        int mtu = mPhone.getContext().getResources().getInteger(
                com.android.internal.R.integer.config_mobile_mtu);
        if (mtu != PhoneConstants.UNSET_MTU) {
            lp.setMtu(mtu);
            if (DBG) log("MTU set by config resource to: " + mtu);
        }
    }

    private boolean isApnTypeDefault() {
        final String[] types = ApnSetting.getApnTypesStringFromBitmask(
            mApnSetting.getApnTypeBitmask()).split(",");
        for (String type : types) {
            if (type.equals(PhoneConstants.APN_TYPE_DEFAULT)) {
                return true;
            } else {
                continue;
            }
        }
        return false;
    }

    /* Receiver to handle DDS change event */
    private BroadcastReceiver mBroadcastReceiver = new BroadcastReceiver() {
        public void onReceive(Context context, Intent intent) {
            String action = intent.getAction();
            log("mBroadcastReceiver - " + action);
            if (action.equals(ACTION_DDS_SWITCH_DONE)) {
                int ddsSubId = intent.getIntExtra(PhoneConstants.SUBSCRIPTION_KEY,
                        SubscriptionManager.INVALID_SUBSCRIPTION_ID);
                log("got ACTION_DDS_SWITCH_DONE, new DDS = "
                        + ddsSubId + "update network score");
                if (mNetworkAgent != null && mPhone.getSubId() != ddsSubId) {
                    DataConnection.this.sendMessage(DataConnection.this.
                            obtainMessage(EVENT_DATA_CONNECTION_DDS_SWITCHED));
                }
            }
        }
    };

    //***** Constructor (NOTE: uses dcc.getHandler() as its Handler)
    private DataConnection(Phone phone, String tagSuffix, int id,
                           DcTracker dct, DataServiceManager dataServiceManager,
                           DcTesterFailBringUpAll failBringUpAll, DcController dcc) {
        super("DC-" + tagSuffix, dcc.getHandler());
        mTagSuffix = tagSuffix;
        setLogRecSize(300);
        setLogOnlyTransitions(true);
        if (DBG) log("DataConnection created");

        mPhone = phone;
        mDct = dct;
        mDataServiceManager = dataServiceManager;
        mTransportType = dataServiceManager.getTransportType();
        mDcTesterFailBringUpAll = failBringUpAll;
        mDcController = dcc;
        mId = id;
        mCid = -1;
        ServiceState ss = mPhone.getServiceState();
        mRilRat = ss.getRilDataRadioTechnology();
        mDataRegState = mPhone.getServiceState().getDataRegState();
        int networkType = ss.getDataNetworkType();
        mNetworkInfo = new NetworkInfo(ConnectivityManager.TYPE_MOBILE,
                networkType, NETWORK_TYPE, TelephonyManager.getNetworkTypeName(networkType));
        mNetworkInfo.setRoaming(ss.getDataRoaming());
        mNetworkInfo.setIsAvailable(true);

        addState(mDefaultState);
            addState(mInactiveState, mDefaultState);
            addState(mActivatingState, mDefaultState);
            addState(mActiveState, mDefaultState);
            addState(mDisconnectingState, mDefaultState);
            addState(mDisconnectingErrorCreatingConnection, mDefaultState);
        setInitialState(mInactiveState);
    }

    /**
     * Get the source transport for handover. For example, handover from WWAN to WLAN, WWAN is the
     * source transport, and vice versa.
     */
    private @TransportType int getHandoverSourceTransport() {
        return mTransportType == AccessNetworkConstants.TRANSPORT_TYPE_WWAN
                ? AccessNetworkConstants.TRANSPORT_TYPE_WLAN
                : AccessNetworkConstants.TRANSPORT_TYPE_WWAN;
    }

    /**
     * Begin setting up a data connection, calls setupDataCall
     * and the ConnectionParams will be returned with the
     * EVENT_SETUP_DATA_CONNECTION_DONE
     *
     * @param cp is the connection parameters
     *
     * @return Fail cause if failed to setup data connection. {@link DataFailCause#NONE} if success.
     */
    private @DataFailCause.FailCause int connect(ConnectionParams cp) {
        if (DBG) {
            log("connect: carrier='" + mApnSetting.getEntryName()
                    + "' APN='" + mApnSetting.getApnName()
                    + "' proxy='" + mApnSetting.getProxyAddressAsString()
                    + "' port='" + mApnSetting.getProxyPort() + "'");
        }
        if (cp.mApnContext != null) cp.mApnContext.requestLog("DataConnection.connect");

        // Check if we should fake an error.
        if (mDcTesterFailBringUpAll.getDcFailBringUp().mCounter  > 0) {
            DataCallResponse response = new DataCallResponse(
                    mDcTesterFailBringUpAll.getDcFailBringUp().mFailCause,
                    mDcTesterFailBringUpAll.getDcFailBringUp().mSuggestedRetryTime, 0, 0, 0, "",
                    null, null, null, null, PhoneConstants.UNSET_MTU);

            Message msg = obtainMessage(EVENT_SETUP_DATA_CONNECTION_DONE, cp);
            AsyncResult.forMessage(msg, response, null);
            sendMessage(msg);
            if (DBG) {
                log("connect: FailBringUpAll=" + mDcTesterFailBringUpAll.getDcFailBringUp()
                        + " send error response=" + response);
            }
            mDcTesterFailBringUpAll.getDcFailBringUp().mCounter -= 1;
            return DataFailCause.NONE;
        }

        mCreateTime = -1;
        mLastFailTime = -1;
        mLastFailCause = DataFailCause.NONE;

        Message msg = obtainMessage(EVENT_SETUP_DATA_CONNECTION_DONE, cp);
        msg.obj = cp;

        DataProfile dp = DcTracker.createDataProfile(mApnSetting, cp.mProfileId,
                mApnSetting.equals(mDct.getPreferredApn()));

        // We need to use the actual modem roaming state instead of the framework roaming state
        // here. This flag is only passed down to ril_service for picking the correct protocol (for
        // old modem backward compatibility).
        boolean isModemRoaming = mPhone.getServiceState().getDataRoamingFromRegistration();

        // Set this flag to true if the user turns on data roaming. Or if we override the roaming
        // state in framework, we should set this flag to true as well so the modem will not reject
        // the data call setup (because the modem actually thinks the device is roaming).
        boolean allowRoaming = mPhone.getDataRoamingEnabled()
                || (isModemRoaming && !mPhone.getServiceState().getDataRoaming());

        // Check if this data setup is a handover.
        LinkProperties linkProperties = null;
        int reason = DataService.REQUEST_REASON_NORMAL;
        if (cp.mRequestType == DcTracker.REQUEST_TYPE_HANDOVER) {
            // If this is a data setup for handover, we need to pass the link properties
            // of the existing data connection to the modem.
            DcTracker dcTracker = mPhone.getDcTracker(getHandoverSourceTransport());
            if (dcTracker == null || cp.mApnContext == null) {
                loge("connect: Handover failed. dcTracker=" + dcTracker + ", apnContext="
                        + cp.mApnContext);
                return DataFailCause.HANDOVER_FAILED;
            }

            DataConnection dc = dcTracker.getDataConnectionByApnType(cp.mApnContext.getApnType());
            if (dc == null) {
                loge("connect: Can't find data connection for handover.");
                return DataFailCause.HANDOVER_FAILED;
            }

            linkProperties = dc.getLinkProperties();
            if (linkProperties == null) {
                loge("connect: Can't find link properties of handover data connection. dc="
                        + dc);
                return DataFailCause.HANDOVER_FAILED;
            }

            reason = DataService.REQUEST_REASON_HANDOVER;
        }

        mDataServiceManager.setupDataCall(
                ServiceState.rilRadioTechnologyToAccessNetworkType(cp.mRilRat),
                dp,
                isModemRoaming,
                allowRoaming,
                reason,
                linkProperties,
                msg);
        TelephonyMetrics.getInstance().writeSetupDataCall(mPhone.getPhoneId(), cp.mRilRat,
                dp.getProfileId(), dp.getApn(), dp.getProtocolType());
        return DataFailCause.NONE;
    }

    public void onSubscriptionOverride(int overrideMask, int overrideValue) {
        mSubscriptionOverride = (mSubscriptionOverride & ~overrideMask)
                | (overrideValue & overrideMask);
        sendMessage(obtainMessage(EVENT_DATA_CONNECTION_OVERRIDE_CHANGED));
    }

    /**
     * TearDown the data connection when the deactivation is complete a Message with
     * msg.what == EVENT_DEACTIVATE_DONE
     *
     * @param o is the object returned in the AsyncResult.obj.
     */
    private void tearDownData(Object o) {
        int discReason = DataService.REQUEST_REASON_NORMAL;
        ApnContext apnContext = null;
        if ((o != null) && (o instanceof DisconnectParams)) {
            DisconnectParams dp = (DisconnectParams) o;
            apnContext = dp.mApnContext;
            if (TextUtils.equals(dp.mReason, Phone.REASON_RADIO_TURNED_OFF)
                    || TextUtils.equals(dp.mReason, Phone.REASON_PDP_RESET)) {
                discReason = DataService.REQUEST_REASON_SHUTDOWN;
            } else if (dp.mReleaseType == DcTracker.RELEASE_TYPE_HANDOVER) {
                discReason = DataService.REQUEST_REASON_HANDOVER;
            }
        }

        String str = "tearDownData. mCid=" + mCid + ", reason=" + discReason;
        if (DBG) log(str);
        if (apnContext != null) apnContext.requestLog(str);
        mDataServiceManager.deactivateDataCall(mCid, discReason,
                obtainMessage(EVENT_DEACTIVATE_DONE, mTag, 0, o));
    }

    private void notifyAllWithEvent(ApnContext alreadySent, int event, String reason) {
        mNetworkInfo.setDetailedState(mNetworkInfo.getDetailedState(), reason,
                mNetworkInfo.getExtraInfo());
        for (ConnectionParams cp : mApnContexts.values()) {
            ApnContext apnContext = cp.mApnContext;
            if (apnContext == alreadySent) continue;
            if (reason != null) apnContext.setReason(reason);
            Pair<ApnContext, Integer> pair = new Pair<>(apnContext, cp.mConnectionGeneration);
            Message msg = mDct.obtainMessage(event, mCid, cp.mRequestType, pair);
            AsyncResult.forMessage(msg);
            msg.sendToTarget();
        }
    }

    /**
     * Send the connectionCompletedMsg.
     *
     * @param cp is the ConnectionParams
     * @param cause and if no error the cause is DataFailCause.NONE
     * @param sendAll is true if all contexts are to be notified
     */
    private void notifyConnectCompleted(ConnectionParams cp, @DataFailCause.FailCause int cause,
                                        boolean sendAll) {
        ApnContext alreadySent = null;

        if (cp != null && cp.mOnCompletedMsg != null) {
            // Get the completed message but only use it once
            Message connectionCompletedMsg = cp.mOnCompletedMsg;
            cp.mOnCompletedMsg = null;
            alreadySent = cp.mApnContext;

            long timeStamp = System.currentTimeMillis();
            connectionCompletedMsg.arg1 = mCid;
            connectionCompletedMsg.arg2 = cp.mRequestType;

            if (cause == DataFailCause.NONE) {
                mCreateTime = timeStamp;
                AsyncResult.forMessage(connectionCompletedMsg);
            } else {
                mLastFailCause = cause;
                mLastFailTime = timeStamp;

                // Return message with a Throwable exception to signify an error.
                if (cause == DataFailCause.NONE) cause = DataFailCause.UNKNOWN;
                AsyncResult.forMessage(connectionCompletedMsg, cause,
                        new Throwable(DataFailCause.toString(cause)));
            }
            if (DBG) {
                log("notifyConnectCompleted at " + timeStamp + " cause=" + cause
                        + " connectionCompletedMsg=" + msgToString(connectionCompletedMsg));
            }

            connectionCompletedMsg.sendToTarget();
        }
        if (sendAll) {
            log("Send to all. " + alreadySent + " " + DataFailCause.toString(cause));
            notifyAllWithEvent(alreadySent, DctConstants.EVENT_DATA_SETUP_COMPLETE_ERROR,
                    DataFailCause.toString(cause));
        }
    }

    /**
     * Send ar.userObj if its a message, which is should be back to originator.
     *
     * @param dp is the DisconnectParams.
     */
    private void notifyDisconnectCompleted(DisconnectParams dp, boolean sendAll) {
        if (VDBG) log("NotifyDisconnectCompleted");

        ApnContext alreadySent = null;
        String reason = null;

        if (dp != null && dp.mOnCompletedMsg != null) {
            // Get the completed message but only use it once
            Message msg = dp.mOnCompletedMsg;
            dp.mOnCompletedMsg = null;
            if (msg.obj instanceof ApnContext) {
                alreadySent = (ApnContext)msg.obj;
            }
            reason = dp.mReason;
            if (VDBG) {
                log(String.format("msg=%s msg.obj=%s", msg.toString(),
                    ((msg.obj instanceof String) ? (String) msg.obj : "<no-reason>")));
            }
            AsyncResult.forMessage(msg);
            msg.sendToTarget();
        }
        if (sendAll) {
            if (reason == null) {
                reason = DataFailCause.toString(DataFailCause.UNKNOWN);
            }
            notifyAllWithEvent(alreadySent, DctConstants.EVENT_DISCONNECT_DONE, reason);
        }
        if (DBG) log("NotifyDisconnectCompleted DisconnectParams=" + dp);
    }

    /*
     * **************************************************************************
     * Begin Members and methods owned by DataConnectionTracker but stored
     * in a DataConnection because there is one per connection.
     * **************************************************************************
     */

    /*
     * The id is owned by DataConnectionTracker.
     */
    private int mId;

    /**
     * Get the DataConnection ID
     */
    public int getDataConnectionId() {
        return mId;
    }

    /*
     * **************************************************************************
     * End members owned by DataConnectionTracker
     * **************************************************************************
     */

    /**
     * Clear all settings called when entering mInactiveState.
     */
    private void clearSettings() {
        if (DBG) log("clearSettings");

        mCreateTime = -1;
        mLastFailTime = -1;
        mLastFailCause = DataFailCause.NONE;
        mCid = -1;

        mPcscfAddr = new String[5];

        mLinkProperties = new LinkProperties();
        mApnContexts.clear();
        mApnSetting = null;
        mUnmeteredUseOnly = false;
        mRestrictedNetworkOverride = false;
        mDcFailCause = DataFailCause.NONE;
        mDisabledApnTypeBitMask = 0;
    }

    /**
     * Process setup data completion result from data service
     *
     * @param resultCode The result code returned by data service
     * @param response Data call setup response from data service
     * @param cp The original connection params used for data call setup
     * @return Setup result
     */
    private SetupResult onSetupConnectionCompleted(@DataServiceCallback.ResultCode int resultCode,
                                                   DataCallResponse response,
                                                   ConnectionParams cp) {
        SetupResult result;

        log("onSetupConnectionCompleted: resultCode=" + resultCode + ", response=" + response);
        if (cp.mTag != mTag) {
            if (DBG) {
                log("onSetupConnectionCompleted stale cp.tag=" + cp.mTag + ", mtag=" + mTag);
            }
            result = SetupResult.ERROR_STALE;
        } else if (resultCode == DataServiceCallback.RESULT_ERROR_ILLEGAL_STATE) {
            result = SetupResult.ERROR_RADIO_NOT_AVAILABLE;
            result.mFailCause = DataFailCause.RADIO_NOT_AVAILABLE;
        } else if (response.getCause() != 0) {
            if (response.getCause() == DataFailCause.RADIO_NOT_AVAILABLE) {
                result = SetupResult.ERROR_RADIO_NOT_AVAILABLE;
                result.mFailCause = DataFailCause.RADIO_NOT_AVAILABLE;
            } else {
                result = SetupResult.ERROR_DATA_SERVICE_SPECIFIC_ERROR;
                result.mFailCause = DataFailCause.getFailCause(response.getCause());
            }
        } else {
            if (DBG) log("onSetupConnectionCompleted received successful DataCallResponse");
            mCid = response.getId();

            mPcscfAddr = response.getPcscfAddresses().stream()
                    .map(InetAddress::getHostAddress).toArray(String[]::new);

            result = updateLinkProperty(response).setupResult;
        }

        return result;
    }

    private boolean isDnsOk(String[] domainNameServers) {
        if (NULL_IP.equals(domainNameServers[0]) && NULL_IP.equals(domainNameServers[1])
                && !mPhone.isDnsCheckDisabled()) {
            // Work around a race condition where QMI does not fill in DNS:
            // Deactivate PDP and let DataConnectionTracker retry.
            // Do not apply the race condition workaround for MMS APN
            // if Proxy is an IP-address.
            // Otherwise, the default APN will not be restored anymore.
            if (!isIpAddress(mApnSetting.getMmsProxyAddressAsString())) {
                log(String.format(
                        "isDnsOk: return false apn.types=%d APN_TYPE_MMS=%s isIpAddress(%s)=%s",
                        mApnSetting.getApnTypeBitmask(), PhoneConstants.APN_TYPE_MMS,
                        mApnSetting.getMmsProxyAddressAsString(),
                        isIpAddress(mApnSetting.getMmsProxyAddressAsString())));
                return false;
            }
        }
        return true;
    }

    /**
     * TCP buffer size config based on the ril technology. There are 6 parameters
     * read_min, read_default, read_max, write_min, write_default, write_max in the TCP buffer
     * config string and they are separated by a comma. The unit of these parameters is byte.
     */
    private static final String TCP_BUFFER_SIZES_GPRS = "4092,8760,48000,4096,8760,48000";
    private static final String TCP_BUFFER_SIZES_EDGE = "4093,26280,70800,4096,16384,70800";
    private static final String TCP_BUFFER_SIZES_UMTS = "58254,349525,1048576,58254,349525,1048576";
    private static final String TCP_BUFFER_SIZES_1XRTT = "16384,32768,131072,4096,16384,102400";
    private static final String TCP_BUFFER_SIZES_EVDO = "4094,87380,262144,4096,16384,262144";
    private static final String TCP_BUFFER_SIZES_EHRPD = "131072,262144,1048576,4096,16384,524288";
    private static final String TCP_BUFFER_SIZES_HSDPA = "61167,367002,1101005,8738,52429,262114";
    private static final String TCP_BUFFER_SIZES_HSPA = "40778,244668,734003,16777,100663,301990";
    private static final String TCP_BUFFER_SIZES_LTE =
            "524288,1048576,2097152,262144,524288,1048576";
    private static final String TCP_BUFFER_SIZES_HSPAP =
            "122334,734003,2202010,32040,192239,576717";
    private static final String TCP_BUFFER_SIZES_NR =
            "2097152,6291456,16777216,512000,2097152,8388608";

    private void updateTcpBufferSizes(int rilRat) {
        String sizes = null;
        if (rilRat == ServiceState.RIL_RADIO_TECHNOLOGY_LTE_CA) {
            // for now treat CA as LTE.  Plan to surface the extra bandwith in a more
            // precise manner which should affect buffer sizes
            rilRat = ServiceState.RIL_RADIO_TECHNOLOGY_LTE;
        }
        String ratName = ServiceState.rilRadioTechnologyToString(rilRat).toLowerCase(Locale.ROOT);
        // ServiceState gives slightly different names for EVDO tech ("evdo-rev.0" for ex)
        // - patch it up:
        if (rilRat == ServiceState.RIL_RADIO_TECHNOLOGY_EVDO_0 ||
                rilRat == ServiceState.RIL_RADIO_TECHNOLOGY_EVDO_A ||
                rilRat == ServiceState.RIL_RADIO_TECHNOLOGY_EVDO_B) {
            ratName = RAT_NAME_EVDO;
        }

        // NR 5G Non-Standalone use LTE cell as the primary cell, the ril technology is LTE in this
        // case. We use NR 5G TCP buffer size when connected to NR 5G Non-Standalone network.
        if (rilRat == ServiceState.RIL_RADIO_TECHNOLOGY_LTE && isNRConnected()) {
            ratName = RAT_NAME_5G;
        }

        // in the form: "ratname:rmem_min,rmem_def,rmem_max,wmem_min,wmem_def,wmem_max"
        String[] configOverride = mPhone.getContext().getResources().getStringArray(
                com.android.internal.R.array.config_mobile_tcp_buffers);
        for (int i = 0; i < configOverride.length; i++) {
            String[] split = configOverride[i].split(":");
            if (ratName.equals(split[0]) && split.length == 2) {
                sizes = split[1];
                break;
            }
        }

        if (sizes == null) {
            // no override - use telephony defaults
            // doing it this way allows device or carrier to just override the types they
            // care about and inherit the defaults for the others.
            switch (rilRat) {
                case ServiceState.RIL_RADIO_TECHNOLOGY_GPRS:
                    sizes = TCP_BUFFER_SIZES_GPRS;
                    break;
                case ServiceState.RIL_RADIO_TECHNOLOGY_EDGE:
                    sizes = TCP_BUFFER_SIZES_EDGE;
                    break;
                case ServiceState.RIL_RADIO_TECHNOLOGY_UMTS:
                    sizes = TCP_BUFFER_SIZES_UMTS;
                    break;
                case ServiceState.RIL_RADIO_TECHNOLOGY_1xRTT:
                    sizes = TCP_BUFFER_SIZES_1XRTT;
                    break;
                case ServiceState.RIL_RADIO_TECHNOLOGY_EVDO_0:
                case ServiceState.RIL_RADIO_TECHNOLOGY_EVDO_A:
                case ServiceState.RIL_RADIO_TECHNOLOGY_EVDO_B:
                    sizes = TCP_BUFFER_SIZES_EVDO;
                    break;
                case ServiceState.RIL_RADIO_TECHNOLOGY_EHRPD:
                    sizes = TCP_BUFFER_SIZES_EHRPD;
                    break;
                case ServiceState.RIL_RADIO_TECHNOLOGY_HSDPA:
                    sizes = TCP_BUFFER_SIZES_HSDPA;
                    break;
                case ServiceState.RIL_RADIO_TECHNOLOGY_HSPA:
                case ServiceState.RIL_RADIO_TECHNOLOGY_HSUPA:
                    sizes = TCP_BUFFER_SIZES_HSPA;
                    break;
                case ServiceState.RIL_RADIO_TECHNOLOGY_LTE:
                case ServiceState.RIL_RADIO_TECHNOLOGY_LTE_CA:
                    // Use NR 5G TCP buffer size when connected to NR 5G Non-Standalone network.
                    if (isNRConnected()) {
                        sizes = TCP_BUFFER_SIZES_NR;
                    } else {
                        sizes = TCP_BUFFER_SIZES_LTE;
                    }
                    break;
                case ServiceState.RIL_RADIO_TECHNOLOGY_HSPAP:
                    sizes = TCP_BUFFER_SIZES_HSPAP;
                    break;
                default:
                    // Leave empty - this will let ConnectivityService use the system default.
                    break;
            }
        }
        mLinkProperties.setTcpBufferSizes(sizes);
    }

    /**
     * Indicates if this data connection was established for unmetered use only. Note that this
     * flag should be populated when data becomes active. And if it is set to true, it can be set to
     * false later when we are reevaluating the data connection. But if it is set to false, it
     * can never become true later because setting it to true will cause this data connection
     * losing some immutable network capabilities, which can cause issues in connectivity service.
     */
    private boolean mUnmeteredUseOnly = false;

    /**
     * Indicates if when this connection was established we had a restricted/privileged
     * NetworkRequest and needed it to overcome data-enabled limitations.
     *
     * This flag overrides the APN-based restriction capability, restricting the network
     * based on both having a NetworkRequest with restricted AND needing a restricted
     * bit to overcome user-disabled status.  This allows us to handle the common case
     * of having both restricted requests and unrestricted requests for the same apn:
     * if conditions require a restricted network to overcome user-disabled then it must
     * be restricted, otherwise it is unrestricted (or restricted based on APN type).
     *
     * This supports a privileged app bringing up a network without general apps having access
     * to it when the network is otherwise unavailable (hipri).  The first use case is
     * pre-paid SIM reprovisioning over internet, where the carrier insists on no traffic
     * other than from the privileged carrier-app.
     *
     * Note that the data connection cannot go from unrestricted to restricted because the
     * connectivity service does not support dynamically closing TCP connections at this point.
     */
    private boolean mRestrictedNetworkOverride = false;

    /**
     * Check if this data connection should be restricted. We should call this when data connection
     * becomes active, or when we want to re-evaluate the conditions to decide if we need to
     * unstrict the data connection.
     *
     * @return True if this data connection needs to be restricted.
     */

    private boolean shouldRestrictNetwork() {
        // first, check if there is any network request that containing restricted capability
        // (i.e. Do not have NET_CAPABILITY_NOT_RESTRICTED in the request)
        boolean isAnyRestrictedRequest = false;
        for (ApnContext apnContext : mApnContexts.keySet()) {
            if (apnContext.hasRestrictedRequests(true /* exclude DUN */)) {
                isAnyRestrictedRequest = true;
                break;
            }
        }

        // If all of the network requests are non-restricted, then we don't need to restrict
        // the network.
        if (!isAnyRestrictedRequest) {
            return false;
        }

        // If the network is unmetered, then we don't need to restrict the network because users
        // won't be charged anyway.
        if (!ApnSettingUtils.isMetered(mApnSetting, mPhone)) {
            return false;
        }

        // If the data is disabled, then we need to restrict the network so only privileged apps can
        // use the restricted network while data is disabled.
        if (!mPhone.getDataEnabledSettings().isDataEnabled()) {
            return true;
        }

        // If the device is roaming, and the user does not turn on data roaming, then we need to
        // restrict the network so only privileged apps can use it.
        if (!mDct.getDataRoamingEnabled() && mPhone.getServiceState().getDataRoaming()) {
            return true;
        }

        // Otherwise we should not restrict the network so anyone who requests can use it.
        return false;
    }

    /**
     * @return True if this data connection should only be used for unmetered purposes.
     */
    private boolean isUnmeteredUseOnly() {
        // The data connection can only be unmetered used only if all requests' reasons are
        // unmetered.
        for (ApnContext apnContext : mApnContexts.keySet()) {
            DataConnectionReasons dataConnectionReasons = new DataConnectionReasons();
            boolean isDataAllowed = mDct.isDataAllowed(apnContext, dataConnectionReasons);
            if (!isDataAllowed || !dataConnectionReasons.contains(
                    DataConnectionReasons.DataAllowedReasonType.UNMETERED_APN)) {
                return false;
            }
        }
        return true;
    }

    /**
     * @return the {@link NetworkCapabilities} of this data connection.
     */
    public NetworkCapabilities getNetworkCapabilities() {
        NetworkCapabilities result = new NetworkCapabilities();
        result.addTransportType(NetworkCapabilities.TRANSPORT_CELLULAR);

        if (mApnSetting != null) {
            final String[] types = ApnSetting.getApnTypesStringFromBitmask(
                mApnSetting.getApnTypeBitmask() & ~mDisabledApnTypeBitMask).split(",");
            for (String type : types) {
                if (!mRestrictedNetworkOverride && mUnmeteredUseOnly
                        && ApnSettingUtils.isMeteredApnType(type, mPhone)) {
                    log("Dropped the metered " + type + " for the unmetered data call.");
                    continue;
                }
                switch (type) {
                    case PhoneConstants.APN_TYPE_ALL: {
                        result.addCapability(NetworkCapabilities.NET_CAPABILITY_INTERNET);
                        result.addCapability(NetworkCapabilities.NET_CAPABILITY_MMS);
                        result.addCapability(NetworkCapabilities.NET_CAPABILITY_SUPL);
                        result.addCapability(NetworkCapabilities.NET_CAPABILITY_FOTA);
                        result.addCapability(NetworkCapabilities.NET_CAPABILITY_IMS);
                        result.addCapability(NetworkCapabilities.NET_CAPABILITY_CBS);
                        result.addCapability(NetworkCapabilities.NET_CAPABILITY_IA);
                        result.addCapability(NetworkCapabilities.NET_CAPABILITY_DUN);
                        break;
                    }
                    case PhoneConstants.APN_TYPE_DEFAULT: {
                        result.addCapability(NetworkCapabilities.NET_CAPABILITY_INTERNET);
                        break;
                    }
                    case PhoneConstants.APN_TYPE_MMS: {
                        result.addCapability(NetworkCapabilities.NET_CAPABILITY_MMS);
                        break;
                    }
                    case PhoneConstants.APN_TYPE_SUPL: {
                        result.addCapability(NetworkCapabilities.NET_CAPABILITY_SUPL);
                        break;
                    }
                    case PhoneConstants.APN_TYPE_DUN: {
                        result.addCapability(NetworkCapabilities.NET_CAPABILITY_DUN);
                        break;
                    }
                    case PhoneConstants.APN_TYPE_FOTA: {
                        result.addCapability(NetworkCapabilities.NET_CAPABILITY_FOTA);
                        break;
                    }
                    case PhoneConstants.APN_TYPE_IMS: {
                        result.addCapability(NetworkCapabilities.NET_CAPABILITY_IMS);
                        break;
                    }
                    case PhoneConstants.APN_TYPE_CBS: {
                        result.addCapability(NetworkCapabilities.NET_CAPABILITY_CBS);
                        break;
                    }
                    case PhoneConstants.APN_TYPE_IA: {
                        result.addCapability(NetworkCapabilities.NET_CAPABILITY_IA);
                        break;
                    }
                    case PhoneConstants.APN_TYPE_EMERGENCY: {
                        result.addCapability(NetworkCapabilities.NET_CAPABILITY_EIMS);
                        break;
                    }
                    case PhoneConstants.APN_TYPE_MCX: {
                        result.addCapability(NetworkCapabilities.NET_CAPABILITY_MCX);
                        break;
                    }
                    default:
                }
            }

            // Mark NOT_METERED in the following cases,
            // 1. All APNs in APN settings are unmetered.
            // 2. The non-restricted data and is intended for unmetered use only.
            if ((mUnmeteredUseOnly && !mRestrictedNetworkOverride)
                    || !ApnSettingUtils.isMetered(mApnSetting, mPhone)) {
                result.addCapability(NetworkCapabilities.NET_CAPABILITY_NOT_METERED);
            } else {
                result.removeCapability(NetworkCapabilities.NET_CAPABILITY_NOT_METERED);
            }

            result.maybeMarkCapabilitiesRestricted();
        }

        if (mRestrictedNetworkOverride) {
            result.removeCapability(NetworkCapabilities.NET_CAPABILITY_NOT_RESTRICTED);
            // don't use dun on restriction-overriden networks.
            result.removeCapability(NetworkCapabilities.NET_CAPABILITY_DUN);
        }

        int up = 14;
        int down = 14;
        switch (mRilRat) {
            case ServiceState.RIL_RADIO_TECHNOLOGY_GPRS: up = 80; down = 80; break;
            case ServiceState.RIL_RADIO_TECHNOLOGY_EDGE: up = 59; down = 236; break;
            case ServiceState.RIL_RADIO_TECHNOLOGY_UMTS: up = 384; down = 384; break;
            case ServiceState.RIL_RADIO_TECHNOLOGY_IS95A: // fall through
            case ServiceState.RIL_RADIO_TECHNOLOGY_IS95B: up = 14; down = 14; break;
            case ServiceState.RIL_RADIO_TECHNOLOGY_EVDO_0: up = 153; down = 2457; break;
            case ServiceState.RIL_RADIO_TECHNOLOGY_EVDO_A: up = 1843; down = 3174; break;
            case ServiceState.RIL_RADIO_TECHNOLOGY_1xRTT: up = 100; down = 100; break;
            case ServiceState.RIL_RADIO_TECHNOLOGY_HSDPA: up = 2048; down = 14336; break;
            case ServiceState.RIL_RADIO_TECHNOLOGY_HSUPA: up = 5898; down = 14336; break;
            case ServiceState.RIL_RADIO_TECHNOLOGY_HSPA: up = 5898; down = 14336; break;
            case ServiceState.RIL_RADIO_TECHNOLOGY_EVDO_B: up = 1843; down = 5017; break;
            case ServiceState.RIL_RADIO_TECHNOLOGY_LTE: up = 51200; down = 102400; break;
            case ServiceState.RIL_RADIO_TECHNOLOGY_LTE_CA: up = 51200; down = 102400; break;
            case ServiceState.RIL_RADIO_TECHNOLOGY_EHRPD: up = 153; down = 2516; break;
            case ServiceState.RIL_RADIO_TECHNOLOGY_HSPAP: up = 11264; down = 43008; break;
            default:
        }
        result.setLinkUpstreamBandwidthKbps(up);
        result.setLinkDownstreamBandwidthKbps(down);

        result.setNetworkSpecifier(new StringNetworkSpecifier(Integer.toString(mPhone.getSubId())));

        result.setCapability(NetworkCapabilities.NET_CAPABILITY_NOT_ROAMING,
                !mPhone.getServiceState().getDataRoaming());

        result.addCapability(NetworkCapabilities.NET_CAPABILITY_NOT_CONGESTED);

        // Override values set above when requested by policy
        if ((mSubscriptionOverride & OVERRIDE_UNMETERED) != 0) {
            result.addCapability(NetworkCapabilities.NET_CAPABILITY_NOT_METERED);
        }
        if ((mSubscriptionOverride & OVERRIDE_CONGESTED) != 0) {
            result.removeCapability(NetworkCapabilities.NET_CAPABILITY_NOT_CONGESTED);
        }

        return result;
    }

    /**
     * @return {@code True} if 464xlat should be skipped.
     */
    @VisibleForTesting
    public boolean shouldSkip464Xlat() {
        switch (mApnSetting.getSkip464Xlat()) {
            case Telephony.Carriers.SKIP_464XLAT_ENABLE:
                return true;
            case Telephony.Carriers.SKIP_464XLAT_DISABLE:
                return false;
            case Telephony.Carriers.SKIP_464XLAT_DEFAULT:
            default:
                break;
        }

        // As default, return true if ims and no internet
        final NetworkCapabilities nc = getNetworkCapabilities();
        return nc.hasCapability(NetworkCapabilities.NET_CAPABILITY_IMS)
                && !nc.hasCapability(NetworkCapabilities.NET_CAPABILITY_INTERNET);
    }

    /**
     * @return {@code} true iff. {@code address} is a literal IPv4 or IPv6 address.
     */
    @VisibleForTesting
    public static boolean isIpAddress(String address) {
        if (address == null) return false;

        return InetAddress.isNumeric(address);
    }

    private SetupResult setLinkProperties(DataCallResponse response,
            LinkProperties linkProperties) {
        // Check if system property dns usable
        String propertyPrefix = "net." + response.getInterfaceName() + ".";
        String dnsServers[] = new String[2];
        dnsServers[0] = SystemProperties.get(propertyPrefix + "dns1");
        dnsServers[1] = SystemProperties.get(propertyPrefix + "dns2");
        boolean okToUseSystemPropertyDns = isDnsOk(dnsServers);

        SetupResult result;

        // Start with clean network properties and if we have
        // a failure we'll clear again at the bottom of this code.
        linkProperties.clear();

        if (response.getCause() == DataFailCause.NONE) {
            try {
                // set interface name
                linkProperties.setInterfaceName(response.getInterfaceName());

                // set link addresses
                if (response.getAddresses().size() > 0) {
                    for (LinkAddress la : response.getAddresses()) {
                        if (!la.getAddress().isAnyLocalAddress()) {
                            if (DBG) {
                                log("addr/pl=" + la.getAddress() + "/"
                                        + la.getNetworkPrefixLength());
                            }
                            linkProperties.addLinkAddress(la);
                        }
                    }
                } else {
                    throw new UnknownHostException("no address for ifname="
                            + response.getInterfaceName());
                }

                // set dns servers
                if (response.getDnsAddresses().size() > 0) {
                    for (InetAddress dns : response.getDnsAddresses()) {
                        if (!dns.isAnyLocalAddress()) {
                            linkProperties.addDnsServer(dns);
                        }
                    }
                } else if (okToUseSystemPropertyDns) {
                    for (String dnsAddr : dnsServers) {
                        dnsAddr = dnsAddr.trim();
                        if (dnsAddr.isEmpty()) continue;
                        InetAddress ia;
                        try {
                            ia = NetworkUtils.numericToInetAddress(dnsAddr);
                        } catch (IllegalArgumentException e) {
                            throw new UnknownHostException("Non-numeric dns addr=" + dnsAddr);
                        }
                        if (!ia.isAnyLocalAddress()) {
                            linkProperties.addDnsServer(ia);
                        }
                    }
                } else {
                    throw new UnknownHostException("Empty dns response and no system default dns");
                }

                // set pcscf
                if (response.getPcscfAddresses().size() > 0) {
                    for (InetAddress pcscf : response.getPcscfAddresses()) {
                        linkProperties.addPcscfServer(pcscf);
                    }
                }

                for (InetAddress gateway : response.getGatewayAddresses()) {
                    // Allow 0.0.0.0 or :: as a gateway;
                    // this indicates a point-to-point interface.
                    linkProperties.addRoute(new RouteInfo(gateway));
                }

                // set interface MTU
                // this may clobber the setting read from the APN db, but that's ok
                linkProperties.setMtu(response.getMtu());

                result = SetupResult.SUCCESS;
            } catch (UnknownHostException e) {
                log("setLinkProperties: UnknownHostException " + e);
                result = SetupResult.ERROR_INVALID_ARG;
            }
        } else {
            result = SetupResult.ERROR_DATA_SERVICE_SPECIFIC_ERROR;
        }

        // An error occurred so clear properties
        if (result != SetupResult.SUCCESS) {
            if (DBG) {
                log("setLinkProperties: error clearing LinkProperties status="
                        + response.getCause() + " result=" + result);
            }
            linkProperties.clear();
        }

        return result;
    }

    /**
     * Initialize connection, this will fail if the
     * apnSettings are not compatible.
     *
     * @param cp the Connection parameters
     * @return true if initialization was successful.
     */
    private boolean initConnection(ConnectionParams cp) {
        ApnContext apnContext = cp.mApnContext;
        if (mApnSetting == null) {
            // Only change apn setting if it isn't set, it will
            // only NOT be set only if we're in DcInactiveState.
            mApnSetting = apnContext.getApnSetting();
        }
        if (mApnSetting == null || !mApnSetting.canHandleType(apnContext.getApnTypeBitmask())) {
            if (DBG) {
                log("initConnection: incompatible apnSetting in ConnectionParams cp=" + cp
                        + " dc=" + DataConnection.this);
            }
            return false;
        }
        mTag += 1;
        mConnectionParams = cp;
        mConnectionParams.mTag = mTag;

        // always update the ConnectionParams with the latest or the
        // connectionGeneration gets stale
        mApnContexts.put(apnContext, cp);

        if (DBG) {
            log("initConnection: "
                    + " RefCount=" + mApnContexts.size()
                    + " mApnList=" + mApnContexts
                    + " mConnectionParams=" + mConnectionParams);
        }
        return true;
    }

    /**
     * The parent state for all other states.
     */
    private class DcDefaultState extends State {
        @Override
        public void enter() {
            if (DBG) log("DcDefaultState: enter");

            // Register for DRS or RAT change
            mPhone.getServiceStateTracker().registerForDataRegStateOrRatChanged(
                    mTransportType, getHandler(),
                    DataConnection.EVENT_DATA_CONNECTION_DRS_OR_RAT_CHANGED, null);

            mPhone.getServiceStateTracker().registerForDataRoamingOn(getHandler(),
                    DataConnection.EVENT_DATA_CONNECTION_ROAM_ON, null);
            mPhone.getServiceStateTracker().registerForDataRoamingOff(getHandler(),
                    DataConnection.EVENT_DATA_CONNECTION_ROAM_OFF, null, true);

            // Add ourselves to the list of data connections
            mDcController.addDc(DataConnection.this);
        }
        @Override
        public void exit() {
            if (DBG) log("DcDefaultState: exit");

            // Unregister for DRS or RAT change.
            mPhone.getServiceStateTracker().unregisterForDataRegStateOrRatChanged(
                    mTransportType, getHandler());

            mPhone.getServiceStateTracker().unregisterForDataRoamingOn(getHandler());
            mPhone.getServiceStateTracker().unregisterForDataRoamingOff(getHandler());

            // Remove ourselves from the DC lists
            mDcController.removeDc(DataConnection.this);

            if (mAc != null) {
                mAc.disconnected();
                mAc = null;
            }
            mApnContexts.clear();
            mReconnectIntent = null;
            mDct = null;
            mApnSetting = null;
            mPhone = null;
            mDataServiceManager = null;
            mLinkProperties = null;
            mLastFailCause = DataFailCause.NONE;
            mUserData = null;
            mDcController = null;
            mDcTesterFailBringUpAll = null;
        }

        @Override
        public boolean processMessage(Message msg) {
            boolean retVal = HANDLED;

            if (VDBG) {
                log("DcDefault msg=" + getWhatToString(msg.what)
                        + " RefCount=" + mApnContexts.size());
            }
            switch (msg.what) {
                case EVENT_RESET:
                    if (VDBG) log("DcDefaultState: msg.what=REQ_RESET");
                    transitionTo(mInactiveState);
                    break;
                case EVENT_CONNECT:
                    if (DBG) log("DcDefaultState: msg.what=EVENT_CONNECT, fail not expected");
                    ConnectionParams cp = (ConnectionParams) msg.obj;
                    notifyConnectCompleted(cp, DataFailCause.UNKNOWN, false);
                    break;

                case EVENT_DISCONNECT:
                case EVENT_DISCONNECT_ALL:
                case EVENT_REEVALUATE_RESTRICTED_STATE:
                    if (DBG) {
                        log("DcDefaultState deferring msg.what=" + getWhatToString(msg.what)
                                + " RefCount=" + mApnContexts.size());
                    }
                    deferMessage(msg);
                    break;
                case EVENT_TEAR_DOWN_NOW:
                    if (DBG) log("DcDefaultState EVENT_TEAR_DOWN_NOW");
                    mDataServiceManager.deactivateDataCall(mCid, DataService.REQUEST_REASON_NORMAL,
                            null);
                    break;
                case EVENT_LOST_CONNECTION:
                    if (DBG) {
                        String s = "DcDefaultState ignore EVENT_LOST_CONNECTION"
                                + " tag=" + msg.arg1 + ":mTag=" + mTag;
                        logAndAddLogRec(s);
                    }
                    break;
                case EVENT_DATA_CONNECTION_DRS_OR_RAT_CHANGED:
                    AsyncResult ar = (AsyncResult)msg.obj;
                    Pair<Integer, Integer> drsRatPair = (Pair<Integer, Integer>)ar.result;
                    mDataRegState = drsRatPair.first;
                    if (mRilRat != drsRatPair.second) {
                        updateTcpBufferSizes(drsRatPair.second);
                    }
                    mRilRat = drsRatPair.second;
                    if (DBG) {
                        log("DcDefaultState: EVENT_DATA_CONNECTION_DRS_OR_RAT_CHANGED"
                                + " drs=" + mDataRegState
                                + " mRilRat=" + mRilRat);
                    }
                    updateNetworkInfo();
                    updateNetworkInfoSuspendState();
                    if (mNetworkAgent != null) {
                        mNetworkAgent.sendNetworkCapabilities(getNetworkCapabilities(),
                                DataConnection.this);
                        mNetworkAgent.sendNetworkInfo(mNetworkInfo, DataConnection.this);
                        mNetworkAgent.sendLinkProperties(mLinkProperties, DataConnection.this);
                    }
                    break;
                case EVENT_DATA_CONNECTION_ROAM_ON:
                case EVENT_DATA_CONNECTION_ROAM_OFF:
                case EVENT_DATA_CONNECTION_OVERRIDE_CHANGED:
                    updateNetworkInfo();
                    if (mNetworkAgent != null) {
                        mNetworkAgent.sendNetworkCapabilities(getNetworkCapabilities(),
                                DataConnection.this);
                        mNetworkAgent.sendNetworkInfo(mNetworkInfo, DataConnection.this);
                    }
                    break;
                case EVENT_KEEPALIVE_START_REQUEST:
                case EVENT_KEEPALIVE_STOP_REQUEST:
                    if (mNetworkAgent != null) {
                        mNetworkAgent.onSocketKeepaliveEvent(
                                msg.arg1, SocketKeepalive.ERROR_INVALID_NETWORK);
                    }
                    break;
                case EVENT_DATA_CONNECTION_DDS_SWITCHED:
                    if (mNetworkAgent != null) {
                        mNetworkAgent.sendNetworkScore(50);
                    }
                    break;

                default:
                    if (DBG) {
                        log("DcDefaultState: shouldn't happen but ignore msg.what="
                                + getWhatToString(msg.what));
                    }
                    break;
            }

            return retVal;
        }
    }

    private void updateNetworkInfo() {
        final ServiceState state = mPhone.getServiceState();
        final int subtype = state.getDataNetworkType();
        mNetworkInfo.setSubtype(subtype, TelephonyManager.getNetworkTypeName(subtype));
        mNetworkInfo.setRoaming(state.getDataRoaming());
    }

    private void updateNetworkInfoSuspendState() {
        // this is only called when we are either connected or suspended.  Decide which.
        if (mNetworkAgent == null) {
            Rlog.e(getName(), "Setting suspend state without a NetworkAgent");
        }

        // if we are not in-service change to SUSPENDED
        final ServiceStateTracker sst = mPhone.getServiceStateTracker();
        if (sst.getCurrentDataConnectionState() != ServiceState.STATE_IN_SERVICE) {
            mNetworkInfo.setDetailedState(NetworkInfo.DetailedState.SUSPENDED, null,
                    mNetworkInfo.getExtraInfo());
        } else {
            // check for voice call and concurrency issues
            if (sst.isConcurrentVoiceAndDataAllowed() == false) {
                final CallTracker ct = mPhone.getCallTracker();
                if (ct.getState() != PhoneConstants.State.IDLE) {
                    mNetworkInfo.setDetailedState(NetworkInfo.DetailedState.SUSPENDED, null,
                            mNetworkInfo.getExtraInfo());
                    return;
                }
            }
            mNetworkInfo.setDetailedState(NetworkInfo.DetailedState.CONNECTED, null,
                    mNetworkInfo.getExtraInfo());
        }
    }

    private DcDefaultState mDefaultState = new DcDefaultState();

    /**
     * The state machine is inactive and expects a EVENT_CONNECT.
     */
    private class DcInactiveState extends State {
        // Inform all contexts we've failed connecting
        public void setEnterNotificationParams(ConnectionParams cp,
                                               @DataFailCause.FailCause int cause) {
            if (VDBG) log("DcInactiveState: setEnterNotificationParams cp,cause");
            mConnectionParams = cp;
            mDisconnectParams = null;
            mDcFailCause = cause;
        }

        // Inform all contexts we've failed disconnected
        public void setEnterNotificationParams(DisconnectParams dp) {
            if (VDBG) log("DcInactiveState: setEnterNotificationParams dp");
            mConnectionParams = null;
            mDisconnectParams = dp;
            mDcFailCause = DataFailCause.NONE;
        }

        // Inform all contexts of the failure cause
        public void setEnterNotificationParams(@DataFailCause.FailCause int cause) {
            mConnectionParams = null;
            mDisconnectParams = null;
            mDcFailCause = cause;
        }

        @Override
        public void enter() {
            mTag += 1;
            if (DBG) log("DcInactiveState: enter() mTag=" + mTag);
            StatsLog.write(StatsLog.MOBILE_CONNECTION_STATE_CHANGED,
                    StatsLog.MOBILE_CONNECTION_STATE_CHANGED__STATE__INACTIVE,
                    mPhone.getPhoneId(), mId,
                    mApnSetting != null ? (long) mApnSetting.getApnTypeBitmask() : 0L,
                    mApnSetting != null
                        ? mApnSetting.canHandleType(ApnSetting.TYPE_DEFAULT) : false);

            if (mConnectionParams != null) {
                if (DBG) {
                    log("DcInactiveState: enter notifyConnectCompleted +ALL failCause="
                            + mDcFailCause);
                }
                notifyConnectCompleted(mConnectionParams, mDcFailCause, true);
            }
            if (mDisconnectParams != null) {
                if (DBG) {
                    log("DcInactiveState: enter notifyDisconnectCompleted +ALL failCause="
                            + mDcFailCause);
                }
                notifyDisconnectCompleted(mDisconnectParams, true);
            }
            if (mDisconnectParams == null && mConnectionParams == null
                    && mDcFailCause != DataFailCause.NONE) {
                if (DBG) {
                    log("DcInactiveState: enter notifyAllDisconnectCompleted failCause="
                            + mDcFailCause);
                }
                notifyAllWithEvent(null, DctConstants.EVENT_DISCONNECT_DONE,
                        DataFailCause.toString(mDcFailCause));
            }

            // Remove ourselves from cid mapping, before clearSettings
            mDcController.removeActiveDcByCid(DataConnection.this);

            clearSettings();
        }

        @Override
        public void exit() {
        }

        @Override
        public boolean processMessage(Message msg) {
            switch (msg.what) {
                case EVENT_RESET:
                case EVENT_REEVALUATE_RESTRICTED_STATE:
                    if (DBG) {
                        log("DcInactiveState: msg.what=" + getWhatToString(msg.what)
                                + ", ignore we're already done");
                    }
                    return HANDLED;
                case EVENT_CONNECT:
                    if (DBG) log("DcInactiveState: mag.what=EVENT_CONNECT");
                    ConnectionParams cp = (ConnectionParams) msg.obj;

                    if (!initConnection(cp)) {
                        log("DcInactiveState: msg.what=EVENT_CONNECT initConnection failed");
                        notifyConnectCompleted(cp, DataFailCause.UNACCEPTABLE_NETWORK_PARAMETER,
                                false);
                        transitionTo(mInactiveState);
                        return HANDLED;
                    }

                    int cause = connect(cp);
                    if (cause != DataFailCause.NONE) {
                        log("DcInactiveState: msg.what=EVENT_CONNECT connect failed");
                        notifyConnectCompleted(cp, cause, false);
                        transitionTo(mInactiveState);
                        return HANDLED;
                    }

                    transitionTo(mActivatingState);
                    return HANDLED;
                case EVENT_DISCONNECT:
                    if (DBG) log("DcInactiveState: msg.what=EVENT_DISCONNECT");
                    notifyDisconnectCompleted((DisconnectParams)msg.obj, false);
                    return HANDLED;
                case EVENT_DISCONNECT_ALL:
                    if (DBG) log("DcInactiveState: msg.what=EVENT_DISCONNECT_ALL");
                    notifyDisconnectCompleted((DisconnectParams)msg.obj, false);
                    return HANDLED;
                default:
                    if (VDBG) {
                        log("DcInactiveState not handled msg.what=" + getWhatToString(msg.what));
                    }
                    return NOT_HANDLED;
            }
        }
    }
    private DcInactiveState mInactiveState = new DcInactiveState();

    /**
     * The state machine is activating a connection.
     */
    private class DcActivatingState extends State {
        @Override
        public void enter() {
            StatsLog.write(StatsLog.MOBILE_CONNECTION_STATE_CHANGED,
                    StatsLog.MOBILE_CONNECTION_STATE_CHANGED__STATE__ACTIVATING,
                    mPhone.getPhoneId(), mId,
                    mApnSetting != null ? (long) mApnSetting.getApnTypeBitmask() : 0L,
                    mApnSetting != null
                        ? mApnSetting.canHandleType(ApnSetting.TYPE_DEFAULT) : false);
        }
        @Override
        public boolean processMessage(Message msg) {
            boolean retVal;
            AsyncResult ar;
            ConnectionParams cp;

            if (DBG) log("DcActivatingState: msg=" + msgToString(msg));
            switch (msg.what) {
                case EVENT_DATA_CONNECTION_DRS_OR_RAT_CHANGED:
                case EVENT_CONNECT:
                    // Activating can't process until we're done.
                    deferMessage(msg);
                    retVal = HANDLED;
                    break;

                case EVENT_SETUP_DATA_CONNECTION_DONE:
                    cp = (ConnectionParams) msg.obj;

                    DataCallResponse dataCallResponse =
                            msg.getData().getParcelable(DataServiceManager.DATA_CALL_RESPONSE);
                    SetupResult result = onSetupConnectionCompleted(msg.arg1, dataCallResponse, cp);
                    if (result != SetupResult.ERROR_STALE) {
                        if (mConnectionParams != cp) {
                            loge("DcActivatingState: WEIRD mConnectionsParams:"+ mConnectionParams
                                    + " != cp:" + cp);
                        }
                    }
                    if (DBG) {
                        log("DcActivatingState onSetupConnectionCompleted result=" + result
                                + " dc=" + DataConnection.this);
                    }
                    if (cp.mApnContext != null) {
                        cp.mApnContext.requestLog("onSetupConnectionCompleted result=" + result);
                    }
                    switch (result) {
                        case SUCCESS:
                            // All is well
                            mDcFailCause = DataFailCause.NONE;
                            transitionTo(mActiveState);
                            break;
                        case ERROR_RADIO_NOT_AVAILABLE:
                            // Vendor ril rejected the command and didn't connect.
                            // Transition to inactive but send notifications after
                            // we've entered the mInactive state.
                            mInactiveState.setEnterNotificationParams(cp, result.mFailCause);
                            transitionTo(mInactiveState);
                            break;
                        case ERROR_INVALID_ARG:
                            // The addresses given from the RIL are bad
                            tearDownData(cp);
                            transitionTo(mDisconnectingErrorCreatingConnection);
                            break;
                        case ERROR_DATA_SERVICE_SPECIFIC_ERROR:

                            // Retrieve the suggested retry delay from the modem and save it.
                            // If the modem want us to retry the current APN again, it will
                            // suggest a positive delay value (in milliseconds). Otherwise we'll get
                            // NO_SUGGESTED_RETRY_DELAY here.

                            long delay = getSuggestedRetryDelay(dataCallResponse);
                            cp.mApnContext.setModemSuggestedDelay(delay);

                            String str = "DcActivatingState: ERROR_DATA_SERVICE_SPECIFIC_ERROR "
                                    + " delay=" + delay
                                    + " result=" + result
                                    + " result.isRadioRestartFailure="
                                    + DataFailCause.isRadioRestartFailure(mPhone.getContext(),
                                    result.mFailCause, mPhone.getSubId())
                                    + " isPermanentFailure=" +
                                    mDct.isPermanentFailure(result.mFailCause);
                            if (DBG) log(str);
                            if (cp.mApnContext != null) cp.mApnContext.requestLog(str);

                            // Save the cause. DcTracker.onDataSetupComplete will check this
                            // failure cause and determine if we need to retry this APN later
                            // or not.
                            mInactiveState.setEnterNotificationParams(cp, result.mFailCause);
                            transitionTo(mInactiveState);
                            break;
                        case ERROR_STALE:
                            loge("DcActivatingState: stale EVENT_SETUP_DATA_CONNECTION_DONE"
                                    + " tag:" + cp.mTag + " != mTag:" + mTag);
                            break;
                        default:
                            throw new RuntimeException("Unknown SetupResult, should not happen");
                    }
                    retVal = HANDLED;
                    break;
                default:
                    if (VDBG) {
                        log("DcActivatingState not handled msg.what=" +
                                getWhatToString(msg.what) + " RefCount=" + mApnContexts.size());
                    }
                    retVal = NOT_HANDLED;
                    break;
            }
            return retVal;
        }
    }
    private DcActivatingState mActivatingState = new DcActivatingState();

    /**
     * The state machine is connected, expecting an EVENT_DISCONNECT.
     */
    private class DcActiveState extends State {

        @Override public void enter() {
            if (DBG) log("DcActiveState: enter dc=" + DataConnection.this);
            StatsLog.write(StatsLog.MOBILE_CONNECTION_STATE_CHANGED,
                    StatsLog.MOBILE_CONNECTION_STATE_CHANGED__STATE__ACTIVE,
                    mPhone.getPhoneId(), mId,
                    mApnSetting != null ? (long) mApnSetting.getApnTypeBitmask() : 0L,
                    mApnSetting != null
                        ? mApnSetting.canHandleType(ApnSetting.TYPE_DEFAULT) : false);

            updateNetworkInfo();

            // If we were retrying there maybe more than one, otherwise they'll only be one.
            notifyAllWithEvent(null, DctConstants.EVENT_DATA_SETUP_COMPLETE,
                    Phone.REASON_CONNECTED);

            mPhone.getCallTracker().registerForVoiceCallStarted(getHandler(),
                    DataConnection.EVENT_DATA_CONNECTION_VOICE_CALL_STARTED, null);
            mPhone.getCallTracker().registerForVoiceCallEnded(getHandler(),
                    DataConnection.EVENT_DATA_CONNECTION_VOICE_CALL_ENDED, null);

            // If the EVENT_CONNECT set the current max retry restore it here
            // if it didn't then this is effectively a NOP.
            mDcController.addActiveDcByCid(DataConnection.this);

            mNetworkInfo.setDetailedState(NetworkInfo.DetailedState.CONNECTED,
                    mNetworkInfo.getReason(), null);
            mNetworkInfo.setExtraInfo(mApnSetting.getApnName());
            updateTcpBufferSizes(mRilRat);

            final NetworkMisc misc = new NetworkMisc();
            final CarrierSignalAgent carrierSignalAgent = mPhone.getCarrierSignalAgent();
            if (carrierSignalAgent.hasRegisteredReceivers(TelephonyIntents
                    .ACTION_CARRIER_SIGNAL_REDIRECTED)) {
                // carrierSignal Receivers will place the carrier-specific provisioning notification
                misc.provisioningNotificationDisabled = true;
            }
            misc.subscriberId = mPhone.getSubscriberId();

            // set skip464xlat if it is not default otherwise
            misc.skip464xlat = shouldSkip464Xlat();

            mRestrictedNetworkOverride = shouldRestrictNetwork();
            mUnmeteredUseOnly = isUnmeteredUseOnly();

            if (DBG) {
                log("mRestrictedNetworkOverride = " + mRestrictedNetworkOverride
                        + ", mUnmeteredUseOnly = " + mUnmeteredUseOnly);
            }

            if (mConnectionParams != null
                    && mConnectionParams.mRequestType == DcTracker.REQUEST_TYPE_HANDOVER) {
                // If this is a data setup for handover, we need to reuse the existing network agent
                // instead of creating a new one. This should be transparent to connectivity
                // service.
                DcTracker dcTracker = mPhone.getDcTracker(getHandoverSourceTransport());
                DataConnection dc = dcTracker.getDataConnectionByApnType(
                        mConnectionParams.mApnContext.getApnType());
                if (dc == null) {
                    loge("Cannot find the data connection for handover.");
                    return;
                }

                // Transfer network agent from the original data connection as soon as the
                // new handover data connection is connected.
                mNetworkAgent = dc.transferNetworkAgent(DataConnection.this, mTransportType);
                if (mNetworkAgent != null) {
                    log("Transfer the network agent from " + dc.getName()
                            + " successfully.");
                    mNetworkAgent.sendNetworkCapabilities(getNetworkCapabilities(),
                            DataConnection.this);
                    mNetworkAgent.sendLinkProperties(mLinkProperties, DataConnection.this);
                } else {
                    loge("Failed to get network agent from original data connection. dc="
                            + dc.getName());
                }
            } else {
                mScore = calculateScore();
                final NetworkFactory factory = PhoneFactory.getNetworkFactory(
                        mPhone.getPhoneId());
                final int factorySerialNumber = (null == factory)
                        ? NetworkFactory.SerialNumber.NONE : factory.getSerialNumber();
                mNetworkAgent = DcNetworkAgent.createDcNetworkAgent(DataConnection.this,
                        mPhone, mNetworkInfo, mScore, misc, factorySerialNumber, mTransportType);
            }

            if (mTransportType == AccessNetworkConstants.TRANSPORT_TYPE_WWAN) {
                mPhone.mCi.registerForNattKeepaliveStatus(
                        getHandler(), DataConnection.EVENT_KEEPALIVE_STATUS, null);
                mPhone.mCi.registerForLceInfo(
                        getHandler(), DataConnection.EVENT_LINK_CAPACITY_CHANGED, null);
            }
            TelephonyMetrics.getInstance().writeRilDataCallEvent(mPhone.getPhoneId(),
                    mCid, mApnSetting.getApnTypeBitmask(), RilDataCall.State.CONNECTED);
        }

        @Override
        public void exit() {
            if (DBG) log("DcActiveState: exit dc=" + this);
            String reason = mNetworkInfo.getReason();
            if(mDcController.isExecutingCarrierChange()) {
                reason = Phone.REASON_CARRIER_CHANGE;
            } else if (mDisconnectParams != null && mDisconnectParams.mReason != null) {
                reason = mDisconnectParams.mReason;
            } else {
                reason = DataFailCause.toString(mDcFailCause);
            }
            mPhone.getCallTracker().unregisterForVoiceCallStarted(getHandler());
            mPhone.getCallTracker().unregisterForVoiceCallEnded(getHandler());

            mNetworkInfo.setDetailedState(NetworkInfo.DetailedState.DISCONNECTED,
                    reason, mNetworkInfo.getExtraInfo());

            if (mTransportType == AccessNetworkConstants.TRANSPORT_TYPE_WWAN) {
                mPhone.mCi.unregisterForNattKeepaliveStatus(getHandler());
                mPhone.mCi.unregisterForLceInfo(getHandler());
            }

            // If we are still owning this agent, then we should inform connectivity service the
            // data connection is disconnected. If we don't own this agent at this point, that means
            // it has been transferred to the new data connection for IWLAN data handover case.
            if (mNetworkAgent != null) {
                mNetworkAgent.sendNetworkInfo(mNetworkInfo, DataConnection.this);
                mNetworkAgent.releaseOwnership(DataConnection.this);
            }
            mNetworkAgent = null;

            TelephonyMetrics.getInstance().writeRilDataCallEvent(mPhone.getPhoneId(),
                    mCid, mApnSetting.getApnTypeBitmask(), RilDataCall.State.DISCONNECTED);
        }

        @Override
        public boolean processMessage(Message msg) {
            boolean retVal;

            switch (msg.what) {
                case EVENT_CONNECT: {
                    ConnectionParams cp = (ConnectionParams) msg.obj;
                    // either add this new apn context to our set or
                    // update the existing cp with the latest connection generation number
                    mApnContexts.put(cp.mApnContext, cp);
                    // TODO (b/118347948): evaluate if it's still needed after assigning
                    // different scores to different Cellular network.
                    mDisabledApnTypeBitMask &= ~cp.mApnContext.getApnTypeBitmask();
                    mNetworkAgent.sendNetworkCapabilities(getNetworkCapabilities(),
                            DataConnection.this);
                    if (DBG) {
                        log("DcActiveState: EVENT_CONNECT cp=" + cp + " dc=" + DataConnection.this);
                    }
                    notifyConnectCompleted(cp, DataFailCause.NONE, false);
                    retVal = HANDLED;
                    break;
                }
                case EVENT_DISCONNECT: {
                    DisconnectParams dp = (DisconnectParams) msg.obj;
                    if (DBG) {
                        log("DcActiveState: EVENT_DISCONNECT dp=" + dp
                                + " dc=" + DataConnection.this);
                    }
                    if (mApnContexts.containsKey(dp.mApnContext)) {
                        if (DBG) {
                            log("DcActiveState msg.what=EVENT_DISCONNECT RefCount="
                                    + mApnContexts.size());
                        }

                        if (mApnContexts.size() == 1) {
                            mApnContexts.clear();
                            mDisconnectParams = dp;
                            mConnectionParams = null;
                            dp.mTag = mTag;
                            tearDownData(dp);
                            transitionTo(mDisconnectingState);
                        } else {
                            mApnContexts.remove(dp.mApnContext);
                            // TODO (b/118347948): evaluate if it's still needed after assigning
                            // different scores to different Cellular network.
                            mDisabledApnTypeBitMask |= dp.mApnContext.getApnTypeBitmask();
                            mNetworkAgent.sendNetworkCapabilities(getNetworkCapabilities(),
                                    DataConnection.this);
                            notifyDisconnectCompleted(dp, false);
                        }
                    } else {
                        log("DcActiveState ERROR no such apnContext=" + dp.mApnContext
                                + " in this dc=" + DataConnection.this);
                        notifyDisconnectCompleted(dp, false);
                    }
                    retVal = HANDLED;
                    break;
                }
                case EVENT_DISCONNECT_ALL: {
                    if (DBG) {
                        log("DcActiveState EVENT_DISCONNECT clearing apn contexts,"
                                + " dc=" + DataConnection.this);
                    }
                    DisconnectParams dp = (DisconnectParams) msg.obj;
                    mDisconnectParams = dp;
                    mConnectionParams = null;
                    dp.mTag = mTag;
                    tearDownData(dp);
                    transitionTo(mDisconnectingState);
                    retVal = HANDLED;
                    break;
                }
                case EVENT_LOST_CONNECTION: {
                    if (DBG) {
                        log("DcActiveState EVENT_LOST_CONNECTION dc=" + DataConnection.this);
                    }

                    mInactiveState.setEnterNotificationParams(DataFailCause.LOST_CONNECTION);
                    transitionTo(mInactiveState);
                    retVal = HANDLED;
                    break;
                }
                case EVENT_DATA_CONNECTION_ROAM_ON:
                case EVENT_DATA_CONNECTION_ROAM_OFF:
                case EVENT_DATA_CONNECTION_OVERRIDE_CHANGED: {
                    updateNetworkInfo();
                    if (mNetworkAgent != null) {
                        mNetworkAgent.sendNetworkCapabilities(getNetworkCapabilities(),
                                DataConnection.this);
                        mNetworkAgent.sendNetworkInfo(mNetworkInfo, DataConnection.this);
                    }
                    retVal = HANDLED;
                    break;
                }
                case EVENT_BW_REFRESH_RESPONSE: {
                    AsyncResult ar = (AsyncResult)msg.obj;
                    if (ar.exception != null) {
                        log("EVENT_BW_REFRESH_RESPONSE: error ignoring, e=" + ar.exception);
                    } else {
                        final LinkCapacityEstimate lce = (LinkCapacityEstimate) ar.result;
                        NetworkCapabilities nc = getNetworkCapabilities();
                        if (mPhone.getLceStatus() == RILConstants.LCE_ACTIVE) {
                            nc.setLinkDownstreamBandwidthKbps(lce.downlinkCapacityKbps);
                            if (mNetworkAgent != null) {
                                mNetworkAgent.sendNetworkCapabilities(nc, DataConnection.this);
                            }
                        }
                    }
                    retVal = HANDLED;
                    break;
                }
                case EVENT_DATA_CONNECTION_VOICE_CALL_STARTED:
                case EVENT_DATA_CONNECTION_VOICE_CALL_ENDED: {
                    updateNetworkInfo();
                    updateNetworkInfoSuspendState();
                    if (mNetworkAgent != null) {
                        mNetworkAgent.sendNetworkCapabilities(getNetworkCapabilities(),
                                DataConnection.this);
                        mNetworkAgent.sendNetworkInfo(mNetworkInfo, DataConnection.this);
                    }
                    retVal = HANDLED;
                    break;
                }
                case EVENT_KEEPALIVE_START_REQUEST: {
                    KeepalivePacketData pkt = (KeepalivePacketData) msg.obj;
                    int slotId = msg.arg1;
                    int intervalMillis = msg.arg2 * 1000;
                    if (mTransportType == AccessNetworkConstants.TRANSPORT_TYPE_WWAN) {
                        mPhone.mCi.startNattKeepalive(
                                DataConnection.this.mCid, pkt, intervalMillis,
                                DataConnection.this.obtainMessage(
                                        EVENT_KEEPALIVE_STARTED, slotId, 0, null));
                    } else {
                        // We currently do not support NATT Keepalive requests using the
                        // DataService API, so unless the request is WWAN (always bound via
                        // the CommandsInterface), the request cannot be honored.
                        //
                        // TODO: b/72331356 to add support for Keepalive to the DataService
                        // so that keepalive requests can be handled (if supported) by the
                        // underlying transport.
                        if (mNetworkAgent != null) {
                            mNetworkAgent.onSocketKeepaliveEvent(
                                    msg.arg1, SocketKeepalive.ERROR_INVALID_NETWORK);
                        }
                    }
                    retVal = HANDLED;
                    break;
                }
                case EVENT_KEEPALIVE_STOP_REQUEST: {
                    int slotId = msg.arg1;
                    int handle = mNetworkAgent.keepaliveTracker.getHandleForSlot(slotId);
                    if (handle < 0) {
                        loge("No slot found for stopSocketKeepalive! " + slotId);
                        retVal = HANDLED;
                        break;
                    } else {
                        logd("Stopping keepalive with handle: " + handle);
                    }

                    mPhone.mCi.stopNattKeepalive(
                            handle, DataConnection.this.obtainMessage(
                                    EVENT_KEEPALIVE_STOPPED, handle, slotId, null));
                    retVal = HANDLED;
                    break;
                }
                case EVENT_KEEPALIVE_STARTED: {
                    AsyncResult ar = (AsyncResult) msg.obj;
                    final int slot = msg.arg1;
                    if (ar.exception != null || ar.result == null) {
                        loge("EVENT_KEEPALIVE_STARTED: error starting keepalive, e="
                                + ar.exception);
                        mNetworkAgent.onSocketKeepaliveEvent(
                                slot, SocketKeepalive.ERROR_HARDWARE_ERROR);
                    } else {
                        KeepaliveStatus ks = (KeepaliveStatus) ar.result;
                        if (ks == null) {
                            loge("Null KeepaliveStatus received!");
                        } else {
                            mNetworkAgent.keepaliveTracker.handleKeepaliveStarted(slot, ks);
                        }
                    }
                    retVal = HANDLED;
                    break;
                }
                case EVENT_KEEPALIVE_STATUS: {
                    AsyncResult ar = (AsyncResult) msg.obj;
                    if (ar.exception != null) {
                        loge("EVENT_KEEPALIVE_STATUS: error in keepalive, e=" + ar.exception);
                        // We have no way to notify connectivity in this case.
                    }
                    if (ar.result != null) {
                        KeepaliveStatus ks = (KeepaliveStatus) ar.result;
                        mNetworkAgent.keepaliveTracker.handleKeepaliveStatus(ks);
                    }

                    retVal = HANDLED;
                    break;
                }
                case EVENT_KEEPALIVE_STOPPED: {
                    AsyncResult ar = (AsyncResult) msg.obj;
                    final int handle = msg.arg1;
                    final int slotId = msg.arg2;

                    if (ar.exception != null) {
                        loge("EVENT_KEEPALIVE_STOPPED: error stopping keepalive for handle="
                                + handle + " e=" + ar.exception);
                        mNetworkAgent.keepaliveTracker.handleKeepaliveStatus(
                                new KeepaliveStatus(KeepaliveStatus.ERROR_UNKNOWN));
                    } else {
                        log("Keepalive Stop Requested for handle=" + handle);
                        mNetworkAgent.keepaliveTracker.handleKeepaliveStatus(
                                new KeepaliveStatus(handle, KeepaliveStatus.STATUS_INACTIVE));
                    }
                    retVal = HANDLED;
                    break;
                }
                case EVENT_LINK_CAPACITY_CHANGED: {
                    AsyncResult ar = (AsyncResult) msg.obj;
                    if (ar.exception != null) {
                        loge("EVENT_LINK_CAPACITY_CHANGED e=" + ar.exception);
                    } else {
                        LinkCapacityEstimate lce = (LinkCapacityEstimate) ar.result;
                        NetworkCapabilities nc = getNetworkCapabilities();
                        if (lce.downlinkCapacityKbps != LinkCapacityEstimate.INVALID) {
                            nc.setLinkDownstreamBandwidthKbps(lce.downlinkCapacityKbps);
                        }
                        if (lce.uplinkCapacityKbps != LinkCapacityEstimate.INVALID) {
                            nc.setLinkUpstreamBandwidthKbps(lce.uplinkCapacityKbps);
                        }
                        if (mNetworkAgent != null) {
                            mNetworkAgent.sendNetworkCapabilities(nc, DataConnection.this);
                        }
                    }
                    retVal = HANDLED;
                    break;
                }
                case EVENT_REEVALUATE_RESTRICTED_STATE: {
                    // If the network was restricted, and now it does not need to be restricted
                    // anymore, we should add the NET_CAPABILITY_NOT_RESTRICTED capability.
                    if (mRestrictedNetworkOverride && !shouldRestrictNetwork()) {
                        if (DBG) {
                            log("Data connection becomes not-restricted. dc=" + this);
                        }
                        // Note we only do this when network becomes non-restricted. When a
                        // non-restricted becomes restricted (e.g. users disable data, or turn off
                        // data roaming), DCT will explicitly tear down the networks (because
                        // connectivity service does not support force-close TCP connections today).
                        // Also note that NET_CAPABILITY_NOT_RESTRICTED is an immutable capability
                        // (see {@link NetworkCapabilities}) once we add it to the network, we can't
                        // remove it through the entire life cycle of the connection.
                        mRestrictedNetworkOverride = false;
                        mNetworkAgent.sendNetworkCapabilities(getNetworkCapabilities(),
                                DataConnection.this);
                    }

                    // If the data does need to be unmetered use only (e.g. users turn on data, or
                    // device is not roaming anymore assuming data roaming is off), then we can
                    // dynamically add those metered APN type capabilities back. (But not the
                    // other way around because most of the APN-type capabilities are immutable
                    // capabilities.)
                    if (mUnmeteredUseOnly && !isUnmeteredUseOnly()) {
                        mUnmeteredUseOnly = false;
                        mNetworkAgent.sendNetworkCapabilities(getNetworkCapabilities(),
                                DataConnection.this);
                    }

                    retVal = HANDLED;
                    break;
                }
                case EVENT_REEVALUATE_DATA_CONNECTION_PROPERTIES: {
                    // Update other properties like link properties if needed in future.
                    updateScore();
                    retVal = HANDLED;
                    break;
                }
                default:
                    if (VDBG) {
                        log("DcActiveState not handled msg.what=" + getWhatToString(msg.what));
                    }
                    retVal = NOT_HANDLED;
                    break;
            }
            return retVal;
        }
    }
    private DcActiveState mActiveState = new DcActiveState();

    /**
     * The state machine is disconnecting.
     */
    private class DcDisconnectingState extends State {
        @Override
        public void enter() {
            StatsLog.write(StatsLog.MOBILE_CONNECTION_STATE_CHANGED,
                    StatsLog.MOBILE_CONNECTION_STATE_CHANGED__STATE__DISCONNECTING,
                    mPhone.getPhoneId(), mId,
                    mApnSetting != null ? (long) mApnSetting.getApnTypeBitmask() : 0L,
                    mApnSetting != null
                        ? mApnSetting.canHandleType(ApnSetting.TYPE_DEFAULT) : false);
        }
        @Override
        public boolean processMessage(Message msg) {
            boolean retVal;

            switch (msg.what) {
                case EVENT_CONNECT:
                    if (DBG) log("DcDisconnectingState msg.what=EVENT_CONNECT. Defer. RefCount = "
                            + mApnContexts.size());
                    deferMessage(msg);
                    retVal = HANDLED;
                    break;

                case EVENT_DEACTIVATE_DONE:
                    DisconnectParams dp = (DisconnectParams) msg.obj;

                    String str = "DcDisconnectingState msg.what=EVENT_DEACTIVATE_DONE RefCount="
                            + mApnContexts.size();
                    if (DBG) log(str);
                    if (dp.mApnContext != null) dp.mApnContext.requestLog(str);

                    if (dp.mTag == mTag) {
                        // Transition to inactive but send notifications after
                        // we've entered the mInactive state.
                        mInactiveState.setEnterNotificationParams(dp);
                        transitionTo(mInactiveState);
                    } else {
                        if (DBG) log("DcDisconnectState stale EVENT_DEACTIVATE_DONE"
                                + " dp.tag=" + dp.mTag + " mTag=" + mTag);
                    }
                    retVal = HANDLED;
                    break;

                default:
                    if (VDBG) {
                        log("DcDisconnectingState not handled msg.what="
                                + getWhatToString(msg.what));
                    }
                    retVal = NOT_HANDLED;
                    break;
            }
            return retVal;
        }
    }
    private DcDisconnectingState mDisconnectingState = new DcDisconnectingState();

    /**
     * The state machine is disconnecting after an creating a connection.
     */
    private class DcDisconnectionErrorCreatingConnection extends State {
        @Override
        public void enter() {
            StatsLog.write(StatsLog.MOBILE_CONNECTION_STATE_CHANGED,
                    StatsLog.MOBILE_CONNECTION_STATE_CHANGED__STATE__DISCONNECTION_ERROR_CREATING_CONNECTION,
                    mPhone.getPhoneId(), mId,
                    mApnSetting != null ? (long) mApnSetting.getApnTypeBitmask() : 0L,
                    mApnSetting != null
                        ? mApnSetting.canHandleType(ApnSetting.TYPE_DEFAULT) : false);
        }
        @Override
        public boolean processMessage(Message msg) {
            boolean retVal;

            switch (msg.what) {
                case EVENT_DEACTIVATE_DONE:
                    ConnectionParams cp = (ConnectionParams) msg.obj;
                    if (cp.mTag == mTag) {
                        String str = "DcDisconnectionErrorCreatingConnection" +
                                " msg.what=EVENT_DEACTIVATE_DONE";
                        if (DBG) log(str);
                        if (cp.mApnContext != null) cp.mApnContext.requestLog(str);

                        // Transition to inactive but send notifications after
                        // we've entered the mInactive state.
                        mInactiveState.setEnterNotificationParams(cp,
                                DataFailCause.UNACCEPTABLE_NETWORK_PARAMETER);
                        transitionTo(mInactiveState);
                    } else {
                        if (DBG) {
                            log("DcDisconnectionErrorCreatingConnection stale EVENT_DEACTIVATE_DONE"
                                    + " dp.tag=" + cp.mTag + ", mTag=" + mTag);
                        }
                    }
                    retVal = HANDLED;
                    break;

                default:
                    if (VDBG) {
                        log("DcDisconnectionErrorCreatingConnection not handled msg.what="
                                + getWhatToString(msg.what));
                    }
                    retVal = NOT_HANDLED;
                    break;
            }
            return retVal;
        }
    }
    private DcDisconnectionErrorCreatingConnection mDisconnectingErrorCreatingConnection =
                new DcDisconnectionErrorCreatingConnection();

    /**
     * This class represents a network agent which is communication channel between
     * {@link DataConnection} and {@link com.android.server.ConnectivityService}. The agent is
     * created when data connection enters {@link DcActiveState} until it exits that state.
     *
     * Note that in IWLAN handover scenario, this agent could be transferred to the new
     * {@link DataConnection} so for a short window of time this object might be accessed by two
     * different {@link DataConnection}. Thus each method in this class needs to be synchronized.
     */
    private static class DcNetworkAgent extends NetworkAgent {
        private String mTag;

        private Phone mPhone;

        private int mTransportType;

        private NetworkCapabilities mNetworkCapabilities;

        public final DcKeepaliveTracker keepaliveTracker = new DcKeepaliveTracker();

        private DataConnection mDataConnection;

        private final LocalLog mNetCapsLocalLog = new LocalLog(50);

        private static AtomicInteger sSerialNumber = new AtomicInteger(0);

        private DcNetworkAgent(DataConnection dc, String tag, Phone phone, NetworkInfo ni,
                               int score, NetworkMisc misc, int factorySerialNumber,
                               int transportType) {
            super(dc.getHandler().getLooper(), phone.getContext(), tag, ni,
                    dc.getNetworkCapabilities(), dc.getLinkProperties(), score, misc,
                    factorySerialNumber);
            mTag = tag;
            mPhone = phone;
            mNetworkCapabilities = dc.getNetworkCapabilities();
            mTransportType = transportType;
            mDataConnection = dc;
            logd(tag + " created for data connection " + dc.getName());
        }

        /**
         * Constructor
         *
         * @param dc The data connection owns this network agent.
         * @param phone The phone object.
         * @param ni Network info.
         * @param score Score of the data connection.
         * @param misc The miscellaneous information of the data connection.
         * @param factorySerialNumber Serial number of telephony network factory.
         * @param transportType The transport of the data connection.
         * @return The network agent
         */
        public static DcNetworkAgent createDcNetworkAgent(DataConnection dc, Phone phone,
                NetworkInfo ni, int score, NetworkMisc misc, int factorySerialNumber,
                int transportType) {
            // Use serial number only. Do not use transport type because it can be transferred to
            // a different transport.
            String tag = "DcNetworkAgent-" + sSerialNumber.incrementAndGet();
            return new DcNetworkAgent(dc, tag, phone, ni, score, misc, factorySerialNumber,
                    transportType);
        }

        /**
         * Set the data connection that owns this network agent.
         *
         * @param dc Data connection owning this network agent.
         * @param transportType Transport that this data connection is on.
         */
        public synchronized void acquireOwnership(@NonNull DataConnection dc,
                                                  @TransportType int transportType) {
            mDataConnection = dc;
            mTransportType = transportType;
            logd(dc.getName() + " acquired the ownership of this agent.");
        }

        /**
         * @return Data connection that owns this network agent.
         */
        public synchronized void releaseOwnership(DataConnection dc) {
            if (mDataConnection == null) {
                loge("releaseOwnership called on no-owner DcNetworkAgent!");
                return;
            } else if (mDataConnection != dc) {
                log("releaseOwnership: This agent belongs to "
                        + mDataConnection.getName() + ", ignored the request from " + dc.getName());
                return;
            }
            logd("Data connection " + mDataConnection.getName() + " released the ownership.");
            mDataConnection = null;
        }

        @Override
        protected synchronized void unwanted() {
            if (mDataConnection == null) {
                loge("Unwanted found called on no-owner DcNetworkAgent!");
                return;
            }

            logd("unwanted called. Now tear down the data connection "
                    + mDataConnection.getName());
            mDataConnection.tearDownAll(Phone.REASON_RELEASED_BY_CONNECTIVITY_SERVICE,
                    DcTracker.RELEASE_TYPE_DETACH, null);
        }

        @Override
        protected synchronized void pollLceData() {
            if (mDataConnection == null) {
                loge("pollLceData called on no-owner DcNetworkAgent!");
                return;
            }

            if (mPhone.getLceStatus() == RILConstants.LCE_ACTIVE     // active LCE service
                    && mTransportType == AccessNetworkConstants.TRANSPORT_TYPE_WWAN) {
                mPhone.mCi.pullLceData(mDataConnection.obtainMessage(
                        EVENT_BW_REFRESH_RESPONSE));
            }
        }

        @Override
        protected synchronized void networkStatus(int status, String redirectUrl) {
            if (mDataConnection == null) {
                loge("networkStatus called on no-owner DcNetworkAgent!");
                return;
            }

            logd("validation status: " + status + " with redirection URL: " + redirectUrl);
            DcTracker dct = mPhone.getDcTracker(mTransportType);
            if (dct != null) {
                Message msg = dct.obtainMessage(DctConstants.EVENT_NETWORK_STATUS_CHANGED,
                        status, 0, redirectUrl);
                msg.sendToTarget();
            }
        }

        public synchronized void sendNetworkCapabilities(NetworkCapabilities networkCapabilities,
                                                         DataConnection dc) {
            if (mDataConnection == null) {
                loge("sendNetworkCapabilities called on no-owner DcNetworkAgent!");
                return;
            } else if (mDataConnection != dc) {
                loge("sendNetworkCapabilities: This agent belongs to "
                        + mDataConnection.getName() + ", ignored the request from " + dc.getName());
                return;
            }

            if (!networkCapabilities.equals(mNetworkCapabilities)) {
                String logStr = "Changed from " + mNetworkCapabilities + " to "
                        + networkCapabilities + ", Data RAT="
                        + mPhone.getServiceState().getRilDataRadioTechnology()
                        + ", dc=" + mDataConnection.getName();
                logd(logStr);
                mNetCapsLocalLog.log(logStr);
                mNetworkCapabilities = networkCapabilities;
            }
            sendNetworkCapabilities(networkCapabilities);
        }

        public synchronized void sendLinkProperties(LinkProperties linkProperties,
                                                    DataConnection dc) {
            if (mDataConnection == null) {
                loge("sendLinkProperties called on no-owner DcNetworkAgent!");
                return;
            } else if (mDataConnection != dc) {
                loge("sendLinkProperties: This agent belongs to "
                        + mDataConnection.getName() + ", ignored the request from " + dc.getName());
                return;
            }
            sendLinkProperties(linkProperties);
        }

        public synchronized void sendNetworkScore(int score, DataConnection dc) {
            if (mDataConnection == null) {
                loge("sendNetworkScore called on no-owner DcNetworkAgent!");
                return;
            } else if (mDataConnection != dc) {
                loge("sendNetworkScore: This agent belongs to "
                        + mDataConnection.getName() + ", ignored the request from " + dc.getName());
                return;
            }
            sendNetworkScore(score);
        }

        public synchronized void sendNetworkInfo(NetworkInfo networkInfo, DataConnection dc) {
            if (mDataConnection == null) {
                loge("sendNetworkInfo called on no-owner DcNetworkAgent!");
                return;
            } else if (mDataConnection != dc) {
                loge("sendNetworkInfo: This agent belongs to "
                        + mDataConnection.getName() + ", ignored the request from " + dc.getName());
                return;
            }
            sendNetworkInfo(networkInfo);
        }

        @Override
        protected synchronized void startSocketKeepalive(Message msg) {
            if (mDataConnection == null) {
                loge("startSocketKeepalive called on no-owner DcNetworkAgent!");
                return;
            }

            if (msg.obj instanceof NattKeepalivePacketData) {
                mDataConnection.obtainMessage(EVENT_KEEPALIVE_START_REQUEST,
                        msg.arg1, msg.arg2, msg.obj).sendToTarget();
            } else {
                onSocketKeepaliveEvent(msg.arg1, SocketKeepalive.ERROR_UNSUPPORTED);
            }
        }

        @Override
        protected synchronized void stopSocketKeepalive(Message msg) {
            if (mDataConnection == null) {
                loge("stopSocketKeepalive called on no-owner DcNetworkAgent!");
                return;
            }

            mDataConnection.obtainMessage(EVENT_KEEPALIVE_STOP_REQUEST,
                    msg.arg1, msg.arg2, msg.obj).sendToTarget();
        }

        @Override
        public String toString() {
            return "DcNetworkAgent:"
                    + " mDataConnection="
                    + ((mDataConnection != null) ? mDataConnection.getName() : null)
                    + " mTransportType="
                    + AccessNetworkConstants.transportTypeToString(mTransportType)
                    + " mNetworkCapabilities=" + mNetworkCapabilities;
        }

        /**
         * Dump the state of transport manager
         *
         * @param fd File descriptor
         * @param printWriter Print writer
         * @param args Arguments
         */
        public void dump(FileDescriptor fd, PrintWriter printWriter, String[] args) {
            IndentingPrintWriter pw = new IndentingPrintWriter(printWriter, "  ");
            pw.println(toString());
            pw.increaseIndent();
            pw.println("Net caps logs:");
            mNetCapsLocalLog.dump(fd, pw, args);
            pw.decreaseIndent();
        }

        /**
         * Log with debug level
         *
         * @param s is string log
         */
        private void logd(String s) {
            Rlog.d(mTag, s);
        }

        /**
         * Log with error level
         *
         * @param s is string log
         */
        private void loge(String s) {
            Rlog.e(mTag, s);
        }

        private class DcKeepaliveTracker {
            private class KeepaliveRecord {
                public int slotId;
                public int currentStatus;

                KeepaliveRecord(int slotId, int status) {
                    this.slotId = slotId;
                    this.currentStatus = status;
                }
            }

            private final SparseArray<KeepaliveRecord> mKeepalives = new SparseArray();

            int getHandleForSlot(int slotId) {
                for (int i = 0; i < mKeepalives.size(); i++) {
                    KeepaliveRecord kr = mKeepalives.valueAt(i);
                    if (kr.slotId == slotId) return mKeepalives.keyAt(i);
                }
                return -1;
            }

            int keepaliveStatusErrorToPacketKeepaliveError(int error) {
                switch(error) {
                    case KeepaliveStatus.ERROR_NONE:
                        return SocketKeepalive.SUCCESS;
                    case KeepaliveStatus.ERROR_UNSUPPORTED:
                        return SocketKeepalive.ERROR_UNSUPPORTED;
                    case KeepaliveStatus.ERROR_NO_RESOURCES:
                        return SocketKeepalive.ERROR_INSUFFICIENT_RESOURCES;
                    case KeepaliveStatus.ERROR_UNKNOWN:
                    default:
                        return SocketKeepalive.ERROR_HARDWARE_ERROR;
                }
            }

            void handleKeepaliveStarted(final int slot, KeepaliveStatus ks) {
                switch (ks.statusCode) {
                    case KeepaliveStatus.STATUS_INACTIVE:
                        DcNetworkAgent.this.onSocketKeepaliveEvent(slot,
                                keepaliveStatusErrorToPacketKeepaliveError(ks.errorCode));
                        break;
                    case KeepaliveStatus.STATUS_ACTIVE:
                        DcNetworkAgent.this.onSocketKeepaliveEvent(
                                slot, SocketKeepalive.SUCCESS);
                        // fall through to add record
                    case KeepaliveStatus.STATUS_PENDING:
                        logd("Adding keepalive handle="
                                + ks.sessionHandle + " slot = " + slot);
                        mKeepalives.put(ks.sessionHandle,
                                new KeepaliveRecord(
                                        slot, ks.statusCode));
                        break;
                    default:
                        logd("Invalid KeepaliveStatus Code: " + ks.statusCode);
                        break;
                }
            }

            void handleKeepaliveStatus(KeepaliveStatus ks) {
                final KeepaliveRecord kr;
                kr = mKeepalives.get(ks.sessionHandle);

                if (kr == null) {
                    // If there is no slot for the session handle, we received an event
                    // for a different data connection. This is not an error because the
                    // keepalive session events are broadcast to all listeners.
                    loge("Discarding keepalive event for different data connection:" + ks);
                    return;
                }
                // Switch on the current state, to see what we do with the status update
                switch (kr.currentStatus) {
                    case KeepaliveStatus.STATUS_INACTIVE:
                        logd("Inactive Keepalive received status!");
                        DcNetworkAgent.this.onSocketKeepaliveEvent(
                                kr.slotId, SocketKeepalive.ERROR_HARDWARE_ERROR);
                        break;
                    case KeepaliveStatus.STATUS_PENDING:
                        switch (ks.statusCode) {
                            case KeepaliveStatus.STATUS_INACTIVE:
                                DcNetworkAgent.this.onSocketKeepaliveEvent(kr.slotId,
                                        keepaliveStatusErrorToPacketKeepaliveError(ks.errorCode));
                                kr.currentStatus = KeepaliveStatus.STATUS_INACTIVE;
                                mKeepalives.remove(ks.sessionHandle);
                                break;
                            case KeepaliveStatus.STATUS_ACTIVE:
                                logd("Pending Keepalive received active status!");
                                kr.currentStatus = KeepaliveStatus.STATUS_ACTIVE;
                                DcNetworkAgent.this.onSocketKeepaliveEvent(
                                        kr.slotId, SocketKeepalive.SUCCESS);
                                break;
                            case KeepaliveStatus.STATUS_PENDING:
                                loge("Invalid unsolicied Keepalive Pending Status!");
                                break;
                            default:
                                loge("Invalid Keepalive Status received, " + ks.statusCode);
                        }
                        break;
                    case KeepaliveStatus.STATUS_ACTIVE:
                        switch (ks.statusCode) {
                            case KeepaliveStatus.STATUS_INACTIVE:
                                logd("Keepalive received stopped status!");
                                DcNetworkAgent.this.onSocketKeepaliveEvent(
                                        kr.slotId, SocketKeepalive.SUCCESS);
                                kr.currentStatus = KeepaliveStatus.STATUS_INACTIVE;
                                mKeepalives.remove(ks.sessionHandle);
                                break;
                            case KeepaliveStatus.STATUS_PENDING:
                            case KeepaliveStatus.STATUS_ACTIVE:
                                loge("Active Keepalive received invalid status!");
                                break;
                            default:
                                loge("Invalid Keepalive Status received, " + ks.statusCode);
                        }
                        break;
                    default:
                        loge("Invalid Keepalive Status received, " + kr.currentStatus);
                }
            }
        }
    }

    /**
     * Bring up a connection to the apn and return an AsyncResult in onCompletedMsg.
     * Used for cellular networks that use Access Point Names (APN) such
     * as GSM networks.
     *
     * @param apnContext is the Access Point Name to bring up a connection to
     * @param profileId for the connection
     * @param rilRadioTechnology Radio technology for the data connection
     * @param onCompletedMsg is sent with its msg.obj as an AsyncResult object.
     *                       With AsyncResult.userObj set to the original msg.obj,
     *                       AsyncResult.result = FailCause and AsyncResult.exception = Exception().
     * @param connectionGeneration used to track a single connection request so disconnects can get
     *                             ignored if obsolete.
     * @param requestType Data request type
     */
    public void bringUp(ApnContext apnContext, int profileId, int rilRadioTechnology,
                        Message onCompletedMsg, int connectionGeneration,
                        @RequestNetworkType int requestType) {
        if (DBG) {
            log("bringUp: apnContext=" + apnContext + " onCompletedMsg=" + onCompletedMsg);
        }
        sendMessage(DataConnection.EVENT_CONNECT,
                new ConnectionParams(apnContext, profileId, rilRadioTechnology, onCompletedMsg,
                        connectionGeneration, requestType));
    }

    /**
     * Tear down the connection through the apn on the network.
     *
     * @param apnContext APN context
     * @param reason reason to tear down
     * @param onCompletedMsg is sent with its msg.obj as an AsyncResult object.
     *        With AsyncResult.userObj set to the original msg.obj.
     */
    public void tearDown(ApnContext apnContext, String reason, Message onCompletedMsg) {
        if (DBG) {
            log("tearDown: apnContext=" + apnContext + " reason=" + reason + " onCompletedMsg="
                    + onCompletedMsg);
        }
        sendMessage(DataConnection.EVENT_DISCONNECT,
                new DisconnectParams(apnContext, reason, DcTracker.RELEASE_TYPE_DETACH,
                        onCompletedMsg));
    }

    // ******* "public" interface

    /**
     * Used for testing purposes.
     */
    void tearDownNow() {
        if (DBG) log("tearDownNow()");
        sendMessage(obtainMessage(EVENT_TEAR_DOWN_NOW));
    }

    /**
     * Tear down the connection through the apn on the network.  Ignores reference count and
     * and always tears down.
     *
     * @param releaseType Data release type
     * @param onCompletedMsg is sent with its msg.obj as an AsyncResult object.
     *        With AsyncResult.userObj set to the original msg.obj.
     */
    public void tearDownAll(String reason, @ReleaseNetworkType int releaseType,
                            Message onCompletedMsg) {
        if (DBG) log("tearDownAll: reason=" + reason + ", releaseType=" + releaseType);
        sendMessage(DataConnection.EVENT_DISCONNECT_ALL,
                new DisconnectParams(null, reason, releaseType, onCompletedMsg));
    }

    /**
     * Reset the data connection to inactive state.
     */
    public void reset() {
        sendMessage(EVENT_RESET);
        if (DBG) log("reset");
    }

    /**
     * Re-evaluate the restricted state. If the restricted data connection does not need to be
     * restricted anymore, we need to dynamically change the network's capability.
     */
    void reevaluateRestrictedState() {
        sendMessage(EVENT_REEVALUATE_RESTRICTED_STATE);
        if (DBG) log("reevaluate restricted state");
    }

    /**
     * Re-evaluate the data connection properties. For example, it will recalculate data connection
     * score and update through network agent it if changed.
     */
    void reevaluateDataConnectionProperties() {
        sendMessage(EVENT_REEVALUATE_DATA_CONNECTION_PROPERTIES);
        if (DBG) log("reevaluate data connection properties");
    }

    /**
     * @return The parameters used for initiating a data connection.
     */
    public ConnectionParams getConnectionParams() {
        return mConnectionParams;
    }

    /**
     * @return The list of PCSCF addresses
     */
    public String[] getPcscfAddresses() {
        return mPcscfAddr;
    }

    /**
     * Using the result of the SETUP_DATA_CALL determine the retry delay.
     *
     * @param response The response from setup data call
     * @return NO_SUGGESTED_RETRY_DELAY if no retry is needed otherwise the delay to the
     *         next SETUP_DATA_CALL
     */
    private long getSuggestedRetryDelay(DataCallResponse response) {
        /** According to ril.h
         * The value < 0 means no value is suggested
         * The value 0 means retry should be done ASAP.
         * The value of Integer.MAX_VALUE(0x7fffffff) means no retry.
         */

        // The value < 0 means no value is suggested
        if (response.getSuggestedRetryTime() < 0) {
            if (DBG) log("No suggested retry delay.");
            return RetryManager.NO_SUGGESTED_RETRY_DELAY;
        }
        // The value of Integer.MAX_VALUE(0x7fffffff) means no retry.
        else if (response.getSuggestedRetryTime() == Integer.MAX_VALUE) {
            if (DBG) log("Modem suggested not retrying.");
            return RetryManager.NO_RETRY;
        }

        // We need to cast it to long because the value returned from RIL is a 32-bit integer,
        // but the time values used in AlarmManager are all 64-bit long.
        return (long) response.getSuggestedRetryTime();
    }

    public List<ApnContext> getApnContexts() {
        return new ArrayList<>(mApnContexts.keySet());
    }

    /**
     * Transfer the network agent to the other data connection. This is only used for IWLAN
     * data handover.
     *
     * @param dataConnection The new data connection on the other transport after handover.
     * @param transportType The transport after handover.
     *
     * @return Network agent
     */
    public DcNetworkAgent transferNetworkAgent(DataConnection dataConnection,
                                               @TransportType int transportType) {
        mNetworkAgent.acquireOwnership(dataConnection, transportType);
        return mNetworkAgent;
    }

    /**
     * @return the string for msg.what as our info.
     */
    @Override
    protected String getWhatToString(int what) {
        return cmdToString(what);
    }

    private static String msgToString(Message msg) {
        String retVal;
        if (msg == null) {
            retVal = "null";
        } else {
            StringBuilder   b = new StringBuilder();

            b.append("{what=");
            b.append(cmdToString(msg.what));

            b.append(" when=");
            TimeUtils.formatDuration(msg.getWhen() - SystemClock.uptimeMillis(), b);

            if (msg.arg1 != 0) {
                b.append(" arg1=");
                b.append(msg.arg1);
            }

            if (msg.arg2 != 0) {
                b.append(" arg2=");
                b.append(msg.arg2);
            }

            if (msg.obj != null) {
                b.append(" obj=");
                b.append(msg.obj);
            }

            b.append(" target=");
            b.append(msg.getTarget());

            b.append(" replyTo=");
            b.append(msg.replyTo);

            b.append("}");

            retVal = b.toString();
        }
        return retVal;
    }

    static void slog(String s) {
        Rlog.d("DC", s);
    }

    /**
     * Log with debug
     *
     * @param s is string log
     */
    @Override
    protected void log(String s) {
        Rlog.d(getName(), s);
    }

    /**
     * Log with debug attribute
     *
     * @param s is string log
     */
    @Override
    protected void logd(String s) {
        Rlog.d(getName(), s);
    }

    /**
     * Log with verbose attribute
     *
     * @param s is string log
     */
    @Override
    protected void logv(String s) {
        Rlog.v(getName(), s);
    }

    /**
     * Log with info attribute
     *
     * @param s is string log
     */
    @Override
    protected void logi(String s) {
        Rlog.i(getName(), s);
    }

    /**
     * Log with warning attribute
     *
     * @param s is string log
     */
    @Override
    protected void logw(String s) {
        Rlog.w(getName(), s);
    }

    /**
     * Log with error attribute
     *
     * @param s is string log
     */
    @Override
    protected void loge(String s) {
        Rlog.e(getName(), s);
    }

    /**
     * Log with error attribute
     *
     * @param s is string log
     * @param e is a Throwable which logs additional information.
     */
    @Override
    protected void loge(String s, Throwable e) {
        Rlog.e(getName(), s, e);
    }

    /** Doesn't print mApnList of ApnContext's which would be recursive */
    public String toStringSimple() {
        return getName() + ": State=" + getCurrentState().getName()
                + " mApnSetting=" + mApnSetting + " RefCount=" + mApnContexts.size()
                + " mCid=" + mCid + " mCreateTime=" + mCreateTime
                + " mLastastFailTime=" + mLastFailTime
                + " mLastFailCause=" + mLastFailCause
                + " mTag=" + mTag
                + " mLinkProperties=" + mLinkProperties
                + " linkCapabilities=" + getNetworkCapabilities()
                + " mRestrictedNetworkOverride=" + mRestrictedNetworkOverride;
    }

    @Override
    public String toString() {
        return "{" + toStringSimple() + " mApnContexts=" + mApnContexts + "}";
    }

    /** Check if the device is connected to NR 5G Non-Standalone network. */
    private boolean isNRConnected() {
        return mPhone.getServiceState().getNrState()
                == NetworkRegistrationInfo.NR_STATE_CONNECTED;
    }

    private void dumpToLog() {
        dump(null, new PrintWriter(new StringWriter(0)) {
            @Override
            public void println(String s) {
                DataConnection.this.logd(s);
            }

            @Override
            public void flush() {
            }
        }, null);
    }

    /**
     *  Re-calculate score and update through network agent if it changes.
     */
    private void updateScore() {
        int oldScore = mScore;
        mScore = calculateScore();
        if (oldScore != mScore) {
            log("Updating score from " + oldScore + " to " + mScore);
            mNetworkAgent.sendNetworkScore(mScore, this);
        }
    }

    private int calculateScore() {
        int score = OTHER_CONNECTION_SCORE;

        // If it's serving a network request that asks NET_CAPABILITY_INTERNET and doesn't have
        // specify a subId, this dataConnection is considered to be default Internet data
        // connection. In this case we assign a slightly higher score of 50. The intention is
        // it will not be replaced by other data connections accidentally in DSDS usecase.
        for (ApnContext apnContext : mApnContexts.keySet()) {
            for (NetworkRequest networkRequest : apnContext.getNetworkRequests()) {
                if (networkRequest.hasCapability(NetworkCapabilities.NET_CAPABILITY_INTERNET)
                        && networkRequest.networkCapabilities.getNetworkSpecifier() == null) {
                    score = DEFAULT_INTERNET_CONNECTION_SCORE;
                    break;
                }
            }
        }

        return score;
    }

    /**
     * Dump the current state.
     *
     * @param fd
     * @param pw
     * @param args
     */
    @Override
    public void dump(FileDescriptor fd, PrintWriter printWriter, String[] args) {
        IndentingPrintWriter pw = new IndentingPrintWriter(printWriter, " ");
        pw.print("DataConnection ");
        super.dump(fd, pw, args);
        pw.flush();
        pw.increaseIndent();
        pw.println("transport type="
                + AccessNetworkConstants.transportTypeToString(mTransportType));
        pw.println("mApnContexts.size=" + mApnContexts.size());
        pw.println("mApnContexts=" + mApnContexts);
        pw.println("mApnSetting=" + mApnSetting);
        pw.println("mTag=" + mTag);
        pw.println("mCid=" + mCid);
        pw.println("mConnectionParams=" + mConnectionParams);
        pw.println("mDisconnectParams=" + mDisconnectParams);
        pw.println("mDcFailCause=" + mDcFailCause);
        pw.println("mPhone=" + mPhone);
        pw.println("mLinkProperties=" + mLinkProperties);
        pw.flush();
        pw.println("mDataRegState=" + mDataRegState);
        pw.println("mRilRat=" + mRilRat);
        pw.println("mNetworkCapabilities=" + getNetworkCapabilities());
        pw.println("mCreateTime=" + TimeUtils.logTimeOfDay(mCreateTime));
        pw.println("mLastFailTime=" + TimeUtils.logTimeOfDay(mLastFailTime));
        pw.println("mLastFailCause=" + mLastFailCause);
        pw.println("mUserData=" + mUserData);
        pw.println("mSubscriptionOverride=" + Integer.toHexString(mSubscriptionOverride));
        pw.println("mRestrictedNetworkOverride=" + mRestrictedNetworkOverride);
        pw.println("mUnmeteredUseOnly=" + mUnmeteredUseOnly);
        pw.println("mInstanceNumber=" + mInstanceNumber);
        pw.println("mAc=" + mAc);
        pw.println("mScore=" + mScore);
        if (mNetworkAgent != null) {
            mNetworkAgent.dump(fd, pw, args);
        }
        pw.decreaseIndent();
        pw.println();
        pw.flush();
    }
}
<|MERGE_RESOLUTION|>--- conflicted
+++ resolved
@@ -21,13 +21,10 @@
 
 import android.annotation.NonNull;
 import android.app.PendingIntent;
-<<<<<<< HEAD
 import android.content.BroadcastReceiver;
 import android.content.Context;
 import android.content.Intent;
 import android.content.IntentFilter;
-=======
->>>>>>> 1c974129
 import android.net.ConnectivityManager;
 import android.net.KeepalivePacketData;
 import android.net.LinkAddress;
@@ -124,7 +121,7 @@
 
     private static final String RAT_NAME_5G = "nr";
     private static final String RAT_NAME_EVDO = "evdo";
-    
+
     private static final String ACTION_DDS_SWITCH_DONE
             = "org.codeaurora.intent.action.ACTION_DDS_SWITCH_DONE";
 
