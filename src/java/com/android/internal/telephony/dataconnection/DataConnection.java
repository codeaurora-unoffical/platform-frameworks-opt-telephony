--- conflicted
+++ resolved
@@ -111,10 +111,9 @@
 
     private static final String NETWORK_TYPE = "MOBILE";
 
-<<<<<<< HEAD
     private static final String ACTION_DDS_SWITCH_DONE
             = "org.codeaurora.intent.action.ACTION_DDS_SWITCH_DONE";
-=======
+
     // The data connection providing default Internet connection will have a higher score of 50.
     // Other connections will have a slightly lower score of 45. The intention is other connections
     // will not cause ConnectivityService to tear down default internet connection. For example,
@@ -126,7 +125,6 @@
 
     // The score we report to connectivity service
     private int mScore;
->>>>>>> 88b19259
 
     // The data connection controller
     private DcController mDcController;
@@ -258,17 +256,12 @@
     static final int EVENT_KEEPALIVE_STOP_REQUEST = BASE + 22;
     static final int EVENT_LINK_CAPACITY_CHANGED = BASE + 23;
     static final int EVENT_RESET = BASE + 24;
-<<<<<<< HEAD
-    static final int EVENT_DATA_CONNECTION_DDS_SWITCHED = BASE + 25;
-
-    static final int EVENT_REEVALUATE_RESTRICTED_STATE = BASE + 26;
-=======
     static final int EVENT_REEVALUATE_RESTRICTED_STATE = BASE + 25;
     static final int EVENT_REEVALUATE_DATA_CONNECTION_PROPERTIES = BASE + 26;
->>>>>>> 88b19259
+    static final int EVENT_DATA_CONNECTION_DDS_SWITCHED = BASE + 27;
 
     private static final int CMD_TO_STRING_COUNT =
-            EVENT_REEVALUATE_DATA_CONNECTION_PROPERTIES - BASE + 1;
+            EVENT_DATA_CONNECTION_DDS_SWITCHED - BASE + 1;
 
     private static String[] sCmdToString = new String[CMD_TO_STRING_COUNT];
     static {
