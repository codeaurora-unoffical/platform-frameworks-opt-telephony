--- conflicted
+++ resolved
@@ -399,11 +399,7 @@
      * @param cp is the connection parameters
      */
     private void onConnect(ConnectionParams cp) {
-<<<<<<< HEAD
-        if (DBG) log("onConnect: " + mApnSetting);
-=======
         if (DBG) log("onConnect: mApnSetting=" + mApnSetting+" cp="+cp);
->>>>>>> 22a913ef
 
         // Check if we should fake an error.
         if (mDcTesterFailBringUpAll.getDcFailBringUp().mCounter  > 0) {
