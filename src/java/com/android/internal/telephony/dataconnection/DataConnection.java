/*
 * Copyright (C) 2006 The Android Open Source Project
 *
 * Licensed under the Apache License, Version 2.0 (the "License");
 * you may not use this file except in compliance with the License.
 * You may obtain a copy of the License at
 *
 *      http://www.apache.org/licenses/LICENSE-2.0
 *
 * Unless required by applicable law or agreed to in writing, software
 * distributed under the License is distributed on an "AS IS" BASIS,
 * WITHOUT WARRANTIES OR CONDITIONS OF ANY KIND, either express or implied.
 * See the License for the specific language governing permissions and
 * limitations under the License.
 */

package com.android.internal.telephony.dataconnection;

import static android.net.NetworkPolicyManager.OVERRIDE_CONGESTED;
import static android.net.NetworkPolicyManager.OVERRIDE_UNMETERED;

import android.annotation.IntDef;
import android.annotation.Nullable;
import android.app.PendingIntent;
import android.content.Context;
import android.net.ConnectivityManager;
import android.net.KeepalivePacketData;
import android.net.LinkAddress;
import android.net.LinkProperties;
import android.net.NetworkCapabilities;
import android.net.NetworkFactory;
import android.net.NetworkInfo;
import android.net.NetworkMisc;
import android.net.NetworkRequest;
import android.net.NetworkUtils;
import android.net.ProxyInfo;
import android.net.RouteInfo;
import android.net.SocketKeepalive;
import android.net.StringNetworkSpecifier;
import android.os.AsyncResult;
import android.os.Message;
import android.os.PersistableBundle;
import android.os.SystemClock;
import android.os.SystemProperties;
import android.provider.Telephony;
import android.telephony.AccessNetworkConstants;
import android.telephony.AccessNetworkConstants.TransportType;
import android.telephony.CarrierConfigManager;
import android.telephony.DataFailCause;
import android.telephony.NetworkRegistrationInfo;
import android.telephony.Rlog;
import android.telephony.ServiceState;
import android.telephony.SubscriptionManager;
import android.telephony.TelephonyManager;
import android.telephony.data.ApnSetting;
import android.telephony.data.ApnSetting.ApnType;
import android.telephony.data.DataCallResponse;
import android.telephony.data.DataProfile;
import android.telephony.data.DataService;
import android.telephony.data.DataServiceCallback;
import android.text.TextUtils;
import android.util.LocalLog;
import android.util.Pair;
import android.util.StatsLog;
import android.util.TimeUtils;

import com.android.internal.annotations.VisibleForTesting;
import com.android.internal.telephony.CallTracker;
import com.android.internal.telephony.CarrierSignalAgent;
import com.android.internal.telephony.DctConstants;
import com.android.internal.telephony.LinkCapacityEstimate;
import com.android.internal.telephony.Phone;
import com.android.internal.telephony.PhoneConstants;
import com.android.internal.telephony.PhoneFactory;
import com.android.internal.telephony.RILConstants;
import com.android.internal.telephony.RetryManager;
import com.android.internal.telephony.ServiceStateTracker;
import com.android.internal.telephony.TelephonyIntents;
import com.android.internal.telephony.dataconnection.DcTracker.ReleaseNetworkType;
import com.android.internal.telephony.dataconnection.DcTracker.RequestNetworkType;
import com.android.internal.telephony.metrics.TelephonyMetrics;
import com.android.internal.telephony.nano.TelephonyProto.RilDataCall;
import com.android.internal.util.AsyncChannel;
import com.android.internal.util.IndentingPrintWriter;
import com.android.internal.util.Protocol;
import com.android.internal.util.State;
import com.android.internal.util.StateMachine;

import java.io.FileDescriptor;
import java.io.PrintWriter;
import java.io.StringWriter;
import java.lang.annotation.Retention;
import java.lang.annotation.RetentionPolicy;
import java.net.InetAddress;
import java.net.UnknownHostException;
import java.util.ArrayList;
import java.util.Collection;
import java.util.List;
import java.util.Locale;
import java.util.Map;
import java.util.concurrent.ConcurrentHashMap;
import java.util.concurrent.atomic.AtomicInteger;

/**
 * {@hide}
 *
 * DataConnection StateMachine.
 *
 * This a class for representing a single data connection, with instances of this
 * class representing a connection via the cellular network. There may be multiple
 * data connections and all of them are managed by the <code>DataConnectionTracker</code>.
 *
 * NOTE: All DataConnection objects must be running on the same looper, which is the default
 * as the coordinator has members which are used without synchronization.
 */
public class DataConnection extends StateMachine {
    protected static final boolean DBG = true;
    protected static final boolean VDBG = true;

    private static final String NETWORK_TYPE = "MOBILE";

    private static final String RAT_NAME_5G = "nr";
    private static final String RAT_NAME_EVDO = "evdo";

    /**
     * The data connection is not being or been handovered. Note this is the state for the source
     * data connection, not destination data connection
     */
    private static final int HANDOVER_STATE_IDLE = 1;

    /**
     * The data connection is being handovered. Note this is the state for the source
     * data connection, not destination data connection.
     */
    private static final int HANDOVER_STATE_BEING_TRANSFERRED = 2;

    /**
     * The data connection is already handovered. Note this is the state for the source
     * data connection, not destination data connection.
     */
    private static final int HANDOVER_STATE_COMPLETED = 3;

    /** @hide */
    @Retention(RetentionPolicy.SOURCE)
    @IntDef(prefix = {"HANDOVER_STATE_"}, value = {
            HANDOVER_STATE_IDLE,
            HANDOVER_STATE_BEING_TRANSFERRED,
            HANDOVER_STATE_COMPLETED})
    public @interface HandoverState {}

    // The data connection providing default Internet connection will have a higher score of 50.
    // Other connections will have a slightly lower score of 45. The intention is other connections
    // will not cause ConnectivityService to tear down default internet connection. For example,
    // to validate Internet connection on non-default data SIM, we'll set up a temporary Internet
    // connection on that data SIM. In this case, score of 45 is assigned so ConnectivityService
    // will not replace the default Internet connection with it.
    private static final int DEFAULT_INTERNET_CONNECTION_SCORE = 50;
    private static final int OTHER_CONNECTION_SCORE = 45;

    // The score we report to connectivity service
    private int mScore;

    // The subscription id associated with this data connection.
    private int mSubId;

    // The data connection controller
    private DcController mDcController;

    // The Tester for failing all bringup's
    private DcTesterFailBringUpAll mDcTesterFailBringUpAll;

    protected static AtomicInteger mInstanceNumber = new AtomicInteger(0);
    private AsyncChannel mAc;

    // The DCT that's talking to us, we only support one!
    private DcTracker mDct = null;

    private String[] mPcscfAddr;

    private final String mTagSuffix;

    private final LocalLog mHandoverLocalLog = new LocalLog(100);

    /**
     * Used internally for saving connecting parameters.
     */
    public static class ConnectionParams {
        int mTag;
        public ApnContext mApnContext;
        int mProfileId;
        int mRilRat;
        Message mOnCompletedMsg;
        final int mConnectionGeneration;
        @RequestNetworkType
        final int mRequestType;
        final int mSubId;
        final boolean mIsApnPreferred;

        ConnectionParams(ApnContext apnContext, int profileId, int rilRadioTechnology,
                         Message onCompletedMsg, int connectionGeneration,
                         @RequestNetworkType int requestType, int subId,
                         boolean isApnPreferred) {
            mApnContext = apnContext;
            mProfileId = profileId;
            mRilRat = rilRadioTechnology;
            mOnCompletedMsg = onCompletedMsg;
            mConnectionGeneration = connectionGeneration;
            mRequestType = requestType;
            mSubId = subId;
            mIsApnPreferred = isApnPreferred;
        }

        @Override
        public String toString() {
            return "{mTag=" + mTag + " mApnContext=" + mApnContext
                    + " mProfileId=" + mProfileId
                    + " mRat=" + mRilRat
                    + " mOnCompletedMsg=" + msgToString(mOnCompletedMsg)
                    + " mRequestType=" + DcTracker.requestTypeToString(mRequestType)
                    + " mSubId=" + mSubId
                    + " mIsApnPreferred=" + mIsApnPreferred
                    + "}";
        }
    }

    /**
     * Used internally for saving disconnecting parameters.
     */
    public static class DisconnectParams {
        int mTag;
        public ApnContext mApnContext;
        String mReason;
        @ReleaseNetworkType
        final int mReleaseType;
        Message mOnCompletedMsg;

        DisconnectParams(ApnContext apnContext, String reason, @ReleaseNetworkType int releaseType,
                         Message onCompletedMsg) {
            mApnContext = apnContext;
            mReason = reason;
            mReleaseType = releaseType;
            mOnCompletedMsg = onCompletedMsg;
        }

        @Override
        public String toString() {
            return "{mTag=" + mTag + " mApnContext=" + mApnContext
                    + " mReason=" + mReason
                    + " mReleaseType=" + DcTracker.releaseTypeToString(mReleaseType)
                    + " mOnCompletedMsg=" + msgToString(mOnCompletedMsg) + "}";
        }
    }

    private ApnSetting mApnSetting;
    private ConnectionParams mConnectionParams;
    private DisconnectParams mDisconnectParams;
    @DataFailCause.FailCause
    private int mDcFailCause;

    protected Phone mPhone;
    private DataServiceManager mDataServiceManager;
    protected final int mTransportType;
    private LinkProperties mLinkProperties = new LinkProperties();
    private long mCreateTime;
    private long mLastFailTime;
    @DataFailCause.FailCause
    private int mLastFailCause;
    private static final String NULL_IP = "0.0.0.0";
    private Object mUserData;
    private int mSubscriptionOverride;
    private int mRilRat = ServiceState.RIL_RADIO_TECHNOLOGY_UNKNOWN;
    private boolean mUnmeteredOverride;
    private int mDataRegState = Integer.MAX_VALUE;
    private NetworkInfo mNetworkInfo;

    /** The corresponding network agent for this data connection. */
    private DcNetworkAgent mNetworkAgent;

    /**
     * The network agent from handover source data connection. This is the potential network agent
     * that will be transferred here after handover completed.
     */
    private DcNetworkAgent mHandoverSourceNetworkAgent;

    private int mDisabledApnTypeBitMask = 0;

    protected int mTag;

    /** Data connection id assigned by the modem. This is unique across transports */
    public int mCid;

    @HandoverState
    private int mHandoverState;
    private final Map<ApnContext, ConnectionParams> mApnContexts = new ConcurrentHashMap<>();
    PendingIntent mReconnectIntent = null;

    private boolean mRegistered = false;


    // ***** Event codes for driving the state machine, package visible for Dcc
    static final int BASE = Protocol.BASE_DATA_CONNECTION;
    static final int EVENT_CONNECT = BASE + 0;
    static final int EVENT_SETUP_DATA_CONNECTION_DONE = BASE + 1;
    static final int EVENT_DEACTIVATE_DONE = BASE + 3;
    static final int EVENT_DISCONNECT = BASE + 4;
    static final int EVENT_RIL_CONNECTED = BASE + 5;
    static final int EVENT_DISCONNECT_ALL = BASE + 6;
    static final int EVENT_DATA_STATE_CHANGED = BASE + 7;
    static final int EVENT_TEAR_DOWN_NOW = BASE + 8;
    static final int EVENT_LOST_CONNECTION = BASE + 9;
    static final int EVENT_DATA_CONNECTION_DRS_OR_RAT_CHANGED = BASE + 11;
    static final int EVENT_DATA_CONNECTION_ROAM_ON = BASE + 12;
    static final int EVENT_DATA_CONNECTION_ROAM_OFF = BASE + 13;
    static final int EVENT_BW_REFRESH_RESPONSE = BASE + 14;
    static final int EVENT_DATA_CONNECTION_VOICE_CALL_STARTED = BASE + 15;
    static final int EVENT_DATA_CONNECTION_VOICE_CALL_ENDED = BASE + 16;
    static final int EVENT_DATA_CONNECTION_OVERRIDE_CHANGED = BASE + 17;
    static final int EVENT_KEEPALIVE_STATUS = BASE + 18;
    static final int EVENT_KEEPALIVE_STARTED = BASE + 19;
    static final int EVENT_KEEPALIVE_STOPPED = BASE + 20;
    static final int EVENT_KEEPALIVE_START_REQUEST = BASE + 21;
    static final int EVENT_KEEPALIVE_STOP_REQUEST = BASE + 22;
    static final int EVENT_LINK_CAPACITY_CHANGED = BASE + 23;
    static final int EVENT_RESET = BASE + 24;
    static final int EVENT_REEVALUATE_RESTRICTED_STATE = BASE + 25;
    static final int EVENT_REEVALUATE_DATA_CONNECTION_PROPERTIES = BASE + 26;
    static final int EVENT_NR_STATE_CHANGED = BASE + 27;
<<<<<<< HEAD
    protected static final int EVENT_RETRY_CONNECTION = BASE + 28;

    private static final int CMD_TO_STRING_COUNT =
            EVENT_RETRY_CONNECTION - BASE + 1;
=======
    static final int EVENT_DATA_CONNECTION_METEREDNESS_CHANGED = BASE + 28;
    static final int EVENT_NR_FREQUENCY_CHANGED = BASE + 29;
    private static final int CMD_TO_STRING_COUNT = EVENT_NR_FREQUENCY_CHANGED - BASE + 1;
>>>>>>> 94ff4a25

    private static String[] sCmdToString = new String[CMD_TO_STRING_COUNT];
    static {
        sCmdToString[EVENT_CONNECT - BASE] = "EVENT_CONNECT";
        sCmdToString[EVENT_SETUP_DATA_CONNECTION_DONE - BASE] =
                "EVENT_SETUP_DATA_CONNECTION_DONE";
        sCmdToString[EVENT_DEACTIVATE_DONE - BASE] = "EVENT_DEACTIVATE_DONE";
        sCmdToString[EVENT_DISCONNECT - BASE] = "EVENT_DISCONNECT";
        sCmdToString[EVENT_RIL_CONNECTED - BASE] = "EVENT_RIL_CONNECTED";
        sCmdToString[EVENT_DISCONNECT_ALL - BASE] = "EVENT_DISCONNECT_ALL";
        sCmdToString[EVENT_DATA_STATE_CHANGED - BASE] = "EVENT_DATA_STATE_CHANGED";
        sCmdToString[EVENT_TEAR_DOWN_NOW - BASE] = "EVENT_TEAR_DOWN_NOW";
        sCmdToString[EVENT_LOST_CONNECTION - BASE] = "EVENT_LOST_CONNECTION";
        sCmdToString[EVENT_DATA_CONNECTION_DRS_OR_RAT_CHANGED - BASE] =
                "EVENT_DATA_CONNECTION_DRS_OR_RAT_CHANGED";
        sCmdToString[EVENT_DATA_CONNECTION_ROAM_ON - BASE] = "EVENT_DATA_CONNECTION_ROAM_ON";
        sCmdToString[EVENT_DATA_CONNECTION_ROAM_OFF - BASE] = "EVENT_DATA_CONNECTION_ROAM_OFF";
        sCmdToString[EVENT_BW_REFRESH_RESPONSE - BASE] = "EVENT_BW_REFRESH_RESPONSE";
        sCmdToString[EVENT_DATA_CONNECTION_VOICE_CALL_STARTED - BASE] =
                "EVENT_DATA_CONNECTION_VOICE_CALL_STARTED";
        sCmdToString[EVENT_DATA_CONNECTION_VOICE_CALL_ENDED - BASE] =
                "EVENT_DATA_CONNECTION_VOICE_CALL_ENDED";
        sCmdToString[EVENT_DATA_CONNECTION_OVERRIDE_CHANGED - BASE] =
                "EVENT_DATA_CONNECTION_OVERRIDE_CHANGED";
        sCmdToString[EVENT_KEEPALIVE_STATUS - BASE] = "EVENT_KEEPALIVE_STATUS";
        sCmdToString[EVENT_KEEPALIVE_STARTED - BASE] = "EVENT_KEEPALIVE_STARTED";
        sCmdToString[EVENT_KEEPALIVE_STOPPED - BASE] = "EVENT_KEEPALIVE_STOPPED";
        sCmdToString[EVENT_KEEPALIVE_START_REQUEST - BASE] = "EVENT_KEEPALIVE_START_REQUEST";
        sCmdToString[EVENT_KEEPALIVE_STOP_REQUEST - BASE] = "EVENT_KEEPALIVE_STOP_REQUEST";
        sCmdToString[EVENT_LINK_CAPACITY_CHANGED - BASE] = "EVENT_LINK_CAPACITY_CHANGED";
        sCmdToString[EVENT_RESET - BASE] = "EVENT_RESET";
        sCmdToString[EVENT_REEVALUATE_RESTRICTED_STATE - BASE] =
                "EVENT_REEVALUATE_RESTRICTED_STATE";
        sCmdToString[EVENT_REEVALUATE_DATA_CONNECTION_PROPERTIES - BASE] =
                "EVENT_REEVALUATE_DATA_CONNECTION_PROPERTIES";
<<<<<<< HEAD
        sCmdToString[EVENT_NR_STATE_CHANGED - BASE] =
                "EVENT_NR_STATE_CHANGED";
        sCmdToString[EVENT_RETRY_CONNECTION - BASE] = "EVENT_RETRY_CONNECTION";
=======
        sCmdToString[EVENT_NR_STATE_CHANGED - BASE] = "EVENT_NR_STATE_CHANGED";
        sCmdToString[EVENT_DATA_CONNECTION_METEREDNESS_CHANGED - BASE] =
                "EVENT_DATA_CONNECTION_METEREDNESS_CHANGED";
        sCmdToString[EVENT_NR_FREQUENCY_CHANGED - BASE] = "EVENT_NR_FREQUENCY_CHANGED";
>>>>>>> 94ff4a25
    }
    // Convert cmd to string or null if unknown
    static String cmdToString(int cmd) {
        String value = null;
        cmd -= BASE;
        if ((cmd >= 0) && (cmd < sCmdToString.length)) {
            value = sCmdToString[cmd];
        }
        if (value == null) {
            value = "0x" + Integer.toHexString(cmd + BASE);
        }
        return value;
    }

    /**
     * Create the connection object
     *
     * @param phone the Phone
     * @param id the connection id
     * @return DataConnection that was created.
     */
    public static DataConnection makeDataConnection(Phone phone, int id, DcTracker dct,
                                                    DataServiceManager dataServiceManager,
                                                    DcTesterFailBringUpAll failBringUpAll,
                                                    DcController dcc) {
        String transportType = (dataServiceManager.getTransportType()
                == AccessNetworkConstants.TRANSPORT_TYPE_WWAN)
                ? "C"   // Cellular
                : "I";  // IWLAN
        DataConnection dc = new DataConnection(phone, transportType + "-"
                + mInstanceNumber.incrementAndGet(), id, dct, dataServiceManager, failBringUpAll,
                dcc);
        dc.start();
        if (DBG) dc.log("Made " + dc.getName());
        return dc;
    }

    protected void dispose() {
        log("dispose: call quiteNow()");
        quitNow();
    }

    /* Getter functions */

    LinkProperties getLinkProperties() {
        return new LinkProperties(mLinkProperties);
    }

    boolean isInactive() {
        return getCurrentState() == mInactiveState;
    }

    boolean isDisconnecting() {
        return getCurrentState() == mDisconnectingState;
    }

    boolean isActive() {
        return getCurrentState() == mActiveState;
    }

    boolean isActivating() {
        return getCurrentState() == mActivatingState;
    }

    boolean hasBeenTransferred() {
        return mHandoverState == HANDOVER_STATE_COMPLETED;
    }

    boolean isBeingInTransferring() {
        return mHandoverState == HANDOVER_STATE_BEING_TRANSFERRED;
    }

    int getCid() {
        return mCid;
    }

    ApnSetting getApnSetting() {
        return mApnSetting;
    }

    void setLinkPropertiesHttpProxy(ProxyInfo proxy) {
        mLinkProperties.setHttpProxy(proxy);
    }

    public static class UpdateLinkPropertyResult {
        public SetupResult setupResult = SetupResult.SUCCESS;
        public LinkProperties oldLp;
        public LinkProperties newLp;
        public UpdateLinkPropertyResult(LinkProperties curLp) {
            oldLp = curLp;
            newLp = curLp;
        }
    }

    /**
     * Class returned by onSetupConnectionCompleted.
     */
    public enum SetupResult {
        SUCCESS,
        ERROR_RADIO_NOT_AVAILABLE,
        ERROR_INVALID_ARG,
        ERROR_STALE,
        ERROR_DATA_SERVICE_SPECIFIC_ERROR;

        public int mFailCause;

        SetupResult() {
            mFailCause = DataFailCause.getFailCause(0);
        }

        @Override
        public String toString() {
            return name() + "  SetupResult.mFailCause=" + mFailCause;
        }
    }

    public boolean isIpv4Connected() {
        boolean ret = false;
        Collection <InetAddress> addresses = mLinkProperties.getAddresses();

        for (InetAddress addr: addresses) {
            if (addr instanceof java.net.Inet4Address) {
                java.net.Inet4Address i4addr = (java.net.Inet4Address) addr;
                if (!i4addr.isAnyLocalAddress() && !i4addr.isLinkLocalAddress() &&
                        !i4addr.isLoopbackAddress() && !i4addr.isMulticastAddress()) {
                    ret = true;
                    break;
                }
            }
        }
        return ret;
    }

    public boolean isIpv6Connected() {
        boolean ret = false;
        Collection <InetAddress> addresses = mLinkProperties.getAddresses();

        for (InetAddress addr: addresses) {
            if (addr instanceof java.net.Inet6Address) {
                java.net.Inet6Address i6addr = (java.net.Inet6Address) addr;
                if (!i6addr.isAnyLocalAddress() && !i6addr.isLinkLocalAddress() &&
                        !i6addr.isLoopbackAddress() && !i6addr.isMulticastAddress()) {
                    ret = true;
                    break;
                }
            }
        }
        return ret;
    }

    @VisibleForTesting
    public UpdateLinkPropertyResult updateLinkProperty(DataCallResponse newState) {
        UpdateLinkPropertyResult result = new UpdateLinkPropertyResult(mLinkProperties);

        if (newState == null) return result;

        result.newLp = new LinkProperties();

        // set link properties based on data call response
        result.setupResult = setLinkProperties(newState, result.newLp);
        if (result.setupResult != SetupResult.SUCCESS) {
            if (DBG) log("updateLinkProperty failed : " + result.setupResult);
            return result;
        }
        // copy HTTP proxy as it is not part DataCallResponse.
        result.newLp.setHttpProxy(mLinkProperties.getHttpProxy());

        checkSetMtu(mApnSetting, result.newLp);

        mLinkProperties = result.newLp;

        updateTcpBufferSizes(mRilRat);

        if (DBG && (! result.oldLp.equals(result.newLp))) {
            log("updateLinkProperty old LP=" + result.oldLp);
            log("updateLinkProperty new LP=" + result.newLp);
        }

        if (result.newLp.equals(result.oldLp) == false &&
                mNetworkAgent != null) {
            mNetworkAgent.sendLinkProperties(mLinkProperties, DataConnection.this);
        }

        return result;
    }

    /**
     * Read the MTU value from link properties where it can be set from network. In case
     * not set by the network, set it again using the mtu szie value defined in the APN
     * database for the connected APN
     */
    private void checkSetMtu(ApnSetting apn, LinkProperties lp) {
        if (lp == null) return;

        if (apn == null || lp == null) return;

        if (lp.getMtu() != PhoneConstants.UNSET_MTU) {
            if (DBG) log("MTU set by call response to: " + lp.getMtu());
            return;
        }

        if (apn != null && apn.getMtu() != PhoneConstants.UNSET_MTU) {
            lp.setMtu(apn.getMtu());
            if (DBG) log("MTU set by APN to: " + apn.getMtu());
            return;
        }

        int mtu = mPhone.getContext().getResources().getInteger(
                com.android.internal.R.integer.config_mobile_mtu);
        if (mtu != PhoneConstants.UNSET_MTU) {
            lp.setMtu(mtu);
            if (DBG) log("MTU set by config resource to: " + mtu);
        }
    }

    private boolean isApnTypeDefault() {
        final String[] types = ApnSetting.getApnTypesStringFromBitmask(
            mApnSetting.getApnTypeBitmask()).split(",");
        for (String type : types) {
            if (type.equals(PhoneConstants.APN_TYPE_DEFAULT)) {
                return true;
            } else {
                continue;
            }
        }
        return false;
    }

    //***** Constructor (NOTE: uses dcc.getHandler() as its Handler)
    protected DataConnection(Phone phone, String tagSuffix, int id,
                           DcTracker dct, DataServiceManager dataServiceManager,
                           DcTesterFailBringUpAll failBringUpAll, DcController dcc) {
        super("DC-" + tagSuffix, dcc.getHandler());
        mTagSuffix = tagSuffix;
        setLogRecSize(300);
        setLogOnlyTransitions(true);
        if (DBG) log("DataConnection created");

        mPhone = phone;
        mDct = dct;
        mDataServiceManager = dataServiceManager;
        mTransportType = dataServiceManager.getTransportType();
        mDcTesterFailBringUpAll = failBringUpAll;
        mDcController = dcc;
        mId = id;
        mCid = -1;
        ServiceState ss = mPhone.getServiceState();
        mDataRegState = mPhone.getServiceState().getDataRegState();
        int networkType = TelephonyManager.NETWORK_TYPE_UNKNOWN;

        NetworkRegistrationInfo nri = ss.getNetworkRegistrationInfo(
                NetworkRegistrationInfo.DOMAIN_PS, mTransportType);
        if (nri != null) {
            networkType = nri.getAccessNetworkTechnology();
            mRilRat = ServiceState.networkTypeToRilRadioTechnology(networkType);
        }

        mNetworkInfo = new NetworkInfo(ConnectivityManager.TYPE_MOBILE,
                networkType, NETWORK_TYPE, TelephonyManager.getNetworkTypeName(networkType));
        mNetworkInfo.setRoaming(ss.getDataRoaming());
        mNetworkInfo.setIsAvailable(true);

        addState(mDefaultState);
            addState(mInactiveState, mDefaultState);
            addState(mActivatingState, mDefaultState);
            addState(mActiveState, mDefaultState);
            addState(mDisconnectingState, mDefaultState);
            addState(mDisconnectingErrorCreatingConnection, mDefaultState);
        setInitialState(mInactiveState);
    }

    /**
     * Get the source transport for handover. For example, handover from WWAN to WLAN, WWAN is the
     * source transport, and vice versa.
     */
    private @TransportType int getHandoverSourceTransport() {
        return mTransportType == AccessNetworkConstants.TRANSPORT_TYPE_WWAN
                ? AccessNetworkConstants.TRANSPORT_TYPE_WLAN
                : AccessNetworkConstants.TRANSPORT_TYPE_WWAN;
    }

    /**
     * Begin setting up a data connection, calls setupDataCall
     * and the ConnectionParams will be returned with the
     * EVENT_SETUP_DATA_CONNECTION_DONE
     *
     * @param cp is the connection parameters
     *
     * @return Fail cause if failed to setup data connection. {@link DataFailCause#NONE} if success.
     */
    private @DataFailCause.FailCause int connect(ConnectionParams cp) {
        log("connect: carrier='" + mApnSetting.getEntryName()
                + "' APN='" + mApnSetting.getApnName()
                + "' proxy='" + mApnSetting.getProxyAddressAsString()
                + "' port='" + mApnSetting.getProxyPort() + "'");
        if (cp.mApnContext != null) cp.mApnContext.requestLog("DataConnection.connect");

        // Check if we should fake an error.
        if (mDcTesterFailBringUpAll.getDcFailBringUp().mCounter  > 0) {
            DataCallResponse response = new DataCallResponse(
                    mDcTesterFailBringUpAll.getDcFailBringUp().mFailCause,
                    mDcTesterFailBringUpAll.getDcFailBringUp().mSuggestedRetryTime, 0, 0, 0, "",
                    null, null, null, null, PhoneConstants.UNSET_MTU);

            Message msg = obtainMessage(EVENT_SETUP_DATA_CONNECTION_DONE, cp);
            AsyncResult.forMessage(msg, response, null);
            sendMessage(msg);
            if (DBG) {
                log("connect: FailBringUpAll=" + mDcTesterFailBringUpAll.getDcFailBringUp()
                        + " send error response=" + response);
            }
            mDcTesterFailBringUpAll.getDcFailBringUp().mCounter -= 1;
            return DataFailCause.NONE;
        }

        mCreateTime = -1;
        mLastFailTime = -1;
        mLastFailCause = DataFailCause.NONE;

        Message msg = obtainMessage(EVENT_SETUP_DATA_CONNECTION_DONE, cp);
        msg.obj = cp;

        DataProfile dp =
                DcTracker.createDataProfile(mApnSetting, cp.mProfileId, cp.mIsApnPreferred);

        // We need to use the actual modem roaming state instead of the framework roaming state
        // here. This flag is only passed down to ril_service for picking the correct protocol (for
        // old modem backward compatibility).
        boolean isModemRoaming = mPhone.getServiceState().getDataRoamingFromRegistration();

        // Set this flag to true if the user turns on data roaming. Or if we override the roaming
        // state in framework, we should set this flag to true as well so the modem will not reject
        // the data call setup (because the modem actually thinks the device is roaming).
        boolean allowRoaming = mPhone.getDataRoamingEnabled()
                || (isModemRoaming && !mPhone.getServiceState().getDataRoaming());

        // Check if this data setup is a handover.
        LinkProperties linkProperties = null;
        int reason = DataService.REQUEST_REASON_NORMAL;
        if (cp.mRequestType == DcTracker.REQUEST_TYPE_HANDOVER) {
            // If this is a data setup for handover, we need to pass the link properties
            // of the existing data connection to the modem.
            DcTracker dcTracker = mPhone.getDcTracker(getHandoverSourceTransport());
            if (dcTracker == null || cp.mApnContext == null) {
                loge("connect: Handover failed. dcTracker=" + dcTracker + ", apnContext="
                        + cp.mApnContext);
                return DataFailCause.HANDOVER_FAILED;
            }

            DataConnection dc = dcTracker.getDataConnectionByApnType(cp.mApnContext.getApnType());
            if (dc == null) {
                loge("connect: Can't find data connection for handover.");
                return DataFailCause.HANDOVER_FAILED;
            }

            linkProperties = dc.getLinkProperties();
            // Preserve the potential network agent from the source data connection. The ownership
            // is not transferred at this moment.
            mHandoverLocalLog.log("Handover started. Preserved the agent.");
            mHandoverSourceNetworkAgent = dc.getNetworkAgent();
            log("Get the handover source network agent: " + mHandoverSourceNetworkAgent);
            dc.setHandoverState(HANDOVER_STATE_BEING_TRANSFERRED);
            if (linkProperties == null) {
                loge("connect: Can't find link properties of handover data connection. dc="
                        + dc);
                return DataFailCause.HANDOVER_FAILED;
            }

            reason = DataService.REQUEST_REASON_HANDOVER;
        }

        mDataServiceManager.setupDataCall(
                ServiceState.rilRadioTechnologyToAccessNetworkType(cp.mRilRat),
                dp,
                isModemRoaming,
                allowRoaming,
                reason,
                linkProperties,
                msg);
        TelephonyMetrics.getInstance().writeSetupDataCall(mPhone.getPhoneId(), cp.mRilRat,
                dp.getProfileId(), dp.getApn(), dp.getProtocolType());
        return DataFailCause.NONE;
    }

    public void onSubscriptionOverride(int overrideMask, int overrideValue) {
        mSubscriptionOverride = (mSubscriptionOverride & ~overrideMask)
                | (overrideValue & overrideMask);
        sendMessage(obtainMessage(EVENT_DATA_CONNECTION_OVERRIDE_CHANGED));
    }

    /**
     * Update NetworkCapabilities.NET_CAPABILITY_NOT_METERED based on meteredness
     * @param isUnmetered whether this DC should be set to unmetered or not
     */
    public void onMeterednessChanged(boolean isUnmetered) {
        sendMessage(obtainMessage(EVENT_DATA_CONNECTION_METEREDNESS_CHANGED, isUnmetered));
    }

    /**
     * TearDown the data connection when the deactivation is complete a Message with
     * msg.what == EVENT_DEACTIVATE_DONE
     *
     * @param o is the object returned in the AsyncResult.obj.
     */
    private void tearDownData(Object o) {
        int discReason = DataService.REQUEST_REASON_NORMAL;
        ApnContext apnContext = null;
        if ((o != null) && (o instanceof DisconnectParams)) {
            DisconnectParams dp = (DisconnectParams) o;
            apnContext = dp.mApnContext;
            if (TextUtils.equals(dp.mReason, Phone.REASON_RADIO_TURNED_OFF)
                    || TextUtils.equals(dp.mReason, Phone.REASON_PDP_RESET)) {
                discReason = DataService.REQUEST_REASON_SHUTDOWN;
            } else if (dp.mReleaseType == DcTracker.RELEASE_TYPE_HANDOVER) {
                discReason = DataService.REQUEST_REASON_HANDOVER;
            }
        }

        String str = "tearDownData. mCid=" + mCid + ", reason=" + discReason;
        if (DBG) log(str);
        if (apnContext != null) apnContext.requestLog(str);
        mDataServiceManager.deactivateDataCall(mCid, discReason,
                obtainMessage(EVENT_DEACTIVATE_DONE, mTag, 0, o));
    }

    private void notifyAllWithEvent(ApnContext alreadySent, int event, String reason) {
        mNetworkInfo.setDetailedState(mNetworkInfo.getDetailedState(), reason,
                mNetworkInfo.getExtraInfo());
        for (ConnectionParams cp : mApnContexts.values()) {
            ApnContext apnContext = cp.mApnContext;
            if (apnContext == alreadySent) continue;
            if (reason != null) apnContext.setReason(reason);
            Pair<ApnContext, Integer> pair = new Pair<>(apnContext, cp.mConnectionGeneration);
            Message msg = mDct.obtainMessage(event, mCid, cp.mRequestType, pair);
            AsyncResult.forMessage(msg);
            msg.sendToTarget();
        }
    }

    /**
     * Send the connectionCompletedMsg.
     *
     * @param cp is the ConnectionParams
     * @param cause and if no error the cause is DataFailCause.NONE
     * @param sendAll is true if all contexts are to be notified
     */
    private void notifyConnectCompleted(ConnectionParams cp, @DataFailCause.FailCause int cause,
                                        boolean sendAll) {
        ApnContext alreadySent = null;

        if (cp != null && cp.mOnCompletedMsg != null) {
            // Get the completed message but only use it once
            Message connectionCompletedMsg = cp.mOnCompletedMsg;
            cp.mOnCompletedMsg = null;
            alreadySent = cp.mApnContext;

            long timeStamp = System.currentTimeMillis();
            connectionCompletedMsg.arg1 = mCid;
            connectionCompletedMsg.arg2 = cp.mRequestType;

            if (cause == DataFailCause.NONE) {
                mCreateTime = timeStamp;
                AsyncResult.forMessage(connectionCompletedMsg);
            } else {
                mLastFailCause = cause;
                mLastFailTime = timeStamp;

                // Return message with a Throwable exception to signify an error.
                if (cause == DataFailCause.NONE) cause = DataFailCause.UNKNOWN;
                AsyncResult.forMessage(connectionCompletedMsg, cause,
                        new Throwable(DataFailCause.toString(cause)));
            }
            if (DBG) {
                log("notifyConnectCompleted at " + timeStamp + " cause=" + cause
                        + " connectionCompletedMsg=" + msgToString(connectionCompletedMsg));
            }

            connectionCompletedMsg.sendToTarget();
        }
        if (sendAll && !(isPdpRejectConfigEnabled() && isPdpRejectCause(cause))) {
            log("Send to all. " + alreadySent + " " + DataFailCause.toString(cause));
            notifyAllWithEvent(alreadySent, DctConstants.EVENT_DATA_SETUP_COMPLETE_ERROR,
                    DataFailCause.toString(cause));
        }
    }

    /**
     * Send ar.userObj if its a message, which is should be back to originator.
     *
     * @param dp is the DisconnectParams.
     */
    protected void notifyDisconnectCompleted(DisconnectParams dp, boolean sendAll) {
        if (VDBG) log("NotifyDisconnectCompleted");

        ApnContext alreadySent = null;
        String reason = null;

        if (dp != null && dp.mOnCompletedMsg != null) {
            // Get the completed message but only use it once
            Message msg = dp.mOnCompletedMsg;
            dp.mOnCompletedMsg = null;
            if (msg.obj instanceof ApnContext) {
                alreadySent = (ApnContext)msg.obj;
            }
            reason = dp.mReason;
            if (VDBG) {
                log(String.format("msg=%s msg.obj=%s", msg.toString(),
                    ((msg.obj instanceof String) ? (String) msg.obj : "<no-reason>")));
            }
            AsyncResult.forMessage(msg);
            msg.sendToTarget();
        }
        if (sendAll) {
            if (reason == null) {
                reason = DataFailCause.toString(DataFailCause.UNKNOWN);
            }
            notifyAllWithEvent(alreadySent, DctConstants.EVENT_DISCONNECT_DONE, reason);
        }
        if (DBG) log("NotifyDisconnectCompleted DisconnectParams=" + dp);
    }

    /*
     * **************************************************************************
     * Begin Members and methods owned by DataConnectionTracker but stored
     * in a DataConnection because there is one per connection.
     * **************************************************************************
     */

    /*
     * The id is owned by DataConnectionTracker.
     */
    private int mId;

    /**
     * Get the DataConnection ID
     */
    public int getDataConnectionId() {
        return mId;
    }

    /*
     * **************************************************************************
     * End members owned by DataConnectionTracker
     * **************************************************************************
     */

    /**
     * Clear all settings called when entering mInactiveState.
     */
    private void clearSettings() {
        if (DBG) log("clearSettings");

        mCreateTime = -1;
        mLastFailTime = -1;
        mLastFailCause = DataFailCause.NONE;
        mCid = -1;

        mPcscfAddr = new String[5];

        mLinkProperties = new LinkProperties();
        mApnContexts.clear();
        mApnSetting = null;
        mUnmeteredUseOnly = false;
        mRestrictedNetworkOverride = false;
        mDcFailCause = DataFailCause.NONE;
        mDisabledApnTypeBitMask = 0;
        mSubId = SubscriptionManager.INVALID_SUBSCRIPTION_ID;
        mSubscriptionOverride = 0;
        mUnmeteredOverride = false;
    }

    /**
     * Process setup data completion result from data service
     *
     * @param resultCode The result code returned by data service
     * @param response Data call setup response from data service
     * @param cp The original connection params used for data call setup
     * @return Setup result
     */
    private SetupResult onSetupConnectionCompleted(@DataServiceCallback.ResultCode int resultCode,
                                                   DataCallResponse response,
                                                   ConnectionParams cp) {
        SetupResult result;

        log("onSetupConnectionCompleted: resultCode=" + resultCode + ", response=" + response);
        if (cp.mTag != mTag) {
            if (DBG) {
                log("onSetupConnectionCompleted stale cp.tag=" + cp.mTag + ", mtag=" + mTag);
            }
            result = SetupResult.ERROR_STALE;
        } else if (resultCode == DataServiceCallback.RESULT_ERROR_ILLEGAL_STATE) {
            result = SetupResult.ERROR_RADIO_NOT_AVAILABLE;
            result.mFailCause = DataFailCause.RADIO_NOT_AVAILABLE;
        } else if (response.getCause() != 0) {
            if (response.getCause() == DataFailCause.RADIO_NOT_AVAILABLE) {
                result = SetupResult.ERROR_RADIO_NOT_AVAILABLE;
                result.mFailCause = DataFailCause.RADIO_NOT_AVAILABLE;
            } else {
                result = SetupResult.ERROR_DATA_SERVICE_SPECIFIC_ERROR;
                result.mFailCause = DataFailCause.getFailCause(response.getCause());
            }
        } else {
            if (DBG) log("onSetupConnectionCompleted received successful DataCallResponse");
            mCid = response.getId();

            mPcscfAddr = response.getPcscfAddresses().stream()
                    .map(InetAddress::getHostAddress).toArray(String[]::new);

            result = updateLinkProperty(response).setupResult;
        }

        return result;
    }

    private boolean isDnsOk(String[] domainNameServers) {
        if (NULL_IP.equals(domainNameServers[0]) && NULL_IP.equals(domainNameServers[1])
                && !mPhone.isDnsCheckDisabled()) {
            // Work around a race condition where QMI does not fill in DNS:
            // Deactivate PDP and let DataConnectionTracker retry.
            // Do not apply the race condition workaround for MMS APN
            // if Proxy is an IP-address.
            // Otherwise, the default APN will not be restored anymore.
            if (!isIpAddress(mApnSetting.getMmsProxyAddressAsString())) {
                log(String.format(
                        "isDnsOk: return false apn.types=%d APN_TYPE_MMS=%s isIpAddress(%s)=%s",
                        mApnSetting.getApnTypeBitmask(), PhoneConstants.APN_TYPE_MMS,
                        mApnSetting.getMmsProxyAddressAsString(),
                        isIpAddress(mApnSetting.getMmsProxyAddressAsString())));
                return false;
            }
        }
        return true;
    }

    /**
     * TCP buffer size config based on the ril technology. There are 6 parameters
     * read_min, read_default, read_max, write_min, write_default, write_max in the TCP buffer
     * config string and they are separated by a comma. The unit of these parameters is byte.
     */
    private static final String TCP_BUFFER_SIZES_GPRS = "4092,8760,48000,4096,8760,48000";
    private static final String TCP_BUFFER_SIZES_EDGE = "4093,26280,70800,4096,16384,70800";
    private static final String TCP_BUFFER_SIZES_UMTS = "58254,349525,1048576,58254,349525,1048576";
    private static final String TCP_BUFFER_SIZES_1XRTT = "16384,32768,131072,4096,16384,102400";
    private static final String TCP_BUFFER_SIZES_EVDO = "4094,87380,262144,4096,16384,262144";
    private static final String TCP_BUFFER_SIZES_EHRPD = "131072,262144,1048576,4096,16384,524288";
    private static final String TCP_BUFFER_SIZES_HSDPA = "61167,367002,1101005,8738,52429,262114";
    private static final String TCP_BUFFER_SIZES_HSPA = "40778,244668,734003,16777,100663,301990";
    private static final String TCP_BUFFER_SIZES_LTE =
            "524288,1048576,2097152,262144,524288,1048576";
    private static final String TCP_BUFFER_SIZES_HSPAP =
            "122334,734003,2202010,32040,192239,576717";
    private static final String TCP_BUFFER_SIZES_NR =
            "2097152,6291456,16777216,512000,2097152,8388608";
    private static final String TCP_BUFFER_SIZES_LTE_CA =
            "4096,6291456,12582912,4096,1048576,2097152";

    private void updateTcpBufferSizes(int rilRat) {
        String sizes = null;
        ServiceState ss = mPhone.getServiceState();
        if (rilRat == ServiceState.RIL_RADIO_TECHNOLOGY_LTE &&
                ss.isUsingCarrierAggregation()) {
            rilRat = ServiceState.RIL_RADIO_TECHNOLOGY_LTE_CA;
        }
        String ratName = ServiceState.rilRadioTechnologyToString(rilRat).toLowerCase(Locale.ROOT);
        // ServiceState gives slightly different names for EVDO tech ("evdo-rev.0" for ex)
        // - patch it up:
        if (rilRat == ServiceState.RIL_RADIO_TECHNOLOGY_EVDO_0 ||
                rilRat == ServiceState.RIL_RADIO_TECHNOLOGY_EVDO_A ||
                rilRat == ServiceState.RIL_RADIO_TECHNOLOGY_EVDO_B) {
            ratName = RAT_NAME_EVDO;
        }

        // NR 5G Non-Standalone use LTE cell as the primary cell, the ril technology is LTE in this
        // case. We use NR 5G TCP buffer size when connected to NR 5G Non-Standalone network.
        if (mTransportType == AccessNetworkConstants.TRANSPORT_TYPE_WWAN
                && (
                    rilRat == ServiceState.RIL_RADIO_TECHNOLOGY_LTE 
                    || rilRat == ServiceState.RIL_RADIO_TECHNOLOGY_LTE_CA
                ) && isNRConnected()
                && mPhone.getServiceStateTracker().getNrContextIds().contains(mCid)) {
            ratName = RAT_NAME_5G;
        }

        log("updateTcpBufferSizes: " + ratName);

        // in the form: "ratname:rmem_min,rmem_def,rmem_max,wmem_min,wmem_def,wmem_max"
        String[] configOverride = mPhone.getContext().getResources().getStringArray(
                com.android.internal.R.array.config_mobile_tcp_buffers);
        for (int i = 0; i < configOverride.length; i++) {
            String[] split = configOverride[i].split(":");
            if (ratName.equals(split[0]) && split.length == 2) {
                sizes = split[1];
                break;
            }
        }

        if (sizes == null) {
            // no override - use telephony defaults
            // doing it this way allows device or carrier to just override the types they
            // care about and inherit the defaults for the others.
            switch (rilRat) {
                case ServiceState.RIL_RADIO_TECHNOLOGY_GPRS:
                    sizes = TCP_BUFFER_SIZES_GPRS;
                    break;
                case ServiceState.RIL_RADIO_TECHNOLOGY_EDGE:
                    sizes = TCP_BUFFER_SIZES_EDGE;
                    break;
                case ServiceState.RIL_RADIO_TECHNOLOGY_UMTS:
                    sizes = TCP_BUFFER_SIZES_UMTS;
                    break;
                case ServiceState.RIL_RADIO_TECHNOLOGY_1xRTT:
                    sizes = TCP_BUFFER_SIZES_1XRTT;
                    break;
                case ServiceState.RIL_RADIO_TECHNOLOGY_EVDO_0:
                case ServiceState.RIL_RADIO_TECHNOLOGY_EVDO_A:
                case ServiceState.RIL_RADIO_TECHNOLOGY_EVDO_B:
                    sizes = TCP_BUFFER_SIZES_EVDO;
                    break;
                case ServiceState.RIL_RADIO_TECHNOLOGY_EHRPD:
                    sizes = TCP_BUFFER_SIZES_EHRPD;
                    break;
                case ServiceState.RIL_RADIO_TECHNOLOGY_HSDPA:
                    sizes = TCP_BUFFER_SIZES_HSDPA;
                    break;
                case ServiceState.RIL_RADIO_TECHNOLOGY_HSPA:
                case ServiceState.RIL_RADIO_TECHNOLOGY_HSUPA:
                    sizes = TCP_BUFFER_SIZES_HSPA;
                    break;
                case ServiceState.RIL_RADIO_TECHNOLOGY_LTE:
                    // Use NR 5G TCP buffer size when connected to NR 5G Non-Standalone network.
                    if (RAT_NAME_5G.equals(ratName)) {
                        sizes = TCP_BUFFER_SIZES_NR;
                    } else {
                        sizes = TCP_BUFFER_SIZES_LTE;
                    }
                    break;
                case ServiceState.RIL_RADIO_TECHNOLOGY_LTE_CA:
                    // Use NR 5G TCP buffer size when connected to NR 5G Non-Standalone network.
                    if (isNRConnected()) {
                        sizes = TCP_BUFFER_SIZES_NR;
                    } else {
                        sizes = TCP_BUFFER_SIZES_LTE_CA;
                    }
                    break;
                case ServiceState.RIL_RADIO_TECHNOLOGY_HSPAP:
                    sizes = TCP_BUFFER_SIZES_HSPAP;
                    break;
                case ServiceState.RIL_RADIO_TECHNOLOGY_NR:
                    sizes = TCP_BUFFER_SIZES_NR;
                    break;
                default:
                    // Leave empty - this will let ConnectivityService use the system default.
                    break;
            }
        }
        mLinkProperties.setTcpBufferSizes(sizes);
    }

    private void updateLinkBandwidths(NetworkCapabilities caps, int rilRat) {
        String ratName = ServiceState.rilRadioTechnologyToString(rilRat);
        if (rilRat == ServiceState.RIL_RADIO_TECHNOLOGY_LTE && isNRConnected()) {
            ratName = mPhone.getServiceState().getNrFrequencyRange()
                    == ServiceState.FREQUENCY_RANGE_MMWAVE
                    ? DctConstants.RAT_NAME_NR_NSA_MMWAVE : DctConstants.RAT_NAME_NR_NSA;
        }

        if (DBG) log("updateLinkBandwidths: " + ratName);

        Pair<Integer, Integer> values = mDct.getLinkBandwidths(ratName);
        if (values == null) {
            values = new Pair<>(14, 14);
        }
        caps.setLinkDownstreamBandwidthKbps(values.first);
        caps.setLinkUpstreamBandwidthKbps(values.second);
    }

    /**
     * Indicates if this data connection was established for unmetered use only. Note that this
     * flag should be populated when data becomes active. And if it is set to true, it can be set to
     * false later when we are reevaluating the data connection. But if it is set to false, it
     * can never become true later because setting it to true will cause this data connection
     * losing some immutable network capabilities, which can cause issues in connectivity service.
     */
    private boolean mUnmeteredUseOnly = false;

    /**
     * Indicates if when this connection was established we had a restricted/privileged
     * NetworkRequest and needed it to overcome data-enabled limitations.
     *
     * This flag overrides the APN-based restriction capability, restricting the network
     * based on both having a NetworkRequest with restricted AND needing a restricted
     * bit to overcome user-disabled status.  This allows us to handle the common case
     * of having both restricted requests and unrestricted requests for the same apn:
     * if conditions require a restricted network to overcome user-disabled then it must
     * be restricted, otherwise it is unrestricted (or restricted based on APN type).
     *
     * This supports a privileged app bringing up a network without general apps having access
     * to it when the network is otherwise unavailable (hipri).  The first use case is
     * pre-paid SIM reprovisioning over internet, where the carrier insists on no traffic
     * other than from the privileged carrier-app.
     *
     * Note that the data connection cannot go from unrestricted to restricted because the
     * connectivity service does not support dynamically closing TCP connections at this point.
     */
    private boolean mRestrictedNetworkOverride = false;

    /**
     * Check if this data connection should be restricted. We should call this when data connection
     * becomes active, or when we want to re-evaluate the conditions to decide if we need to
     * unstrict the data connection.
     *
     * @return True if this data connection needs to be restricted.
     */

    private boolean shouldRestrictNetwork() {
        // first, check if there is any network request that containing restricted capability
        // (i.e. Do not have NET_CAPABILITY_NOT_RESTRICTED in the request)
        boolean isAnyRestrictedRequest = false;
        for (ApnContext apnContext : mApnContexts.keySet()) {
            if (apnContext.hasRestrictedRequests(true /* exclude DUN */)) {
                isAnyRestrictedRequest = true;
                break;
            }
        }

        // If all of the network requests are non-restricted, then we don't need to restrict
        // the network.
        if (!isAnyRestrictedRequest) {
            return false;
        }

        // If the network is unmetered, then we don't need to restrict the network because users
        // won't be charged anyway.
        if (!ApnSettingUtils.isMetered(mApnSetting, mPhone)) {
            return false;
        }

        // If the data is disabled, then we need to restrict the network so only privileged apps can
        // use the restricted network while data is disabled.
        if (!mPhone.getDataEnabledSettings().isDataEnabled()) {
            return true;
        }

        // If the device is roaming, and the user does not turn on data roaming, then we need to
        // restrict the network so only privileged apps can use it.
        if (!mDct.getDataRoamingEnabled() && mPhone.getServiceState().getDataRoaming()) {
            return true;
        }

        // Otherwise we should not restrict the network so anyone who requests can use it.
        return false;
    }

    /**
     * @return True if this data connection should only be used for unmetered purposes.
     */
    private boolean isUnmeteredUseOnly() {
        // If this data connection is on IWLAN, then it's unmetered and can be used by everyone.
        // Should not be for unmetered used only.
        if (mTransportType == AccessNetworkConstants.TRANSPORT_TYPE_WLAN) {
            return false;
        }

        // If data is enabled, this data connection can't be for unmetered used only because
        // everyone should be able to use it.
        if (mPhone.getDataEnabledSettings().isDataEnabled()) {
            return false;
        }

        // If the device is roaming and data roaming it turned on, then this data connection can't
        // be for unmetered use only.
        if (mDct.getDataRoamingEnabled() && mPhone.getServiceState().getDataRoaming()) {
            return false;
        }

        // The data connection can only be unmetered used only if all attached APN contexts
        // attached to this data connection are unmetered.
        for (ApnContext apnContext : mApnContexts.keySet()) {
            if (ApnSettingUtils.isMeteredApnType(apnContext.getApnTypeBitmask(), mPhone)) {
                return false;
            }
        }
        return true;
    }

    /**
     * @return the {@link NetworkCapabilities} of this data connection.
     */
    public NetworkCapabilities getNetworkCapabilities() {
        NetworkCapabilities result = new NetworkCapabilities();
        result.addTransportType(NetworkCapabilities.TRANSPORT_CELLULAR);

        if (mApnSetting != null) {
            final String[] types = ApnSetting.getApnTypesStringFromBitmask(
                mApnSetting.getApnTypeBitmask() & ~mDisabledApnTypeBitMask).split(",");
            for (String type : types) {
                if (!mRestrictedNetworkOverride && mUnmeteredUseOnly
                        && ApnSettingUtils.isMeteredApnType(
                                ApnSetting.getApnTypesBitmaskFromString(type), mPhone)) {
                    log("Dropped the metered " + type + " for the unmetered data call.");
                    continue;
                }
                switch (type) {
                    case PhoneConstants.APN_TYPE_ALL: {
                        result.addCapability(NetworkCapabilities.NET_CAPABILITY_INTERNET);
                        result.addCapability(NetworkCapabilities.NET_CAPABILITY_MMS);
                        result.addCapability(NetworkCapabilities.NET_CAPABILITY_SUPL);
                        result.addCapability(NetworkCapabilities.NET_CAPABILITY_FOTA);
                        result.addCapability(NetworkCapabilities.NET_CAPABILITY_IMS);
                        result.addCapability(NetworkCapabilities.NET_CAPABILITY_CBS);
                        result.addCapability(NetworkCapabilities.NET_CAPABILITY_IA);
                        result.addCapability(NetworkCapabilities.NET_CAPABILITY_DUN);
                        break;
                    }
                    case PhoneConstants.APN_TYPE_DEFAULT: {
                        result.addCapability(NetworkCapabilities.NET_CAPABILITY_INTERNET);
                        break;
                    }
                    case PhoneConstants.APN_TYPE_MMS: {
                        result.addCapability(NetworkCapabilities.NET_CAPABILITY_MMS);
                        break;
                    }
                    case PhoneConstants.APN_TYPE_SUPL: {
                        result.addCapability(NetworkCapabilities.NET_CAPABILITY_SUPL);
                        break;
                    }
                    case PhoneConstants.APN_TYPE_DUN: {
                        result.addCapability(NetworkCapabilities.NET_CAPABILITY_DUN);
                        break;
                    }
                    case PhoneConstants.APN_TYPE_FOTA: {
                        result.addCapability(NetworkCapabilities.NET_CAPABILITY_FOTA);
                        break;
                    }
                    case PhoneConstants.APN_TYPE_IMS: {
                        result.addCapability(NetworkCapabilities.NET_CAPABILITY_IMS);
                        break;
                    }
                    case PhoneConstants.APN_TYPE_CBS: {
                        result.addCapability(NetworkCapabilities.NET_CAPABILITY_CBS);
                        break;
                    }
                    case PhoneConstants.APN_TYPE_IA: {
                        result.addCapability(NetworkCapabilities.NET_CAPABILITY_IA);
                        break;
                    }
                    case PhoneConstants.APN_TYPE_EMERGENCY: {
                        result.addCapability(NetworkCapabilities.NET_CAPABILITY_EIMS);
                        break;
                    }
                    case PhoneConstants.APN_TYPE_MCX: {
                        result.addCapability(NetworkCapabilities.NET_CAPABILITY_MCX);
                        break;
                    }
                    default:
                }
            }

            // Mark NOT_METERED in the following cases,
            // 1. All APNs in APN settings are unmetered.
            // 2. The non-restricted data and is intended for unmetered use only.
            if ((mUnmeteredUseOnly && !mRestrictedNetworkOverride)
                    || !ApnSettingUtils.isMetered(mApnSetting, mPhone)) {
                result.addCapability(NetworkCapabilities.NET_CAPABILITY_NOT_METERED);
            } else {
                result.removeCapability(NetworkCapabilities.NET_CAPABILITY_NOT_METERED);
            }

            result.maybeMarkCapabilitiesRestricted();
        }

        if (mRestrictedNetworkOverride) {
            result.removeCapability(NetworkCapabilities.NET_CAPABILITY_NOT_RESTRICTED);
            // don't use dun on restriction-overriden networks.
            result.removeCapability(NetworkCapabilities.NET_CAPABILITY_DUN);
        }

        updateLinkBandwidths(result, mRilRat);

        result.setNetworkSpecifier(new StringNetworkSpecifier(Integer.toString(mSubId)));

        result.setCapability(NetworkCapabilities.NET_CAPABILITY_NOT_ROAMING,
                !mPhone.getServiceState().getDataRoaming());

        result.addCapability(NetworkCapabilities.NET_CAPABILITY_NOT_CONGESTED);

        // Override values set above when requested by policy
        if ((mSubscriptionOverride & OVERRIDE_UNMETERED) != 0) {
            result.addCapability(NetworkCapabilities.NET_CAPABILITY_NOT_METERED);
        }
        if ((mSubscriptionOverride & OVERRIDE_CONGESTED) != 0) {
            result.removeCapability(NetworkCapabilities.NET_CAPABILITY_NOT_CONGESTED);
        }

        // Override set by DcTracker
        if (mUnmeteredOverride) {
            result.addCapability(NetworkCapabilities.NET_CAPABILITY_NOT_METERED);
        }

        return result;
    }

    /**
     * @return {@code True} if 464xlat should be skipped.
     */
    @VisibleForTesting
    public boolean shouldSkip464Xlat() {
        switch (mApnSetting.getSkip464Xlat()) {
            case Telephony.Carriers.SKIP_464XLAT_ENABLE:
                return true;
            case Telephony.Carriers.SKIP_464XLAT_DISABLE:
                return false;
            case Telephony.Carriers.SKIP_464XLAT_DEFAULT:
            default:
                break;
        }

        // As default, return true if ims and no internet
        final NetworkCapabilities nc = getNetworkCapabilities();
        return nc.hasCapability(NetworkCapabilities.NET_CAPABILITY_IMS)
                && !nc.hasCapability(NetworkCapabilities.NET_CAPABILITY_INTERNET);
    }

    /**
     * @return {@code} true iff. {@code address} is a literal IPv4 or IPv6 address.
     */
    @VisibleForTesting
    public static boolean isIpAddress(String address) {
        if (address == null) return false;

        return InetAddress.isNumeric(address);
    }

    private SetupResult setLinkProperties(DataCallResponse response,
            LinkProperties linkProperties) {
        // Check if system property dns usable
        String propertyPrefix = "net." + response.getInterfaceName() + ".";
        String dnsServers[] = new String[2];
        dnsServers[0] = SystemProperties.get(propertyPrefix + "dns1");
        dnsServers[1] = SystemProperties.get(propertyPrefix + "dns2");
        boolean okToUseSystemPropertyDns = isDnsOk(dnsServers);

        SetupResult result;

        // Start with clean network properties and if we have
        // a failure we'll clear again at the bottom of this code.
        linkProperties.clear();

        if (response.getCause() == DataFailCause.NONE) {
            try {
                // set interface name
                linkProperties.setInterfaceName(response.getInterfaceName());

                // set link addresses
                if (response.getAddresses().size() > 0) {
                    for (LinkAddress la : response.getAddresses()) {
                        if (!la.getAddress().isAnyLocalAddress()) {
                            if (DBG) {
                                log("addr/pl=" + la.getAddress() + "/"
                                        + la.getNetworkPrefixLength());
                            }
                            linkProperties.addLinkAddress(la);
                        }
                    }
                } else {
                    throw new UnknownHostException("no address for ifname="
                            + response.getInterfaceName());
                }

                // set dns servers
                if (response.getDnsAddresses().size() > 0) {
                    for (InetAddress dns : response.getDnsAddresses()) {
                        if (!dns.isAnyLocalAddress()) {
                            linkProperties.addDnsServer(dns);
                        }
                    }
                } else if (okToUseSystemPropertyDns) {
                    for (String dnsAddr : dnsServers) {
                        dnsAddr = dnsAddr.trim();
                        if (dnsAddr.isEmpty()) continue;
                        InetAddress ia;
                        try {
                            ia = NetworkUtils.numericToInetAddress(dnsAddr);
                        } catch (IllegalArgumentException e) {
                            throw new UnknownHostException("Non-numeric dns addr=" + dnsAddr);
                        }
                        if (!ia.isAnyLocalAddress()) {
                            linkProperties.addDnsServer(ia);
                        }
                    }
                } else {
                    throw new UnknownHostException("Empty dns response and no system default dns");
                }

                // set pcscf
                if (response.getPcscfAddresses().size() > 0) {
                    for (InetAddress pcscf : response.getPcscfAddresses()) {
                        linkProperties.addPcscfServer(pcscf);
                    }
                }

                for (InetAddress gateway : response.getGatewayAddresses()) {
                    // Allow 0.0.0.0 or :: as a gateway;
                    // this indicates a point-to-point interface.
                    linkProperties.addRoute(new RouteInfo(gateway));
                }

                // set interface MTU
                // this may clobber the setting read from the APN db, but that's ok
                linkProperties.setMtu(response.getMtu());

                result = SetupResult.SUCCESS;
            } catch (UnknownHostException e) {
                log("setLinkProperties: UnknownHostException " + e);
                result = SetupResult.ERROR_INVALID_ARG;
            }
        } else {
            result = SetupResult.ERROR_DATA_SERVICE_SPECIFIC_ERROR;
        }

        // An error occurred so clear properties
        if (result != SetupResult.SUCCESS) {
            if (DBG) {
                log("setLinkProperties: error clearing LinkProperties status="
                        + response.getCause() + " result=" + result);
            }
            linkProperties.clear();
        }

        return result;
    }

    /**
     * Initialize connection, this will fail if the
     * apnSettings are not compatible.
     *
     * @param cp the Connection parameters
     * @return true if initialization was successful.
     */
    private boolean initConnection(ConnectionParams cp) {
        ApnContext apnContext = cp.mApnContext;
        if (mApnSetting == null) {
            // Only change apn setting if it isn't set, it will
            // only NOT be set only if we're in DcInactiveState.
            mApnSetting = apnContext.getApnSetting();
        }
        if (mApnSetting == null || !mApnSetting.canHandleType(apnContext.getApnTypeBitmask())) {
            if (DBG) {
                log("initConnection: incompatible apnSetting in ConnectionParams cp=" + cp
                        + " dc=" + DataConnection.this);
            }
            return false;
        }
        mTag += 1;
        mConnectionParams = cp;
        mConnectionParams.mTag = mTag;

        // always update the ConnectionParams with the latest or the
        // connectionGeneration gets stale
        mApnContexts.put(apnContext, cp);

        if (DBG) {
            log("initConnection: "
                    + " RefCount=" + mApnContexts.size()
                    + " mApnList=" + mApnContexts
                    + " mConnectionParams=" + mConnectionParams);
        }
        return true;
    }

    /**
     * The parent state for all other states.
     */
    private class DcDefaultState extends State {
        @Override
        public void enter() {
            if (DBG) log("DcDefaultState: enter");

            // Register for DRS or RAT change
            mPhone.getServiceStateTracker().registerForDataRegStateOrRatChanged(
                    mTransportType, getHandler(),
                    DataConnection.EVENT_DATA_CONNECTION_DRS_OR_RAT_CHANGED, null);

            mPhone.getServiceStateTracker().registerForDataRoamingOn(getHandler(),
                    DataConnection.EVENT_DATA_CONNECTION_ROAM_ON, null);
            mPhone.getServiceStateTracker().registerForDataRoamingOff(getHandler(),
                    DataConnection.EVENT_DATA_CONNECTION_ROAM_OFF, null, true);
            mPhone.getServiceStateTracker().registerForNrStateChanged(getHandler(),
                    DataConnection.EVENT_NR_STATE_CHANGED, null);
            mPhone.getServiceStateTracker().registerForNrFrequencyChanged(getHandler(),
                    DataConnection.EVENT_NR_FREQUENCY_CHANGED, null);

            // Add ourselves to the list of data connections
            mDcController.addDc(DataConnection.this);
        }
        @Override
        public void exit() {
            if (DBG) log("DcDefaultState: exit");

            // Unregister for DRS or RAT change.
            mPhone.getServiceStateTracker().unregisterForDataRegStateOrRatChanged(
                    mTransportType, getHandler());

            mPhone.getServiceStateTracker().unregisterForDataRoamingOn(getHandler());
            mPhone.getServiceStateTracker().unregisterForDataRoamingOff(getHandler());
            mPhone.getServiceStateTracker().unregisterForNrStateChanged(getHandler());
            mPhone.getServiceStateTracker().unregisterForNrFrequencyChanged(getHandler());

            // Remove ourselves from the DC lists
            mDcController.removeDc(DataConnection.this);

            if (mAc != null) {
                mAc.disconnected();
                mAc = null;
            }
            mApnContexts.clear();
            mReconnectIntent = null;
            mDct = null;
            mApnSetting = null;
            mPhone = null;
            mDataServiceManager = null;
            mLinkProperties = null;
            mLastFailCause = DataFailCause.NONE;
            mUserData = null;
            mDcController = null;
            mDcTesterFailBringUpAll = null;
        }

        @Override
        public boolean processMessage(Message msg) {
            boolean retVal = HANDLED;

            if (VDBG) {
                log("DcDefault msg=" + getWhatToString(msg.what)
                        + " RefCount=" + mApnContexts.size());
            }
            switch (msg.what) {
                case EVENT_RESET:
                    if (VDBG) log("DcDefaultState: msg.what=REQ_RESET");
                    transitionTo(mInactiveState);
                    break;
                case EVENT_CONNECT:
                    if (DBG) log("DcDefaultState: msg.what=EVENT_CONNECT, fail not expected");
                    ConnectionParams cp = (ConnectionParams) msg.obj;
                    notifyConnectCompleted(cp, DataFailCause.UNKNOWN, false);
                    break;

                case EVENT_DISCONNECT:
                case EVENT_DISCONNECT_ALL:
                case EVENT_REEVALUATE_RESTRICTED_STATE:
                    if (DBG) {
                        log("DcDefaultState deferring msg.what=" + getWhatToString(msg.what)
                                + " RefCount=" + mApnContexts.size());
                    }
                    deferMessage(msg);
                    break;
                case EVENT_TEAR_DOWN_NOW:
                    if (DBG) log("DcDefaultState EVENT_TEAR_DOWN_NOW");
                    mDataServiceManager.deactivateDataCall(mCid, DataService.REQUEST_REASON_NORMAL,
                            null);
                    break;
                case EVENT_LOST_CONNECTION:
                    if (DBG) {
                        String s = "DcDefaultState ignore EVENT_LOST_CONNECTION"
                                + " tag=" + msg.arg1 + ":mTag=" + mTag;
                        logAndAddLogRec(s);
                    }
                    break;
                case EVENT_DATA_CONNECTION_DRS_OR_RAT_CHANGED:
                    AsyncResult ar = (AsyncResult)msg.obj;
                    Pair<Integer, Integer> drsRatPair = (Pair<Integer, Integer>)ar.result;
                    mDataRegState = drsRatPair.first;
                    updateTcpBufferSizes(drsRatPair.second);
                    mRilRat = drsRatPair.second;
                    if (DBG) {
                        log("DcDefaultState: EVENT_DATA_CONNECTION_DRS_OR_RAT_CHANGED"
                                + " drs=" + mDataRegState
                                + " mRilRat=" + mRilRat);
                    }
                    updateNetworkInfo();
                    updateNetworkInfoSuspendState();
                    if (mNetworkAgent != null) {
                        mNetworkAgent.sendNetworkCapabilities(getNetworkCapabilities(),
                                DataConnection.this);
                        mNetworkAgent.sendNetworkInfo(mNetworkInfo, DataConnection.this);
                        mNetworkAgent.sendLinkProperties(mLinkProperties, DataConnection.this);
                    }
                    break;
                case EVENT_DATA_CONNECTION_METEREDNESS_CHANGED:
                    boolean isUnmetered = (boolean) msg.obj;
                    if (isUnmetered == mUnmeteredOverride) {
                        break;
                    }
                    mUnmeteredOverride = isUnmetered;
                    // fallthrough
                case EVENT_NR_FREQUENCY_CHANGED:
                case EVENT_DATA_CONNECTION_ROAM_ON:
                case EVENT_DATA_CONNECTION_ROAM_OFF:
                case EVENT_DATA_CONNECTION_OVERRIDE_CHANGED:
                    updateNetworkInfo();
                    if (mNetworkAgent != null) {
                        mNetworkAgent.sendNetworkCapabilities(getNetworkCapabilities(),
                                DataConnection.this);
                        mNetworkAgent.sendNetworkInfo(mNetworkInfo, DataConnection.this);
                    }
                    break;
                case EVENT_KEEPALIVE_START_REQUEST:
                case EVENT_KEEPALIVE_STOP_REQUEST:
                    if (mNetworkAgent != null) {
                        mNetworkAgent.onSocketKeepaliveEvent(
                                msg.arg1, SocketKeepalive.ERROR_INVALID_NETWORK);
                    }
                    break;
                case EVENT_RETRY_CONNECTION:
                    if (DBG) {
                        String s = "DcDefaultState ignore EVENT_RETRY_CONNECTION"
                                + " tag=" + msg.arg1 + ":mTag=" + mTag;
                        logAndAddLogRec(s);
                    }
                    break;

                default:
                    if (DBG) {
                        log("DcDefaultState: ignore msg.what=" + getWhatToString(msg.what));
                    }
                    break;
            }

            return retVal;
        }
    }

    private void updateNetworkInfo() {
        final ServiceState state = mPhone.getServiceState();
        final int subtype = state.getDataNetworkType();
        mNetworkInfo.setSubtype(subtype, TelephonyManager.getNetworkTypeName(subtype));
        mNetworkInfo.setRoaming(state.getDataRoaming());
    }

    private void updateNetworkInfoSuspendState() {
        // this is only called when we are either connected or suspended.  Decide which.
        if (mNetworkAgent == null) {
            Rlog.e(getName(), "Setting suspend state without a NetworkAgent");
        }

        // if we are not in-service change to SUSPENDED
        final ServiceStateTracker sst = mPhone.getServiceStateTracker();
        if (sst.getCurrentDataConnectionState() != ServiceState.STATE_IN_SERVICE) {
            mNetworkInfo.setDetailedState(NetworkInfo.DetailedState.SUSPENDED, null,
                    mNetworkInfo.getExtraInfo());
        } else {
            // check for voice call and concurrency issues
            if (sst.isConcurrentVoiceAndDataAllowed() == false) {
                final CallTracker ct = mPhone.getCallTracker();
                if (ct.getState() != PhoneConstants.State.IDLE) {
                    mNetworkInfo.setDetailedState(NetworkInfo.DetailedState.SUSPENDED, null,
                            mNetworkInfo.getExtraInfo());
                    return;
                }
            }
            mNetworkInfo.setDetailedState(NetworkInfo.DetailedState.CONNECTED, null,
                    mNetworkInfo.getExtraInfo());
        }
    }

    private DcDefaultState mDefaultState = new DcDefaultState();

    /**
     * The state machine is inactive and expects a EVENT_CONNECT.
     */
    protected class DcInactiveState extends State {
        // Inform all contexts we've failed connecting
        public void setEnterNotificationParams(ConnectionParams cp,
                                               @DataFailCause.FailCause int cause) {
            if (VDBG) log("DcInactiveState: setEnterNotificationParams cp,cause");
            mConnectionParams = cp;
            mDisconnectParams = null;
            mDcFailCause = cause;
        }

        // Inform all contexts we've failed disconnected
        public void setEnterNotificationParams(DisconnectParams dp) {
            if (VDBG) log("DcInactiveState: setEnterNotificationParams dp");
            mConnectionParams = null;
            mDisconnectParams = dp;
            mDcFailCause = DataFailCause.NONE;
        }

        // Inform all contexts of the failure cause
        public void setEnterNotificationParams(@DataFailCause.FailCause int cause) {
            mConnectionParams = null;
            mDisconnectParams = null;
            mDcFailCause = cause;
        }

        @Override
        public void enter() {
            mTag += 1;
            if (DBG) log("DcInactiveState: enter() mTag=" + mTag);
            StatsLog.write(StatsLog.MOBILE_CONNECTION_STATE_CHANGED,
                    StatsLog.MOBILE_CONNECTION_STATE_CHANGED__STATE__INACTIVE,
                    mPhone.getPhoneId(), mId,
                    mApnSetting != null ? (long) mApnSetting.getApnTypeBitmask() : 0L,
                    mApnSetting != null
                        ? mApnSetting.canHandleType(ApnSetting.TYPE_DEFAULT) : false);
            if (mHandoverState == HANDOVER_STATE_BEING_TRANSFERRED) {
                mHandoverState = HANDOVER_STATE_COMPLETED;
            }

            // Check for dangling agent. Ideally the handover source agent should be null if
            // handover process is smooth. When it's not null, that means handover failed. The
            // agent was not successfully transferred to the new data connection. We should
            // gracefully notify connectivity service the network was disconnected.
            if (mHandoverSourceNetworkAgent != null) {
                DataConnection sourceDc = mHandoverSourceNetworkAgent.getDataConnection();
                if (sourceDc != null) {
                    // If the source data connection still owns this agent, then just reset the
                    // handover state back to idle because handover is already failed.
                    mHandoverLocalLog.log(
                            "Handover failed. Reset the source dc state to idle");
                    sourceDc.setHandoverState(HANDOVER_STATE_IDLE);
                } else {
                    // The agent is now a dangling agent. No data connection owns this agent.
                    // Gracefully notify connectivity service disconnected.
                    mHandoverLocalLog.log(
                            "Handover failed and dangling agent found.");
                    mHandoverSourceNetworkAgent.acquireOwnership(
                            DataConnection.this, mTransportType);
                    mHandoverSourceNetworkAgent.sendNetworkInfo(mNetworkInfo, DataConnection.this);
                    mHandoverSourceNetworkAgent.releaseOwnership(DataConnection.this);
                }
                mHandoverSourceNetworkAgent = null;
            }

            if (mConnectionParams != null) {
                if (DBG) {
                    log("DcInactiveState: enter notifyConnectCompleted +ALL failCause="
                            + mDcFailCause);
                }
                notifyConnectCompleted(mConnectionParams, mDcFailCause, true);
            }
            if (mDisconnectParams != null) {
                if (DBG) {
                    log("DcInactiveState: enter notifyDisconnectCompleted +ALL failCause="
                            + mDcFailCause);
                }
                notifyDisconnectCompleted(mDisconnectParams, true);
            }
            if (mDisconnectParams == null && mConnectionParams == null
                    && mDcFailCause != DataFailCause.NONE) {
                if (DBG) {
                    log("DcInactiveState: enter notifyAllDisconnectCompleted failCause="
                            + mDcFailCause);
                }
                notifyAllWithEvent(null, DctConstants.EVENT_DISCONNECT_DONE,
                        DataFailCause.toString(mDcFailCause));
            }

            // Remove ourselves from cid mapping, before clearSettings
            mDcController.removeActiveDcByCid(DataConnection.this);

            if (!(isPdpRejectConfigEnabled() && isPdpRejectCause(mDcFailCause))) {
                log("DcInactiveState: clearing settings");
                clearSettings();
            }
        }

        @Override
        public void exit() {
        }

        @Override
        public boolean processMessage(Message msg) {
            switch (msg.what) {
                case EVENT_RESET:
                case EVENT_REEVALUATE_RESTRICTED_STATE:
                    if (DBG) {
                        log("DcInactiveState: msg.what=" + getWhatToString(msg.what)
                                + ", ignore we're already done");
                    }
                    return HANDLED;
                case EVENT_CONNECT:
                    if (DBG) log("DcInactiveState: mag.what=EVENT_CONNECT");

                    ConnectionParams cp = (ConnectionParams) msg.obj;
                    if (isPdpRejectConfigEnabled() && !isDataCallConnectAllowed()) {
                        if (DBG) log("DcInactiveState: skip EVENT_CONNECT");
                        cp.mApnContext.decAndGetConnectionGeneration();
                        return HANDLED;
                    }

                    if (!initConnection(cp)) {
                        log("DcInactiveState: msg.what=EVENT_CONNECT initConnection failed");
                        notifyConnectCompleted(cp, DataFailCause.UNACCEPTABLE_NETWORK_PARAMETER,
                                false);
                        transitionTo(mInactiveState);
                        return HANDLED;
                    }

                    int cause = connect(cp);
                    if (cause != DataFailCause.NONE) {
                        log("DcInactiveState: msg.what=EVENT_CONNECT connect failed");
                        notifyConnectCompleted(cp, cause, false);
                        transitionTo(mInactiveState);
                        return HANDLED;
                    }

                    if (mSubId == SubscriptionManager.INVALID_SUBSCRIPTION_ID) {
                        mSubId = cp.mSubId;
                    }

                    transitionTo(mActivatingState);
                    return HANDLED;
                case EVENT_DISCONNECT:
                    if (DBG) log("DcInactiveState: msg.what=EVENT_DISCONNECT");
                    notifyDisconnectCompleted((DisconnectParams)msg.obj, false);
                    return HANDLED;
                case EVENT_DISCONNECT_ALL:
                    if (DBG) log("DcInactiveState: msg.what=EVENT_DISCONNECT_ALL");
                    notifyDisconnectCompleted((DisconnectParams)msg.obj, false);
                    return HANDLED;
                case EVENT_RETRY_CONNECTION:
                    if (DBG) {
                        log("DcInactiveState: msg.what=EVENT_RETRY_CONNECTION"
                                + " mConnectionParams=" + mConnectionParams);
                    }
                    if (mConnectionParams != null) {
                        if (initConnection(mConnectionParams)) {
                            //In case of apn modify, get the latest apn to retry
                            mApnSetting = mConnectionParams.mApnContext.getApnSetting();
                            connect(mConnectionParams);
                            transitionTo(mActivatingState);
                        } else {
                            if (DBG) {
                                log("DcInactiveState: msg.what=EVENT_RETRY_CONNECTION"
                                    + " initConnection failed");
                            }
                        }
                    }
                    return HANDLED;
                default:
                    if (VDBG) {
                        log("DcInactiveState not handled msg.what=" + getWhatToString(msg.what));
                    }
                    return NOT_HANDLED;
            }
        }
    }
    protected DcInactiveState mInactiveState = new DcInactiveState();

    /**
     * The state machine is activating a connection.
     */
    private class DcActivatingState extends State {
        @Override
        public void enter() {
            StatsLog.write(StatsLog.MOBILE_CONNECTION_STATE_CHANGED,
                    StatsLog.MOBILE_CONNECTION_STATE_CHANGED__STATE__ACTIVATING,
                    mPhone.getPhoneId(), mId,
                    mApnSetting != null ? (long) mApnSetting.getApnTypeBitmask() : 0L,
                    mApnSetting != null
                        ? mApnSetting.canHandleType(ApnSetting.TYPE_DEFAULT) : false);
            setHandoverState(HANDOVER_STATE_IDLE);
            // restricted evaluation depends on network requests from apnContext. The evaluation
            // should happen once entering connecting state rather than active state because it's
            // possible that restricted network request can be released during the connecting window
            // and if we wait for connection established, then we might mistakenly
            // consider it as un-restricted. ConnectivityService then will immediately
            // tear down the connection through networkAgent unwanted callback if all requests for
            // this connection are going away.
            mRestrictedNetworkOverride = shouldRestrictNetwork();
        }
        @Override
        public boolean processMessage(Message msg) {
            boolean retVal;
            AsyncResult ar;
            ConnectionParams cp;

            if (DBG) log("DcActivatingState: msg=" + msgToString(msg));
            switch (msg.what) {
                case EVENT_DATA_CONNECTION_DRS_OR_RAT_CHANGED:
                case EVENT_CONNECT:
                    // Activating can't process until we're done.
                    deferMessage(msg);
                    retVal = HANDLED;
                    break;

                case EVENT_SETUP_DATA_CONNECTION_DONE:
                    cp = (ConnectionParams) msg.obj;

                    DataCallResponse dataCallResponse =
                            msg.getData().getParcelable(DataServiceManager.DATA_CALL_RESPONSE);
                    SetupResult result = onSetupConnectionCompleted(msg.arg1, dataCallResponse, cp);
                    if (result != null) {
                        log("EVENT_SETUP_DATA_CONNECTION_DONE, result: " + result
                                + ", mFailCause: " + result.mFailCause);
                    }
                    if (result != SetupResult.ERROR_STALE) {
                        if (mConnectionParams != cp) {
                            loge("DcActivatingState: WEIRD mConnectionsParams:"+ mConnectionParams
                                    + " != cp:" + cp);
                        }
                    }
                    if (DBG) {
                        log("DcActivatingState onSetupConnectionCompleted result=" + result
                                + " dc=" + DataConnection.this);
                    }
                    if (cp.mApnContext != null) {
                        cp.mApnContext.requestLog("onSetupConnectionCompleted result=" + result);
                    }
                    switch (result) {
                        case SUCCESS:
                            // All is well
                            mDcFailCause = DataFailCause.NONE;
                            transitionTo(mActiveState);
                            handlePdpRejectCauseSuccess();
                            break;
                        case ERROR_RADIO_NOT_AVAILABLE:
                            // Vendor ril rejected the command and didn't connect.
                            // Transition to inactive but send notifications after
                            // we've entered the mInactive state.
                            mInactiveState.setEnterNotificationParams(cp, result.mFailCause);
                            transitionTo(mInactiveState);
                            break;
                        case ERROR_INVALID_ARG:
                            // The addresses given from the RIL are bad
                            tearDownData(cp);
                            transitionTo(mDisconnectingErrorCreatingConnection);
                            break;
                        case ERROR_DATA_SERVICE_SPECIFIC_ERROR:

                            // Retrieve the suggested retry delay from the modem and save it.
                            // If the modem want us to retry the current APN again, it will
                            // suggest a positive delay value (in milliseconds). Otherwise we'll get
                            // NO_SUGGESTED_RETRY_DELAY here.

                            long delay = getSuggestedRetryDelay(dataCallResponse);
                            cp.mApnContext.setModemSuggestedDelay(delay);

                            String str = "DcActivatingState: ERROR_DATA_SERVICE_SPECIFIC_ERROR "
                                    + " delay=" + delay
                                    + " result=" + result
                                    + " result.isRadioRestartFailure="
                                    + DataFailCause.isRadioRestartFailure(mPhone.getContext(),
                                    result.mFailCause, mPhone.getSubId())
                                    + " isPermanentFailure=" +
                                    mDct.isPermanentFailure(result.mFailCause);
                            if (DBG) log(str);
                            if (isPdpRejectCauseFailureHandled(result, cp)) {
                                if (DBG) log("isPdpRejectCauseFailureHandled true, breaking");
                                break;
                            }
                            if (cp.mApnContext != null) cp.mApnContext.requestLog(str);

                            // Save the cause. DcTracker.onDataSetupComplete will check this
                            // failure cause and determine if we need to retry this APN later
                            // or not.
                            mInactiveState.setEnterNotificationParams(cp, result.mFailCause);
                            transitionTo(mInactiveState);
                            break;
                        case ERROR_STALE:
                            loge("DcActivatingState: stale EVENT_SETUP_DATA_CONNECTION_DONE"
                                    + " tag:" + cp.mTag + " != mTag:" + mTag);
                            break;
                        default:
                            throw new RuntimeException("Unknown SetupResult, should not happen");
                    }
                    retVal = HANDLED;
                    break;
                default:
                    if (VDBG) {
                        log("DcActivatingState not handled msg.what=" +
                                getWhatToString(msg.what) + " RefCount=" + mApnContexts.size());
                    }
                    retVal = NOT_HANDLED;
                    break;
            }
            return retVal;
        }
    }
    private DcActivatingState mActivatingState = new DcActivatingState();

    /**
     * The state machine is connected, expecting an EVENT_DISCONNECT.
     */
    private class DcActiveState extends State {

        @Override public void enter() {
            if (DBG) log("DcActiveState: enter dc=" + DataConnection.this);
            StatsLog.write(StatsLog.MOBILE_CONNECTION_STATE_CHANGED,
                    StatsLog.MOBILE_CONNECTION_STATE_CHANGED__STATE__ACTIVE,
                    mPhone.getPhoneId(), mId,
                    mApnSetting != null ? (long) mApnSetting.getApnTypeBitmask() : 0L,
                    mApnSetting != null
                        ? mApnSetting.canHandleType(ApnSetting.TYPE_DEFAULT) : false);

            updateNetworkInfo();

            // If we were retrying there maybe more than one, otherwise they'll only be one.
            notifyAllWithEvent(null, DctConstants.EVENT_DATA_SETUP_COMPLETE,
                    Phone.REASON_CONNECTED);

            mPhone.getCallTracker().registerForVoiceCallStarted(getHandler(),
                    DataConnection.EVENT_DATA_CONNECTION_VOICE_CALL_STARTED, null);
            mPhone.getCallTracker().registerForVoiceCallEnded(getHandler(),
                    DataConnection.EVENT_DATA_CONNECTION_VOICE_CALL_ENDED, null);

            // If the EVENT_CONNECT set the current max retry restore it here
            // if it didn't then this is effectively a NOP.
            mDcController.addActiveDcByCid(DataConnection.this);

            mNetworkInfo.setDetailedState(NetworkInfo.DetailedState.CONNECTED,
                    mNetworkInfo.getReason(), null);
            mNetworkInfo.setExtraInfo(mApnSetting.getApnName());
            updateTcpBufferSizes(mRilRat);

            final NetworkMisc misc = new NetworkMisc();
            final CarrierSignalAgent carrierSignalAgent = mPhone.getCarrierSignalAgent();
            if (carrierSignalAgent.hasRegisteredReceivers(TelephonyIntents
                    .ACTION_CARRIER_SIGNAL_REDIRECTED)) {
                // carrierSignal Receivers will place the carrier-specific provisioning notification
                misc.provisioningNotificationDisabled = true;
            }
            misc.subscriberId = mPhone.getSubscriberId();

            // set skip464xlat if it is not default otherwise
            misc.skip464xlat = shouldSkip464Xlat();

            mUnmeteredUseOnly = isUnmeteredUseOnly();

            if (DBG) {
                log("mRestrictedNetworkOverride = " + mRestrictedNetworkOverride
                        + ", mUnmeteredUseOnly = " + mUnmeteredUseOnly);
            }

            if (mConnectionParams != null
                    && mConnectionParams.mRequestType == DcTracker.REQUEST_TYPE_HANDOVER) {
                // If this is a data setup for handover, we need to reuse the existing network agent
                // instead of creating a new one. This should be transparent to connectivity
                // service.
                DcTracker dcTracker = mPhone.getDcTracker(getHandoverSourceTransport());
                DataConnection dc = dcTracker.getDataConnectionByApnType(
                        mConnectionParams.mApnContext.getApnType());
                // Don't move the handover state of the source transport to COMPLETED immediately
                // because of ensuring to send deactivating data call for source transport.

                if (mHandoverSourceNetworkAgent != null) {
                    String logStr = "Transfer network agent successfully.";
                    log(logStr);
                    mHandoverLocalLog.log(logStr);
                    mNetworkAgent = mHandoverSourceNetworkAgent;
                    mNetworkAgent.acquireOwnership(DataConnection.this, mTransportType);

                    // TODO: Should evaluate mDisabledApnTypeBitMask again after handover. We don't
                    // do it now because connectivity service does not support dynamically removing
                    // immutable capabilities.

                    // Update the capability after handover
                    mNetworkAgent.sendNetworkCapabilities(getNetworkCapabilities(),
                            DataConnection.this);
                    mNetworkAgent.sendLinkProperties(mLinkProperties, DataConnection.this);
                    mHandoverSourceNetworkAgent = null;
                } else if (dc != null) {
                    logd("Create network agent as source DC did not create it");
                    createDcNetorkAgent(misc);
                } else {
                    String logStr = "Failed to get network agent from original data connection";
                    loge(logStr);
                    mHandoverLocalLog.log(logStr);
                    return;
                }
            } else {
                createDcNetorkAgent(misc);
            }

            if (mTransportType == AccessNetworkConstants.TRANSPORT_TYPE_WWAN) {
                mPhone.mCi.registerForNattKeepaliveStatus(
                        getHandler(), DataConnection.EVENT_KEEPALIVE_STATUS, null);
                mPhone.mCi.registerForLceInfo(
                        getHandler(), DataConnection.EVENT_LINK_CAPACITY_CHANGED, null);
            }
            TelephonyMetrics.getInstance().writeRilDataCallEvent(mPhone.getPhoneId(),
                    mCid, mApnSetting.getApnTypeBitmask(), RilDataCall.State.CONNECTED);
        }

        private void createDcNetorkAgent(NetworkMisc misc) {
            mScore = calculateScore();
            final NetworkFactory factory = PhoneFactory.getNetworkFactory(
                    mPhone.getPhoneId());
            final int factorySerialNumber = (null == factory)
                    ? NetworkFactory.SerialNumber.NONE : factory.getSerialNumber();
            mDisabledApnTypeBitMask |= getDisallowedApnTypes();
            mNetworkAgent = DcNetworkAgent.createDcNetworkAgent(DataConnection.this,
                    mPhone, mNetworkInfo, mScore, misc, factorySerialNumber, mTransportType);
        }

        @Override
        public void exit() {
            if (DBG) log("DcActiveState: exit dc=" + this);
            String reason = mNetworkInfo.getReason();
            if(mDcController.isExecutingCarrierChange()) {
                reason = Phone.REASON_CARRIER_CHANGE;
            } else if (mDisconnectParams != null && mDisconnectParams.mReason != null) {
                reason = mDisconnectParams.mReason;
            } else {
                reason = DataFailCause.toString(mDcFailCause);
            }
            mPhone.getCallTracker().unregisterForVoiceCallStarted(getHandler());
            mPhone.getCallTracker().unregisterForVoiceCallEnded(getHandler());

            // If the data connection is being handover to other transport, we should not notify
            // disconnected to connectivity service.
            if (mHandoverState != HANDOVER_STATE_BEING_TRANSFERRED) {
                mNetworkInfo.setDetailedState(NetworkInfo.DetailedState.DISCONNECTED,
                        reason, mNetworkInfo.getExtraInfo());
            }

            if (mTransportType == AccessNetworkConstants.TRANSPORT_TYPE_WWAN) {
                mPhone.mCi.unregisterForNattKeepaliveStatus(getHandler());
                mPhone.mCi.unregisterForLceInfo(getHandler());
            }

            // If we are still owning this agent, then we should inform connectivity service the
            // data connection is disconnected. If we don't own this agent at this point, that means
            // it has been transferred to the new data connection for IWLAN data handover case.
            if (mNetworkAgent != null) {
                mNetworkAgent.sendNetworkInfo(mNetworkInfo, DataConnection.this);
                mNetworkAgent.releaseOwnership(DataConnection.this);
            }
            mNetworkAgent = null;

            TelephonyMetrics.getInstance().writeRilDataCallEvent(mPhone.getPhoneId(),
                    mCid, mApnSetting.getApnTypeBitmask(), RilDataCall.State.DISCONNECTED);
        }

        @Override
        public boolean processMessage(Message msg) {
            boolean retVal;

            switch (msg.what) {
                case EVENT_CONNECT: {
                    ConnectionParams cp = (ConnectionParams) msg.obj;
                    // either add this new apn context to our set or
                    // update the existing cp with the latest connection generation number
                    mApnContexts.put(cp.mApnContext, cp);
                    // TODO (b/118347948): evaluate if it's still needed after assigning
                    // different scores to different Cellular network.
                    mDisabledApnTypeBitMask &= ~cp.mApnContext.getApnTypeBitmask();
                    mNetworkAgent.sendNetworkCapabilities(getNetworkCapabilities(),
                            DataConnection.this);
                    if (DBG) {
                        log("DcActiveState: EVENT_CONNECT cp=" + cp + " dc=" + DataConnection.this);
                    }
                    notifyConnectCompleted(cp, DataFailCause.NONE, false);
                    retVal = HANDLED;
                    break;
                }
                case EVENT_DISCONNECT: {
                    DisconnectParams dp = (DisconnectParams) msg.obj;
                    if (DBG) {
                        log("DcActiveState: EVENT_DISCONNECT dp=" + dp
                                + " dc=" + DataConnection.this);
                    }
                    if (mApnContexts.containsKey(dp.mApnContext)) {
                        if (DBG) {
                            log("DcActiveState msg.what=EVENT_DISCONNECT RefCount="
                                    + mApnContexts.size());
                        }

                        if (mApnContexts.size() == 1) {
                            mApnContexts.clear();
                            mDisconnectParams = dp;
                            mConnectionParams = null;
                            dp.mTag = mTag;
                            tearDownData(dp);
                            transitionTo(mDisconnectingState);
                        } else {
                            mApnContexts.remove(dp.mApnContext);
                            // TODO (b/118347948): evaluate if it's still needed after assigning
                            // different scores to different Cellular network.
                            mDisabledApnTypeBitMask |= dp.mApnContext.getApnTypeBitmask();
                            mNetworkAgent.sendNetworkCapabilities(getNetworkCapabilities(),
                                    DataConnection.this);
                            notifyDisconnectCompleted(dp, false);
                        }
                    } else {
                        log("DcActiveState ERROR no such apnContext=" + dp.mApnContext
                                + " in this dc=" + DataConnection.this);
                        notifyDisconnectCompleted(dp, false);
                    }
                    retVal = HANDLED;
                    break;
                }
                case EVENT_DISCONNECT_ALL: {
                    if (DBG) {
                        log("DcActiveState EVENT_DISCONNECT clearing apn contexts,"
                                + " dc=" + DataConnection.this);
                    }
                    DisconnectParams dp = (DisconnectParams) msg.obj;
                    mDisconnectParams = dp;
                    mConnectionParams = null;
                    dp.mTag = mTag;
                    tearDownData(dp);
                    transitionTo(mDisconnectingState);
                    retVal = HANDLED;
                    break;
                }
                case EVENT_LOST_CONNECTION: {
                    if (DBG) {
                        log("DcActiveState EVENT_LOST_CONNECTION dc=" + DataConnection.this);
                    }

                    mInactiveState.setEnterNotificationParams(DataFailCause.LOST_CONNECTION);
                    transitionTo(mInactiveState);
                    retVal = HANDLED;
                    break;
                }
                case EVENT_DATA_CONNECTION_METEREDNESS_CHANGED:
                    boolean isUnmetered = (boolean) msg.obj;
                    if (isUnmetered == mUnmeteredOverride) {
                        retVal = HANDLED;
                        break;
                    }
                    mUnmeteredOverride = isUnmetered;
                    // fallthrough
                case EVENT_DATA_CONNECTION_ROAM_ON:
                case EVENT_DATA_CONNECTION_ROAM_OFF:
                case EVENT_DATA_CONNECTION_OVERRIDE_CHANGED: {
                    updateNetworkInfo();
                    if (mNetworkAgent != null) {
                        mNetworkAgent.sendNetworkCapabilities(getNetworkCapabilities(),
                                DataConnection.this);
                        mNetworkAgent.sendNetworkInfo(mNetworkInfo, DataConnection.this);
                    }
                    retVal = HANDLED;
                    break;
                }
                case EVENT_BW_REFRESH_RESPONSE: {
                    AsyncResult ar = (AsyncResult)msg.obj;
                    if (ar.exception != null) {
                        log("EVENT_BW_REFRESH_RESPONSE: error ignoring, e=" + ar.exception);
                    } else {
                        boolean useModem = DctConstants.BANDWIDTH_SOURCE_MODEM_KEY.equals(
                                mPhone.getContext().getResources().getString(com.android.internal.R
                                        .string.config_bandwidthEstimateSource));
                        NetworkCapabilities nc = getNetworkCapabilities();
                        LinkCapacityEstimate lce = (LinkCapacityEstimate) ar.result;
                        if (useModem && mPhone.getLceStatus() == RILConstants.LCE_ACTIVE) {
                            if (lce.downlinkCapacityKbps != LinkCapacityEstimate.INVALID) {
                                nc.setLinkDownstreamBandwidthKbps(lce.downlinkCapacityKbps);
                            }
                            if (lce.uplinkCapacityKbps != LinkCapacityEstimate.INVALID) {
                                nc.setLinkUpstreamBandwidthKbps(lce.uplinkCapacityKbps);
                            }
                        }
                        if (mNetworkAgent != null) {
                            mNetworkAgent.sendNetworkCapabilities(nc, DataConnection.this);
                        }
                    }
                    retVal = HANDLED;
                    break;
                }
                case EVENT_DATA_CONNECTION_VOICE_CALL_STARTED:
                case EVENT_DATA_CONNECTION_VOICE_CALL_ENDED: {
                    updateNetworkInfo();
                    updateNetworkInfoSuspendState();
                    if (mNetworkAgent != null) {
                        mNetworkAgent.sendNetworkCapabilities(getNetworkCapabilities(),
                                DataConnection.this);
                        mNetworkAgent.sendNetworkInfo(mNetworkInfo, DataConnection.this);
                    }
                    retVal = HANDLED;
                    break;
                }
                case EVENT_KEEPALIVE_START_REQUEST: {
                    KeepalivePacketData pkt = (KeepalivePacketData) msg.obj;
                    int slotId = msg.arg1;
                    int intervalMillis = msg.arg2 * 1000;
                    if (mTransportType == AccessNetworkConstants.TRANSPORT_TYPE_WWAN) {
                        mPhone.mCi.startNattKeepalive(
                                DataConnection.this.mCid, pkt, intervalMillis,
                                DataConnection.this.obtainMessage(
                                        EVENT_KEEPALIVE_STARTED, slotId, 0, null));
                    } else {
                        // We currently do not support NATT Keepalive requests using the
                        // DataService API, so unless the request is WWAN (always bound via
                        // the CommandsInterface), the request cannot be honored.
                        //
                        // TODO: b/72331356 to add support for Keepalive to the DataService
                        // so that keepalive requests can be handled (if supported) by the
                        // underlying transport.
                        if (mNetworkAgent != null) {
                            mNetworkAgent.onSocketKeepaliveEvent(
                                    msg.arg1, SocketKeepalive.ERROR_INVALID_NETWORK);
                        }
                    }
                    retVal = HANDLED;
                    break;
                }
                case EVENT_KEEPALIVE_STOP_REQUEST: {
                    int slotId = msg.arg1;
                    int handle = mNetworkAgent.keepaliveTracker.getHandleForSlot(slotId);
                    if (handle < 0) {
                        loge("No slot found for stopSocketKeepalive! " + slotId);
                        retVal = HANDLED;
                        break;
                    } else {
                        logd("Stopping keepalive with handle: " + handle);
                    }

                    mPhone.mCi.stopNattKeepalive(
                            handle, DataConnection.this.obtainMessage(
                                    EVENT_KEEPALIVE_STOPPED, handle, slotId, null));
                    retVal = HANDLED;
                    break;
                }
                case EVENT_KEEPALIVE_STARTED: {
                    AsyncResult ar = (AsyncResult) msg.obj;
                    final int slot = msg.arg1;
                    if (ar.exception != null || ar.result == null) {
                        loge("EVENT_KEEPALIVE_STARTED: error starting keepalive, e="
                                + ar.exception);
                        mNetworkAgent.onSocketKeepaliveEvent(
                                slot, SocketKeepalive.ERROR_HARDWARE_ERROR);
                    } else {
                        KeepaliveStatus ks = (KeepaliveStatus) ar.result;
                        if (ks == null) {
                            loge("Null KeepaliveStatus received!");
                        } else {
                            mNetworkAgent.keepaliveTracker.handleKeepaliveStarted(slot, ks);
                        }
                    }
                    retVal = HANDLED;
                    break;
                }
                case EVENT_KEEPALIVE_STATUS: {
                    AsyncResult ar = (AsyncResult) msg.obj;
                    if (ar.exception != null) {
                        loge("EVENT_KEEPALIVE_STATUS: error in keepalive, e=" + ar.exception);
                        // We have no way to notify connectivity in this case.
                    }
                    if (ar.result != null) {
                        KeepaliveStatus ks = (KeepaliveStatus) ar.result;
                        mNetworkAgent.keepaliveTracker.handleKeepaliveStatus(ks);
                    }

                    retVal = HANDLED;
                    break;
                }
                case EVENT_KEEPALIVE_STOPPED: {
                    AsyncResult ar = (AsyncResult) msg.obj;
                    final int handle = msg.arg1;
                    final int slotId = msg.arg2;

                    if (ar.exception != null) {
                        loge("EVENT_KEEPALIVE_STOPPED: error stopping keepalive for handle="
                                + handle + " e=" + ar.exception);
                        mNetworkAgent.keepaliveTracker.handleKeepaliveStatus(
                                new KeepaliveStatus(KeepaliveStatus.ERROR_UNKNOWN));
                    } else {
                        log("Keepalive Stop Requested for handle=" + handle);
                        mNetworkAgent.keepaliveTracker.handleKeepaliveStatus(
                                new KeepaliveStatus(handle, KeepaliveStatus.STATUS_INACTIVE));
                    }
                    retVal = HANDLED;
                    break;
                }
                case EVENT_LINK_CAPACITY_CHANGED: {
                    AsyncResult ar = (AsyncResult) msg.obj;
                    if (ar.exception != null) {
                        loge("EVENT_LINK_CAPACITY_CHANGED e=" + ar.exception);
                    } else {
                        boolean useModem = DctConstants.BANDWIDTH_SOURCE_MODEM_KEY.equals(
                                mPhone.getContext().getResources().getString(com.android.internal.R
                                        .string.config_bandwidthEstimateSource));
                        NetworkCapabilities nc = getNetworkCapabilities();
                        if (useModem) {
                            LinkCapacityEstimate lce = (LinkCapacityEstimate) ar.result;
                            if (lce.downlinkCapacityKbps != LinkCapacityEstimate.INVALID) {
                                nc.setLinkDownstreamBandwidthKbps(lce.downlinkCapacityKbps);
                            }
                            if (lce.uplinkCapacityKbps != LinkCapacityEstimate.INVALID) {
                                nc.setLinkUpstreamBandwidthKbps(lce.uplinkCapacityKbps);
                            }
                        }
                        if (mNetworkAgent != null) {
                            mNetworkAgent.sendNetworkCapabilities(nc, DataConnection.this);
                        }
                    }
                    retVal = HANDLED;
                    break;
                }
                case EVENT_REEVALUATE_RESTRICTED_STATE: {
                    // If the network was restricted, and now it does not need to be restricted
                    // anymore, we should add the NET_CAPABILITY_NOT_RESTRICTED capability.
                    if (mRestrictedNetworkOverride && !shouldRestrictNetwork()) {
                        if (DBG) {
                            log("Data connection becomes not-restricted. dc=" + this);
                        }
                        // Note we only do this when network becomes non-restricted. When a
                        // non-restricted becomes restricted (e.g. users disable data, or turn off
                        // data roaming), DCT will explicitly tear down the networks (because
                        // connectivity service does not support force-close TCP connections today).
                        // Also note that NET_CAPABILITY_NOT_RESTRICTED is an immutable capability
                        // (see {@link NetworkCapabilities}) once we add it to the network, we can't
                        // remove it through the entire life cycle of the connection.
                        mRestrictedNetworkOverride = false;
                        mNetworkAgent.sendNetworkCapabilities(getNetworkCapabilities(),
                                DataConnection.this);
                    }

                    // If the data does need to be unmetered use only (e.g. users turn on data, or
                    // device is not roaming anymore assuming data roaming is off), then we can
                    // dynamically add those metered APN type capabilities back. (But not the
                    // other way around because most of the APN-type capabilities are immutable
                    // capabilities.)
                    if (mUnmeteredUseOnly && !isUnmeteredUseOnly()) {
                        mUnmeteredUseOnly = false;
                        mNetworkAgent.sendNetworkCapabilities(getNetworkCapabilities(),
                                DataConnection.this);
                    }

                    retVal = HANDLED;
                    break;
                }
                case EVENT_REEVALUATE_DATA_CONNECTION_PROPERTIES: {
                    // Update other properties like link properties if needed in future.
                    updateScore();
                    retVal = HANDLED;
                    break;
                }
                case EVENT_NR_STATE_CHANGED: {
                    updateTcpBufferSizes(mRilRat);
                    if (mNetworkAgent != null) {
                        mNetworkAgent.sendLinkProperties(mLinkProperties, DataConnection.this);
                    }
                    retVal = HANDLED;
                    break;
                }
                default:
                    if (VDBG) {
                        log("DcActiveState not handled msg.what=" + getWhatToString(msg.what));
                    }
                    retVal = NOT_HANDLED;
                    break;
            }
            return retVal;
        }
    }
    private DcActiveState mActiveState = new DcActiveState();

    /**
     * The state machine is disconnecting.
     */
    private class DcDisconnectingState extends State {
        @Override
        public void enter() {
            StatsLog.write(StatsLog.MOBILE_CONNECTION_STATE_CHANGED,
                    StatsLog.MOBILE_CONNECTION_STATE_CHANGED__STATE__DISCONNECTING,
                    mPhone.getPhoneId(), mId,
                    mApnSetting != null ? (long) mApnSetting.getApnTypeBitmask() : 0L,
                    mApnSetting != null
                        ? mApnSetting.canHandleType(ApnSetting.TYPE_DEFAULT) : false);
        }
        @Override
        public boolean processMessage(Message msg) {
            boolean retVal;

            switch (msg.what) {
                case EVENT_CONNECT:
                    if (DBG) log("DcDisconnectingState msg.what=EVENT_CONNECT. Defer. RefCount = "
                            + mApnContexts.size());
                    deferMessage(msg);
                    retVal = HANDLED;
                    break;

                case EVENT_DEACTIVATE_DONE:
                    DisconnectParams dp = (DisconnectParams) msg.obj;

                    String str = "DcDisconnectingState msg.what=EVENT_DEACTIVATE_DONE RefCount="
                            + mApnContexts.size();
                    if (DBG) log(str);
                    if (dp.mApnContext != null) dp.mApnContext.requestLog(str);

                    if (dp.mTag == mTag) {
                        // Transition to inactive but send notifications after
                        // we've entered the mInactive state.
                        mInactiveState.setEnterNotificationParams(dp);
                        transitionTo(mInactiveState);
                    } else {
                        if (DBG) log("DcDisconnectState stale EVENT_DEACTIVATE_DONE"
                                + " dp.tag=" + dp.mTag + " mTag=" + mTag);
                    }
                    retVal = HANDLED;
                    break;

                default:
                    if (VDBG) {
                        log("DcDisconnectingState not handled msg.what="
                                + getWhatToString(msg.what));
                    }
                    retVal = NOT_HANDLED;
                    break;
            }
            return retVal;
        }
    }
    private DcDisconnectingState mDisconnectingState = new DcDisconnectingState();

    /**
     * The state machine is disconnecting after an creating a connection.
     */
    private class DcDisconnectionErrorCreatingConnection extends State {
        @Override
        public void enter() {
            StatsLog.write(StatsLog.MOBILE_CONNECTION_STATE_CHANGED,
                    StatsLog.MOBILE_CONNECTION_STATE_CHANGED__STATE__DISCONNECTION_ERROR_CREATING_CONNECTION,
                    mPhone.getPhoneId(), mId,
                    mApnSetting != null ? (long) mApnSetting.getApnTypeBitmask() : 0L,
                    mApnSetting != null
                        ? mApnSetting.canHandleType(ApnSetting.TYPE_DEFAULT) : false);
        }
        @Override
        public boolean processMessage(Message msg) {
            boolean retVal;

            switch (msg.what) {
                case EVENT_DEACTIVATE_DONE:
                    ConnectionParams cp = (ConnectionParams) msg.obj;
                    if (cp.mTag == mTag) {
                        String str = "DcDisconnectionErrorCreatingConnection" +
                                " msg.what=EVENT_DEACTIVATE_DONE";
                        if (DBG) log(str);
                        if (cp.mApnContext != null) cp.mApnContext.requestLog(str);

                        // Transition to inactive but send notifications after
                        // we've entered the mInactive state.
                        mInactiveState.setEnterNotificationParams(cp,
                                DataFailCause.UNACCEPTABLE_NETWORK_PARAMETER);
                        transitionTo(mInactiveState);
                    } else {
                        if (DBG) {
                            log("DcDisconnectionErrorCreatingConnection stale EVENT_DEACTIVATE_DONE"
                                    + " dp.tag=" + cp.mTag + ", mTag=" + mTag);
                        }
                    }
                    retVal = HANDLED;
                    break;

                default:
                    if (VDBG) {
                        log("DcDisconnectionErrorCreatingConnection not handled msg.what="
                                + getWhatToString(msg.what));
                    }
                    retVal = NOT_HANDLED;
                    break;
            }
            return retVal;
        }
    }
    private DcDisconnectionErrorCreatingConnection mDisconnectingErrorCreatingConnection =
                new DcDisconnectionErrorCreatingConnection();

    /**
     * Bring up a connection to the apn and return an AsyncResult in onCompletedMsg.
     * Used for cellular networks that use Access Point Names (APN) such
     * as GSM networks.
     *
     * @param apnContext is the Access Point Name to bring up a connection to
     * @param profileId for the connection
     * @param rilRadioTechnology Radio technology for the data connection
     * @param onCompletedMsg is sent with its msg.obj as an AsyncResult object.
     *                       With AsyncResult.userObj set to the original msg.obj,
     *                       AsyncResult.result = FailCause and AsyncResult.exception = Exception().
     * @param connectionGeneration used to track a single connection request so disconnects can get
     *                             ignored if obsolete.
     * @param requestType Data request type
     * @param subId the subscription id associated with this data connection.
     * @param isApnPreferred determine if this Apn is preferred.
     */
    public void bringUp(ApnContext apnContext, int profileId, int rilRadioTechnology,
                        Message onCompletedMsg, int connectionGeneration,
                        @RequestNetworkType int requestType, int subId, boolean isApnPreferred) {
        if (DBG) {
            log("bringUp: apnContext=" + apnContext + " onCompletedMsg=" + onCompletedMsg);
        }
        sendMessage(DataConnection.EVENT_CONNECT,
                new ConnectionParams(apnContext, profileId, rilRadioTechnology, onCompletedMsg,
                        connectionGeneration, requestType, subId, isApnPreferred));
    }

    /**
     * Tear down the connection through the apn on the network.
     *
     * @param apnContext APN context
     * @param reason reason to tear down
     * @param onCompletedMsg is sent with its msg.obj as an AsyncResult object.
     *        With AsyncResult.userObj set to the original msg.obj.
     */
    public void tearDown(ApnContext apnContext, String reason, Message onCompletedMsg) {
        if (DBG) {
            log("tearDown: apnContext=" + apnContext + " reason=" + reason + " onCompletedMsg="
                    + onCompletedMsg);
        }
        sendMessage(DataConnection.EVENT_DISCONNECT,
                new DisconnectParams(apnContext, reason, DcTracker.RELEASE_TYPE_DETACH,
                        onCompletedMsg));
    }

    // ******* "public" interface

    /**
     * Used for testing purposes.
     */
    void tearDownNow() {
        if (DBG) log("tearDownNow()");
        sendMessage(obtainMessage(EVENT_TEAR_DOWN_NOW));
    }

    /**
     * Tear down the connection through the apn on the network.  Ignores reference count and
     * and always tears down.
     *
     * @param releaseType Data release type
     * @param onCompletedMsg is sent with its msg.obj as an AsyncResult object.
     *        With AsyncResult.userObj set to the original msg.obj.
     */
    public void tearDownAll(String reason, @ReleaseNetworkType int releaseType,
                            Message onCompletedMsg) {
        if (DBG) log("tearDownAll: reason=" + reason + ", releaseType=" + releaseType);
        sendMessage(DataConnection.EVENT_DISCONNECT_ALL,
                new DisconnectParams(null, reason, releaseType, onCompletedMsg));
    }

    /**
     * Reset the data connection to inactive state.
     */
    public void reset() {
        sendMessage(EVENT_RESET);
        if (DBG) log("reset");
    }

    /**
     * Re-evaluate the restricted state. If the restricted data connection does not need to be
     * restricted anymore, we need to dynamically change the network's capability.
     */
    void reevaluateRestrictedState() {
        sendMessage(EVENT_REEVALUATE_RESTRICTED_STATE);
        if (DBG) log("reevaluate restricted state");
    }

    /**
     * Re-evaluate the data connection properties. For example, it will recalculate data connection
     * score and update through network agent it if changed.
     */
    void reevaluateDataConnectionProperties() {
        sendMessage(EVENT_REEVALUATE_DATA_CONNECTION_PROPERTIES);
        if (DBG) log("reevaluate data connection properties");
    }

    /**
     * @return The parameters used for initiating a data connection.
     */
    public ConnectionParams getConnectionParams() {
        return mConnectionParams;
    }

    /**
     * @return The list of PCSCF addresses
     */
    public String[] getPcscfAddresses() {
        return mPcscfAddr;
    }

    /**
     * Using the result of the SETUP_DATA_CALL determine the retry delay.
     *
     * @param response The response from setup data call
     * @return NO_SUGGESTED_RETRY_DELAY if no retry is needed otherwise the delay to the
     *         next SETUP_DATA_CALL
     */
    private long getSuggestedRetryDelay(DataCallResponse response) {
        /** According to ril.h
         * The value < 0 means no value is suggested
         * The value 0 means retry should be done ASAP.
         * The value of Integer.MAX_VALUE(0x7fffffff) means no retry.
         */

        // The value < 0 means no value is suggested
        if (response.getSuggestedRetryTime() < 0) {
            if (DBG) log("No suggested retry delay.");
            return RetryManager.NO_SUGGESTED_RETRY_DELAY;
        }
        // The value of Integer.MAX_VALUE(0x7fffffff) means no retry.
        else if (response.getSuggestedRetryTime() == Integer.MAX_VALUE) {
            if (DBG) log("Modem suggested not retrying.");
            return RetryManager.NO_RETRY;
        }

        // We need to cast it to long because the value returned from RIL is a 32-bit integer,
        // but the time values used in AlarmManager are all 64-bit long.
        return (long) response.getSuggestedRetryTime();
    }

    public List<ApnContext> getApnContexts() {
        return new ArrayList<>(mApnContexts.keySet());
    }

    /** Get the network agent of the data connection */
    @Nullable
    DcNetworkAgent getNetworkAgent() {
        return mNetworkAgent;
    }

    void setHandoverState(@HandoverState int state) {
        mHandoverLocalLog.log("State changed from " + handoverStateToString(mHandoverState)
                + " to " + handoverStateToString(state));
        mHandoverState = state;
    }

    /**
     * @return the string for msg.what as our info.
     */
    @Override
    protected String getWhatToString(int what) {
        return cmdToString(what);
    }

    private static String msgToString(Message msg) {
        String retVal;
        if (msg == null) {
            retVal = "null";
        } else {
            StringBuilder   b = new StringBuilder();

            b.append("{what=");
            b.append(cmdToString(msg.what));

            b.append(" when=");
            TimeUtils.formatDuration(msg.getWhen() - SystemClock.uptimeMillis(), b);

            if (msg.arg1 != 0) {
                b.append(" arg1=");
                b.append(msg.arg1);
            }

            if (msg.arg2 != 0) {
                b.append(" arg2=");
                b.append(msg.arg2);
            }

            if (msg.obj != null) {
                b.append(" obj=");
                b.append(msg.obj);
            }

            b.append(" target=");
            b.append(msg.getTarget());

            b.append(" replyTo=");
            b.append(msg.replyTo);

            b.append("}");

            retVal = b.toString();
        }
        return retVal;
    }

    static void slog(String s) {
        Rlog.d("DC", s);
    }

    /**
     * Log with debug
     *
     * @param s is string log
     */
    @Override
    protected void log(String s) {
        Rlog.d(getName(), s);
    }

    /**
     * Log with debug attribute
     *
     * @param s is string log
     */
    @Override
    protected void logd(String s) {
        Rlog.d(getName(), s);
    }

    /**
     * Log with verbose attribute
     *
     * @param s is string log
     */
    @Override
    protected void logv(String s) {
        Rlog.v(getName(), s);
    }

    /**
     * Log with info attribute
     *
     * @param s is string log
     */
    @Override
    protected void logi(String s) {
        Rlog.i(getName(), s);
    }

    /**
     * Log with warning attribute
     *
     * @param s is string log
     */
    @Override
    protected void logw(String s) {
        Rlog.w(getName(), s);
    }

    /**
     * Log with error attribute
     *
     * @param s is string log
     */
    @Override
    protected void loge(String s) {
        Rlog.e(getName(), s);
    }

    /**
     * Log with error attribute
     *
     * @param s is string log
     * @param e is a Throwable which logs additional information.
     */
    @Override
    protected void loge(String s, Throwable e) {
        Rlog.e(getName(), s, e);
    }

    /** Doesn't print mApnList of ApnContext's which would be recursive */
    public String toStringSimple() {
        return getName() + ": State=" + getCurrentState().getName()
                + " mApnSetting=" + mApnSetting + " RefCount=" + mApnContexts.size()
                + " mCid=" + mCid + " mCreateTime=" + mCreateTime
                + " mLastastFailTime=" + mLastFailTime
                + " mLastFailCause=" + mLastFailCause
                + " mTag=" + mTag
                + " mLinkProperties=" + mLinkProperties
                + " linkCapabilities=" + getNetworkCapabilities()
                + " mRestrictedNetworkOverride=" + mRestrictedNetworkOverride;
    }

    @Override
    public String toString() {
        return "{" + toStringSimple() + " mApnContexts=" + mApnContexts + "}";
    }

    /** Check if the device is connected to NR 5G Non-Standalone network. */
    private boolean isNRConnected() {
        return mPhone.getServiceState().getNrState()
                == NetworkRegistrationInfo.NR_STATE_CONNECTED;
    }

    /**
     * @return The disallowed APN types bitmask
     */
    private @ApnType int getDisallowedApnTypes() {
        CarrierConfigManager configManager = (CarrierConfigManager)
                mPhone.getContext().getSystemService(Context.CARRIER_CONFIG_SERVICE);
        int apnTypesBitmask = 0;
        if (configManager != null) {
            PersistableBundle bundle = configManager.getConfigForSubId(mSubId);
            if (bundle != null) {
                String key = (mTransportType == AccessNetworkConstants.TRANSPORT_TYPE_WWAN)
                        ? CarrierConfigManager.KEY_CARRIER_WWAN_DISALLOWED_APN_TYPES_STRING_ARRAY
                        : CarrierConfigManager.KEY_CARRIER_WLAN_DISALLOWED_APN_TYPES_STRING_ARRAY;
                if (bundle.getStringArray(key) != null) {
                    String disallowedApnTypesString =
                            TextUtils.join(",", bundle.getStringArray(key));
                    if (!TextUtils.isEmpty(disallowedApnTypesString)) {
                        apnTypesBitmask = ApnSetting.getApnTypesBitmaskFromString(
                                disallowedApnTypesString);
                    }
                }
            }
        }

        return apnTypesBitmask;
    }

    private void dumpToLog() {
        dump(null, new PrintWriter(new StringWriter(0)) {
            @Override
            public void println(String s) {
                DataConnection.this.logd(s);
            }

            @Override
            public void flush() {
            }
        }, null);
    }

    /**
     *  Re-calculate score and update through network agent if it changes.
     */
    private void updateScore() {
        int oldScore = mScore;
        mScore = calculateScore();
        if (oldScore != mScore && mNetworkAgent != null) {
            log("Updating score from " + oldScore + " to " + mScore);
            mNetworkAgent.sendNetworkScore(mScore, this);
        }
    }

    private int calculateScore() {
        int score = OTHER_CONNECTION_SCORE;

        // If it's serving a network request that asks NET_CAPABILITY_INTERNET and doesn't have
        // specify a subId, this dataConnection is considered to be default Internet data
        // connection. In this case we assign a slightly higher score of 50. The intention is
        // it will not be replaced by other data connections accidentally in DSDS usecase.
        for (ApnContext apnContext : mApnContexts.keySet()) {
            for (NetworkRequest networkRequest : apnContext.getNetworkRequests()) {
                if (networkRequest.hasCapability(NetworkCapabilities.NET_CAPABILITY_INTERNET)
                        && networkRequest.networkCapabilities.getNetworkSpecifier() == null) {
                    score = DEFAULT_INTERNET_CONNECTION_SCORE;
                    break;
                }
            }
        }

        return score;
    }

    private String handoverStateToString(@HandoverState int state) {
        switch (state) {
            case HANDOVER_STATE_IDLE: return "IDLE";
            case HANDOVER_STATE_BEING_TRANSFERRED: return "BEING_TRANSFERRED";
            case HANDOVER_STATE_COMPLETED: return "COMPLETED";
            default: return "UNKNOWN";
        }
    }

    /**
     * Dump the current state.
     *
     * @param fd
     * @param pw
     * @param args
     */
    @Override
    public void dump(FileDescriptor fd, PrintWriter printWriter, String[] args) {
        IndentingPrintWriter pw = new IndentingPrintWriter(printWriter, " ");
        pw.print("DataConnection ");
        super.dump(fd, pw, args);
        pw.flush();
        pw.increaseIndent();
        pw.println("transport type="
                + AccessNetworkConstants.transportTypeToString(mTransportType));
        pw.println("mApnContexts.size=" + mApnContexts.size());
        pw.println("mApnContexts=" + mApnContexts);
        pw.println("mApnSetting=" + mApnSetting);
        pw.println("mTag=" + mTag);
        pw.println("mCid=" + mCid);
        pw.println("mConnectionParams=" + mConnectionParams);
        pw.println("mDisconnectParams=" + mDisconnectParams);
        pw.println("mDcFailCause=" + mDcFailCause);
        pw.println("mPhone=" + mPhone);
        pw.println("mSubId=" + mSubId);
        pw.println("mLinkProperties=" + mLinkProperties);
        pw.flush();
        pw.println("mDataRegState=" + mDataRegState);
        pw.println("mHandoverState=" + handoverStateToString(mHandoverState));
        pw.println("mRilRat=" + mRilRat);
        pw.println("mNetworkCapabilities=" + getNetworkCapabilities());
        pw.println("mCreateTime=" + TimeUtils.logTimeOfDay(mCreateTime));
        pw.println("mLastFailTime=" + TimeUtils.logTimeOfDay(mLastFailTime));
        pw.println("mLastFailCause=" + mLastFailCause);
        pw.println("mUserData=" + mUserData);
        pw.println("mSubscriptionOverride=" + Integer.toHexString(mSubscriptionOverride));
        pw.println("mRestrictedNetworkOverride=" + mRestrictedNetworkOverride);
        pw.println("mUnmeteredUseOnly=" + mUnmeteredUseOnly);
        pw.println("disallowedApnTypes="
                + ApnSetting.getApnTypesStringFromBitmask(getDisallowedApnTypes()));
        pw.println("mUnmeteredOverride=" + mUnmeteredOverride);
        pw.println("mInstanceNumber=" + mInstanceNumber);
        pw.println("mAc=" + mAc);
        pw.println("mScore=" + mScore);
        if (mNetworkAgent != null) {
            mNetworkAgent.dump(fd, pw, args);
        }
        pw.println("handover local log:");
        pw.increaseIndent();
        mHandoverLocalLog.dump(fd, pw, args);
        pw.decreaseIndent();
        pw.decreaseIndent();
        pw.println();
        pw.flush();
    }

    protected void handlePdpRejectCauseSuccess() {
        if (DBG) log("DataConnection: handlePdpRejectCauseSuccess()");
    }

    protected boolean isPdpRejectCauseFailureHandled(SetupResult result,
            ConnectionParams cp) {
        if (DBG) log("DataConnection: isPdpRejectCauseFailureHandled()");
        return false;
    }

    protected boolean isPdpRejectCause(int cause) {
        return (cause == DataFailCause.USER_AUTHENTICATION
                || cause == DataFailCause.SERVICE_OPTION_NOT_SUBSCRIBED
                || cause == DataFailCause.MULTI_CONN_TO_SAME_PDN_NOT_ALLOWED);
    }

    protected boolean isPdpRejectConfigEnabled() {
        return mPhone.getContext().getResources().getBoolean(
                com.android.internal.R.bool.config_pdp_retry_for_29_33_55_enabled);
    }

    protected boolean isDataCallConnectAllowed() {
        return true;
    }
}<|MERGE_RESOLUTION|>--- conflicted
+++ resolved
@@ -325,16 +325,11 @@
     static final int EVENT_REEVALUATE_RESTRICTED_STATE = BASE + 25;
     static final int EVENT_REEVALUATE_DATA_CONNECTION_PROPERTIES = BASE + 26;
     static final int EVENT_NR_STATE_CHANGED = BASE + 27;
-<<<<<<< HEAD
-    protected static final int EVENT_RETRY_CONNECTION = BASE + 28;
-
-    private static final int CMD_TO_STRING_COUNT =
-            EVENT_RETRY_CONNECTION - BASE + 1;
-=======
     static final int EVENT_DATA_CONNECTION_METEREDNESS_CHANGED = BASE + 28;
     static final int EVENT_NR_FREQUENCY_CHANGED = BASE + 29;
-    private static final int CMD_TO_STRING_COUNT = EVENT_NR_FREQUENCY_CHANGED - BASE + 1;
->>>>>>> 94ff4a25
+    protected static final int EVENT_RETRY_CONNECTION = BASE + 30;
+
+    private static final int CMD_TO_STRING_COUNT = EVENT_RETRY_CONNECTION - BASE + 1;
 
     private static String[] sCmdToString = new String[CMD_TO_STRING_COUNT];
     static {
@@ -370,16 +365,11 @@
                 "EVENT_REEVALUATE_RESTRICTED_STATE";
         sCmdToString[EVENT_REEVALUATE_DATA_CONNECTION_PROPERTIES - BASE] =
                 "EVENT_REEVALUATE_DATA_CONNECTION_PROPERTIES";
-<<<<<<< HEAD
-        sCmdToString[EVENT_NR_STATE_CHANGED - BASE] =
-                "EVENT_NR_STATE_CHANGED";
-        sCmdToString[EVENT_RETRY_CONNECTION - BASE] = "EVENT_RETRY_CONNECTION";
-=======
         sCmdToString[EVENT_NR_STATE_CHANGED - BASE] = "EVENT_NR_STATE_CHANGED";
         sCmdToString[EVENT_DATA_CONNECTION_METEREDNESS_CHANGED - BASE] =
                 "EVENT_DATA_CONNECTION_METEREDNESS_CHANGED";
         sCmdToString[EVENT_NR_FREQUENCY_CHANGED - BASE] = "EVENT_NR_FREQUENCY_CHANGED";
->>>>>>> 94ff4a25
+        sCmdToString[EVENT_RETRY_CONNECTION - BASE] = "EVENT_RETRY_CONNECTION";
     }
     // Convert cmd to string or null if unknown
     static String cmdToString(int cmd) {
