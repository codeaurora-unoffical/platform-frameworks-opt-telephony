/*
 * Copyright (C) 2006 The Android Open Source Project
 *
 * Licensed under the Apache License, Version 2.0 (the "License");
 * you may not use this file except in compliance with the License.
 * You may obtain a copy of the License at
 *
 *      http://www.apache.org/licenses/LICENSE-2.0
 *
 * Unless required by applicable law or agreed to in writing, software
 * distributed under the License is distributed on an "AS IS" BASIS,
 * WITHOUT WARRANTIES OR CONDITIONS OF ANY KIND, either express or implied.
 * See the License for the specific language governing permissions and
 * limitations under the License.
 */

package com.android.internal.telephony.dataconnection;

import android.app.PendingIntent;
import android.content.Context;
import android.net.ConnectivityManager;
import android.net.LinkProperties;
import android.net.NetworkAgent;
import android.net.NetworkCapabilities;
import android.net.NetworkInfo;
import android.net.NetworkMisc;
import android.net.ProxyInfo;
import android.net.StringNetworkSpecifier;
import android.os.AsyncResult;
import android.os.Looper;
import android.os.Message;
import android.os.SystemClock;
import android.os.SystemProperties;
import android.telephony.Rlog;
import android.telephony.ServiceState;
import android.telephony.TelephonyManager;
import android.text.TextUtils;
import android.util.Pair;
import android.util.Patterns;
import android.util.TimeUtils;

import com.android.internal.telephony.CallTracker;
import com.android.internal.telephony.CarrierSignalAgent;
import com.android.internal.telephony.CommandException;
import com.android.internal.telephony.DctConstants;
import com.android.internal.telephony.Phone;
import com.android.internal.telephony.PhoneConstants;
import com.android.internal.telephony.RILConstants;
import com.android.internal.telephony.RetryManager;
import com.android.internal.telephony.ServiceStateTracker;
import com.android.internal.telephony.TelephonyIntents;
import com.android.internal.util.AsyncChannel;
import com.android.internal.util.Protocol;
import com.android.internal.util.State;
import com.android.internal.util.StateMachine;

import java.io.FileDescriptor;
import java.io.PrintWriter;
import java.io.StringWriter;
import java.net.InetAddress;
import java.util.ArrayList;
import java.util.Collection;
import java.util.HashMap;
import java.util.Locale;
import java.util.concurrent.atomic.AtomicInteger;

/**
 * {@hide}
 *
 * DataConnection StateMachine.
 *
 * This a class for representing a single data connection, with instances of this
 * class representing a connection via the cellular network. There may be multiple
 * data connections and all of them are managed by the <code>DataConnectionTracker</code>.
 *
 * NOTE: All DataConnection objects must be running on the same looper, which is the default
 * as the coordinator has members which are used without synchronization.
 */
public class DataConnection extends StateMachine {
    private static final boolean DBG = true;
    private static final boolean VDBG = true;

    private static final String NETWORK_TYPE = "MOBILE";

    // The data connection controller
    private DcController mDcController;

    // The Tester for failing all bringup's
    private DcTesterFailBringUpAll mDcTesterFailBringUpAll;

    private static AtomicInteger mInstanceNumber = new AtomicInteger(0);
    private AsyncChannel mAc;

    // The DCT that's talking to us, we only support one!
    private DcTracker mDct = null;

    protected String[] mPcscfAddr;

    /**
     * Used internally for saving connecting parameters.
     */
    public static class ConnectionParams {
        int mTag;
        ApnContext mApnContext;
        int mProfileId;
        int mRilRat;
        final boolean mUnmeteredUseOnly;
        Message mOnCompletedMsg;
        final int mConnectionGeneration;

        ConnectionParams(ApnContext apnContext, int profileId, int rilRadioTechnology,
                         boolean unmeteredUseOnly,  Message onCompletedMsg,
                         int connectionGeneration) {
            mApnContext = apnContext;
            mProfileId = profileId;
            mRilRat = rilRadioTechnology;
            mUnmeteredUseOnly = unmeteredUseOnly;
            mOnCompletedMsg = onCompletedMsg;
            mConnectionGeneration = connectionGeneration;
        }

        @Override
        public String toString() {
            return "{mTag=" + mTag + " mApnContext=" + mApnContext
                    + " mProfileId=" + mProfileId
                    + " mRat=" + mRilRat
                    + " mUnmeteredUseOnly=" + mUnmeteredUseOnly
                    + " mOnCompletedMsg=" + msgToString(mOnCompletedMsg) + "}";
        }
    }

    /**
     * Used internally for saving disconnecting parameters.
     */
    public static class DisconnectParams {
        int mTag;
        public ApnContext mApnContext;
        String mReason;
        Message mOnCompletedMsg;

        DisconnectParams(ApnContext apnContext, String reason, Message onCompletedMsg) {
            mApnContext = apnContext;
            mReason = reason;
            mOnCompletedMsg = onCompletedMsg;
        }

        @Override
        public String toString() {
            return "{mTag=" + mTag + " mApnContext=" + mApnContext
                    + " mReason=" + mReason
                    + " mOnCompletedMsg=" + msgToString(mOnCompletedMsg) + "}";
        }
    }

    private ApnSetting mApnSetting;
    private ConnectionParams mConnectionParams;
    private DisconnectParams mDisconnectParams;
    private DcFailCause mDcFailCause;

    private Phone mPhone;
    private LinkProperties mLinkProperties = new LinkProperties();
    private long mCreateTime;
    private long mLastFailTime;
    private DcFailCause mLastFailCause;
    private static final String NULL_IP = "0.0.0.0";
    private Object mUserData;
    private int mRilRat = Integer.MAX_VALUE;
    private int mDataRegState = Integer.MAX_VALUE;
    private NetworkInfo mNetworkInfo;
    private NetworkAgent mNetworkAgent;

    int mTag;
    public int mCid;
    public HashMap<ApnContext, ConnectionParams> mApnContexts = null;
    PendingIntent mReconnectIntent = null;


    // ***** Event codes for driving the state machine, package visible for Dcc
    static final int BASE = Protocol.BASE_DATA_CONNECTION;
    static final int EVENT_CONNECT = BASE + 0;
    static final int EVENT_SETUP_DATA_CONNECTION_DONE = BASE + 1;
    static final int EVENT_GET_LAST_FAIL_DONE = BASE + 2;
    static final int EVENT_DEACTIVATE_DONE = BASE + 3;
    static final int EVENT_DISCONNECT = BASE + 4;
    static final int EVENT_RIL_CONNECTED = BASE + 5;
    static final int EVENT_DISCONNECT_ALL = BASE + 6;
    static final int EVENT_DATA_STATE_CHANGED = BASE + 7;
    static final int EVENT_TEAR_DOWN_NOW = BASE + 8;
    static final int EVENT_LOST_CONNECTION = BASE + 9;
    static final int EVENT_DATA_CONNECTION_DRS_OR_RAT_CHANGED = BASE + 11;
    static final int EVENT_DATA_CONNECTION_ROAM_ON = BASE + 12;
    static final int EVENT_DATA_CONNECTION_ROAM_OFF = BASE + 13;
    static final int EVENT_BW_REFRESH_RESPONSE = BASE + 14;
    static final int EVENT_DATA_CONNECTION_VOICE_CALL_STARTED = BASE + 15;
    static final int EVENT_DATA_CONNECTION_VOICE_CALL_ENDED = BASE + 16;

    private static final int CMD_TO_STRING_COUNT =
            EVENT_DATA_CONNECTION_VOICE_CALL_ENDED - BASE + 1;

    private static String[] sCmdToString = new String[CMD_TO_STRING_COUNT];
    static {
        sCmdToString[EVENT_CONNECT - BASE] = "EVENT_CONNECT";
        sCmdToString[EVENT_SETUP_DATA_CONNECTION_DONE - BASE] =
                "EVENT_SETUP_DATA_CONNECTION_DONE";
        sCmdToString[EVENT_GET_LAST_FAIL_DONE - BASE] = "EVENT_GET_LAST_FAIL_DONE";
        sCmdToString[EVENT_DEACTIVATE_DONE - BASE] = "EVENT_DEACTIVATE_DONE";
        sCmdToString[EVENT_DISCONNECT - BASE] = "EVENT_DISCONNECT";
        sCmdToString[EVENT_RIL_CONNECTED - BASE] = "EVENT_RIL_CONNECTED";
        sCmdToString[EVENT_DISCONNECT_ALL - BASE] = "EVENT_DISCONNECT_ALL";
        sCmdToString[EVENT_DATA_STATE_CHANGED - BASE] = "EVENT_DATA_STATE_CHANGED";
        sCmdToString[EVENT_TEAR_DOWN_NOW - BASE] = "EVENT_TEAR_DOWN_NOW";
        sCmdToString[EVENT_LOST_CONNECTION - BASE] = "EVENT_LOST_CONNECTION";
        sCmdToString[EVENT_DATA_CONNECTION_DRS_OR_RAT_CHANGED - BASE] =
                "EVENT_DATA_CONNECTION_DRS_OR_RAT_CHANGED";
        sCmdToString[EVENT_DATA_CONNECTION_ROAM_ON - BASE] = "EVENT_DATA_CONNECTION_ROAM_ON";
        sCmdToString[EVENT_DATA_CONNECTION_ROAM_OFF - BASE] = "EVENT_DATA_CONNECTION_ROAM_OFF";
        sCmdToString[EVENT_BW_REFRESH_RESPONSE - BASE] = "EVENT_BW_REFRESH_RESPONSE";
        sCmdToString[EVENT_DATA_CONNECTION_VOICE_CALL_STARTED - BASE] =
                "EVENT_DATA_CONNECTION_VOICE_CALL_STARTED";
        sCmdToString[EVENT_DATA_CONNECTION_VOICE_CALL_ENDED - BASE] =
                "EVENT_DATA_CONNECTION_VOICE_CALL_ENDED";
    }
    // Convert cmd to string or null if unknown
    static String cmdToString(int cmd) {
        String value;
        cmd -= BASE;
        if ((cmd >= 0) && (cmd < sCmdToString.length)) {
            value = sCmdToString[cmd];
        } else {
            value = DcAsyncChannel.cmdToString(cmd + BASE);
        }
        if (value == null) {
            value = "0x" + Integer.toHexString(cmd + BASE);
        }
        return value;
    }

    /**
     * Create the connection object
     *
     * @param phone the Phone
     * @param id the connection id
     * @return DataConnection that was created.
     */
    public static DataConnection makeDataConnection(Phone phone, int id,
            DcTracker dct, DcTesterFailBringUpAll failBringUpAll,
            DcController dcc) {
        DataConnection dc = new DataConnection(phone,
                "DC-" + mInstanceNumber.incrementAndGet(), id, dct, failBringUpAll, dcc);
        dc.start();
        if (DBG) dc.log("Made " + dc.getName());
        return dc;
    }

    void dispose() {
        log("dispose: call quiteNow()");
        quitNow();
    }

    /* Getter functions */

    LinkProperties getCopyLinkProperties() {
        return new LinkProperties(mLinkProperties);
    }

    boolean getIsInactive() {
        return getCurrentState() == mInactiveState;
    }

    int getCid() {
        return mCid;
    }

    ApnSetting getApnSetting() {
        return mApnSetting;
    }

    void setLinkPropertiesHttpProxy(ProxyInfo proxy) {
        mLinkProperties.setHttpProxy(proxy);
    }

    public static class UpdateLinkPropertyResult {
        public DataCallResponse.SetupResult setupResult = DataCallResponse.SetupResult.SUCCESS;
        public LinkProperties oldLp;
        public LinkProperties newLp;
        public UpdateLinkPropertyResult(LinkProperties curLp) {
            oldLp = curLp;
            newLp = curLp;
        }
    }

    public boolean isIpv4Connected() {
        boolean ret = false;
        Collection <InetAddress> addresses = mLinkProperties.getAddresses();

        for (InetAddress addr: addresses) {
            if (addr instanceof java.net.Inet4Address) {
                java.net.Inet4Address i4addr = (java.net.Inet4Address) addr;
                if (!i4addr.isAnyLocalAddress() && !i4addr.isLinkLocalAddress() &&
                        !i4addr.isLoopbackAddress() && !i4addr.isMulticastAddress()) {
                    ret = true;
                    break;
                }
            }
        }
        return ret;
    }

    public boolean isIpv6Connected() {
        boolean ret = false;
        Collection <InetAddress> addresses = mLinkProperties.getAddresses();

        for (InetAddress addr: addresses) {
            if (addr instanceof java.net.Inet6Address) {
                java.net.Inet6Address i6addr = (java.net.Inet6Address) addr;
                if (!i6addr.isAnyLocalAddress() && !i6addr.isLinkLocalAddress() &&
                        !i6addr.isLoopbackAddress() && !i6addr.isMulticastAddress()) {
                    ret = true;
                    break;
                }
            }
        }
        return ret;
    }

    public UpdateLinkPropertyResult updateLinkProperty(DataCallResponse newState) {
        UpdateLinkPropertyResult result = new UpdateLinkPropertyResult(mLinkProperties);

        if (newState == null) return result;

        DataCallResponse.SetupResult setupResult;
        result.newLp = new LinkProperties();

        // set link properties based on data call response
        result.setupResult = setLinkProperties(newState, result.newLp);
        if (result.setupResult != DataCallResponse.SetupResult.SUCCESS) {
            if (DBG) log("updateLinkProperty failed : " + result.setupResult);
            return result;
        }
        // copy HTTP proxy as it is not part DataCallResponse.
        result.newLp.setHttpProxy(mLinkProperties.getHttpProxy());

        checkSetMtu(mApnSetting, result.newLp);

        mLinkProperties = result.newLp;

        updateTcpBufferSizes(mRilRat);

        if (DBG && (! result.oldLp.equals(result.newLp))) {
            log("updateLinkProperty old LP=" + result.oldLp);
            log("updateLinkProperty new LP=" + result.newLp);
        }

        if (result.newLp.equals(result.oldLp) == false &&
                mNetworkAgent != null) {
            mNetworkAgent.sendLinkProperties(mLinkProperties);
        }

        return result;
    }

    /**
     * Read the MTU value from link properties where it can be set from network. In case
     * not set by the network, set it again using the mtu szie value defined in the APN
     * database for the connected APN
     */
    private void checkSetMtu(ApnSetting apn, LinkProperties lp) {
        if (lp == null) return;

        if (apn == null || lp == null) return;

        if (lp.getMtu() != PhoneConstants.UNSET_MTU) {
            if (DBG) log("MTU set by call response to: " + lp.getMtu());
            return;
        }

        if (apn != null && apn.mtu != PhoneConstants.UNSET_MTU) {
            lp.setMtu(apn.mtu);
            if (DBG) log("MTU set by APN to: " + apn.mtu);
            return;
        }

        int mtu = mPhone.getContext().getResources().getInteger(
                com.android.internal.R.integer.config_mobile_mtu);
        if (mtu != PhoneConstants.UNSET_MTU) {
            lp.setMtu(mtu);
            if (DBG) log("MTU set by config resource to: " + mtu);
        }
    }

    //***** Constructor (NOTE: uses dcc.getHandler() as its Handler)
    private DataConnection(Phone phone, String name, int id,
                DcTracker dct, DcTesterFailBringUpAll failBringUpAll,
                DcController dcc) {
        super(name, dcc.getHandler());
        setLogRecSize(300);
        setLogOnlyTransitions(true);
        if (DBG) log("DataConnection created");

        mPhone = phone;
        mDct = dct;
        mDcTesterFailBringUpAll = failBringUpAll;
        mDcController = dcc;
        mId = id;
        mCid = -1;
        ServiceState ss = mPhone.getServiceState();
        mRilRat = ss.getRilDataRadioTechnology();
        mDataRegState = mPhone.getServiceState().getDataRegState();
        int networkType = ss.getDataNetworkType();
        mNetworkInfo = new NetworkInfo(ConnectivityManager.TYPE_MOBILE,
                networkType, NETWORK_TYPE, TelephonyManager.getNetworkTypeName(networkType));
        mNetworkInfo.setRoaming(ss.getDataRoaming());
        mNetworkInfo.setIsAvailable(true);
        // The network should be by default metered until we find it has NET_CAPABILITY_NOT_METERED
        // capability.
        mNetworkInfo.setMetered(true);

        addState(mDefaultState);
            addState(mInactiveState, mDefaultState);
            addState(mActivatingState, mDefaultState);
            addState(mActiveState, mDefaultState);
            addState(mDisconnectingState, mDefaultState);
            addState(mDisconnectingErrorCreatingConnection, mDefaultState);
        setInitialState(mInactiveState);

        mApnContexts = new HashMap<ApnContext, ConnectionParams>();
    }

    /**
     * Begin setting up a data connection, calls setupDataCall
     * and the ConnectionParams will be returned with the
     * EVENT_SETUP_DATA_CONNECTION_DONE AsyncResul.userObj.
     *
     * @param cp is the connection parameters
     */
    private void onConnect(ConnectionParams cp) {
        if (DBG) log("onConnect: carrier='" + mApnSetting.carrier
                + "' APN='" + mApnSetting.apn
                + "' proxy='" + mApnSetting.proxy + "' port='" + mApnSetting.port + "'");
        if (cp.mApnContext != null) cp.mApnContext.requestLog("DataConnection.onConnect");

        // Check if we should fake an error.
        if (mDcTesterFailBringUpAll.getDcFailBringUp().mCounter  > 0) {
            DataCallResponse response = new DataCallResponse(
                    mDcTesterFailBringUpAll.getDcFailBringUp().mFailCause.getErrorCode(),
                    mDcTesterFailBringUpAll.getDcFailBringUp().mSuggestedRetryTime, 0, 0, "", "",
                    "", "", "", "", PhoneConstants.UNSET_MTU);

            Message msg = obtainMessage(EVENT_SETUP_DATA_CONNECTION_DONE, cp);
            AsyncResult.forMessage(msg, response, null);
            sendMessage(msg);
            if (DBG) {
                log("onConnect: FailBringUpAll=" + mDcTesterFailBringUpAll.getDcFailBringUp()
                        + " send error response=" + response);
            }
            mDcTesterFailBringUpAll.getDcFailBringUp().mCounter -= 1;
            return;
        }

        mCreateTime = -1;
        mLastFailTime = -1;
        mLastFailCause = DcFailCause.NONE;

        // msg.obj will be returned in AsyncResult.userObj;
        Message msg = obtainMessage(EVENT_SETUP_DATA_CONNECTION_DONE, cp);
        msg.obj = cp;

        DataProfile dp = new DataProfile(mApnSetting, cp.mProfileId);

        // We need to use the actual modem roaming state instead of the framework roaming state
        // here. This flag is only passed down to ril_service for picking the correct protocol (for
        // old modem backward compatibility).
        boolean isModemRoaming = mPhone.getServiceState().getDataRoamingFromRegistration();

        // Set this flag to true if the user turns on data roaming. Or if we override the roaming
        // state in framework, we should set this flag to true as well so the modem will not reject
        // the data call setup (because the modem actually thinks the device is roaming).
        boolean allowRoaming = mPhone.getDataRoamingEnabled()
                || (isModemRoaming && !mPhone.getServiceState().getDataRoaming());

        mPhone.mCi.setupDataCall(cp.mRilRat, dp, isModemRoaming, allowRoaming, msg);
    }

    /**
     * TearDown the data connection when the deactivation is complete a Message with
     * msg.what == EVENT_DEACTIVATE_DONE and msg.obj == AsyncResult with AsyncResult.obj
     * containing the parameter o.
     *
     * @param o is the object returned in the AsyncResult.obj.
     */
    private void tearDownData(Object o) {
        int discReason = RILConstants.DEACTIVATE_REASON_NONE;
        ApnContext apnContext = null;
        if ((o != null) && (o instanceof DisconnectParams)) {
            DisconnectParams dp = (DisconnectParams)o;
            apnContext = dp.mApnContext;
            if (TextUtils.equals(dp.mReason, Phone.REASON_RADIO_TURNED_OFF)) {
                discReason = RILConstants.DEACTIVATE_REASON_RADIO_OFF;
            } else if (TextUtils.equals(dp.mReason, Phone.REASON_PDP_RESET)) {
                discReason = RILConstants.DEACTIVATE_REASON_PDP_RESET;
            }
        }
        if (mPhone.mCi.getRadioState().isOn()
                || (mPhone.getServiceState().getRilDataRadioTechnology()
                        == ServiceState.RIL_RADIO_TECHNOLOGY_IWLAN )) {
            String str = "tearDownData radio is on, call deactivateDataCall";
            if (DBG) log(str);
            if (apnContext != null) apnContext.requestLog(str);
            mPhone.mCi.deactivateDataCall(mCid, discReason,
                    obtainMessage(EVENT_DEACTIVATE_DONE, mTag, 0, o));
        } else {
            String str = "tearDownData radio is off sendMessage EVENT_DEACTIVATE_DONE immediately";
            if (DBG) log(str);
            if (apnContext != null) apnContext.requestLog(str);
            AsyncResult ar = new AsyncResult(o, null, null);
            sendMessage(obtainMessage(EVENT_DEACTIVATE_DONE, mTag, 0, ar));
        }
    }

    private void notifyAllWithEvent(ApnContext alreadySent, int event, String reason) {
        mNetworkInfo.setDetailedState(mNetworkInfo.getDetailedState(), reason,
                mNetworkInfo.getExtraInfo());
        for (ConnectionParams cp : mApnContexts.values()) {
            ApnContext apnContext = cp.mApnContext;
            if (apnContext == alreadySent) continue;
            if (reason != null) apnContext.setReason(reason);
            Pair<ApnContext, Integer> pair =
                    new Pair<ApnContext, Integer>(apnContext, cp.mConnectionGeneration);
            Message msg = mDct.obtainMessage(event, pair);
            AsyncResult.forMessage(msg);
            msg.sendToTarget();
        }
    }

    private void notifyAllOfConnected(String reason) {
        notifyAllWithEvent(null, DctConstants.EVENT_DATA_SETUP_COMPLETE, reason);
    }

    private void notifyAllOfDisconnectDcRetrying(String reason) {
        notifyAllWithEvent(null, DctConstants.EVENT_DISCONNECT_DC_RETRYING, reason);
    }
    private void notifyAllDisconnectCompleted(DcFailCause cause) {
        notifyAllWithEvent(null, DctConstants.EVENT_DISCONNECT_DONE, cause.toString());
    }


    /**
     * Send the connectionCompletedMsg.
     *
     * @param cp is the ConnectionParams
     * @param cause and if no error the cause is DcFailCause.NONE
     * @param sendAll is true if all contexts are to be notified
     */
    private void notifyConnectCompleted(ConnectionParams cp, DcFailCause cause, boolean sendAll) {
        ApnContext alreadySent = null;

        if (cp != null && cp.mOnCompletedMsg != null) {
            // Get the completed message but only use it once
            Message connectionCompletedMsg = cp.mOnCompletedMsg;
            cp.mOnCompletedMsg = null;
            alreadySent = cp.mApnContext;

            long timeStamp = System.currentTimeMillis();
            connectionCompletedMsg.arg1 = mCid;

            if (cause == DcFailCause.NONE) {
                mCreateTime = timeStamp;
                AsyncResult.forMessage(connectionCompletedMsg);
            } else {
                mLastFailCause = cause;
                mLastFailTime = timeStamp;

                // Return message with a Throwable exception to signify an error.
                if (cause == null) cause = DcFailCause.UNKNOWN;
                AsyncResult.forMessage(connectionCompletedMsg, cause,
                        new Throwable(cause.toString()));
            }
            if (DBG) {
                log("notifyConnectCompleted at " + timeStamp + " cause=" + cause
                        + " connectionCompletedMsg=" + msgToString(connectionCompletedMsg));
            }

            connectionCompletedMsg.sendToTarget();
        }
        if (sendAll) {
            log("Send to all. " + alreadySent + " " + cause.toString());
            notifyAllWithEvent(alreadySent, DctConstants.EVENT_DATA_SETUP_COMPLETE_ERROR,
                    cause.toString());
        }
    }

    /**
     * Send ar.userObj if its a message, which is should be back to originator.
     *
     * @param dp is the DisconnectParams.
     */
    private void notifyDisconnectCompleted(DisconnectParams dp, boolean sendAll) {
        if (VDBG) log("NotifyDisconnectCompleted");

        ApnContext alreadySent = null;
        String reason = null;

        if (dp != null && dp.mOnCompletedMsg != null) {
            // Get the completed message but only use it once
            Message msg = dp.mOnCompletedMsg;
            dp.mOnCompletedMsg = null;
            if (msg.obj instanceof ApnContext) {
                alreadySent = (ApnContext)msg.obj;
            }
            reason = dp.mReason;
            if (VDBG) {
                log(String.format("msg=%s msg.obj=%s", msg.toString(),
                    ((msg.obj instanceof String) ? (String) msg.obj : "<no-reason>")));
            }
            AsyncResult.forMessage(msg);
            msg.sendToTarget();
        }
        if (sendAll) {
            if (reason == null) {
                reason = DcFailCause.UNKNOWN.toString();
            }
            notifyAllWithEvent(alreadySent, DctConstants.EVENT_DISCONNECT_DONE, reason);
        }
        if (DBG) log("NotifyDisconnectCompleted DisconnectParams=" + dp);
    }

    /*
     * **************************************************************************
     * Begin Members and methods owned by DataConnectionTracker but stored
     * in a DataConnection because there is one per connection.
     * **************************************************************************
     */

    /*
     * The id is owned by DataConnectionTracker.
     */
    private int mId;

    /**
     * Get the DataConnection ID
     */
    public int getDataConnectionId() {
        return mId;
    }

    /*
     * **************************************************************************
     * End members owned by DataConnectionTracker
     * **************************************************************************
     */

    /**
     * Clear all settings called when entering mInactiveState.
     */
    private void clearSettings() {
        if (DBG) log("clearSettings");

        mCreateTime = -1;
        mLastFailTime = -1;
        mLastFailCause = DcFailCause.NONE;
        mCid = -1;

        mPcscfAddr = new String[5];

        mLinkProperties = new LinkProperties();
        mApnContexts.clear();
        mApnSetting = null;
        mDcFailCause = null;
    }

    /**
     * Process setup completion.
     *
     * @param ar is the result
     * @return SetupResult.
     */
    private DataCallResponse.SetupResult onSetupConnectionCompleted(AsyncResult ar) {
        DataCallResponse response = (DataCallResponse) ar.result;
        ConnectionParams cp = (ConnectionParams) ar.userObj;
        DataCallResponse.SetupResult result;

        if (cp.mTag != mTag) {
            if (DBG) {
                log("onSetupConnectionCompleted stale cp.tag=" + cp.mTag + ", mtag=" + mTag);
            }
            result = DataCallResponse.SetupResult.ERR_Stale;
        } else if (ar.exception != null) {
            if (DBG) {
                log("onSetupConnectionCompleted failed, ar.exception=" + ar.exception +
                    " response=" + response);
            }

            if (ar.exception instanceof CommandException
                    && ((CommandException) (ar.exception)).getCommandError()
                    == CommandException.Error.RADIO_NOT_AVAILABLE) {
                result = DataCallResponse.SetupResult.ERR_BadCommand;
                result.mFailCause = DcFailCause.RADIO_NOT_AVAILABLE;
            } else {
                result = DataCallResponse.SetupResult.ERR_RilError;
                result.mFailCause = DcFailCause.fromInt(response.status);
            }
        } else if (response.status != 0) {
            result = DataCallResponse.SetupResult.ERR_RilError;
            result.mFailCause = DcFailCause.fromInt(response.status);
        } else {
            if (DBG) log("onSetupConnectionCompleted received successful DataCallResponse");
            mCid = response.cid;

            mPcscfAddr = response.pcscf;

            result = updateLinkProperty(response).setupResult;
        }

        return result;
    }

    private boolean isDnsOk(String[] domainNameServers) {
        if (NULL_IP.equals(domainNameServers[0]) && NULL_IP.equals(domainNameServers[1])
                && !mPhone.isDnsCheckDisabled()) {
            // Work around a race condition where QMI does not fill in DNS:
            // Deactivate PDP and let DataConnectionTracker retry.
            // Do not apply the race condition workaround for MMS APN
            // if Proxy is an IP-address.
            // Otherwise, the default APN will not be restored anymore.
            if (!mApnSetting.types[0].equals(PhoneConstants.APN_TYPE_MMS)
                || !isIpAddress(mApnSetting.mmsProxy)) {
                log(String.format(
                        "isDnsOk: return false apn.types[0]=%s APN_TYPE_MMS=%s isIpAddress(%s)=%s",
                        mApnSetting.types[0], PhoneConstants.APN_TYPE_MMS, mApnSetting.mmsProxy,
                        isIpAddress(mApnSetting.mmsProxy)));
                return false;
            }
        }
        return true;
    }

    private static final String TCP_BUFFER_SIZES_GPRS = "4092,8760,48000,4096,8760,48000";
    private static final String TCP_BUFFER_SIZES_EDGE = "4093,26280,70800,4096,16384,70800";
    private static final String TCP_BUFFER_SIZES_UMTS = "58254,349525,1048576,58254,349525,1048576";
    private static final String TCP_BUFFER_SIZES_1XRTT= "16384,32768,131072,4096,16384,102400";
    private static final String TCP_BUFFER_SIZES_EVDO = "4094,87380,262144,4096,16384,262144";
    private static final String TCP_BUFFER_SIZES_EHRPD= "131072,262144,1048576,4096,16384,524288";
    private static final String TCP_BUFFER_SIZES_HSDPA= "61167,367002,1101005,8738,52429,262114";
    private static final String TCP_BUFFER_SIZES_HSPA = "40778,244668,734003,16777,100663,301990";
    private static final String TCP_BUFFER_SIZES_LTE  =
            "524288,1048576,2097152,262144,524288,1048576";
    private static final String TCP_BUFFER_SIZES_HSPAP= "122334,734003,2202010,32040,192239,576717";

    private void updateTcpBufferSizes(int rilRat) {
        String sizes = null;
        if (rilRat == ServiceState.RIL_RADIO_TECHNOLOGY_LTE_CA) {
            // for now treat CA as LTE.  Plan to surface the extra bandwith in a more
            // precise manner which should affect buffer sizes
            rilRat = ServiceState.RIL_RADIO_TECHNOLOGY_LTE;
        }
        String ratName = ServiceState.rilRadioTechnologyToString(rilRat).toLowerCase(Locale.ROOT);
        // ServiceState gives slightly different names for EVDO tech ("evdo-rev.0" for ex)
        // - patch it up:
        if (rilRat == ServiceState.RIL_RADIO_TECHNOLOGY_EVDO_0 ||
                rilRat == ServiceState.RIL_RADIO_TECHNOLOGY_EVDO_A ||
                rilRat == ServiceState.RIL_RADIO_TECHNOLOGY_EVDO_B) {
            ratName = "evdo";
        }

        // in the form: "ratname:rmem_min,rmem_def,rmem_max,wmem_min,wmem_def,wmem_max"
        String[] configOverride = mPhone.getContext().getResources().getStringArray(
                com.android.internal.R.array.config_mobile_tcp_buffers);
        for (int i = 0; i < configOverride.length; i++) {
            String[] split = configOverride[i].split(":");
            if (ratName.equals(split[0]) && split.length == 2) {
                sizes = split[1];
                break;
            }
        }

        if (sizes == null) {
            // no override - use telephony defaults
            // doing it this way allows device or carrier to just override the types they
            // care about and inherit the defaults for the others.
            switch (rilRat) {
                case ServiceState.RIL_RADIO_TECHNOLOGY_GPRS:
                    sizes = TCP_BUFFER_SIZES_GPRS;
                    break;
                case ServiceState.RIL_RADIO_TECHNOLOGY_EDGE:
                    sizes = TCP_BUFFER_SIZES_EDGE;
                    break;
                case ServiceState.RIL_RADIO_TECHNOLOGY_UMTS:
                    sizes = TCP_BUFFER_SIZES_UMTS;
                    break;
                case ServiceState.RIL_RADIO_TECHNOLOGY_1xRTT:
                    sizes = TCP_BUFFER_SIZES_1XRTT;
                    break;
                case ServiceState.RIL_RADIO_TECHNOLOGY_EVDO_0:
                case ServiceState.RIL_RADIO_TECHNOLOGY_EVDO_A:
                case ServiceState.RIL_RADIO_TECHNOLOGY_EVDO_B:
                    sizes = TCP_BUFFER_SIZES_EVDO;
                    break;
                case ServiceState.RIL_RADIO_TECHNOLOGY_EHRPD:
                    sizes = TCP_BUFFER_SIZES_EHRPD;
                    break;
                case ServiceState.RIL_RADIO_TECHNOLOGY_HSDPA:
                    sizes = TCP_BUFFER_SIZES_HSDPA;
                    break;
                case ServiceState.RIL_RADIO_TECHNOLOGY_HSPA:
                case ServiceState.RIL_RADIO_TECHNOLOGY_HSUPA:
                    sizes = TCP_BUFFER_SIZES_HSPA;
                    break;
                case ServiceState.RIL_RADIO_TECHNOLOGY_LTE:
                case ServiceState.RIL_RADIO_TECHNOLOGY_LTE_CA:
                    sizes = TCP_BUFFER_SIZES_LTE;
                    break;
                case ServiceState.RIL_RADIO_TECHNOLOGY_HSPAP:
                    sizes = TCP_BUFFER_SIZES_HSPAP;
                    break;
                default:
                    // Leave empty - this will let ConnectivityService use the system default.
                    break;
            }
        }
        mLinkProperties.setTcpBufferSizes(sizes);
    }

    /**
     * Indicates if when this connection was established we had a restricted/privileged
     * NetworkRequest and needed it to overcome data-enabled limitations.
     *
     * This gets set once per connection setup and is based on conditions at that time.
     * We could theoretically have dynamic capabilities but now is not a good time to
     * experiment with that.
     *
     * This flag overrides the APN-based restriction capability, restricting the network
     * based on both having a NetworkRequest with restricted AND needing a restricted
     * bit to overcome user-disabled status.  This allows us to handle the common case
     * of having both restricted requests and unrestricted requests for the same apn:
     * if conditions require a restricted network to overcome user-disabled then it must
     * be restricted, otherwise it is unrestricted (or restricted based on APN type).
     *
     * Because we're not supporting dynamic capabilities, if conditions change and we go from
     * data-enabled to not or vice-versa we will need to tear down networks to deal with it
     * at connection setup time with the new state.
     *
     * This supports a privileged app bringing up a network without general apps having access
     * to it when the network is otherwise unavailable (hipri).  The first use case is
     * pre-paid SIM reprovisioning over internet, where the carrier insists on no traffic
     * other than from the privileged carrier-app.
     */
    private boolean mRestrictedNetworkOverride = false;

    // Should be called once when the call goes active to examine the state of things and
    // declare the restriction override for the life of the connection
    private void setNetworkRestriction() {
        mRestrictedNetworkOverride = false;
        // first, if we have no restricted requests, this override can stay FALSE:
        boolean noRestrictedRequests = true;
        for (ApnContext apnContext : mApnContexts.keySet()) {
            noRestrictedRequests &= apnContext.hasNoRestrictedRequests(true /* exclude DUN */);
        }
        if (noRestrictedRequests) {
            return;
        }

        // Do we need a restricted network to satisfy the request?
        // Is this network metered?  If not, then don't add restricted
        if (!mApnSetting.isMetered(mPhone)) {
            return;
        }

        // Is data disabled?
        mRestrictedNetworkOverride = !mDct.isDataEnabled();
    }

    NetworkCapabilities getNetworkCapabilities() {
        NetworkCapabilities result = new NetworkCapabilities();
        result.addTransportType(NetworkCapabilities.TRANSPORT_CELLULAR);

        if (mApnSetting != null) {
            for (String type : mApnSetting.types) {
                if (!mRestrictedNetworkOverride
                        && (mConnectionParams != null && mConnectionParams.mUnmeteredUseOnly)
                        && ApnSetting.isMeteredApnType(type, mPhone)) {
                    log("Dropped the metered " + type + " for the unmetered data call.");
                    continue;
                }
                switch (type) {
                    case PhoneConstants.APN_TYPE_ALL: {
                        result.addCapability(NetworkCapabilities.NET_CAPABILITY_INTERNET);
                        result.addCapability(NetworkCapabilities.NET_CAPABILITY_MMS);
                        result.addCapability(NetworkCapabilities.NET_CAPABILITY_SUPL);
                        result.addCapability(NetworkCapabilities.NET_CAPABILITY_FOTA);
                        result.addCapability(NetworkCapabilities.NET_CAPABILITY_IMS);
                        result.addCapability(NetworkCapabilities.NET_CAPABILITY_CBS);
                        result.addCapability(NetworkCapabilities.NET_CAPABILITY_IA);
                        break;
                    }
                    case PhoneConstants.APN_TYPE_DEFAULT: {
                        result.addCapability(NetworkCapabilities.NET_CAPABILITY_INTERNET);
                        break;
                    }
                    case PhoneConstants.APN_TYPE_MMS: {
                        result.addCapability(NetworkCapabilities.NET_CAPABILITY_MMS);
                        break;
                    }
                    case PhoneConstants.APN_TYPE_SUPL: {
                        result.addCapability(NetworkCapabilities.NET_CAPABILITY_SUPL);
                        break;
                    }
                    case PhoneConstants.APN_TYPE_DUN: {
                        ApnSetting securedDunApn = mDct.fetchDunApn();
                        if (securedDunApn == null || securedDunApn.equals(mApnSetting)) {
                            result.addCapability(NetworkCapabilities.NET_CAPABILITY_DUN);
                        }
                        break;
                    }
                    case PhoneConstants.APN_TYPE_FOTA: {
                        result.addCapability(NetworkCapabilities.NET_CAPABILITY_FOTA);
                        break;
                    }
                    case PhoneConstants.APN_TYPE_IMS: {
                        result.addCapability(NetworkCapabilities.NET_CAPABILITY_IMS);
                        break;
                    }
                    case PhoneConstants.APN_TYPE_CBS: {
                        result.addCapability(NetworkCapabilities.NET_CAPABILITY_CBS);
                        break;
                    }
                    case PhoneConstants.APN_TYPE_IA: {
                        result.addCapability(NetworkCapabilities.NET_CAPABILITY_IA);
                        break;
                    }
                    case PhoneConstants.APN_TYPE_EMERGENCY: {
                        result.addCapability(NetworkCapabilities.NET_CAPABILITY_EIMS);
                        break;
                    }
                    default:
                }
            }

            // Mark NOT_METERED in the following cases,
            // 1. All APNs in APN settings are unmetered.
            // 2. The non-restricted data and is intended for unmetered use only.
            if (((mConnectionParams != null && mConnectionParams.mUnmeteredUseOnly)
                    && !mRestrictedNetworkOverride)
                    || !mApnSetting.isMetered(mPhone)) {
                result.addCapability(NetworkCapabilities.NET_CAPABILITY_NOT_METERED);
                mNetworkInfo.setMetered(false);
            } else {
                result.removeCapability(NetworkCapabilities.NET_CAPABILITY_NOT_METERED);
                mNetworkInfo.setMetered(true);
            }

            result.maybeMarkCapabilitiesRestricted();
        }
        if (mRestrictedNetworkOverride) {
            result.removeCapability(NetworkCapabilities.NET_CAPABILITY_NOT_RESTRICTED);
            // don't use dun on restriction-overriden networks.
            result.removeCapability(NetworkCapabilities.NET_CAPABILITY_DUN);
        }

        int up = 14;
        int down = 14;
        switch (mRilRat) {
            case ServiceState.RIL_RADIO_TECHNOLOGY_GPRS: up = 80; down = 80; break;
            case ServiceState.RIL_RADIO_TECHNOLOGY_EDGE: up = 59; down = 236; break;
            case ServiceState.RIL_RADIO_TECHNOLOGY_UMTS: up = 384; down = 384; break;
            case ServiceState.RIL_RADIO_TECHNOLOGY_IS95A: // fall through
            case ServiceState.RIL_RADIO_TECHNOLOGY_IS95B: up = 14; down = 14; break;
            case ServiceState.RIL_RADIO_TECHNOLOGY_EVDO_0: up = 153; down = 2457; break;
            case ServiceState.RIL_RADIO_TECHNOLOGY_EVDO_A: up = 1843; down = 3174; break;
            case ServiceState.RIL_RADIO_TECHNOLOGY_1xRTT: up = 100; down = 100; break;
            case ServiceState.RIL_RADIO_TECHNOLOGY_HSDPA: up = 2048; down = 14336; break;
            case ServiceState.RIL_RADIO_TECHNOLOGY_HSUPA: up = 5898; down = 14336; break;
            case ServiceState.RIL_RADIO_TECHNOLOGY_HSPA: up = 5898; down = 14336; break;
            case ServiceState.RIL_RADIO_TECHNOLOGY_EVDO_B: up = 1843; down = 5017; break;
            case ServiceState.RIL_RADIO_TECHNOLOGY_LTE: up = 51200; down = 102400; break;
            case ServiceState.RIL_RADIO_TECHNOLOGY_LTE_CA: up = 51200; down = 102400; break;
            case ServiceState.RIL_RADIO_TECHNOLOGY_EHRPD: up = 153; down = 2516; break;
            case ServiceState.RIL_RADIO_TECHNOLOGY_HSPAP: up = 11264; down = 43008; break;
            default:
        }
        result.setLinkUpstreamBandwidthKbps(up);
        result.setLinkDownstreamBandwidthKbps(down);

        result.setNetworkSpecifier(new StringNetworkSpecifier(Integer.toString(mPhone.getSubId())));

        return result;
    }

    private boolean isIpAddress(String address) {
        if (address == null) return false;

        return Patterns.IP_ADDRESS.matcher(address).matches();
    }

    private DataCallResponse.SetupResult setLinkProperties(DataCallResponse response,
            LinkProperties lp) {
        // Check if system property dns usable
        boolean okToUseSystemPropertyDns = false;
        String propertyPrefix = "net." + response.ifname + ".";
        String dnsServers[] = new String[2];
        dnsServers[0] = SystemProperties.get(propertyPrefix + "dns1");
        dnsServers[1] = SystemProperties.get(propertyPrefix + "dns2");
        okToUseSystemPropertyDns = isDnsOk(dnsServers);

        // set link properties based on data call response
        return response.setLinkProperties(lp, okToUseSystemPropertyDns);
    }

    /**
     * Initialize connection, this will fail if the
     * apnSettings are not compatible.
     *
     * @param cp the Connection parameters
     * @return true if initialization was successful.
     */
    private boolean initConnection(ConnectionParams cp) {
        ApnContext apnContext = cp.mApnContext;
        if (mApnSetting == null) {
            // Only change apn setting if it isn't set, it will
            // only NOT be set only if we're in DcInactiveState.
            mApnSetting = apnContext.getApnSetting();
        }
        if (mApnSetting == null || !mApnSetting.canHandleType(apnContext.getApnType())) {
            if (DBG) {
                log("initConnection: incompatible apnSetting in ConnectionParams cp=" + cp
                        + " dc=" + DataConnection.this);
            }
            return false;
        }
        mTag += 1;
        mConnectionParams = cp;
        mConnectionParams.mTag = mTag;

        // always update the ConnectionParams with the latest or the
        // connectionGeneration gets stale
        mApnContexts.put(apnContext, cp);

        if (DBG) {
            log("initConnection: "
                    + " RefCount=" + mApnContexts.size()
                    + " mApnList=" + mApnContexts
                    + " mConnectionParams=" + mConnectionParams);
        }
        return true;
    }

    /**
     * The parent state for all other states.
     */
    private class DcDefaultState extends State {
        @Override
        public void enter() {
            if (DBG) log("DcDefaultState: enter");

            // Register for DRS or RAT change
            mPhone.getServiceStateTracker().registerForDataRegStateOrRatChanged(getHandler(),
                    DataConnection.EVENT_DATA_CONNECTION_DRS_OR_RAT_CHANGED, null);

            mPhone.getServiceStateTracker().registerForDataRoamingOn(getHandler(),
                    DataConnection.EVENT_DATA_CONNECTION_ROAM_ON, null);
            mPhone.getServiceStateTracker().registerForDataRoamingOff(getHandler(),
                    DataConnection.EVENT_DATA_CONNECTION_ROAM_OFF, null);

            // Add ourselves to the list of data connections
            mDcController.addDc(DataConnection.this);
        }
        @Override
        public void exit() {
            if (DBG) log("DcDefaultState: exit");

            // Unregister for DRS or RAT change.
            mPhone.getServiceStateTracker().unregisterForDataRegStateOrRatChanged(getHandler());

            mPhone.getServiceStateTracker().unregisterForDataRoamingOn(getHandler());
            mPhone.getServiceStateTracker().unregisterForDataRoamingOff(getHandler());

            // Remove ourselves from the DC lists
            mDcController.removeDc(DataConnection.this);

            if (mAc != null) {
                mAc.disconnected();
                mAc = null;
            }
            mApnContexts = null;
            mReconnectIntent = null;
            mDct = null;
            mApnSetting = null;
            mPhone = null;
            mLinkProperties = null;
            mLastFailCause = null;
            mUserData = null;
            mDcController = null;
            mDcTesterFailBringUpAll = null;
        }

        @Override
        public boolean processMessage(Message msg) {
            boolean retVal = HANDLED;

            if (VDBG) {
                log("DcDefault msg=" + getWhatToString(msg.what)
                        + " RefCount=" + mApnContexts.size());
            }
            switch (msg.what) {
                case AsyncChannel.CMD_CHANNEL_FULL_CONNECTION: {
                    if (mAc != null) {
                        if (VDBG) log("Disconnecting to previous connection mAc=" + mAc);
                        mAc.replyToMessage(msg, AsyncChannel.CMD_CHANNEL_FULLY_CONNECTED,
                                AsyncChannel.STATUS_FULL_CONNECTION_REFUSED_ALREADY_CONNECTED);
                    } else {
                        mAc = new AsyncChannel();
                        mAc.connected(null, getHandler(), msg.replyTo);
                        if (VDBG) log("DcDefaultState: FULL_CONNECTION reply connected");
                        mAc.replyToMessage(msg, AsyncChannel.CMD_CHANNEL_FULLY_CONNECTED,
                                AsyncChannel.STATUS_SUCCESSFUL, mId, "hi");
                    }
                    break;
                }
                case AsyncChannel.CMD_CHANNEL_DISCONNECTED: {
                    if (DBG) {
                        log("DcDefault: CMD_CHANNEL_DISCONNECTED before quiting call dump");
                        dumpToLog();
                    }

                    quit();
                    break;
                }
                case DcAsyncChannel.REQ_IS_INACTIVE: {
                    boolean val = getIsInactive();
                    if (VDBG) log("REQ_IS_INACTIVE  isInactive=" + val);
                    mAc.replyToMessage(msg, DcAsyncChannel.RSP_IS_INACTIVE, val ? 1 : 0);
                    break;
                }
                case DcAsyncChannel.REQ_GET_CID: {
                    int cid = getCid();
                    if (VDBG) log("REQ_GET_CID  cid=" + cid);
                    mAc.replyToMessage(msg, DcAsyncChannel.RSP_GET_CID, cid);
                    break;
                }
                case DcAsyncChannel.REQ_GET_APNSETTING: {
                    ApnSetting apnSetting = getApnSetting();
                    if (VDBG) log("REQ_GET_APNSETTING  mApnSetting=" + apnSetting);
                    mAc.replyToMessage(msg, DcAsyncChannel.RSP_GET_APNSETTING, apnSetting);
                    break;
                }
                case DcAsyncChannel.REQ_GET_LINK_PROPERTIES: {
                    LinkProperties lp = getCopyLinkProperties();
                    if (VDBG) log("REQ_GET_LINK_PROPERTIES linkProperties" + lp);
                    mAc.replyToMessage(msg, DcAsyncChannel.RSP_GET_LINK_PROPERTIES, lp);
                    break;
                }
                case DcAsyncChannel.REQ_SET_LINK_PROPERTIES_HTTP_PROXY: {
                    ProxyInfo proxy = (ProxyInfo) msg.obj;
                    if (VDBG) log("REQ_SET_LINK_PROPERTIES_HTTP_PROXY proxy=" + proxy);
                    setLinkPropertiesHttpProxy(proxy);
                    mAc.replyToMessage(msg, DcAsyncChannel.RSP_SET_LINK_PROPERTIES_HTTP_PROXY);
                    if (mNetworkAgent != null) {
                        mNetworkAgent.sendLinkProperties(mLinkProperties);
                    }
                    break;
                }
                case DcAsyncChannel.REQ_GET_NETWORK_CAPABILITIES: {
                    NetworkCapabilities nc = getNetworkCapabilities();
                    if (VDBG) log("REQ_GET_NETWORK_CAPABILITIES networkCapabilities" + nc);
                    mAc.replyToMessage(msg, DcAsyncChannel.RSP_GET_NETWORK_CAPABILITIES, nc);
                    break;
                }
                case DcAsyncChannel.REQ_RESET:
                    if (VDBG) log("DcDefaultState: msg.what=REQ_RESET");
                    transitionTo(mInactiveState);
                    break;
                case EVENT_CONNECT:
                    if (DBG) log("DcDefaultState: msg.what=EVENT_CONNECT, fail not expected");
                    ConnectionParams cp = (ConnectionParams) msg.obj;
                    notifyConnectCompleted(cp, DcFailCause.UNKNOWN, false);
                    break;

                case EVENT_DISCONNECT:
                    if (DBG) {
                        log("DcDefaultState deferring msg.what=EVENT_DISCONNECT RefCount="
                                + mApnContexts.size());
                    }
                    deferMessage(msg);
                    break;

                case EVENT_DISCONNECT_ALL:
                    if (DBG) {
                        log("DcDefaultState deferring msg.what=EVENT_DISCONNECT_ALL RefCount="
                                + mApnContexts.size());
                    }
                    deferMessage(msg);
                    break;

                case EVENT_TEAR_DOWN_NOW:
                    if (DBG) log("DcDefaultState EVENT_TEAR_DOWN_NOW");
                    mPhone.mCi.deactivateDataCall(mCid, 0,  null);
                    break;

                case EVENT_LOST_CONNECTION:
                    if (DBG) {
                        String s = "DcDefaultState ignore EVENT_LOST_CONNECTION"
                                + " tag=" + msg.arg1 + ":mTag=" + mTag;
                        logAndAddLogRec(s);
                    }
                    break;
                case EVENT_DATA_CONNECTION_DRS_OR_RAT_CHANGED:
                    AsyncResult ar = (AsyncResult)msg.obj;
                    Pair<Integer, Integer> drsRatPair = (Pair<Integer, Integer>)ar.result;
                    mDataRegState = drsRatPair.first;
                    if (mRilRat != drsRatPair.second) {
                        updateTcpBufferSizes(drsRatPair.second);
                    }
                    mRilRat = drsRatPair.second;
                    if (DBG) {
                        log("DcDefaultState: EVENT_DATA_CONNECTION_DRS_OR_RAT_CHANGED"
                                + " drs=" + mDataRegState
                                + " mRilRat=" + mRilRat);
                    }
                    ServiceState ss = mPhone.getServiceState();
                    int networkType = ss.getDataNetworkType();
                    mNetworkInfo.setSubtype(networkType,
                            TelephonyManager.getNetworkTypeName(networkType));
                    if (mNetworkAgent != null) {
                        updateNetworkInfoSuspendState();
                        mNetworkAgent.sendNetworkCapabilities(getNetworkCapabilities());
                        mNetworkAgent.sendNetworkInfo(mNetworkInfo);
                        mNetworkAgent.sendLinkProperties(mLinkProperties);
                    }
                    break;

                case EVENT_DATA_CONNECTION_ROAM_ON:
                    mNetworkInfo.setRoaming(true);
                    break;

                case EVENT_DATA_CONNECTION_ROAM_OFF:
                    mNetworkInfo.setRoaming(false);
                    break;

                default:
                    if (DBG) {
                        log("DcDefaultState: shouldn't happen but ignore msg.what="
                                + getWhatToString(msg.what));
                    }
                    break;
            }

            return retVal;
        }
    }

    private boolean updateNetworkInfoSuspendState() {
        final NetworkInfo.DetailedState oldState = mNetworkInfo.getDetailedState();

        // this is only called when we are either connected or suspended.  Decide which.
        if (mNetworkAgent == null) {
            Rlog.e(getName(), "Setting suspend state without a NetworkAgent");
        }

        // if we are not in-service change to SUSPENDED
        final ServiceStateTracker sst = mPhone.getServiceStateTracker();
        if (sst.getCurrentDataConnectionState() != ServiceState.STATE_IN_SERVICE) {
            mNetworkInfo.setDetailedState(NetworkInfo.DetailedState.SUSPENDED, null,
                    mNetworkInfo.getExtraInfo());
        } else {
            // check for voice call and concurrency issues
            if (sst.isConcurrentVoiceAndDataAllowed() == false) {
                final CallTracker ct = mPhone.getCallTracker();
                if (ct.getState() != PhoneConstants.State.IDLE) {
                    mNetworkInfo.setDetailedState(NetworkInfo.DetailedState.SUSPENDED, null,
                            mNetworkInfo.getExtraInfo());
                    return (oldState != NetworkInfo.DetailedState.SUSPENDED);
                }
            }
            mNetworkInfo.setDetailedState(NetworkInfo.DetailedState.CONNECTED, null,
                    mNetworkInfo.getExtraInfo());
        }
        return (oldState != mNetworkInfo.getDetailedState());
    }

    private DcDefaultState mDefaultState = new DcDefaultState();

    /**
     * The state machine is inactive and expects a EVENT_CONNECT.
     */
    private class DcInactiveState extends State {
        // Inform all contexts we've failed connecting
        public void setEnterNotificationParams(ConnectionParams cp, DcFailCause cause) {
            if (VDBG) log("DcInactiveState: setEnterNotificationParams cp,cause");
            mConnectionParams = cp;
            mDisconnectParams = null;
            mDcFailCause = cause;
        }

        // Inform all contexts we've failed disconnected
        public void setEnterNotificationParams(DisconnectParams dp) {
            if (VDBG) log("DcInactiveState: setEnterNotificationParams dp");
            mConnectionParams = null;
            mDisconnectParams = dp;
            mDcFailCause = DcFailCause.NONE;
        }

        // Inform all contexts of the failure cause
        public void setEnterNotificationParams(DcFailCause cause) {
            mConnectionParams = null;
            mDisconnectParams = null;
            mDcFailCause = cause;
        }

        @Override
        public void enter() {
            mTag += 1;
            if (DBG) log("DcInactiveState: enter() mTag=" + mTag);

            if (mConnectionParams != null) {
                if (DBG) {
                    log("DcInactiveState: enter notifyConnectCompleted +ALL failCause="
                            + mDcFailCause);
                }
                notifyConnectCompleted(mConnectionParams, mDcFailCause, true);
            }
            if (mDisconnectParams != null) {
                if (DBG) {
                    log("DcInactiveState: enter notifyDisconnectCompleted +ALL failCause="
                            + mDcFailCause);
                }
                notifyDisconnectCompleted(mDisconnectParams, true);
            }
            if (mDisconnectParams == null && mConnectionParams == null && mDcFailCause != null) {
                if (DBG) {
                    log("DcInactiveState: enter notifyAllDisconnectCompleted failCause="
                            + mDcFailCause);
                }
                notifyAllDisconnectCompleted(mDcFailCause);
            }

            // Remove ourselves from cid mapping, before clearSettings
            mDcController.removeActiveDcByCid(DataConnection.this);

            clearSettings();
        }

        @Override
        public void exit() {
        }

        @Override
        public boolean processMessage(Message msg) {
            boolean retVal;

            switch (msg.what) {
                case DcAsyncChannel.REQ_RESET:
                    if (DBG) {
                        log("DcInactiveState: msg.what=RSP_RESET, ignore we're already reset");
                    }
                    retVal = HANDLED;
                    break;

                case EVENT_CONNECT:
                    if (DBG) log("DcInactiveState: mag.what=EVENT_CONNECT");
                    ConnectionParams cp = (ConnectionParams) msg.obj;
                    if (initConnection(cp)) {
                        onConnect(mConnectionParams);
                        transitionTo(mActivatingState);
                    } else {
                        if (DBG) {
                            log("DcInactiveState: msg.what=EVENT_CONNECT initConnection failed");
                        }
                        notifyConnectCompleted(cp, DcFailCause.UNACCEPTABLE_NETWORK_PARAMETER,
                                false);
                    }
                    retVal = HANDLED;
                    break;

                case EVENT_DISCONNECT:
                    if (DBG) log("DcInactiveState: msg.what=EVENT_DISCONNECT");
                    notifyDisconnectCompleted((DisconnectParams)msg.obj, false);
                    retVal = HANDLED;
                    break;

                case EVENT_DISCONNECT_ALL:
                    if (DBG) log("DcInactiveState: msg.what=EVENT_DISCONNECT_ALL");
                    notifyDisconnectCompleted((DisconnectParams)msg.obj, false);
                    retVal = HANDLED;
                    break;

                default:
                    if (VDBG) {
                        log("DcInactiveState nothandled msg.what=" + getWhatToString(msg.what));
                    }
                    retVal = NOT_HANDLED;
                    break;
            }
            return retVal;
        }
    }
    private DcInactiveState mInactiveState = new DcInactiveState();

    /**
     * The state machine is activating a connection.
     */
    private class DcActivatingState extends State {
        @Override
        public boolean processMessage(Message msg) {
            boolean retVal;
            AsyncResult ar;
            ConnectionParams cp;

            if (DBG) log("DcActivatingState: msg=" + msgToString(msg));
            switch (msg.what) {
                case EVENT_DATA_CONNECTION_DRS_OR_RAT_CHANGED:
                case EVENT_CONNECT:
                    // Activating can't process until we're done.
                    deferMessage(msg);
                    retVal = HANDLED;
                    break;

                case EVENT_SETUP_DATA_CONNECTION_DONE:
                    ar = (AsyncResult) msg.obj;
                    cp = (ConnectionParams) ar.userObj;

                    DataCallResponse.SetupResult result = onSetupConnectionCompleted(ar);
                    if (result != DataCallResponse.SetupResult.ERR_Stale) {
                        if (mConnectionParams != cp) {
                            loge("DcActivatingState: WEIRD mConnectionsParams:"+ mConnectionParams
                                    + " != cp:" + cp);
                        }
                    }
                    if (DBG) {
                        log("DcActivatingState onSetupConnectionCompleted result=" + result
                                + " dc=" + DataConnection.this);
                    }
                    if (cp.mApnContext != null) {
                        cp.mApnContext.requestLog("onSetupConnectionCompleted result=" + result);
                    }
                    switch (result) {
                        case SUCCESS:
                            // All is well
                            mDcFailCause = DcFailCause.NONE;
                            transitionTo(mActiveState);
                            break;
                        case ERR_BadCommand:
                            // Vendor ril rejected the command and didn't connect.
                            // Transition to inactive but send notifications after
                            // we've entered the mInactive state.
                            mInactiveState.setEnterNotificationParams(cp, result.mFailCause);
                            transitionTo(mInactiveState);
                            break;
                        case ERR_UnacceptableParameter:
                            // The addresses given from the RIL are bad
                            tearDownData(cp);
                            transitionTo(mDisconnectingErrorCreatingConnection);
                            break;
                        case ERR_RilError:

                            // Retrieve the suggested retry delay from the modem and save it.
                            // If the modem want us to retry the current APN again, it will
                            // suggest a positive delay value (in milliseconds). Otherwise we'll get
                            // NO_SUGGESTED_RETRY_DELAY here.
                            long delay = getSuggestedRetryDelay(ar);
                            cp.mApnContext.setModemSuggestedDelay(delay);

                            String str = "DcActivatingState: ERR_RilError "
                                    + " delay=" + delay
                                    + " result=" + result
                                    + " result.isRestartRadioFail=" +
                                    result.mFailCause.isRestartRadioFail(mPhone.getContext(),
                                            mPhone.getSubId())
                                    + " isPermanentFailure=" +
                                    mDct.isPermanentFailure(result.mFailCause);
                            if (DBG) log(str);
                            if (cp.mApnContext != null) cp.mApnContext.requestLog(str);

                            // Save the cause. DcTracker.onDataSetupComplete will check this
                            // failure cause and determine if we need to retry this APN later
                            // or not.
                            mInactiveState.setEnterNotificationParams(cp, result.mFailCause);
                            transitionTo(mInactiveState);
                            break;
                        case ERR_Stale:
                            loge("DcActivatingState: stale EVENT_SETUP_DATA_CONNECTION_DONE"
                                    + " tag:" + cp.mTag + " != mTag:" + mTag);
                            break;
                        default:
                            throw new RuntimeException("Unknown SetupResult, should not happen");
                    }
                    retVal = HANDLED;
                    break;

                case EVENT_GET_LAST_FAIL_DONE:
                    ar = (AsyncResult) msg.obj;
                    cp = (ConnectionParams) ar.userObj;
                    if (cp.mTag == mTag) {
                        if (mConnectionParams != cp) {
                            loge("DcActivatingState: WEIRD mConnectionsParams:" + mConnectionParams
                                    + " != cp:" + cp);
                        }

                        DcFailCause cause = DcFailCause.UNKNOWN;

                        if (ar.exception == null) {
                            int rilFailCause = ((int[]) (ar.result))[0];
                            cause = DcFailCause.fromInt(rilFailCause);
                            if (cause == DcFailCause.NONE) {
                                if (DBG) {
                                    log("DcActivatingState msg.what=EVENT_GET_LAST_FAIL_DONE"
                                            + " BAD: error was NONE, change to UNKNOWN");
                                }
                                cause = DcFailCause.UNKNOWN;
                            }
                        }
                        mDcFailCause = cause;

                        if (DBG) {
                            log("DcActivatingState msg.what=EVENT_GET_LAST_FAIL_DONE"
                                    + " cause=" + cause + " dc=" + DataConnection.this);
                        }

                        mInactiveState.setEnterNotificationParams(cp, cause);
                        transitionTo(mInactiveState);
                    } else {
                        loge("DcActivatingState: stale EVENT_GET_LAST_FAIL_DONE"
                                + " tag:" + cp.mTag + " != mTag:" + mTag);
                    }

                    retVal = HANDLED;
                    break;

                default:
                    if (VDBG) {
                        log("DcActivatingState not handled msg.what=" +
                                getWhatToString(msg.what) + " RefCount=" + mApnContexts.size());
                    }
                    retVal = NOT_HANDLED;
                    break;
            }
            return retVal;
        }
    }
    private DcActivatingState mActivatingState = new DcActivatingState();

    public final boolean hasMessages(int what, Object object) {
        return DataConnection.this.getHandler().hasMessages(what, object);
    }

    /**
     * The state machine is connected, expecting an EVENT_DISCONNECT.
     */
    private class DcActiveState extends State {
        @Override public void enter() {
            if (DBG) log("DcActiveState: enter dc=" + DataConnection.this);

            // verify and get updated information in case these things
            // are obsolete
            ServiceState ss = mPhone.getServiceState();
            final int networkType = ss.getDataNetworkType();
            if (mNetworkInfo.getSubtype() != networkType) {
                log("DcActiveState with incorrect subtype (" + mNetworkInfo.getSubtype()
                        + ", " + networkType + "), updating.");
            }
<<<<<<< HEAD

            boolean createNetworkAgent = true;
            // If a disconnect is already pending, avoid notifying all of connected
            if (mConnectionParams != null && mConnectionParams.mOnCompletedMsg != null) {
                if (hasMessages(EVENT_DISCONNECT, mConnectionParams.mOnCompletedMsg.obj) ||
                        hasMessages(EVENT_DISCONNECT_ALL, mConnectionParams.
                        mOnCompletedMsg.obj) || hasDeferredMessages(EVENT_DISCONNECT,
                        mConnectionParams.mOnCompletedMsg.obj) ||
                        hasDeferredMessages(EVENT_DISCONNECT_ALL, mConnectionParams.
                        mOnCompletedMsg.obj)) {
                    log("DcActiveState: skipping notifyAllOfConnected()");
                    createNetworkAgent = false;
                } else {
                    // If we were retrying there maybe more than one, otherwise they'll only be one.
                    notifyAllOfConnected(Phone.REASON_CONNECTED);
                }
=======
            mNetworkInfo.setSubtype(networkType, TelephonyManager.getNetworkTypeName(networkType));
            final boolean roaming = ss.getDataRoaming();
            if (roaming != mNetworkInfo.isRoaming()) {
                log("DcActiveState with incorrect roaming (" + mNetworkInfo.isRoaming()
                        + ", " + roaming + "), updating.");
>>>>>>> 01c63eb1
            }

            mNetworkInfo.setRoaming(roaming);

            // If we were retrying there maybe more than one, otherwise they'll only be one.
            notifyAllOfConnected(Phone.REASON_CONNECTED);

            mPhone.getCallTracker().registerForVoiceCallStarted(getHandler(),
                    DataConnection.EVENT_DATA_CONNECTION_VOICE_CALL_STARTED, null);
            mPhone.getCallTracker().registerForVoiceCallEnded(getHandler(),
                    DataConnection.EVENT_DATA_CONNECTION_VOICE_CALL_ENDED, null);

            // If the EVENT_CONNECT set the current max retry restore it here
            // if it didn't then this is effectively a NOP.
            mDcController.addActiveDcByCid(DataConnection.this);

            mNetworkInfo.setDetailedState(NetworkInfo.DetailedState.CONNECTED,
                    mNetworkInfo.getReason(), null);
            mNetworkInfo.setExtraInfo(mApnSetting.apn);
            updateTcpBufferSizes(mRilRat);

            final NetworkMisc misc = new NetworkMisc();
            final CarrierSignalAgent carrierSignalAgent = mPhone.getCarrierSignalAgent();
            if (carrierSignalAgent.hasRegisteredReceivers(TelephonyIntents
                    .ACTION_CARRIER_SIGNAL_REDIRECTED)) {
                // carrierSignal Receivers will place the carrier-specific provisioning notification
                misc.provisioningNotificationDisabled = true;
            }
            misc.subscriberId = mPhone.getSubscriberId();

            setNetworkRestriction();
            mNetworkAgent = new DcNetworkAgent(getHandler().getLooper(), mPhone.getContext(),
                    "DcNetworkAgent", mNetworkInfo, getNetworkCapabilities(), mLinkProperties,
                    50, misc);
        }

        @Override
        public void exit() {
            if (DBG) log("DcActiveState: exit dc=" + this);
            String reason = mNetworkInfo.getReason();
            if(mDcController.isExecutingCarrierChange()) {
                reason = Phone.REASON_CARRIER_CHANGE;
            } else if (mDisconnectParams != null && mDisconnectParams.mReason != null) {
                reason = mDisconnectParams.mReason;
            } else if (mDcFailCause != null) {
                reason = mDcFailCause.toString();
            }
            mPhone.getCallTracker().unregisterForVoiceCallStarted(getHandler());
            mPhone.getCallTracker().unregisterForVoiceCallEnded(getHandler());

            mNetworkInfo.setDetailedState(NetworkInfo.DetailedState.DISCONNECTED,
                    reason, mNetworkInfo.getExtraInfo());
            if (mNetworkAgent != null) {
                mNetworkAgent.sendNetworkInfo(mNetworkInfo);
                mNetworkAgent = null;
            }
        }

        @Override
        public boolean processMessage(Message msg) {
            boolean retVal;

            switch (msg.what) {
                case EVENT_CONNECT: {
                    ConnectionParams cp = (ConnectionParams) msg.obj;
                    // either add this new apn context to our set or
                    // update the existing cp with the latest connection generation number
                    mApnContexts.put(cp.mApnContext, cp);
                    if (DBG) {
                        log("DcActiveState: EVENT_CONNECT cp=" + cp + " dc=" + DataConnection.this);
                    }
                    notifyConnectCompleted(cp, DcFailCause.NONE, false);
                    retVal = HANDLED;
                    break;
                }
                case EVENT_DISCONNECT: {
                    DisconnectParams dp = (DisconnectParams) msg.obj;
                    if (DBG) {
                        log("DcActiveState: EVENT_DISCONNECT dp=" + dp
                                + " dc=" + DataConnection.this);
                    }
                    if (mApnContexts.containsKey(dp.mApnContext)) {
                        if (DBG) {
                            log("DcActiveState msg.what=EVENT_DISCONNECT RefCount="
                                    + mApnContexts.size());
                        }

                        if (mApnContexts.size() == 1) {
                            mApnContexts.clear();
                            mDisconnectParams = dp;
                            mConnectionParams = null;
                            dp.mTag = mTag;
                            tearDownData(dp);
                            transitionTo(mDisconnectingState);
                        } else {
                            mApnContexts.remove(dp.mApnContext);
                            notifyDisconnectCompleted(dp, false);
                        }
                    } else {
                        log("DcActiveState ERROR no such apnContext=" + dp.mApnContext
                                + " in this dc=" + DataConnection.this);
                        notifyDisconnectCompleted(dp, false);
                    }
                    retVal = HANDLED;
                    break;
                }
                case EVENT_DISCONNECT_ALL: {
                    if (DBG) {
                        log("DcActiveState EVENT_DISCONNECT clearing apn contexts,"
                                + " dc=" + DataConnection.this);
                    }
                    DisconnectParams dp = (DisconnectParams) msg.obj;
                    mDisconnectParams = dp;
                    mConnectionParams = null;
                    dp.mTag = mTag;
                    tearDownData(dp);
                    transitionTo(mDisconnectingState);
                    retVal = HANDLED;
                    break;
                }
                case EVENT_LOST_CONNECTION: {
                    if (DBG) {
                        log("DcActiveState EVENT_LOST_CONNECTION dc=" + DataConnection.this);
                    }

                    mInactiveState.setEnterNotificationParams(DcFailCause.LOST_CONNECTION);
                    transitionTo(mInactiveState);
                    retVal = HANDLED;
                    break;
                }
                case EVENT_DATA_CONNECTION_ROAM_ON: {
                    mNetworkInfo.setRoaming(true);
                    if (mNetworkAgent != null) {
                        mNetworkAgent.sendNetworkInfo(mNetworkInfo);
                    }
                    retVal = HANDLED;
                    break;
                }
                case EVENT_DATA_CONNECTION_ROAM_OFF: {
                    mNetworkInfo.setRoaming(false);
                    if (mNetworkAgent != null) {
                        mNetworkAgent.sendNetworkInfo(mNetworkInfo);
                    }
                    retVal = HANDLED;
                    break;
                }
                case EVENT_BW_REFRESH_RESPONSE: {
                    AsyncResult ar = (AsyncResult)msg.obj;
                    if (ar.exception != null) {
                        log("EVENT_BW_REFRESH_RESPONSE: error ignoring, e=" + ar.exception);
                    } else {
                        final ArrayList<Integer> capInfo = (ArrayList<Integer>)ar.result;
                        final int lceBwDownKbps = capInfo.get(0);
                        NetworkCapabilities nc = getNetworkCapabilities();
                        if (mPhone.getLceStatus() == RILConstants.LCE_ACTIVE) {
                            nc.setLinkDownstreamBandwidthKbps(lceBwDownKbps);
                            if (mNetworkAgent != null) {
                                mNetworkAgent.sendNetworkCapabilities(nc);
                            }
                        }
                    }
                    retVal = HANDLED;
                    break;
                }
                case EVENT_DATA_CONNECTION_VOICE_CALL_STARTED:
                case EVENT_DATA_CONNECTION_VOICE_CALL_ENDED: {
                    if (updateNetworkInfoSuspendState() && mNetworkAgent != null) {
                        // state changed
                        mNetworkAgent.sendNetworkInfo(mNetworkInfo);
                    }
                    retVal = HANDLED;
                    break;
                }
                default:
                    if (VDBG) {
                        log("DcActiveState not handled msg.what=" + getWhatToString(msg.what));
                    }
                    retVal = NOT_HANDLED;
                    break;
            }
            return retVal;
        }
    }
    private DcActiveState mActiveState = new DcActiveState();

    /**
     * The state machine is disconnecting.
     */
    private class DcDisconnectingState extends State {
        @Override
        public boolean processMessage(Message msg) {
            boolean retVal;

            switch (msg.what) {
                case EVENT_CONNECT:
                    if (DBG) log("DcDisconnectingState msg.what=EVENT_CONNECT. Defer. RefCount = "
                            + mApnContexts.size());
                    deferMessage(msg);
                    retVal = HANDLED;
                    break;

                case EVENT_DEACTIVATE_DONE:
                    AsyncResult ar = (AsyncResult) msg.obj;
                    DisconnectParams dp = (DisconnectParams) ar.userObj;

                    String str = "DcDisconnectingState msg.what=EVENT_DEACTIVATE_DONE RefCount="
                            + mApnContexts.size();
                    if (DBG) log(str);
                    if (dp.mApnContext != null) dp.mApnContext.requestLog(str);

                    if (dp.mTag == mTag) {
                        // Transition to inactive but send notifications after
                        // we've entered the mInactive state.
                        mInactiveState.setEnterNotificationParams((DisconnectParams) ar.userObj);
                        transitionTo(mInactiveState);
                    } else {
                        if (DBG) log("DcDisconnectState stale EVENT_DEACTIVATE_DONE"
                                + " dp.tag=" + dp.mTag + " mTag=" + mTag);
                    }
                    retVal = HANDLED;
                    break;

                default:
                    if (VDBG) {
                        log("DcDisconnectingState not handled msg.what="
                                + getWhatToString(msg.what));
                    }
                    retVal = NOT_HANDLED;
                    break;
            }
            return retVal;
        }
    }
    private DcDisconnectingState mDisconnectingState = new DcDisconnectingState();

    /**
     * The state machine is disconnecting after an creating a connection.
     */
    private class DcDisconnectionErrorCreatingConnection extends State {
        @Override
        public boolean processMessage(Message msg) {
            boolean retVal;

            switch (msg.what) {
                case EVENT_DEACTIVATE_DONE:
                    AsyncResult ar = (AsyncResult) msg.obj;
                    ConnectionParams cp = (ConnectionParams) ar.userObj;
                    if (cp.mTag == mTag) {
                        String str = "DcDisconnectionErrorCreatingConnection" +
                                " msg.what=EVENT_DEACTIVATE_DONE";
                        if (DBG) log(str);
                        if (cp.mApnContext != null) cp.mApnContext.requestLog(str);

                        // Transition to inactive but send notifications after
                        // we've entered the mInactive state.
                        mInactiveState.setEnterNotificationParams(cp,
                                DcFailCause.UNACCEPTABLE_NETWORK_PARAMETER);
                        transitionTo(mInactiveState);
                    } else {
                        if (DBG) {
                            log("DcDisconnectionErrorCreatingConnection stale EVENT_DEACTIVATE_DONE"
                                    + " dp.tag=" + cp.mTag + ", mTag=" + mTag);
                        }
                    }
                    retVal = HANDLED;
                    break;

                default:
                    if (VDBG) {
                        log("DcDisconnectionErrorCreatingConnection not handled msg.what="
                                + getWhatToString(msg.what));
                    }
                    retVal = NOT_HANDLED;
                    break;
            }
            return retVal;
        }
    }
    private DcDisconnectionErrorCreatingConnection mDisconnectingErrorCreatingConnection =
                new DcDisconnectionErrorCreatingConnection();


    private class DcNetworkAgent extends NetworkAgent {
        public DcNetworkAgent(Looper l, Context c, String TAG, NetworkInfo ni,
                NetworkCapabilities nc, LinkProperties lp, int score, NetworkMisc misc) {
            super(l, c, TAG, ni, nc, lp, score, misc);
        }

        @Override
        protected void unwanted() {
            if (mNetworkAgent != this) {
                log("DcNetworkAgent: unwanted found mNetworkAgent=" + mNetworkAgent +
                        ", which isn't me.  Aborting unwanted");
                return;
            }
            // this can only happen if our exit has been called - we're already disconnected
            if (mApnContexts == null) return;
            for (ConnectionParams cp : mApnContexts.values()) {
                final ApnContext apnContext = cp.mApnContext;
                final Pair<ApnContext, Integer> pair =
                        new Pair<ApnContext, Integer>(apnContext, cp.mConnectionGeneration);
                log("DcNetworkAgent: [unwanted]: disconnect apnContext=" + apnContext);
                Message msg = mDct.obtainMessage(DctConstants.EVENT_DISCONNECT_DONE, pair);
                DisconnectParams dp = new DisconnectParams(apnContext, apnContext.getReason(), msg);
                DataConnection.this.sendMessage(DataConnection.this.
                        obtainMessage(EVENT_DISCONNECT, dp));
            }
        }

        @Override
        protected void pollLceData() {
            if(mPhone.getLceStatus() == RILConstants.LCE_ACTIVE) {  // active LCE service
                mPhone.mCi.pullLceData(DataConnection.this.obtainMessage(EVENT_BW_REFRESH_RESPONSE));
            }
        }

        @Override
        protected void networkStatus(int status, String redirectUrl) {
            if(!TextUtils.isEmpty(redirectUrl)) {
                log("validation status: " + status + " with redirection URL: " + redirectUrl);
                /* its possible that we have multiple DataConnection with INTERNET_CAPABILITY
                   all fail the validation with the same redirection url, send CMD back to DCTracker
                   and let DcTracker to make the decision */
                Message msg = mDct.obtainMessage(DctConstants.EVENT_REDIRECTION_DETECTED,
                        redirectUrl);
                msg.sendToTarget();
            }
        }
    }

    // ******* "public" interface

    /**
     * Used for testing purposes.
     */
    /* package */ void tearDownNow() {
        if (DBG) log("tearDownNow()");
        sendMessage(obtainMessage(EVENT_TEAR_DOWN_NOW));
    }

    /**
     * Using the result of the SETUP_DATA_CALL determine the retry delay.
     *
     * @param ar is the result from SETUP_DATA_CALL
     * @return NO_SUGGESTED_RETRY_DELAY if no retry is needed otherwise the delay to the
     *         next SETUP_DATA_CALL
     */
    private long getSuggestedRetryDelay(AsyncResult ar) {

        DataCallResponse response = (DataCallResponse) ar.result;

        /** According to ril.h
         * The value < 0 means no value is suggested
         * The value 0 means retry should be done ASAP.
         * The value of Integer.MAX_VALUE(0x7fffffff) means no retry.
         */

        // The value < 0 means no value is suggested
        if (response.suggestedRetryTime < 0) {
            if (DBG) log("No suggested retry delay.");
            return RetryManager.NO_SUGGESTED_RETRY_DELAY;
        }
        // The value of Integer.MAX_VALUE(0x7fffffff) means no retry.
        else if (response.suggestedRetryTime == Integer.MAX_VALUE) {
            if (DBG) log("Modem suggested not retrying.");
            return RetryManager.NO_RETRY;
        }

        // We need to cast it to long because the value returned from RIL is a 32-bit integer,
        // but the time values used in AlarmManager are all 64-bit long.
        return (long) response.suggestedRetryTime;
    }

    /**
     * @return the string for msg.what as our info.
     */
    @Override
    protected String getWhatToString(int what) {
        return cmdToString(what);
    }

    private static String msgToString(Message msg) {
        String retVal;
        if (msg == null) {
            retVal = "null";
        } else {
            StringBuilder   b = new StringBuilder();

            b.append("{what=");
            b.append(cmdToString(msg.what));

            b.append(" when=");
            TimeUtils.formatDuration(msg.getWhen() - SystemClock.uptimeMillis(), b);

            if (msg.arg1 != 0) {
                b.append(" arg1=");
                b.append(msg.arg1);
            }

            if (msg.arg2 != 0) {
                b.append(" arg2=");
                b.append(msg.arg2);
            }

            if (msg.obj != null) {
                b.append(" obj=");
                b.append(msg.obj);
            }

            b.append(" target=");
            b.append(msg.getTarget());

            b.append(" replyTo=");
            b.append(msg.replyTo);

            b.append("}");

            retVal = b.toString();
        }
        return retVal;
    }

    static void slog(String s) {
        Rlog.d("DC", s);
    }

    /**
     * Log with debug
     *
     * @param s is string log
     */
    @Override
    protected void log(String s) {
        Rlog.d(getName(), s);
    }

    /**
     * Log with debug attribute
     *
     * @param s is string log
     */
    @Override
    protected void logd(String s) {
        Rlog.d(getName(), s);
    }

    /**
     * Log with verbose attribute
     *
     * @param s is string log
     */
    @Override
    protected void logv(String s) {
        Rlog.v(getName(), s);
    }

    /**
     * Log with info attribute
     *
     * @param s is string log
     */
    @Override
    protected void logi(String s) {
        Rlog.i(getName(), s);
    }

    /**
     * Log with warning attribute
     *
     * @param s is string log
     */
    @Override
    protected void logw(String s) {
        Rlog.w(getName(), s);
    }

    /**
     * Log with error attribute
     *
     * @param s is string log
     */
    @Override
    protected void loge(String s) {
        Rlog.e(getName(), s);
    }

    /**
     * Log with error attribute
     *
     * @param s is string log
     * @param e is a Throwable which logs additional information.
     */
    @Override
    protected void loge(String s, Throwable e) {
        Rlog.e(getName(), s, e);
    }

    /** Doesn't print mApnList of ApnContext's which would be recursive */
    public String toStringSimple() {
        return getName() + ": State=" + getCurrentState().getName()
                + " mApnSetting=" + mApnSetting + " RefCount=" + mApnContexts.size()
                + " mCid=" + mCid + " mCreateTime=" + mCreateTime
                + " mLastastFailTime=" + mLastFailTime
                + " mLastFailCause=" + mLastFailCause
                + " mTag=" + mTag
                + " mLinkProperties=" + mLinkProperties
                + " linkCapabilities=" + getNetworkCapabilities()
                + " mRestrictedNetworkOverride=" + mRestrictedNetworkOverride;
    }

    @Override
    public String toString() {
        return "{" + toStringSimple() + " mApnContexts=" + mApnContexts + "}";
    }

    private void dumpToLog() {
        dump(null, new PrintWriter(new StringWriter(0)) {
            @Override
            public void println(String s) {
                DataConnection.this.logd(s);
            }

            @Override
            public void flush() {
            }
        }, null);
    }

    /**
     * Dump the current state.
     *
     * @param fd
     * @param pw
     * @param args
     */
    @Override
    public void dump(FileDescriptor fd, PrintWriter pw, String[] args) {
        pw.print("DataConnection ");
        super.dump(fd, pw, args);
        pw.println(" mApnContexts.size=" + mApnContexts.size());
        pw.println(" mApnContexts=" + mApnContexts);
        pw.flush();
        pw.println(" mDataConnectionTracker=" + mDct);
        pw.println(" mApnSetting=" + mApnSetting);
        pw.println(" mTag=" + mTag);
        pw.println(" mCid=" + mCid);
        pw.println(" mConnectionParams=" + mConnectionParams);
        pw.println(" mDisconnectParams=" + mDisconnectParams);
        pw.println(" mDcFailCause=" + mDcFailCause);
        pw.flush();
        pw.println(" mPhone=" + mPhone);
        pw.flush();
        pw.println(" mLinkProperties=" + mLinkProperties);
        pw.flush();
        pw.println(" mDataRegState=" + mDataRegState);
        pw.println(" mRilRat=" + mRilRat);
        pw.println(" mNetworkCapabilities=" + getNetworkCapabilities());
        pw.println(" mCreateTime=" + TimeUtils.logTimeOfDay(mCreateTime));
        pw.println(" mLastFailTime=" + TimeUtils.logTimeOfDay(mLastFailTime));
        pw.println(" mLastFailCause=" + mLastFailCause);
        pw.flush();
        pw.println(" mUserData=" + mUserData);
        pw.println(" mInstanceNumber=" + mInstanceNumber);
        pw.println(" mAc=" + mAc);
        pw.flush();
    }
}
<|MERGE_RESOLUTION|>--- conflicted
+++ resolved
@@ -1556,30 +1556,11 @@
                 log("DcActiveState with incorrect subtype (" + mNetworkInfo.getSubtype()
                         + ", " + networkType + "), updating.");
             }
-<<<<<<< HEAD
-
-            boolean createNetworkAgent = true;
-            // If a disconnect is already pending, avoid notifying all of connected
-            if (mConnectionParams != null && mConnectionParams.mOnCompletedMsg != null) {
-                if (hasMessages(EVENT_DISCONNECT, mConnectionParams.mOnCompletedMsg.obj) ||
-                        hasMessages(EVENT_DISCONNECT_ALL, mConnectionParams.
-                        mOnCompletedMsg.obj) || hasDeferredMessages(EVENT_DISCONNECT,
-                        mConnectionParams.mOnCompletedMsg.obj) ||
-                        hasDeferredMessages(EVENT_DISCONNECT_ALL, mConnectionParams.
-                        mOnCompletedMsg.obj)) {
-                    log("DcActiveState: skipping notifyAllOfConnected()");
-                    createNetworkAgent = false;
-                } else {
-                    // If we were retrying there maybe more than one, otherwise they'll only be one.
-                    notifyAllOfConnected(Phone.REASON_CONNECTED);
-                }
-=======
             mNetworkInfo.setSubtype(networkType, TelephonyManager.getNetworkTypeName(networkType));
             final boolean roaming = ss.getDataRoaming();
             if (roaming != mNetworkInfo.isRoaming()) {
                 log("DcActiveState with incorrect roaming (" + mNetworkInfo.isRoaming()
                         + ", " + roaming + "), updating.");
->>>>>>> 01c63eb1
             }
 
             mNetworkInfo.setRoaming(roaming);
