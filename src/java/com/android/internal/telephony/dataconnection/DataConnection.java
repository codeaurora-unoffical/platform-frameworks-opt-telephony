--- conflicted
+++ resolved
@@ -282,13 +282,9 @@
 
     private int mDisabledApnTypeBitMask = 0;
 
-<<<<<<< HEAD
     protected int mTag;
-=======
-    int mTag;
 
     /** Data connection id assigned by the modem. This is unique across transports */
->>>>>>> a6ea0e13
     public int mCid;
 
     @HandoverState
@@ -326,17 +322,12 @@
     static final int EVENT_RESET = BASE + 24;
     static final int EVENT_REEVALUATE_RESTRICTED_STATE = BASE + 25;
     static final int EVENT_REEVALUATE_DATA_CONNECTION_PROPERTIES = BASE + 26;
-<<<<<<< HEAD
-    protected static final int EVENT_RETRY_CONNECTION = BASE + 27;
+    static final int EVENT_NR_STATE_CHANGED = BASE + 27;
+    static final int EVENT_DATA_CONNECTION_METEREDNESS_CHANGED = BASE + 28;
+    protected static final int EVENT_RETRY_CONNECTION = BASE + 29;
 
     private static final int CMD_TO_STRING_COUNT =
             EVENT_RETRY_CONNECTION - BASE + 1;
-=======
-    static final int EVENT_NR_STATE_CHANGED = BASE + 27;
-    static final int EVENT_DATA_CONNECTION_METEREDNESS_CHANGED = BASE + 28;
-    private static final int CMD_TO_STRING_COUNT =
-            EVENT_DATA_CONNECTION_METEREDNESS_CHANGED - BASE + 1;
->>>>>>> a6ea0e13
 
     private static String[] sCmdToString = new String[CMD_TO_STRING_COUNT];
     static {
@@ -372,14 +363,11 @@
                 "EVENT_REEVALUATE_RESTRICTED_STATE";
         sCmdToString[EVENT_REEVALUATE_DATA_CONNECTION_PROPERTIES - BASE] =
                 "EVENT_REEVALUATE_DATA_CONNECTION_PROPERTIES";
-<<<<<<< HEAD
-        sCmdToString[EVENT_RETRY_CONNECTION - BASE] = "EVENT_RETRY_CONNECTION";
-=======
         sCmdToString[EVENT_NR_STATE_CHANGED - BASE] =
                 "EVENT_NR_STATE_CHANGED";
         sCmdToString[EVENT_DATA_CONNECTION_METEREDNESS_CHANGED - BASE] =
                 "EVENT_DATA_CONNECTION_METEREDNESS_CHANGED";
->>>>>>> a6ea0e13
+        sCmdToString[EVENT_RETRY_CONNECTION - BASE] = "EVENT_RETRY_CONNECTION";
     }
     // Convert cmd to string or null if unknown
     static String cmdToString(int cmd) {
@@ -1058,15 +1046,10 @@
 
         // NR 5G Non-Standalone use LTE cell as the primary cell, the ril technology is LTE in this
         // case. We use NR 5G TCP buffer size when connected to NR 5G Non-Standalone network.
-<<<<<<< HEAD
-        if ((rilRat == ServiceState.RIL_RADIO_TECHNOLOGY_LTE
-                || rilRat == ServiceState.RIL_RADIO_TECHNOLOGY_LTE_CA)
-                && isNRConnected()) {
-=======
         if (mTransportType == AccessNetworkConstants.TRANSPORT_TYPE_WWAN
-                && rilRat == ServiceState.RIL_RADIO_TECHNOLOGY_LTE && isNRConnected()
+                && (rilRat == ServiceState.RIL_RADIO_TECHNOLOGY_LTE
+                    || rilRat == ServiceState.RIL_RADIO_TECHNOLOGY_LTE_CA) && isNRConnected()
                 && mPhone.getServiceStateTracker().getNrContextIds().contains(mCid)) {
->>>>>>> a6ea0e13
             ratName = RAT_NAME_5G;
         }
 
