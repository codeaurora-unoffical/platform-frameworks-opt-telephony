/*
 * Copyright (C) 2006 The Android Open Source Project
 *
 * Licensed under the Apache License, Version 2.0 (the "License");
 * you may not use this file except in compliance with the License.
 * You may obtain a copy of the License at
 *
 *      http://www.apache.org/licenses/LICENSE-2.0
 *
 * Unless required by applicable law or agreed to in writing, software
 * distributed under the License is distributed on an "AS IS" BASIS,
 * WITHOUT WARRANTIES OR CONDITIONS OF ANY KIND, either express or implied.
 * See the License for the specific language governing permissions and
 * limitations under the License.
 */

package com.android.internal.telephony.dataconnection;

import android.app.PendingIntent;
import android.content.Context;
import android.content.res.Resources;
import android.net.NetworkConfig;
import android.telephony.Rlog;
import android.text.TextUtils;
import android.util.LocalLog;
import android.util.SparseIntArray;

import com.android.internal.R;
import com.android.internal.telephony.DctConstants;
import com.android.internal.telephony.Phone;
import com.android.internal.util.IndentingPrintWriter;

import java.io.FileDescriptor;
import java.io.PrintWriter;
import java.util.ArrayList;
import java.util.concurrent.atomic.AtomicBoolean;
import java.util.concurrent.atomic.AtomicInteger;

/**
 * Maintain the Apn context
 */
public class ApnContext {

    public final String LOG_TAG;

    protected static final boolean DBG = false;

    private final Context mContext;

    private final String mApnType;

    private DctConstants.State mState;

    private ArrayList<ApnSetting> mWaitingApns = null;

    /**
     * Used to check if conditions (new RAT) are resulting in a new list which warrants a retry.
     * Set in the last trySetupData call.
     */
    private ArrayList<ApnSetting> mOriginalWaitingApns = null;

    public final int priority;

    /** A zero indicates that all waiting APNs had a permanent error */
    private AtomicInteger mWaitingApnsPermanentFailureCountDown;

    private ApnSetting mApnSetting;

    DcAsyncChannel mDcAc;

    String mReason;

    PendingIntent mReconnectAlarmIntent;

    /**
     * user/app requested connection on this APN
     */
    AtomicBoolean mDataEnabled;

    private final Object mRefCountLock = new Object();
    private int mRefCount = 0;

    /**
     * carrier requirements met
     */
    AtomicBoolean mDependencyMet;

    private final DcTrackerBase mDcTracker;

    /**
     * Remember this as a change in this value to a more permissive state
     * should cause us to retry even permanent failures
     */
    private boolean mConcurrentVoiceAndDataAllowed;

    /**
     * used to track a single connection request so disconnects can get ignored if
     * obsolete.
     */
    private final AtomicInteger mConnectionGeneration = new AtomicInteger(0);

    public ApnContext(Context context, String apnType, String logTag, NetworkConfig config,
            DcTrackerBase tracker) {
        mContext = context;
        mApnType = apnType;
        mState = DctConstants.State.IDLE;
        setReason(Phone.REASON_DATA_ENABLED);
        mDataEnabled = new AtomicBoolean(false);
        mDependencyMet = new AtomicBoolean(config.dependencyMet);
        mWaitingApnsPermanentFailureCountDown = new AtomicInteger(0);
        priority = config.priority;
        LOG_TAG = logTag;
        mDcTracker = tracker;
    }

    public String getApnType() {
        return mApnType;
    }

    public synchronized DcAsyncChannel getDcAc() {
        return mDcAc;
    }

    public synchronized void setDataConnectionAc(DcAsyncChannel dcac) {
        if (DBG) {
            log("setDataConnectionAc: old dcac=" + mDcAc + " new dcac=" + dcac
                    + " this=" + this);
        }
        mDcAc = dcac;
    }

    public synchronized void releaseDataConnection(String reason) {
        if (mDcAc != null) {
            mDcAc.tearDown(this, reason, null);
            mDcAc = null;
        }
        setState(DctConstants.State.IDLE);
    }

    public synchronized PendingIntent getReconnectIntent() {
        return mReconnectAlarmIntent;
    }

    public synchronized void setReconnectIntent(PendingIntent intent) {
        mReconnectAlarmIntent = intent;
    }

    public synchronized ApnSetting getApnSetting() {
        if (DBG) log("getApnSetting: apnSetting=" + mApnSetting);
        return mApnSetting;
    }

    public synchronized void setApnSetting(ApnSetting apnSetting) {
        if (DBG) log("setApnSetting: apnSetting=" + apnSetting);
        mApnSetting = apnSetting;
    }

    public synchronized void setWaitingApns(ArrayList<ApnSetting> waitingApns) {
        mWaitingApns = waitingApns;
        mOriginalWaitingApns = new ArrayList<ApnSetting>(waitingApns);
        mWaitingApnsPermanentFailureCountDown.set(mWaitingApns.size());
    }

    public int getWaitingApnsPermFailCount() {
        return mWaitingApnsPermanentFailureCountDown.get();
    }

    public void decWaitingApnsPermFailCount() {
        mWaitingApnsPermanentFailureCountDown.decrementAndGet();
    }

    public synchronized ApnSetting getNextWaitingApn() {
        ArrayList<ApnSetting> list = mWaitingApns;
        ApnSetting apn = null;

        if (list != null) {
            if (!list.isEmpty()) {
                apn = list.get(0);
            }
        }
        return apn;
    }

    public synchronized void removeWaitingApn(ApnSetting apn) {
        if (mWaitingApns != null) {
            mWaitingApns.remove(apn);
        }
    }

    public synchronized ArrayList<ApnSetting> getOriginalWaitingApns() {
        return mOriginalWaitingApns;
    }

    public synchronized ArrayList<ApnSetting> getWaitingApns() {
        return mWaitingApns;
    }

    public synchronized void setConcurrentVoiceAndDataAllowed(boolean allowed) {
        mConcurrentVoiceAndDataAllowed = allowed;
    }

    public synchronized boolean isConcurrentVoiceAndDataAllowed() {
        return mConcurrentVoiceAndDataAllowed;
    }

    public synchronized void setState(DctConstants.State s) {
        if (DBG) {
            log("setState: " + s + ", previous state:" + mState);
        }

        mState = s;

        if (mState == DctConstants.State.FAILED) {
            if (mWaitingApns != null) {
                mWaitingApns.clear(); // when teardown the connection and set to IDLE
            }
        }
    }

    public synchronized DctConstants.State getState() {
        return mState;
    }

    public boolean isDisconnected() {
        DctConstants.State currentState = getState();
        return ((currentState == DctConstants.State.IDLE) ||
                    currentState == DctConstants.State.FAILED);
    }

    public synchronized void setReason(String reason) {
        if (DBG) {
            log("set reason as " + reason + ",current state " + mState);
        }
        mReason = reason;
    }

    public synchronized String getReason() {
        return mReason;
    }

    public boolean isReady() {
        return mDataEnabled.get() && mDependencyMet.get();
    }

    public boolean isConnectable() {
        return isReady() && ((mState == DctConstants.State.IDLE)
                                || (mState == DctConstants.State.SCANNING)
                                || (mState == DctConstants.State.RETRYING)
                                || (mState == DctConstants.State.FAILED));
    }

    public boolean isConnectedOrConnecting() {
        return isReady() && ((mState == DctConstants.State.CONNECTED)
                                || (mState == DctConstants.State.CONNECTING)
                                || (mState == DctConstants.State.SCANNING)
                                || (mState == DctConstants.State.RETRYING));
    }

    public void setEnabled(boolean enabled) {
        if (DBG) {
            log("set enabled as " + enabled + ", current state is " + mDataEnabled.get());
        }
        mDataEnabled.set(enabled);
    }

    public boolean isEnabled() {
        return mDataEnabled.get();
    }

    public void setDependencyMet(boolean met) {
        if (DBG) {
            log("set mDependencyMet as " + met + " current state is " + mDependencyMet.get());
        }
        mDependencyMet.set(met);
    }

    public boolean getDependencyMet() {
       return mDependencyMet.get();
    }

    public boolean isProvisioningApn() {
        String provisioningApn = mContext.getResources()
                .getString(R.string.mobile_provisioning_apn);
        if (!TextUtils.isEmpty(provisioningApn) &&
                (mApnSetting != null) && (mApnSetting.apn != null)) {
            return (mApnSetting.apn.equals(provisioningApn));
        } else {
            return false;
        }
    }

    private final ArrayList<LocalLog> mLocalLogs = new ArrayList<LocalLog>();

    public void requestLog(String str) {
        synchronized (mRefCountLock) {
            for (LocalLog l : mLocalLogs) {
                l.log(str);
            }
        }
    }

    public void incRefCount(LocalLog log) {
        synchronized (mRefCountLock) {
            if (mRefCount == 0) {
               // we wanted to leave the last in so it could actually capture the tear down
               // of the network
               requestLog("clearing log with size=" + mLocalLogs.size());
               mLocalLogs.clear();
            }
            if (mLocalLogs.contains(log)) {
                log.log("ApnContext.incRefCount has duplicate add - " + mRefCount);
            } else {
                mLocalLogs.add(log);
                log.log("ApnContext.incRefCount - " + mRefCount);
            }
            if (mRefCount++ == 0) {
                mDcTracker.setEnabled(mDcTracker.apnTypeToId(mApnType), true);
            }
            log("incRefCount postIncrement = " + mRefCount);
        }
    }

    public void decRefCount(LocalLog log) {
        synchronized (mRefCountLock) {
<<<<<<< HEAD
            if (mRefCount == 0) {
                log.log("ApnContext.decRefCount - reset to 0.");
                log("decRefCount attempt to decrement below 0");
                return;
            }
=======
>>>>>>> 99ef5303

            // leave the last log alive to capture the actual tear down
            if (mRefCount != 1) {
                if (mLocalLogs.remove(log)) {
                    log.log("ApnContext.decRefCount - " + mRefCount);
                } else {
                    log.log("ApnContext.decRefCount didn't find log - " + mRefCount);
                }
            } else {
                log.log("ApnContext.decRefCount - 1");
            }
            if (mRefCount-- == 1) {
                mDcTracker.setEnabled(mDcTracker.apnTypeToId(mApnType), false);
            }
            log("decRefCount postDeccrement = " + mRefCount);

            if (mRefCount < 0) {
                log.log("ApnContext.decRefCount went to " + mRefCount);
                mRefCount = 0;
            }
        }
    }

    private final SparseIntArray mRetriesLeftPerErrorCode = new SparseIntArray();

    public void resetErrorCodeRetries() {
        requestLog("ApnContext.resetErrorCodeRetries");
        if (DBG) log("ApnContext.resetErrorCodeRetries");

        String[] config = Resources.getSystem().getStringArray(
                com.android.internal.R.array.config_cell_retries_per_error_code);
        synchronized (mRetriesLeftPerErrorCode) {
            mRetriesLeftPerErrorCode.clear();

            for (String c : config) {
                String errorValue[] = c.split(",");
                if (errorValue != null && errorValue.length == 2) {
                    int count = 0;
                    int errorCode = 0;
                    try {
                        errorCode = Integer.parseInt(errorValue[0]);
                        count = Integer.parseInt(errorValue[1]);
                    } catch (NumberFormatException e) {
                        log("Exception parsing config_retries_per_error_code: " + e);
                        continue;
                    }
                    if (count > 0 && errorCode > 0) {
                        mRetriesLeftPerErrorCode.put(errorCode, count);
                    }
                } else {
                    log("Exception parsing config_retries_per_error_code: " + c);
                }
            }
        }
    }

    public boolean restartOnError(int errorCode) {
        boolean result = false;
        int retriesLeft = 0;
        synchronized(mRetriesLeftPerErrorCode) {
            retriesLeft = mRetriesLeftPerErrorCode.get(errorCode);
            switch (retriesLeft) {
                case 0: {
                    // not set, never restart modem
                    break;
                }
                case 1: {
                    resetErrorCodeRetries();
                    result = true;
                    break;
                }
                default: {
                    mRetriesLeftPerErrorCode.put(errorCode, retriesLeft - 1);
                    result = false;
                }
            }
        }
        String str = "ApnContext.restartOnError(" + errorCode + ") found " + retriesLeft +
                " and returned " + result;
        if (DBG) log(str);
        requestLog(str);
        return result;
    }

    public int incAndGetConnectionGeneration() {
        return mConnectionGeneration.incrementAndGet();
    }

    public int getConnectionGeneration() {
        return mConnectionGeneration.get();
    }

    @Override
    public synchronized String toString() {
        // We don't print mDataConnection because its recursive.
        return "{mApnType=" + mApnType + " mState=" + getState() + " mWaitingApns={" +
                mWaitingApns + "} mWaitingApnsPermanentFailureCountDown=" +
                mWaitingApnsPermanentFailureCountDown + " mApnSetting={" + mApnSetting +
                "} mReason=" + mReason + " mDataEnabled=" + mDataEnabled + " mDependencyMet=" +
                mDependencyMet + "}";
    }

    private void log(String s) {
        Rlog.d(LOG_TAG, "[ApnContext:" + mApnType + "] " + s);
    }

    public void dump(FileDescriptor fd, PrintWriter printWriter, String[] args) {
        final IndentingPrintWriter pw = new IndentingPrintWriter(printWriter, "  ");
        synchronized (mRefCountLock) {
            pw.println(toString());
            if (mRefCount > 0) {
                pw.increaseIndent();
                for (LocalLog l : mLocalLogs) {
                    l.dump(fd, pw, args);
                }
                pw.decreaseIndent();
            }
        }
    }
}<|MERGE_RESOLUTION|>--- conflicted
+++ resolved
@@ -322,14 +322,6 @@
 
     public void decRefCount(LocalLog log) {
         synchronized (mRefCountLock) {
-<<<<<<< HEAD
-            if (mRefCount == 0) {
-                log.log("ApnContext.decRefCount - reset to 0.");
-                log("decRefCount attempt to decrement below 0");
-                return;
-            }
-=======
->>>>>>> 99ef5303
 
             // leave the last log alive to capture the actual tear down
             if (mRefCount != 1) {
