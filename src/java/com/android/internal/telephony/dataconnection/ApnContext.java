/*
 * Copyright (C) 2006 The Android Open Source Project
 *
 * Licensed under the Apache License, Version 2.0 (the "License");
 * you may not use this file except in compliance with the License.
 * You may obtain a copy of the License at
 *
 *      http://www.apache.org/licenses/LICENSE-2.0
 *
 * Unless required by applicable law or agreed to in writing, software
 * distributed under the License is distributed on an "AS IS" BASIS,
 * WITHOUT WARRANTIES OR CONDITIONS OF ANY KIND, either express or implied.
 * See the License for the specific language governing permissions and
 * limitations under the License.
 */

package com.android.internal.telephony.dataconnection;

import android.app.PendingIntent;
import android.content.Context;
import android.net.NetworkConfig;
import android.telephony.Rlog;

import com.android.internal.R;
import com.android.internal.telephony.DctConstants;
import com.android.internal.telephony.Phone;

import java.io.FileDescriptor;
import java.io.PrintWriter;
import java.util.ArrayList;
import java.util.concurrent.atomic.AtomicBoolean;
import java.util.concurrent.atomic.AtomicInteger;

/**
 * Maintain the Apn context
 */
public class ApnContext {

    public final String LOG_TAG;

    protected static final boolean DBG = false;

    private final Context mContext;
    private final String mDataProfileType;

    private DctConstants.State mState;

    private ArrayList<DataProfile> mWaitingDataProfiles = null;
    private final int mPriority;

    public final int priority;

    /** A zero indicates that all waiting APNs had a permanent error */
    private AtomicInteger mWaitingApnsPermanentFailureCountDown;

    private DataProfile mDataProfile;

    DcAsyncChannel mDcAc;

    String mReason;

    PendingIntent mReconnectAlarmIntent;

    /**
     * user/app requested connection on this APN
     */
    AtomicBoolean mDataEnabled;

    /**
     * carrier requirements met
     */
    AtomicBoolean mDependencyMet;

<<<<<<< HEAD
    public ApnContext(Context context, String DataProfileType, String logTag) {
=======
    public ApnContext(Context context, String apnType, String logTag, NetworkConfig config) {
>>>>>>> 449cbf85
        mContext = context;
        mDataProfileType = DataProfileType;
        mState = DctConstants.State.IDLE;
        mPriority = DcTrackerBase.mApnPriorities.get(mDataProfileType);
        setReason(Phone.REASON_DATA_ENABLED);
        mDataEnabled = new AtomicBoolean(false);
        mDependencyMet = new AtomicBoolean(config.dependencyMet);
        mWaitingApnsPermanentFailureCountDown = new AtomicInteger(0);
        priority = config.priority;
        LOG_TAG = logTag;
    }

    public String getDataProfileType() {
        return mDataProfileType;
    }

    public synchronized DcAsyncChannel getDcAc() {
        return mDcAc;
    }

    public synchronized void setDataConnectionAc(DcAsyncChannel dcac) {
        if (DBG) {
            log("setDataConnectionAc: old dcac=" + mDcAc + " new dcac=" + dcac
                    + " this=" + this);
        }
        mDcAc = dcac;
    }

    public synchronized PendingIntent getReconnectIntent() {
        return mReconnectAlarmIntent;
    }

    public synchronized void setReconnectIntent(PendingIntent intent) {
        mReconnectAlarmIntent = intent;
    }

    public synchronized DataProfile getDataProfile() {
        log("getDataProfile: mDataProfile=" + mDataProfile);
        return mDataProfile;
    }

    public synchronized void setDataProfile(DataProfile dataProfile) {
        log("setDataProfile: mDataProfile=" + dataProfile);
        mDataProfile = dataProfile;
    }

    public synchronized void setWaitingDataProfiles(ArrayList<DataProfile> waitingDataProfiles) {
        mWaitingDataProfiles = waitingDataProfiles;
        mWaitingApnsPermanentFailureCountDown.set(mWaitingDataProfiles.size());
    }

    public int getWaitingApnsPermFailCount() {
        return mWaitingApnsPermanentFailureCountDown.get();
    }

    public void decWaitingApnsPermFailCount() {
        mWaitingApnsPermanentFailureCountDown.decrementAndGet();
    }

    public synchronized DataProfile getNextWaitingApn() {
        ArrayList<DataProfile> list = mWaitingDataProfiles;
        DataProfile apn = null;

        if (list != null) {
            if (!list.isEmpty()) {
                apn = list.get(0);
            }
        }
        return apn;
    }

    public synchronized void removeWaitingApn(DataProfile apn) {
        if (mWaitingDataProfiles != null) {
            mWaitingDataProfiles.remove(apn);
        }
    }

    public synchronized ArrayList<DataProfile> getWaitingApns() {
        return mWaitingDataProfiles;
    }

    public synchronized int getPriority() {
        return mPriority;
    }

    public synchronized boolean isHigherPriority(ApnContext context) {
        return this.mPriority > context.getPriority();
    }

    public synchronized boolean isLowerPriority(ApnContext context) {
        return this.mPriority < context.getPriority();
    }

    public synchronized boolean isEqualPriority(ApnContext context) {
        return this.mPriority == context.getPriority();
    }

    public synchronized void setState(DctConstants.State s) {
        if (DBG) {
            log("setState: " + s + ", previous state:" + mState);
        }

        mState = s;

        if (mState == DctConstants.State.FAILED) {
            if (mWaitingDataProfiles != null) {
                mWaitingDataProfiles.clear(); // when teardown the connection and set to IDLE
            }
        }
    }

    public synchronized DctConstants.State getState() {
        return mState;
    }

    public boolean isDisconnected() {
        DctConstants.State currentState = getState();
        return ((currentState == DctConstants.State.IDLE) ||
                    currentState == DctConstants.State.FAILED);
    }

    public synchronized void setReason(String reason) {
        if (DBG) {
            log("set reason as " + reason + ",current state " + mState);
        }
        mReason = reason;
    }

    public synchronized String getReason() {
        return mReason;
    }

    public boolean isReady() {
        return mDataEnabled.get() && mDependencyMet.get();
    }

    public boolean isConnectable() {
        return isReady() && ((mState == DctConstants.State.IDLE)
                                || (mState == DctConstants.State.SCANNING)
                                || (mState == DctConstants.State.RETRYING)
                                || (mState == DctConstants.State.FAILED));
    }

    public boolean isConnectedOrConnecting() {
        return isReady() && ((mState == DctConstants.State.CONNECTED)
                                || (mState == DctConstants.State.CONNECTING)
                                || (mState == DctConstants.State.SCANNING)
                                || (mState == DctConstants.State.RETRYING));
    }

    public void setEnabled(boolean enabled) {
        if (DBG) {
            log("set enabled as " + enabled + ", current state is " + mDataEnabled.get());
        }
        mDataEnabled.set(enabled);
    }

    public boolean isEnabled() {
        return mDataEnabled.get();
    }

    public void setDependencyMet(boolean met) {
        if (DBG) {
            log("set mDependencyMet as " + met + " current state is " + mDependencyMet.get());
        }
        mDependencyMet.set(met);
    }

    public boolean getDependencyMet() {
       return mDependencyMet.get();
    }

    public boolean isProvisioningApn() {
        String provisioningApn = mContext.getResources()
                .getString(R.string.mobile_provisioning_apn);
        if ((mDataProfile != null) && (mDataProfile.apn != null)) {
            return (mDataProfile.apn.equals(provisioningApn));
        } else {
            return false;
        }
    }

    @Override
    public synchronized String toString() {
        // We don't print mDataConnection because its recursive.
        return "{mApnType=" + mDataProfileType + " mState=" + getState() +
                " mWaitingDataProfiles={" + mWaitingDataProfiles +
                "} mWaitingApnsPermanentFailureCountDown=" + mWaitingApnsPermanentFailureCountDown +
                " mDataProfile={" + mDataProfile + "} mReason=" + mReason +
                " mDataEnabled=" + mDataEnabled + " mDependencyMet=" + mDependencyMet + "}";
    }

    protected void log(String s) {
        Rlog.d(LOG_TAG, "[ApnContext:" + mDataProfileType + "] " + s);
    }

    public void dump(FileDescriptor fd, PrintWriter pw, String[] args) {
        pw.println("ApnContext: " + this.toString());
    }
}<|MERGE_RESOLUTION|>--- conflicted
+++ resolved
@@ -70,14 +70,10 @@
      * carrier requirements met
      */
     AtomicBoolean mDependencyMet;
-
-<<<<<<< HEAD
-    public ApnContext(Context context, String DataProfileType, String logTag) {
-=======
-    public ApnContext(Context context, String apnType, String logTag, NetworkConfig config) {
->>>>>>> 449cbf85
+    public ApnContext(Context context, String dataProfileType, String logTag,
+            NetworkConfig config) {
         mContext = context;
-        mDataProfileType = DataProfileType;
+        mDataProfileType = dataProfileType;
         mState = DctConstants.State.IDLE;
         mPriority = DcTrackerBase.mApnPriorities.get(mDataProfileType);
         setReason(Phone.REASON_DATA_ENABLED);
