--- conflicted
+++ resolved
@@ -322,11 +322,6 @@
 
     public void decRefCount(LocalLog log) {
         synchronized (mRefCountLock) {
-            if (mRefCount == 0) {
-                log.log("ApnContext.decRefCount - reset to 0.");
-                log("decRefCount attempt to decrement below 0");
-                return;
-            }
 
             // leave the last log alive to capture the actual tear down
             if (mRefCount != 1) {
@@ -341,14 +336,12 @@
             if (mRefCount-- == 1) {
                 mDcTracker.setEnabled(mDcTracker.apnTypeToId(mApnType), false);
             }
-<<<<<<< HEAD
             log("decRefCount postDeccrement = " + mRefCount);
-=======
+
             if (mRefCount < 0) {
                 log.log("ApnContext.decRefCount went to " + mRefCount);
                 mRefCount = 0;
             }
->>>>>>> 78250bae
         }
     }
 
