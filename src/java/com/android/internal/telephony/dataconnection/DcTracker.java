/*
 * Copyright (c) 2012-2013, The Linux Foundation. All rights reserved.
 * Not a Contribution.
 * Copyright (C) 2006 The Android Open Source Project
 * Licensed under the Apache License, Version 2.0 (the "License");
 * you may not use this file except in compliance with the License.
 * You may obtain a copy of the License at
 *
 *      http://www.apache.org/licenses/LICENSE-2.0
 *
 * Unless required by applicable law or agreed to in writing, software
 * distributed under the License is distributed on an "AS IS" BASIS,
 * WITHOUT WARRANTIES OR CONDITIONS OF ANY KIND, either express or implied.
 * See the License for the specific language governing permissions and
 * limitations under the License.
 */

package com.android.internal.telephony.dataconnection;

import android.app.AlarmManager;
import android.app.PendingIntent;
import android.content.ActivityNotFoundException;
import android.content.ContentResolver;
import android.content.ContentValues;
import android.content.Context;
import android.content.Intent;
import android.content.IntentFilter;
import android.content.res.Resources;
import android.database.ContentObserver;
import android.database.Cursor;
import android.net.ConnectivityManager;
import android.net.LinkCapabilities;
import android.net.LinkProperties;
import android.net.NetworkConfig;
import android.net.NetworkUtils;
import android.net.ProxyProperties;
import android.net.Uri;
import android.os.AsyncResult;
import android.os.Build;
import android.os.Message;
import android.os.Messenger;
import android.os.SystemClock;
import android.os.SystemProperties;
import android.os.UserHandle;
import android.provider.Settings;
import android.provider.Telephony;
import android.telephony.CellLocation;
import android.telephony.ServiceState;
import android.telephony.TelephonyManager;
import android.telephony.cdma.CdmaCellLocation;
import android.telephony.gsm.GsmCellLocation;
import android.text.TextUtils;
import android.util.EventLog;
import android.telephony.Rlog;


import com.android.internal.telephony.cdma.CDMAPhone;
import com.android.internal.telephony.Phone;
import com.android.internal.telephony.PhoneBase;
import com.android.internal.telephony.DctConstants;
import com.android.internal.telephony.EventLogTags;
import com.android.internal.telephony.TelephonyIntents;
import com.android.internal.telephony.gsm.GSMPhone;
import com.android.internal.telephony.cdma.CDMAPhone;
import com.android.internal.telephony.cdma.CdmaSubscriptionSourceManager;
import com.android.internal.telephony.PhoneConstants;
import com.android.internal.telephony.RILConstants;
import com.android.internal.telephony.uicc.IccRecords;
import com.android.internal.telephony.uicc.UiccController;
import com.android.internal.telephony.dataconnection.CdmaDataProfileTracker;
import com.android.internal.util.AsyncChannel;
import com.android.internal.util.Objects;

import java.io.FileDescriptor;
import java.io.PrintWriter;
import java.util.ArrayList;
import java.util.concurrent.atomic.AtomicBoolean;
import java.util.HashMap;

/**
 * {@hide}
 */
public class DcTracker extends DcTrackerBase {
    protected final String LOG_TAG;

    /**
     * Handles changes to the APN db.
     */
    private class ApnChangeObserver extends ContentObserver {
        public ApnChangeObserver () {
            super(mDataConnectionTracker);
        }

        @Override
        public void onChange(boolean selfChange) {
            sendMessage(obtainMessage(DctConstants.EVENT_APN_CHANGED));
        }
    }

    //***** Instance Variables

    private boolean mReregisterOnReconnectFailure = false;


    //***** Constants

    // Used by puppetmaster/*/radio_stress.py
    private static final String PUPPET_MASTER_RADIO_STRESS_TEST = "gsm.defaultpdpcontext.active";

    private static final int POLL_PDP_MILLIS = 5 * 1000;

    static final Uri PREFERAPN_NO_UPDATE_URI =
                        Uri.parse("content://telephony/carriers/preferapn_no_update");
    static final String APN_ID = "apn_id";

    /*
     * If this property is set to true then android assumes that multiple PDN is
     * going to be supported in modem/nw.
     * If MPDN is set to false, then android will ensure that the higher priority
     * service is active. Low priority data calls may be pro-actively torn down to
     * ensure this.
     */
    private static final boolean SUPPORT_MPDN = SystemProperties.getBoolean(
            "persist.telephony.mpdn", true);

    /**
     * Property that can be used to set the IP version for CDMA
     */
    private static final String PROPERTY_CDMA_IPPROTOCOL = SystemProperties.get(
            "persist.telephony.cdma.protocol", "IP");

    /**
     * Property that can be used to set the IP version for CDMA when roaming
     */
    private static final String PROPERTY_CDMA_ROAMING_IPPROTOCOL = SystemProperties.get(
            "persist.telephony.cdma.rproto", "IP");

    private boolean mCanSetPreferApn = false;

    private AtomicBoolean mAttached = new AtomicBoolean(false);

    /** Watches for changes to the APN db. */
    private ApnChangeObserver mApnObserver;

    private CdmaSubscriptionSourceManager mCdmaSsm;

    private CdmaDataProfileTracker mOmhDpt;

    //***** Constructor

    public DcTracker(PhoneBase p) {
        super(p);
        if (p.getPhoneType() == PhoneConstants.PHONE_TYPE_GSM) {
            LOG_TAG = "GsmDCT";
        } else if (p.getPhoneType() == PhoneConstants.PHONE_TYPE_CDMA) {
            LOG_TAG = "CdmaDCT";
        } else {
            LOG_TAG = "DCT";
            loge("unexpected phone type [" + p.getPhoneType() + "]");
        }
        if (DBG) log(LOG_TAG + ".constructor");
        p.mCi.registerForAvailable (this, DctConstants.EVENT_RADIO_AVAILABLE, null);
        p.mCi.registerForOffOrNotAvailable(this, DctConstants.EVENT_RADIO_OFF_OR_NOT_AVAILABLE,
                null);
        p.mCi.registerForDataNetworkStateChanged (this, DctConstants.EVENT_DATA_STATE_CHANGED,
                null);
        p.getCallTracker().registerForVoiceCallEnded (this, DctConstants.EVENT_VOICE_CALL_ENDED,
                null);
        p.getCallTracker().registerForVoiceCallStarted (this, DctConstants.EVENT_VOICE_CALL_STARTED,
                null);
        p.getServiceStateTracker().registerForDataConnectionAttached(this,
                DctConstants.EVENT_DATA_CONNECTION_ATTACHED, null);
        p.getServiceStateTracker().registerForDataConnectionDetached(this,
                DctConstants.EVENT_DATA_CONNECTION_DETACHED, null);
        p.getServiceStateTracker().registerForRoamingOn(this, DctConstants.EVENT_ROAMING_ON, null);
        p.getServiceStateTracker().registerForRoamingOff(this, DctConstants.EVENT_ROAMING_OFF,
                null);
        p.getServiceStateTracker().registerForPsRestrictedEnabled(this,
                DctConstants.EVENT_PS_RESTRICT_ENABLED, null);
        p.getServiceStateTracker().registerForPsRestrictedDisabled(this,
                DctConstants.EVENT_PS_RESTRICT_DISABLED, null);
        p.getServiceStateTracker().registerForDataRegStateOrRatChanged(this,
                DctConstants.EVENT_DATA_RAT_CHANGED, null);

        if (p.getPhoneType() == PhoneConstants.PHONE_TYPE_CDMA) {
            mCdmaSsm = CdmaSubscriptionSourceManager.getInstance(
                    p.getContext(), p.mCi, this,
                    DctConstants.EVENT_CDMA_SUBSCRIPTION_SOURCE_CHANGED, null);
            // CdmaSsm doesn't send this event whenever you register - fake it ourselves
            sendMessage(obtainMessage(DctConstants.EVENT_CDMA_SUBSCRIPTION_SOURCE_CHANGED));
        }

        mDataConnectionTracker = this;

        if (CdmaDataProfileTracker.OMH_ENABLED && p.getPhoneType() == PhoneConstants.PHONE_TYPE_CDMA) {
            mOmhDpt = new CdmaDataProfileTracker((CDMAPhone)p);
            mOmhDpt.registerForModemProfileReady(this, DctConstants.EVENT_MODEM_DATA_PROFILE_READY,
                    null);
        }

        mApnObserver = new ApnChangeObserver();
        p.getContext().getContentResolver().registerContentObserver(
                Telephony.Carriers.CONTENT_URI, true, mApnObserver);

        initApnContexts();


        log("SUPPORT_MPDN = " + SUPPORT_MPDN);
        log("OMH_ENABLED = " + CdmaDataProfileTracker.OMH_ENABLED);
        for (ApnContext apnContext : mApnContexts.values()) {
            // Register the reconnect and restart actions.
            IntentFilter filter = new IntentFilter();
            filter.addAction(INTENT_RECONNECT_ALARM + '.' + apnContext.getDataProfileType());
            filter.addAction(INTENT_RESTART_TRYSETUP_ALARM + '.' + apnContext.getDataProfileType());
            mPhone.getContext().registerReceiver(mIntentReceiver, filter, null, mPhone);
        }
        supplyMessenger();
    }

    @Override
    public void dispose() {
        if (DBG) log("dispose");
        cleanUpAllConnections(true, null);

        super.dispose();

        //Unregister for all events
        mPhone.mCi.unregisterForAvailable(this);
        mPhone.mCi.unregisterForOffOrNotAvailable(this);
        IccRecords r = mIccRecords.get();
        if (r != null) { r.unregisterForRecordsLoaded(this);}
        mPhone.mCi.unregisterForDataNetworkStateChanged(this);
        mPhone.getCallTracker().unregisterForVoiceCallEnded(this);
        mPhone.getCallTracker().unregisterForVoiceCallStarted(this);
        mPhone.getServiceStateTracker().unregisterForDataConnectionAttached(this);
        mPhone.getServiceStateTracker().unregisterForDataConnectionDetached(this);
        mPhone.getServiceStateTracker().unregisterForRoamingOn(this);
        mPhone.getServiceStateTracker().unregisterForRoamingOff(this);
        mPhone.getServiceStateTracker().unregisterForPsRestrictedEnabled(this);
        mPhone.getServiceStateTracker().unregisterForPsRestrictedDisabled(this);

        mPhone.getContext().getContentResolver().unregisterContentObserver(mApnObserver);
        mApnContexts.clear();
        mPrioritySortedApnContexts.clear();

        if (mCdmaSsm != null) {
            mCdmaSsm.dispose(this);
        }

        if (mOmhDpt != null) {
            mOmhDpt.unregisterForModemProfileReady(this);
        }

        destroyDataConnections();
    }

    @Override
    public boolean isApnTypeActive(String type) {
        ApnContext apnContext = mApnContexts.get(type);
        if (apnContext == null) return false;

        return (apnContext.getDcAc() != null);
    }

    @Override
    public boolean isDataPossible(String apnType) {
        ApnContext apnContext = mApnContexts.get(apnType);
        if (apnContext == null) {
            return false;
        }
        boolean apnContextIsEnabled = apnContext.isEnabled();
        DctConstants.State apnContextState = apnContext.getState();
        boolean apnTypePossible = !(apnContextIsEnabled &&
                (apnContextState == DctConstants.State.FAILED));
        boolean dataAllowed = isDataAllowed();
        boolean possible = dataAllowed && apnTypePossible;

        if (VDBG) {
            log(String.format("isDataPossible(%s): possible=%b isDataAllowed=%b " +
                    "apnTypePossible=%b apnContextisEnabled=%b apnContextState()=%s",
                    apnType, possible, dataAllowed, apnTypePossible,
                    apnContextIsEnabled, apnContextState));
        }
        return possible;
    }

    @Override
    protected void finalize() {
        if(DBG) log("finalize");
    }

    protected void supplyMessenger() {
        ConnectivityManager cm = (ConnectivityManager)mPhone.getContext().getSystemService(
                Context.CONNECTIVITY_SERVICE);
        cm.supplyMessenger(ConnectivityManager.TYPE_MOBILE, new Messenger(this));
        cm.supplyMessenger(ConnectivityManager.TYPE_MOBILE_MMS, new Messenger(this));
        cm.supplyMessenger(ConnectivityManager.TYPE_MOBILE_SUPL, new Messenger(this));
        cm.supplyMessenger(ConnectivityManager.TYPE_MOBILE_DUN, new Messenger(this));
        cm.supplyMessenger(ConnectivityManager.TYPE_MOBILE_HIPRI, new Messenger(this));
        cm.supplyMessenger(ConnectivityManager.TYPE_MOBILE_FOTA, new Messenger(this));
        cm.supplyMessenger(ConnectivityManager.TYPE_MOBILE_IMS, new Messenger(this));
        cm.supplyMessenger(ConnectivityManager.TYPE_MOBILE_CBS, new Messenger(this));
    }

    private ApnContext addApnContext(String type, NetworkConfig networkConfig) {
        ApnContext apnContext = new ApnContext(mPhone.getContext(), type, LOG_TAG, networkConfig);
        mApnContexts.put(type, apnContext);
        mPrioritySortedApnContexts.add(apnContext);
        return apnContext;
    }

    protected void initApnContexts() {
        log("initApnContexts: E");
        boolean defaultEnabled = SystemProperties.getBoolean(DEFALUT_DATA_ON_BOOT_PROP, true);
        // Load device network attributes from resources
        String[] networkConfigStrings = mPhone.getContext().getResources().getStringArray(
                com.android.internal.R.array.networkAttributes);
        for (String networkConfigString : networkConfigStrings) {
            NetworkConfig networkConfig = new NetworkConfig(networkConfigString);
            ApnContext apnContext = null;

            switch (networkConfig.type) {
            case ConnectivityManager.TYPE_MOBILE:
                apnContext = addApnContext(PhoneConstants.APN_TYPE_DEFAULT, networkConfig);
                apnContext.setEnabled(defaultEnabled);
                break;
            case ConnectivityManager.TYPE_MOBILE_MMS:
                apnContext = addApnContext(PhoneConstants.APN_TYPE_MMS, networkConfig);
                break;
            case ConnectivityManager.TYPE_MOBILE_SUPL:
                apnContext = addApnContext(PhoneConstants.APN_TYPE_SUPL, networkConfig);
                break;
            case ConnectivityManager.TYPE_MOBILE_DUN:
                apnContext = addApnContext(PhoneConstants.APN_TYPE_DUN, networkConfig);
                break;
            case ConnectivityManager.TYPE_MOBILE_HIPRI:
                apnContext = addApnContext(PhoneConstants.APN_TYPE_HIPRI, networkConfig);
                break;
            case ConnectivityManager.TYPE_MOBILE_FOTA:
                apnContext = addApnContext(PhoneConstants.APN_TYPE_FOTA, networkConfig);
                break;
            case ConnectivityManager.TYPE_MOBILE_IMS:
                apnContext = addApnContext(PhoneConstants.APN_TYPE_IMS, networkConfig);
                break;
            case ConnectivityManager.TYPE_MOBILE_CBS:
                apnContext = addApnContext(PhoneConstants.APN_TYPE_CBS, networkConfig);
                break;
            case ConnectivityManager.TYPE_MOBILE_IA:
                apnContext = addApnContext(PhoneConstants.APN_TYPE_IA, networkConfig);
                break;
            default:
                log("initApnContexts: skipping unknown type=" + networkConfig.type);
                continue;
            }
            log("initApnContexts: apnContext=" + apnContext);
        }
        log("initApnContexts: X mApnContexts=" + mApnContexts);
    }

    @Override
    public LinkProperties getLinkProperties(String apnType) {
        ApnContext apnContext = mApnContexts.get(apnType);
        if (apnContext != null) {
            DcAsyncChannel dcac = apnContext.getDcAc();
            if (dcac != null) {
                if (DBG) log("return link properites for " + apnType);
                return dcac.getLinkPropertiesSync();
            }
        }
        if (DBG) log("return new LinkProperties");
        return new LinkProperties();
    }

    @Override
    public LinkCapabilities getLinkCapabilities(String apnType) {
        ApnContext apnContext = mApnContexts.get(apnType);
        if (apnContext!=null) {
            DcAsyncChannel dataConnectionAc = apnContext.getDcAc();
            if (dataConnectionAc != null) {
                if (DBG) log("get active pdp is not null, return link Capabilities for " + apnType);
                return dataConnectionAc.getLinkCapabilitiesSync();
            }
        }
        if (DBG) log("return new LinkCapabilities");
        return new LinkCapabilities();
    }

    @Override
    // Return all active apn types
    public String[] getActiveApnTypes() {
        if (DBG) log("get all active apn types");
        ArrayList<String> result = new ArrayList<String>();

        for (ApnContext apnContext : mApnContexts.values()) {
            if (mAttached.get() && apnContext.isReady()) {
                result.add(apnContext.getDataProfileType());
            }
        }

        return result.toArray(new String[0]);
    }

    @Override
    // Return active apn of specific apn type
    public String getActiveApnString(String apnType) {
        if (VDBG) log( "get active apn string for type:" + apnType);
        ApnContext apnContext = mApnContexts.get(apnType);
        if (apnContext != null) {
            DataProfile apnSetting = apnContext.getDataProfile();
            if (apnSetting != null) {
                return apnSetting.apn;
            }
        }
        return null;
    }

    @Override
    public boolean isApnTypeEnabled(String apnType) {
        ApnContext apnContext = mApnContexts.get(apnType);
        if (apnContext == null) {
            return false;
        }
        return apnContext.isEnabled();
    }

    @Override
    protected void setState(DctConstants.State s) {
        if (DBG) log("setState should not be used in GSM" + s);
    }

    // Return state of specific apn type
    @Override
    public DctConstants.State getState(String apnType) {
        ApnContext apnContext = mApnContexts.get(apnType);
        if (apnContext != null) {
            return apnContext.getState();
        }
        return DctConstants.State.FAILED;
    }

    // Return if apn type is a provisioning apn.
    @Override
    protected boolean isProvisioningApn(String apnType) {
        ApnContext apnContext = mApnContexts.get(apnType);
        if (apnContext != null) {
            return apnContext.isProvisioningApn();
        }
        return false;
    }

    // Return state of overall
    @Override
    public DctConstants.State getOverallState() {
        boolean isConnecting = false;
        boolean isFailed = true; // All enabled Apns should be FAILED.
        boolean isAnyEnabled = false;

        for (ApnContext apnContext : mApnContexts.values()) {
            if (apnContext.isEnabled()) {
                isAnyEnabled = true;
                switch (apnContext.getState()) {
                case CONNECTED:
                case DISCONNECTING:
                    if (DBG) log("overall state is CONNECTED");
                    return DctConstants.State.CONNECTED;
                case RETRYING:
                case CONNECTING:
                    isConnecting = true;
                    isFailed = false;
                    break;
                case IDLE:
                case SCANNING:
                    isFailed = false;
                    break;
                default:
                    isAnyEnabled = true;
                    break;
                }
            }
        }

        if (!isAnyEnabled) { // Nothing enabled. return IDLE.
            if (DBG) log( "overall state is IDLE");
            return DctConstants.State.IDLE;
        }

        if (isConnecting) {
            if (DBG) log( "overall state is CONNECTING");
            return DctConstants.State.CONNECTING;
        } else if (!isFailed) {
            if (DBG) log( "overall state is IDLE");
            return DctConstants.State.IDLE;
        } else {
            if (DBG) log( "overall state is FAILED");
            return DctConstants.State.FAILED;
        }
    }

    /**
     * Ensure that we are connected to an APN of the specified type.
     *
     * @param apnType the APN type
     * @return Success is indicated by {@code PhoneConstants.APN_ALREADY_ACTIVE} or
     *         {@code PhoneConstants.APN_REQUEST_STARTED}. In the latter case, a
     *         broadcast will be sent by the ConnectivityManager when a
     *         connection to the APN has been established.
     */
    @Override
    public synchronized int enableApnType(String apnType) {
        ApnContext apnContext = mApnContexts.get(apnType);
        if (apnContext == null || !isApnTypeAvailable(apnType)) {
            if (DBG) log("enableApnType: " + apnType + " is type not available");
            return PhoneConstants.APN_TYPE_NOT_AVAILABLE;
        }

        // If already active, return
        if (DBG) log("enableApnType: " + apnType + " mState(" + apnContext.getState() + ")");

        if (apnContext.getState() == DctConstants.State.CONNECTED) {
            if (DBG) log("enableApnType: return APN_ALREADY_ACTIVE");
            return PhoneConstants.APN_ALREADY_ACTIVE;
        }
        setEnabled(apnTypeToId(apnType), true);
        if (DBG) {
            log("enableApnType: new apn request for type " + apnType +
                    " return APN_REQUEST_STARTED");
        }
        return PhoneConstants.APN_REQUEST_STARTED;
    }

    @Override
    public synchronized int disableApnType(String type) {
        if (DBG) log("disableApnType:" + type);
        ApnContext apnContext = mApnContexts.get(type);

        if (apnContext != null) {
            setEnabled(apnTypeToId(type), false);
            if (apnContext.getState() != DctConstants.State.IDLE && apnContext.getState()
                    != DctConstants.State.FAILED) {
                if (DBG) log("diableApnType: return APN_REQUEST_STARTED");
                return PhoneConstants.APN_REQUEST_STARTED;
            } else {
                if (DBG) log("disableApnType: return APN_ALREADY_INACTIVE");
                return PhoneConstants.APN_ALREADY_INACTIVE;
            }

        } else {
            if (DBG) {
                log("disableApnType: no apn context was found, return APN_REQUEST_FAILED");
            }
            return PhoneConstants.APN_REQUEST_FAILED;
        }
    }

    @Override
    protected boolean isApnTypeAvailable(String type) {
        if (type.equals(PhoneConstants.APN_TYPE_DUN) && fetchDunApn() != null) {
            return true;
        }

        if (mAllDps != null) {
            for (DataProfile apn : mAllDps) {
                if (apn.canHandleType(type)) {
                    return true;
                }
            }
        }
        return false;
    }

    /**
     * Report on whether data connectivity is enabled for any APN.
     * @return {@code false} if data connectivity has been explicitly disabled,
     * {@code true} otherwise.
     */
    @Override
    public boolean getAnyDataEnabled() {
        synchronized (mDataEnabledLock) {
            if (!(mInternalDataEnabled && mUserDataEnabled && sPolicyDataEnabled)) return false;
            for (ApnContext apnContext : mApnContexts.values()) {
                // Make sure we don't have a context that is going down
                // and is explicitly disabled.
                if (isDataAllowed(apnContext)) {
                    return true;
                }
            }
            return false;
        }
    }

    protected boolean isDataAllowed(ApnContext apnContext) {
        return apnContext.isReady() && isDataAllowed();
    }

    //****** Called from ServiceStateTracker
    /**
     * Invoked when ServiceStateTracker observes a transition from GPRS
     * attach to detach.
     */
    protected void onDataConnectionDetached() {
        /*
         * We presently believe it is unnecessary to tear down the PDP context
         * when GPRS detaches, but we should stop the network polling.
         */
        if (DBG) log ("onDataConnectionDetached: stop polling and notify detached");
        stopNetStatPoll();
        stopDataStallAlarm();
        notifyDataConnection(Phone.REASON_DATA_DETACHED);
        mAttached.set(false);
    }

    private void onDataConnectionAttached() {
        if (DBG) log("onDataConnectionAttached");
        mAttached.set(true);
        if (getOverallState() == DctConstants.State.CONNECTED) {
            if (DBG) log("onDataConnectionAttached: start polling notify attached");
            startNetStatPoll();
            startDataStallAlarm(DATA_STALL_NOT_SUSPECTED);
            notifyDataConnection(Phone.REASON_DATA_ATTACHED);
        } else {
            // update APN availability so that APN can be enabled.
            notifyOffApnsOfAvailability(Phone.REASON_DATA_ATTACHED);
        }
        mAutoAttachOnCreation = true;
        setupDataOnConnectableApns(Phone.REASON_DATA_ATTACHED);
    }

    @Override
    protected boolean isDataAllowed() {
        final boolean internalDataEnabled;
        synchronized (mDataEnabledLock) {
            internalDataEnabled = mInternalDataEnabled;
        }

        boolean attachedState = mAttached.get();
        boolean desiredPowerState = mPhone.getServiceStateTracker().getDesiredPowerState();
        IccRecords r = mIccRecords.get();
        boolean recordsLoaded = (r != null) ? r.getRecordsLoaded() : false;
        boolean subscriptionFromNv = isNvSubscription();

        boolean allowed =
                    (attachedState || mAutoAttachOnCreation) &&
                    (subscriptionFromNv || recordsLoaded) &&
                    (mPhone.getState() == PhoneConstants.State.IDLE ||
                     mPhone.getServiceStateTracker().isConcurrentVoiceAndDataAllowed()) &&
                    internalDataEnabled &&
                    (!mPhone.getServiceState().getRoaming() || getDataOnRoamingEnabled()) &&
                    !mIsPsRestricted &&
                    desiredPowerState;
        if (!allowed && DBG) {
            String reason = "";
            if (!(attachedState || mAutoAttachOnCreation)) {
                reason += " - Attached= " + attachedState;
            }
            if (!(subscriptionFromNv || recordsLoaded)) {
                reason += " - SIM not loaded and not NV subscription";
            }
            if (mPhone.getState() != PhoneConstants.State.IDLE &&
                    !mPhone.getServiceStateTracker().isConcurrentVoiceAndDataAllowed()) {
                reason += " - PhoneState= " + mPhone.getState();
                reason += " - Concurrent voice and data not allowed";
            }
            if (!internalDataEnabled) reason += " - mInternalDataEnabled= false";
            if (mPhone.getServiceState().getRoaming() && !getDataOnRoamingEnabled()) {
                reason += " - Roaming and data roaming not enabled";
            }
            if (mIsPsRestricted) reason += " - mIsPsRestricted= true";
            if (!desiredPowerState) reason += " - desiredPowerState= false";
            if (DBG) log("isDataAllowed: not allowed due to" + reason);
        }
        return allowed;
    }

    private void setupDataOnConnectableApns(String reason) {
<<<<<<< HEAD
        log("setupDataOnReadyApns: " + reason);

        for (ApnContext apnContext :
                    getPrioritySortedApnContextList().toArray(new ApnContext[0])) {
=======
        if (DBG) log("setupDataOnConnectableApns: " + reason);

        for (ApnContext apnContext : mPrioritySortedApnContexts) {
            if (DBG) log("setupDataOnConnectableApns: apnContext " + apnContext);
>>>>>>> 449cbf85
            if (apnContext.getState() == DctConstants.State.FAILED) {
                apnContext.setState(DctConstants.State.IDLE);
            }
            if (apnContext.isConnectable()) {
                log("setupDataOnConnectableApns: isConnectable() call trySetupData");

                if (mOmhDpt != null ) {
                    if (VDBG) log("setupDataOnConnectableApns() mAllDps=" + mAllDps);

                    DataProfile dp = mOmhDpt.getDataProfile(apnContext.getDataProfileType());

                    if (dp != null ) {
                        boolean dupFound = false;
                        for (DataProfile temp : mAllDps ) {
                            if (temp.toHash().equals(dp.toHash())) {
                                log("Skip addition of duplicate profile, dp=" + dp);
                                dupFound = true;
                                break;
                            }
                        }
                        if (!dupFound) {
                            log("Adding dp = " + dp + " in mAllDps");
                            mAllDps.add(dp);
                        }
                    }
                    if (VDBG) {
                        log("setupDataOnConnectableApns() mAllDps after modification=" + mAllDps);
                    }
                }
                apnContext.setReason(reason);
                trySetupData(apnContext);
            }
        }
    }

    private boolean trySetupData(ApnContext apnContext) {
        if (DBG) {
            log("trySetupData for type:" + apnContext.getDataProfileType() +
                    " due to " + apnContext.getReason() + " apnContext=" + apnContext);
            log("trySetupData with mIsPsRestricted=" + mIsPsRestricted);
        }

        if (mPhone.getSimulatedRadioControl() != null) {
            // Assume data is connected on the simulator
            // FIXME  this can be improved
            apnContext.setState(DctConstants.State.CONNECTED);
            mPhone.notifyDataConnection(apnContext.getReason(), apnContext.getDataProfileType());

            log("trySetupData: X We're on the simulator; assuming connected retValue=true");
            return true;
        }

        boolean desiredPowerState = mPhone.getServiceStateTracker().getDesiredPowerState();

        // If MPDN is disabled and if the current active ApnContext cannot handle the
        // requested apnType, then
        //  - Disconnect one active low priority data call if there is any, and after
        //    disconnect setup up the new requested connection.
        //  - Do not bring up the requested connection, if there is any high priority
        //    data connection is active.
        if (SUPPORT_MPDN == false
                && !isAnyActiveApnContextHandlesType(apnContext.getDataProfileType())) {
            if (disconnectOneLowerPriorityCall(apnContext.getDataProfileType())) {
                log("Lower/Equal priority call disconnected.");
                return false;
            }

            if (isHigherPriorityDataCallActive(apnContext.getDataProfileType())) {
                log("Higher priority call active. Ignoring setup data call request.");
                return false;
            }
        }

        if (apnContext.isConnectable() &&
                isDataAllowed(apnContext) && getAnyDataEnabled() && !isEmergency()) {
            if (apnContext.getState() == DctConstants.State.FAILED) {
                if (DBG) log("trySetupData: make a FAILED ApnContext IDLE so its reusable");
                apnContext.setState(DctConstants.State.IDLE);
            }
            int radioTech = mPhone.getServiceState().getRilDataRadioTechnology();
            if (apnContext.getState() == DctConstants.State.IDLE) {

                ArrayList<DataProfile> waitingDps =
                        buildWaitingApns(apnContext.getDataProfileType(), radioTech);
                if (waitingDps.isEmpty()) {
                    notifyNoData(DcFailCause.MISSING_UNKNOWN_APN, apnContext);
                    notifyOffApnsOfAvailability(apnContext.getReason());
                    if (DBG) log("trySetupData: X No APN found retValue=false");
                    return false;
                } else {
                    apnContext.setWaitingDataProfiles(waitingDps);
                    if (DBG) {
                        log ("trySetupData: Create from mAllDps : "
                                    + apnListToString(mAllDps));
                    }
                }
            }

            if (DBG) {
                log("trySetupData: call setupData, waitingApns : "
                        + apnListToString(apnContext.getWaitingApns()));
            }
            boolean retValue = setupData(apnContext, radioTech);
            notifyOffApnsOfAvailability(apnContext.getReason());

            if (DBG) log("trySetupData: X retValue=" + retValue);
            return retValue;
        } else {
            if (!apnContext.getDataProfileType().equals(PhoneConstants.APN_TYPE_DEFAULT)
                    && apnContext.isConnectable()) {
                mPhone.notifyDataConnectionFailed(apnContext.getReason(),
                        apnContext.getDataProfileType());
            }
            notifyOffApnsOfAvailability(apnContext.getReason());
            if (DBG) log ("trySetupData: X apnContext not 'ready' retValue=false");
            return false;
        }
    }

    @Override
    // Disabled apn's still need avail/unavail notificiations - send them out
    protected void notifyOffApnsOfAvailability(String reason) {
        for (ApnContext apnContext : mApnContexts.values()) {
            if (!mAttached.get() || !apnContext.isReady()) {
                if (VDBG) {
                    log("notifyOffApnOfAvailability type:" +
                            apnContext.getDataProfileType());
                }
                mPhone.notifyDataConnection(reason != null ? reason : apnContext.getReason(),
                                            apnContext.getDataProfileType(),
                                            PhoneConstants.DataState.DISCONNECTED);
            } else {
                if (VDBG) {
                    log("notifyOffApnsOfAvailability skipped apn due to attached && isReady " +
                            apnContext.toString());
                }
            }
        }
    }

    /**
     * If tearDown is true, this only tears down a CONNECTED session. Presently,
     * there is no mechanism for abandoning an CONNECTING session,
     * but would likely involve cancelling pending async requests or
     * setting a flag or new state to ignore them when they came in
     * @param tearDown true if the underlying DataConnection should be
     * disconnected.
     * @param reason reason for the clean up.
     * @return boolean - true if we did cleanup any connections, false if they
     *                   were already all disconnected.
     */
    protected boolean cleanUpAllConnections(boolean tearDown, String reason) {
        if (DBG) log("cleanUpAllConnections: tearDown=" + tearDown + " reason=" + reason);
        boolean didDisconnect = false;

        for (ApnContext apnContext : mApnContexts.values()) {
            if (apnContext.isDisconnected() == false) didDisconnect = true;
            // TODO - only do cleanup if not disconnected
            apnContext.setReason(reason);
            cleanUpConnection(tearDown, apnContext);
        }

        stopNetStatPoll();
        stopDataStallAlarm();

        // TODO: Do we need mRequestedApnType?
        mRequestedApnType = PhoneConstants.APN_TYPE_DEFAULT;
        return didDisconnect;
    }

    /**
     * Cleanup all connections.
     *
     * TODO: Cleanup only a specified connection passed as a parameter.
     *       Also, make sure when you clean up a conn, if it is last apply
     *       logic as though it is cleanupAllConnections
     *
     * @param cause for the clean up.
     */

    @Override
    protected void onCleanUpAllConnections(String cause) {
        cleanUpAllConnections(true, cause);
    }

    protected void cleanUpConnection(boolean tearDown, ApnContext apnContext) {

        if (apnContext == null) {
            if (DBG) log("cleanUpConnection: apn context is null");
            return;
        }

        DcAsyncChannel dcac = apnContext.getDcAc();
        if (DBG) {
            log("cleanUpConnection: E tearDown=" + tearDown + " reason=" + apnContext.getReason() +
                    " apnContext=" + apnContext);
        }
        if (tearDown) {
            if (apnContext.isDisconnected()) {
                // The request is tearDown and but ApnContext is not connected.
                // If apnContext is not enabled anymore, break the linkage to the DCAC/DC.
                apnContext.setState(DctConstants.State.IDLE);
                if (!apnContext.isReady()) {
                    if (dcac != null) {
                        dcac.tearDown(apnContext, "", null);
                    }
                    apnContext.setDataConnectionAc(null);
                }
            } else {
                // Connection is still there. Try to clean up.
                if (dcac != null) {
                    if (apnContext.getState() != DctConstants.State.DISCONNECTING) {
                        boolean disconnectAll = false;
                        if (PhoneConstants.APN_TYPE_DUN.equals(apnContext.getDataProfileType())) {
                            DataProfile dunSetting = fetchDunApn();
                            if (dunSetting != null &&
                                    dunSetting.equals(apnContext.getDataProfile())) {
                                if (DBG) log("tearing down dedicated DUN connection");
                                // we need to tear it down - we brought it up just for dun and
                                // other people are camped on it and now dun is done.  We need
                                // to stop using it and let the normal apn list get used to find
                                // connections for the remaining desired connections
                                disconnectAll = true;
                            }
                        }
                        if (DBG) {
                            log("cleanUpConnection: tearing down" + (disconnectAll ? " all" :""));
                        }
                        Message msg = obtainMessage(DctConstants.EVENT_DISCONNECT_DONE, apnContext);
                        if (disconnectAll) {
                            apnContext.getDcAc().tearDownAll(apnContext.getReason(), msg);
                        } else {
                            apnContext.getDcAc()
                                .tearDown(apnContext, apnContext.getReason(), msg);
                        }
                        apnContext.setState(DctConstants.State.DISCONNECTING);
                    }
                } else {
                    // apn is connected but no reference to dcac.
                    // Should not be happen, but reset the state in case.
                    apnContext.setState(DctConstants.State.IDLE);
                    mPhone.notifyDataConnection(apnContext.getReason(),
                                                apnContext.getDataProfileType());
                }
            }
        } else {
            // force clean up the data connection.
            if (dcac != null) dcac.reqReset();
            apnContext.setState(DctConstants.State.IDLE);
            mPhone.notifyDataConnection(apnContext.getReason(), apnContext.getDataProfileType());
            apnContext.setDataConnectionAc(null);
        }

        if (mOmhDpt != null) {
            mOmhDpt.clearActiveDataProfile();
        }

        // Make sure reconnection alarm is cleaned up if there is no ApnContext
        // associated to the connection.
        if (dcac != null) {
            cancelReconnectAlarm(apnContext);
        }
        if (DBG) {
            log("cleanUpConnection: X tearDown=" + tearDown + " reason=" + apnContext.getReason() +
                    " apnContext=" + apnContext + " dcac=" + apnContext.getDcAc());
        }
    }

    /**
     * Cancels the alarm associated with apnContext.
     *
     * @param apnContext on which the alarm should be stopped.
     */
    protected void cancelReconnectAlarm(ApnContext apnContext) {
        if (apnContext == null) return;

        PendingIntent intent = apnContext.getReconnectIntent();

        if (intent != null) {
                AlarmManager am =
                    (AlarmManager) mPhone.getContext().getSystemService(Context.ALARM_SERVICE);
                am.cancel(intent);
                apnContext.setReconnectIntent(null);
        }
    }

    /**
     * @param types comma delimited list of APN types
     * @return array of APN types
     */
    private String[] parseTypes(String types) {
        String[] result;
        // If unset, set to DEFAULT.
        if (types == null || types.equals("")) {
            result = new String[1];
            result[0] = PhoneConstants.APN_TYPE_ALL;
        } else {
            result = types.split(",");
        }
        return result;
    }

   private boolean imsiMatches(String imsiDB, String imsiSIM) {
        // Note: imsiDB value has digit number or 'x' character for seperating USIM information
        // for MVNO operator. And then digit number is matched at same order and 'x' character
        // could replace by any digit number.
        // ex) if imsiDB inserted '310260x10xxxxxx' for GG Operator,
        //     that means first 6 digits, 8th and 9th digit
        //     should be set in USIM for GG Operator.
        int len = imsiDB.length();
        int idxCompare = 0;

        if (len <= 0) return false;
        if (len > imsiSIM.length()) return false;

        for (int idx=0; idx<len; idx++) {
            char c = imsiDB.charAt(idx);
            if ((c == 'x') || (c == 'X') || (c == imsiSIM.charAt(idx))) {
                continue;
            } else {
                return false;
            }
        }
        return true;
    }

    private boolean mvnoMatches(IccRecords r, String mvno_type, String mvno_match_data) {
        if (mvno_type.equalsIgnoreCase("spn")) {
            if ((r.getServiceProviderName() != null) &&
                    r.getServiceProviderName().equalsIgnoreCase(mvno_match_data)) {
                return true;
            }
        } else if (mvno_type.equalsIgnoreCase("imsi")) {
            String imsiSIM = r.getIMSI();
            if ((imsiSIM != null) && imsiMatches(mvno_match_data, imsiSIM)) {
                return true;
            }
        } else if (mvno_type.equalsIgnoreCase("gid")) {
            String gid1 = r.getGid1();
            int mvno_match_data_length = mvno_match_data.length();
            if ((gid1 != null) && (gid1.length() >= mvno_match_data_length) &&
                    gid1.substring(0, mvno_match_data_length).equalsIgnoreCase(mvno_match_data)) {
                return true;
            }
        }
        return false;
    }

    private ApnSetting makeApnSetting(Cursor cursor) {
        String[] types = parseTypes(
                cursor.getString(cursor.getColumnIndexOrThrow(Telephony.Carriers.TYPE)));
        ApnSetting apn = new ApnSetting(
                cursor.getInt(cursor.getColumnIndexOrThrow(Telephony.Carriers._ID)),
                cursor.getString(cursor.getColumnIndexOrThrow(Telephony.Carriers.NUMERIC)),
                cursor.getString(cursor.getColumnIndexOrThrow(Telephony.Carriers.NAME)),
                cursor.getString(cursor.getColumnIndexOrThrow(Telephony.Carriers.APN)),
                NetworkUtils.trimV4AddrZeros(
                        cursor.getString(
                        cursor.getColumnIndexOrThrow(Telephony.Carriers.PROXY))),
                cursor.getString(cursor.getColumnIndexOrThrow(Telephony.Carriers.PORT)),
                NetworkUtils.trimV4AddrZeros(
                        cursor.getString(
                        cursor.getColumnIndexOrThrow(Telephony.Carriers.MMSC))),
                NetworkUtils.trimV4AddrZeros(
                        cursor.getString(
                        cursor.getColumnIndexOrThrow(Telephony.Carriers.MMSPROXY))),
                cursor.getString(cursor.getColumnIndexOrThrow(Telephony.Carriers.MMSPORT)),
                cursor.getString(cursor.getColumnIndexOrThrow(Telephony.Carriers.USER)),
                cursor.getString(cursor.getColumnIndexOrThrow(Telephony.Carriers.PASSWORD)),
                cursor.getInt(cursor.getColumnIndexOrThrow(Telephony.Carriers.AUTH_TYPE)),
                types,
                cursor.getString(cursor.getColumnIndexOrThrow(Telephony.Carriers.PROTOCOL)),
                cursor.getString(cursor.getColumnIndexOrThrow(
                        Telephony.Carriers.ROAMING_PROTOCOL)),
                cursor.getInt(cursor.getColumnIndexOrThrow(
                        Telephony.Carriers.CARRIER_ENABLED)) == 1,
                cursor.getInt(cursor.getColumnIndexOrThrow(Telephony.Carriers.BEARER)));
        return apn;
    }

    private ArrayList<DataProfile> createApnList(Cursor cursor) {
        ArrayList<DataProfile> result = new ArrayList<DataProfile>();
        IccRecords r = mIccRecords.get();

        if (cursor.moveToFirst()) {
            String mvnoType = null;
            String mvnoMatchData = null;
            do {
                String cursorMvnoType = cursor.getString(
                        cursor.getColumnIndexOrThrow(Telephony.Carriers.MVNO_TYPE));
                String cursorMvnoMatchData = cursor.getString(
                        cursor.getColumnIndexOrThrow(Telephony.Carriers.MVNO_MATCH_DATA));
                if (mvnoType != null) {
                    if (mvnoType.equals(cursorMvnoType) &&
                            mvnoMatchData.equals(cursorMvnoMatchData)) {
                        result.add(makeApnSetting(cursor));
                    }
                } else {
                    // no mvno match yet
                    if (mvnoMatches(r, cursorMvnoType, cursorMvnoMatchData)) {
                        // first match - toss out non-mvno data
                        result.clear();
                        mvnoType = cursorMvnoType;
                        mvnoMatchData = cursorMvnoMatchData;
                        result.add(makeApnSetting(cursor));
                    } else {
                        // add only non-mvno data
                        if (cursorMvnoType.equals("")) {
                            result.add(makeApnSetting(cursor));
                        }
                    }
                }
            } while (cursor.moveToNext());
        }
        if (DBG) log("createApnList: X result=" + result);
        return result;
    }

    private boolean dataConnectionNotInUse(DcAsyncChannel dcac) {
        if (DBG) log("dataConnectionNotInUse: check if dcac is inuse dcac=" + dcac);
        for (ApnContext apnContext : mApnContexts.values()) {
            if (apnContext.getDcAc() == dcac) {
                if (DBG) log("dataConnectionNotInUse: in use by apnContext=" + apnContext);
                return false;
            }
        }
        // TODO: Fix retry handling so free DataConnections have empty apnlists.
        // Probably move retry handling into DataConnections and reduce complexity
        // of DCT.
        if (DBG) log("dataConnectionNotInUse: tearDownAll");
        dcac.tearDownAll("No connection", null);
        if (DBG) log("dataConnectionNotInUse: not in use return true");
        return true;
    }

    private DcAsyncChannel findFreeDataConnection() {
        for (DcAsyncChannel dcac : mDataConnectionAcHashMap.values()) {
            if (dcac.isInactiveSync() && dataConnectionNotInUse(dcac)) {
                if (DBG) {
                    log("findFreeDataConnection: found free DataConnection=" +
                        " dcac=" + dcac);
                }
                return dcac;
            }
        }
        log("findFreeDataConnection: NO free DataConnection");
        return null;
    }

    private boolean setupData(ApnContext apnContext, int radioTech) {
        if (DBG) log("setupData: apnContext=" + apnContext);
        DataProfile apnSetting;
        DcAsyncChannel dcac;

        int profileId = getApnProfileID(apnContext.getDataProfileType());
        apnSetting = apnContext.getNextWaitingApn();
        if (apnSetting == null) {
            if (DBG) log("setupData: return for no apn found!");
            return false;
        }

        dcac = checkForCompatibleConnectedApnContext(apnContext);
        if (dcac != null) {
            // Get the dcacApnSetting for the connection we want to share.
            DataProfile dcacApnSetting = dcac.getApnSettingSync();
            if (dcacApnSetting != null) {
                // Setting is good, so use it.
                apnSetting = dcacApnSetting;
            }
        }
        if (dcac == null) {
            if (isOnlySingleDcAllowed(radioTech)) {
                if (isHigherPriorityApnContextActive(apnContext)) {
                    if (DBG) {
                        log("setupData: Higher priority ApnContext active.  Ignoring call");
                    }
                    return false;
                }

                // Only lower priority calls left.  Disconnect them all in this single PDP case
                // so that we can bring up the requested higher priority call (once we receive
                // repsonse for deactivate request for the calls we are about to disconnect
                if (cleanUpAllConnections(true, Phone.REASON_SINGLE_PDN_ARBITRATION)) {
                    // If any call actually requested to be disconnected, means we can't
                    // bring up this connection yet as we need to wait for those data calls
                    // to be disconnected.
                    if (DBG) log("setupData: Some calls are disconnecting first.  Wait and retry");
                    return false;
                }

                // No other calls are active, so proceed
                if (DBG) log("setupData: Single pdp. Continue setting up data call.");
            }

            dcac = findFreeDataConnection();

            if (dcac == null) {
                dcac = createDataConnection();
            }

            if (dcac == null) {
                if (DBG) log("setupData: No free DataConnection and couldn't create one, WEIRD");
                return false;
            }
        }
        if (DBG) log("setupData: dcac=" + dcac + " apnSetting=" + apnSetting);

        apnContext.setDataConnectionAc(dcac);
        apnContext.setDataProfile(apnSetting);
        apnContext.setState(DctConstants.State.CONNECTING);
        mPhone.notifyDataConnection(apnContext.getReason(), apnContext.getDataProfileType());

        Message msg = obtainMessage();
        msg.what = DctConstants.EVENT_DATA_SETUP_COMPLETE;
        msg.obj = apnContext;
        dcac.bringUp(apnContext, getInitialMaxRetry(), profileId, radioTech, msg);

        if (DBG) log("setupData: initing!");
        return true;
    }

    /**
     * Handles changes to the APN database.
     */
    private void onApnChanged() {
        if (DBG) log("onApnChanged: tryRestartDataConnections");
        tryRestartDataConnections(Phone.REASON_APN_CHANGED);
    }

    private void tryRestartDataConnections(String reason) {
        DctConstants.State overallState = getOverallState();
        boolean isDisconnected = (overallState == DctConstants.State.IDLE ||
                overallState == DctConstants.State.FAILED);

        if (mPhone instanceof GSMPhone) {
            // The "current" may no longer be valid.  MMS depends on this to send properly. TBD
            ((GSMPhone)mPhone).updateCurrentCarrierInProvider();
        }

        // TODO: It'd be nice to only do this if the changed entrie(s)
        // match the current operator.
        if (DBG) log("tryRestartDataConnections: createAllApnList and cleanUpAllConnections");
        createAllApnList();
        setInitialAttachApn();
        cleanUpAllConnections(!isDisconnected, reason);
        if (isDisconnected) {
            setupDataOnConnectableApns(reason);
        }
    }

    private void onModemDataProfileReady() {
        if (mState == DctConstants.State.FAILED) {
            cleanUpAllConnections(false, Phone.REASON_PS_RESTRICT_ENABLED);
        }
        if (DBG) log("OMH: onModemDataProfileReady(): Setting up data call");
        setupDataOnConnectableApns(Phone.REASON_SIM_LOADED);
    }

    /**
     * @param cid Connection id provided from RIL.
     * @return DataConnectionAc associated with specified cid.
     */
    private DcAsyncChannel findDataConnectionAcByCid(int cid) {
        for (DcAsyncChannel dcac : mDataConnectionAcHashMap.values()) {
            if (dcac.getCidSync() == cid) {
                return dcac;
            }
        }
        return null;
    }

    /**
     * @param ar is the result of RIL_REQUEST_DATA_CALL_LIST
     * or RIL_UNSOL_DATA_CALL_LIST_CHANGED
     */
    private void onDataStateChanged (AsyncResult ar) {
        ArrayList<DataCallResponse> dataCallStates;

        if (DBG) log("onDataStateChanged(ar): E");
        dataCallStates = (ArrayList<DataCallResponse>)(ar.result);

        if (ar.exception != null) {
            // This is probably "radio not available" or something
            // of that sort. If so, the whole connection is going
            // to come down soon anyway
            if (DBG) log("onDataStateChanged(ar): exception; likely radio not available, ignore");
            return;
        }
        if (DBG) log("onDataStateChanged(ar): DataCallResponse size=" + dataCallStates.size());

        // Create a hash map to store the dataCallState of each DataConnectionAc
        HashMap<DataCallResponse, DcAsyncChannel> dataCallStateToDcac;
        dataCallStateToDcac = new HashMap<DataCallResponse, DcAsyncChannel>();
        for (DataCallResponse dataCallState : dataCallStates) {
            DcAsyncChannel dcac = findDataConnectionAcByCid(dataCallState.cid);

            if (dcac != null) dataCallStateToDcac.put(dataCallState, dcac);
        }

        // Check if we should start or stop polling, by looking
        // for dormant and active connections.
        boolean isAnyDataCallDormant = false;
        boolean isAnyDataCallActive = false;
        for (DataCallResponse newState : dataCallStates) {
            if (newState.active == DATA_CONNECTION_ACTIVE_PH_LINK_UP) isAnyDataCallActive = true;
            if (newState.active == DATA_CONNECTION_ACTIVE_PH_LINK_DOWN) isAnyDataCallDormant = true;
        }

        if (isAnyDataCallDormant && !isAnyDataCallActive) {
            // There is no way to indicate link activity per APN right now. So
            // Link Activity will be considered dormant only when all data calls
            // are dormant.
            // If a single data call is in dormant state and none of the data
            // calls are active broadcast overall link state as dormant.
            mActivity = DctConstants.Activity.DORMANT;
            if (DBG) {
                log("onDataStateChanged: Data Activity updated to DORMANT. stopNetStatePoll");
            }
            stopNetStatPoll();
        } else {
            mActivity = DctConstants.Activity.NONE;
            if (DBG) {
                log("onDataStateChanged: Data Activity updated to NONE. " +
                         "isAnyDataCallActive = " + isAnyDataCallActive +
                         " isAnyDataCallDormant = " + isAnyDataCallDormant);
            }
            if (isAnyDataCallActive) startNetStatPoll();
        }

        if (DBG) log("onDataStateChanged(ar): X");
    }

    // TODO: For multiple Active APNs not exactly sure how to do this.
    @Override
    protected void gotoIdleAndNotifyDataConnection(String reason) {
        if (DBG) log("gotoIdleAndNotifyDataConnection: reason=" + reason);
        notifyDataConnection(reason);
        mActiveDp = null;
    }

    private boolean isAnyActiveApnContextHandlesType(String apnType) {
        for (ApnContext apnContext : mApnContexts.values()) {
            if (!apnContext.isDisconnected()) {
                // If the ApnContext can handle the request apnType, do not disconnect
                DataProfile apnSetting = apnContext.getDataProfile();
                if (apnSetting != null && apnSetting.canHandleType(apnType)) {
                    // Found a ApnContext, which can handle the required apn type
                    log("isAnyActiveApnContextHandlesType:  - apnContext = [" + apnContext + "]"
                            + " can handle apnType=" + apnType);
                    return true;
                }
            }
        }
        return false;
    }

    private boolean isHigherPriorityDataCallActive(String apnType) {
        boolean result = false;
        ApnContext apnContext = mApnContexts.get(apnType);

        for (ApnContext apnContextEntry :
                getPrioritySortedApnContextList().toArray(new ApnContext[0])) {
            if (apnContextEntry.isHigherPriority(apnContext)
                    && (apnContextEntry.getState() == DctConstants.State.CONNECTED
                        || apnContextEntry.getState() == DctConstants.State.CONNECTING)) {
                result = true;
                break;
            }
        }
        return result;
    }

    /**
     * "Active" here means ApnContext isEnabled() and not in FAILED state
     * @param apnContext to compare with
     * @return true if higher priority active apn found
     */
    private boolean isHigherPriorityApnContextActive(ApnContext apnContext) {
        for (ApnContext otherContext : mPrioritySortedApnContexts) {
            if (apnContext.getApnType().equalsIgnoreCase(otherContext.getApnType())) return false;
            if (otherContext.isEnabled() && otherContext.getState() != DctConstants.State.FAILED) {
                return true;
            }
        }
        return false;
    }

    /**
     * Reports if we support multiple connections or not.
     * This is a combination of factors, based on carrier and RAT.
     * @param rilRadioTech the RIL Radio Tech currently in use
     * @return true if only single DataConnection is allowed
     */
    private boolean isOnlySingleDcAllowed(int rilRadioTech) {
        int[] singleDcRats = mPhone.getContext().getResources().getIntArray(
                com.android.internal.R.array.config_onlySingleDcAllowed);
        boolean onlySingleDcAllowed = false;
        if (Build.IS_DEBUGGABLE &&
                SystemProperties.getBoolean("persist.telephony.test.singleDc", false)) {
            onlySingleDcAllowed = true;
        }
        if (singleDcRats != null) {
            for (int i=0; i < singleDcRats.length && onlySingleDcAllowed == false; i++) {
                if (rilRadioTech == singleDcRats[i]) onlySingleDcAllowed = true;
            }
        }

        if (DBG) log("isOnlySingleDcAllowed(" + rilRadioTech + "): " + onlySingleDcAllowed);
        return onlySingleDcAllowed;
    }

    @Override
    protected boolean disconnectOneLowerPriorityCall(String apnType) {
        boolean disconnect = false;

        ApnContext apnContext = mApnContexts.get(apnType);

        for (ApnContext apnContextEntry :
                getPrioritySortedApnContextList().toArray(new ApnContext[0])) {
            if (!apnContextEntry.isDisconnected() &&
                    apnContextEntry.isLowerPriority(apnContext)) {
                disconnect = true;

                // Found a lower priority call, disconnect it.
                apnContextEntry.setReason(Phone.REASON_SINGLE_PDN_ARBITRATION);
                cleanUpConnection(true, apnContextEntry);
                break;
            }
        }

        log("disconnectOneLowerPriorityCall:" + apnContext.getDataProfileType() + " " + disconnect);

        return disconnect;
    }

    protected void restartRadio() {
        if (DBG) log("restartRadio: ************TURN OFF RADIO**************");
        cleanUpAllConnections(true, Phone.REASON_RADIO_TURNED_OFF);
        mPhone.getServiceStateTracker().powerOffRadioSafely(this);
        /* Note: no need to call setRadioPower(true).  Assuming the desired
         * radio power state is still ON (as tracked by ServiceStateTracker),
         * ServiceStateTracker will call setRadioPower when it receives the
         * RADIO_STATE_CHANGED notification for the power off.  And if the
         * desired power state has changed in the interim, we don't want to
         * override it with an unconditional power on.
         */

        int reset = Integer.parseInt(SystemProperties.get("net.ppp.reset-by-timeout", "0"));
        SystemProperties.set("net.ppp.reset-by-timeout", String.valueOf(reset+1));
    }

    /**
     * Return true if data connection need to be setup after disconnected due to
     * reason.
     *
     * @param reason the reason why data is disconnected
     * @return true if try setup data connection is need for this reason
     */
    private boolean retryAfterDisconnected(ApnContext apnContext) {
        boolean retry = true;
        String reason = apnContext.getReason();

<<<<<<< HEAD
        if (( Phone.REASON_RADIO_TURNED_OFF.equals(reason) )
                || (!SUPPORT_MPDN && Phone.REASON_SINGLE_PDN_ARBITRATION.equals(reason)) ) {
=======
        if ( Phone.REASON_RADIO_TURNED_OFF.equals(reason) ||
                (isOnlySingleDcAllowed(mPhone.getServiceState().getRilDataRadioTechnology())
                 && isHigherPriorityApnContextActive(apnContext))) {
>>>>>>> 449cbf85
            retry = false;
        }
        return retry;
    }

    private void startAlarmForReconnect(int delay, ApnContext apnContext) {
        String apnType = apnContext.getDataProfileType();

        Intent intent = new Intent(INTENT_RECONNECT_ALARM + "." + apnType);
        intent.putExtra(INTENT_RECONNECT_ALARM_EXTRA_REASON, apnContext.getReason());
        intent.putExtra(INTENT_RECONNECT_ALARM_EXTRA_TYPE, apnType);

        if (DBG) {
            log("startAlarmForReconnect: delay=" + delay + " action=" + intent.getAction()
                    + " apn=" + apnContext);
        }

        PendingIntent alarmIntent = PendingIntent.getBroadcast (mPhone.getContext(), 0,
                                        intent, PendingIntent.FLAG_UPDATE_CURRENT);
        apnContext.setReconnectIntent(alarmIntent);
        mAlarmManager.set(AlarmManager.ELAPSED_REALTIME_WAKEUP,
                SystemClock.elapsedRealtime() + delay, alarmIntent);
    }

    private void startAlarmForRestartTrySetup(int delay, ApnContext apnContext) {
        String apnType = apnContext.getDataProfileType();
        Intent intent = new Intent(INTENT_RESTART_TRYSETUP_ALARM + "." + apnType);
        intent.putExtra(INTENT_RESTART_TRYSETUP_ALARM_EXTRA_TYPE, apnType);

        if (DBG) {
            log("startAlarmForRestartTrySetup: delay=" + delay + " action=" + intent.getAction()
                    + " apn=" + apnContext);
        }
        PendingIntent alarmIntent = PendingIntent.getBroadcast (mPhone.getContext(), 0,
                                        intent, PendingIntent.FLAG_UPDATE_CURRENT);
        apnContext.setReconnectIntent(alarmIntent);
        mAlarmManager.set(AlarmManager.ELAPSED_REALTIME_WAKEUP,
                SystemClock.elapsedRealtime() + delay, alarmIntent);
    }

    private void notifyNoData(DcFailCause lastFailCauseCode,
                              ApnContext apnContext) {
        if (DBG) log( "notifyNoData: type=" + apnContext.getDataProfileType());
        if (lastFailCauseCode.isPermanentFail()
            && (!apnContext.getDataProfileType().equals(PhoneConstants.APN_TYPE_DEFAULT))) {
            mPhone.notifyDataConnectionFailed(apnContext.getReason(),
                    apnContext.getDataProfileType());
        }
    }

    private void onRecordsLoaded() {
        log("onRecordsLoaded");

        if (mOmhDpt != null) {
            log("OMH: onRecordsLoaded(): calling loadProfiles()");
            /* query for data profiles stored in the modem */
            mOmhDpt.loadProfiles();
            if (mPhone.mCi.getRadioState().isOn()) {
                if (DBG) log("onRecordsLoaded: notifying data availability");
                notifyOffApnsOfAvailability(Phone.REASON_SIM_LOADED);
            }
        } else {
            if (DBG) log("onRecordsLoaded: createAllApnList");
            createAllApnList();
            setInitialAttachApn();
            if (mPhone.mCi.getRadioState().isOn()) {
                if (DBG) log("onRecordsLoaded: notifying data availability");
                notifyOffApnsOfAvailability(Phone.REASON_SIM_LOADED);
            }
            setupDataOnConnectableApns(Phone.REASON_SIM_LOADED);
       }
    }

    private void onNvReady() {
        if (DBG) log("onNvReady");
        createAllApnList();
        setupDataOnConnectableApns(Phone.REASON_NV_READY);
    }

    @Override
    protected void onSetDependencyMet(String apnType, boolean met) {
        // don't allow users to tweak hipri to work around default dependency not met
        if (PhoneConstants.APN_TYPE_HIPRI.equals(apnType)) return;

        ApnContext apnContext = mApnContexts.get(apnType);
        if (apnContext == null) {
            loge("onSetDependencyMet: ApnContext not found in onSetDependencyMet(" +
                    apnType + ", " + met + ")");
            return;
        }
        applyNewState(apnContext, apnContext.isEnabled(), met);
        if (PhoneConstants.APN_TYPE_DEFAULT.equals(apnType)) {
            // tie actions on default to similar actions on HIPRI regarding dependencyMet
            apnContext = mApnContexts.get(PhoneConstants.APN_TYPE_HIPRI);
            if (apnContext != null) applyNewState(apnContext, apnContext.isEnabled(), met);
        }
    }

    private void applyNewState(ApnContext apnContext, boolean enabled, boolean met) {
        boolean cleanup = false;
        boolean trySetup = false;
        if (DBG) {
            log("applyNewState(" + apnContext.getDataProfileType() + ", " + enabled +
                    "(" + apnContext.isEnabled() + "), " + met + "(" +
                    apnContext.getDependencyMet() +"))");
        }
        if (apnContext.isReady()) {
            if (enabled && met) {
                DctConstants.State state = apnContext.getState();
                switch(state) {
                    case CONNECTING:
                    case SCANNING:
                    case CONNECTED:
                    case DISCONNECTING:
                        // We're "READY" and active so just return
                        if (DBG) log("applyNewState: 'ready' so return");
                        return;
                    case IDLE:
                        // fall through: this is unexpected but if it happens cleanup and try setup
                    case FAILED:
                    case RETRYING: {
                        // We're "READY" but not active so disconnect (cleanup = true) and
                        // connect (trySetup = true) to be sure we retry the connection.
                        trySetup = true;
                        apnContext.setReason(Phone.REASON_DATA_ENABLED);
                        break;
                    }
                }
            } else if (!enabled) {
                apnContext.setReason(Phone.REASON_DATA_DISABLED);
            } else {
                apnContext.setReason(Phone.REASON_DATA_DEPENDENCY_UNMET);
            }
            cleanup = true;
        } else {
            if (enabled && met) {
                if (apnContext.isEnabled()) {
                    apnContext.setReason(Phone.REASON_DATA_DEPENDENCY_MET);
                } else {
                    apnContext.setReason(Phone.REASON_DATA_ENABLED);
                }
                if (apnContext.getState() == DctConstants.State.FAILED) {
                    apnContext.setState(DctConstants.State.IDLE);
                }
                trySetup = true;
            }
        }
        apnContext.setEnabled(enabled);
        apnContext.setDependencyMet(met);
        if (cleanup) cleanUpConnection(true, apnContext);
        if (trySetup) trySetupData(apnContext);
    }

    private DcAsyncChannel checkForCompatibleConnectedApnContext(ApnContext apnContext) {
        String apnType = apnContext.getDataProfileType();
        DataProfile dunSetting = null;

        if (PhoneConstants.APN_TYPE_DUN.equals(apnType)) {
            dunSetting = fetchDunApn();
        }
        if (DBG) {
            log("checkForCompatibleConnectedApnContext: apnContext=" + apnContext );
        }

        DcAsyncChannel potentialDcac = null;
        ApnContext potentialApnCtx = null;
        for (ApnContext curApnCtx : mApnContexts.values()) {
            DcAsyncChannel curDcac = curApnCtx.getDcAc();
            if (curDcac != null) {
                DataProfile apnSetting = curApnCtx.getDataProfile();
                if (dunSetting != null) {
                    if (dunSetting.equals(apnSetting)) {
                        switch (curApnCtx.getState()) {
                            case CONNECTED:
                                if (DBG) {
                                    log("checkForCompatibleConnectedApnContext:"
                                            + " found dun conn=" + curDcac
                                            + " curApnCtx=" + curApnCtx);
                                }
                                return curDcac;
                            case RETRYING:
                            case CONNECTING:
                                potentialDcac = curDcac;
                                potentialApnCtx = curApnCtx;
                            default:
                                // Not connected, potential unchanged
                                break;
                        }
                    }
                } else if (apnSetting != null && apnSetting.canHandleType(apnType)) {
                    switch (curApnCtx.getState()) {
                        case CONNECTED:
                            if (DBG) {
                                log("checkForCompatibleConnectedApnContext:"
                                        + " found canHandle conn=" + curDcac
                                        + " curApnCtx=" + curApnCtx);
                            }
                            return curDcac;
                        case RETRYING:
                        case CONNECTING:
                            potentialDcac = curDcac;
                            potentialApnCtx = curApnCtx;
                        default:
                            // Not connected, potential unchanged
                            break;
                    }
                }
            } else {
                if (VDBG) {
                    log("checkForCompatibleConnectedApnContext: not conn curApnCtx=" + curApnCtx);
                }
            }
        }
        if (potentialDcac != null) {
            if (DBG) {
                log("checkForCompatibleConnectedApnContext: found potential conn=" + potentialDcac
                        + " curApnCtx=" + potentialApnCtx);
            }
            return potentialDcac;
        }

        if (DBG) log("checkForCompatibleConnectedApnContext: NO conn apnContext=" + apnContext);
        return null;
    }

    @Override
    protected void onEnableApn(int apnId, int enabled) {
        ApnContext apnContext = mApnContexts.get(apnIdToType(apnId));
        if (apnContext == null) {
            loge("onEnableApn(" + apnId + ", " + enabled + "): NO ApnContext");
            return;
        }
        // TODO change our retry manager to use the appropriate numbers for the new APN
        if (DBG) log("onEnableApn: apnContext=" + apnContext + " call applyNewState");
        applyNewState(apnContext, enabled == DctConstants.ENABLED, apnContext.getDependencyMet());
    }

    @Override
    // TODO: We shouldnt need this.
    protected boolean onTrySetupData(String reason) {
        if (DBG) log("onTrySetupData: reason=" + reason);
        setupDataOnConnectableApns(reason);
        return true;
    }

    protected boolean onTrySetupData(ApnContext apnContext) {
        if (DBG) log("onTrySetupData: apnContext=" + apnContext);
        return trySetupData(apnContext);
    }

    @Override
    protected void onRoamingOff() {
        if (DBG) log("onRoamingOff");

        if (mUserDataEnabled == false) return;

        if (getDataOnRoamingEnabled() == false) {
            notifyOffApnsOfAvailability(Phone.REASON_ROAMING_OFF);
            setupDataOnConnectableApns(Phone.REASON_ROAMING_OFF);
        } else {
            notifyDataConnection(Phone.REASON_ROAMING_OFF);
        }
    }

    @Override
    protected void onRoamingOn() {
        if (mUserDataEnabled == false) return;

        if (getDataOnRoamingEnabled()) {
            if (DBG) log("onRoamingOn: setup data on roaming");
            setupDataOnConnectableApns(Phone.REASON_ROAMING_ON);
            notifyDataConnection(Phone.REASON_ROAMING_ON);
        } else {
            if (DBG) log("onRoamingOn: Tear down data connection on roaming.");
            cleanUpAllConnections(true, Phone.REASON_ROAMING_ON);
            notifyOffApnsOfAvailability(Phone.REASON_ROAMING_ON);
        }
    }

    @Override
    protected void onRadioAvailable() {
        if (DBG) log("onRadioAvailable");
        if (mPhone.getSimulatedRadioControl() != null) {
            // Assume data is connected on the simulator
            // FIXME  this can be improved
            // setState(DctConstants.State.CONNECTED);
            notifyDataConnection(null);

            log("onRadioAvailable: We're on the simulator; assuming data is connected");
        }

        IccRecords r = mIccRecords.get();
        if (r != null && r.getRecordsLoaded()) {
            notifyOffApnsOfAvailability(null);
        }

        if (getOverallState() != DctConstants.State.IDLE) {
            cleanUpConnection(true, null);
        }
    }

    @Override
    protected void onRadioOffOrNotAvailable() {
        // Make sure our reconnect delay starts at the initial value
        // next time the radio comes on

        mReregisterOnReconnectFailure = false;

        if (mPhone.getSimulatedRadioControl() != null) {
            // Assume data is connected on the simulator
            // FIXME  this can be improved
            log("We're on the simulator; assuming radio off is meaningless");
        } else {
            if (DBG) log("onRadioOffOrNotAvailable: is off and clean up all connections");
            cleanUpAllConnections(false, Phone.REASON_RADIO_TURNED_OFF);
        }
        notifyOffApnsOfAvailability(null);
    }

    @Override
    protected void completeConnection(ApnContext apnContext) {
        boolean isProvApn = apnContext.isProvisioningApn();

        if (DBG) log("completeConnection: successful, notify the world apnContext=" + apnContext);

        if (mIsProvisioning && !TextUtils.isEmpty(mProvisioningUrl)) {
            if (DBG) {
                log("completeConnection: MOBILE_PROVISIONING_ACTION url="
                        + mProvisioningUrl);
            }
            Intent newIntent = Intent.makeMainSelectorActivity(Intent.ACTION_MAIN,
                    Intent.CATEGORY_APP_BROWSER);
            newIntent.setData(Uri.parse(mProvisioningUrl));
            newIntent.setFlags(Intent.FLAG_ACTIVITY_BROUGHT_TO_FRONT |
                    Intent.FLAG_ACTIVITY_NEW_TASK);
            try {
                mPhone.getContext().startActivity(newIntent);
            } catch (ActivityNotFoundException e) {
                loge("completeConnection: startActivityAsUser failed" + e);
            }
        }
        mIsProvisioning = false;
        mProvisioningUrl = null;

        mPhone.notifyDataConnection(apnContext.getReason(), apnContext.getDataProfileType());
        startNetStatPoll();
        startDataStallAlarm(DATA_STALL_NOT_SUSPECTED);
    }

    /**
     * A SETUP (aka bringUp) has completed, possibly with an error. If
     * there is an error this method will call {@link #onDataSetupCompleteError}.
     */
    @Override
    protected void onDataSetupComplete(AsyncResult ar) {

        DcFailCause cause = DcFailCause.UNKNOWN;
        boolean handleError = false;
        ApnContext apnContext = null;

        if(ar.userObj instanceof ApnContext){
            apnContext = (ApnContext)ar.userObj;
        } else {
            throw new RuntimeException("onDataSetupComplete: No apnContext");
        }

        if (ar.exception == null) {
            DcAsyncChannel dcac = apnContext.getDcAc();

            if (RADIO_TESTS) {
                // Note: To change radio.test.onDSC.null.dcac from command line you need to
                // adb root and adb remount and from the command line you can only change the
                // value to 1 once. To change it a second time you can reboot or execute
                // adb shell stop and then adb shell start. The command line to set the value is:
                // adb shell sqlite3 /data/data/com.android.providers.settings/databases/settings.db "insert into system (name,value) values ('radio.test.onDSC.null.dcac', '1');"
                ContentResolver cr = mPhone.getContext().getContentResolver();
                String radioTestProperty = "radio.test.onDSC.null.dcac";
                if (Settings.System.getInt(cr, radioTestProperty, 0) == 1) {
                    log("onDataSetupComplete: " + radioTestProperty +
                            " is true, set dcac to null and reset property to false");
                    dcac = null;
                    Settings.System.putInt(cr, radioTestProperty, 0);
                    log("onDataSetupComplete: " + radioTestProperty + "=" +
                            Settings.System.getInt(mPhone.getContext().getContentResolver(),
                                    radioTestProperty, -1));
                }
            }
            if (dcac == null) {
                log("onDataSetupComplete: no connection to DC, handle as error");
                cause = DcFailCause.CONNECTION_TO_DATACONNECTIONAC_BROKEN;
                handleError = true;
            } else {
                DataProfile apn = apnContext.getDataProfile();
                if (DBG) {
                    log("onDataSetupComplete: success apn=" + (apn == null ? "unknown" : apn.apn));
                }
                if (apn != null && apn.proxy != null && apn.proxy.length() != 0) {
                    try {
                        String port = apn.port;
                        if (TextUtils.isEmpty(port)) port = "8080";
                        ProxyProperties proxy = new ProxyProperties(apn.proxy,
                                Integer.parseInt(port), null);
                        dcac.setLinkPropertiesHttpProxySync(proxy);
                    } catch (NumberFormatException e) {
                        loge("onDataSetupComplete: NumberFormatException making ProxyProperties (" +
                                apn.port + "): " + e);
                    }
                }

                // everything is setup
                if(TextUtils.equals(apnContext.getDataProfileType(),
                        PhoneConstants.APN_TYPE_DEFAULT)) {
                    SystemProperties.set(PUPPET_MASTER_RADIO_STRESS_TEST, "true");
                    if (mCanSetPreferApn && mPreferredDp == null) {
                        if (DBG) log("onDataSetupComplete: PREFERED APN is null");
                        mPreferredDp = apn;
                        if (mPreferredDp != null) {
                            setPreferredApn(mPreferredDp.id);
                        }
                    }
                } else {
                    SystemProperties.set(PUPPET_MASTER_RADIO_STRESS_TEST, "false");
                }

                // A connection is setup
                apnContext.setState(DctConstants.State.CONNECTED);
                boolean isProvApn = apnContext.isProvisioningApn();
                if ((!isProvApn) || mIsProvisioning) {
                    // Complete the connection normally notifying the world we're connected.
                    // We do this if this isn't a special provisioning apn or if we've been
                    // told its time to provision.
                    completeConnection(apnContext);
                } else {
                    // This is a provisioning APN that we're reporting as connected. Later
                    // when the user desires to upgrade this to a "default" connection,
                    // mIsProvisioning == true, we'll go through the code path above.
                    // mIsProvisioning becomes true when CMD_ENABLE_MOBILE_PROVISIONING
                    // is sent to the DCT.
                    if (DBG) {
                        log("onDataSetupComplete: successful, BUT send connected to prov apn as"
                                + " mIsProvisioning:" + mIsProvisioning + " == false"
                                + " && (isProvisioningApn:" + isProvApn + " == true");
                    }

                    Intent intent = new Intent(
                            TelephonyIntents.ACTION_DATA_CONNECTION_CONNECTED_TO_PROVISIONING_APN);
                    intent.putExtra(PhoneConstants.DATA_APN_KEY, apnContext.getDataProfile().apn);
                    intent.putExtra(PhoneConstants.DATA_APN_TYPE_KEY, apnContext.getDataProfileType());

                    String apnType = apnContext.getDataProfileType();
                    LinkProperties linkProperties = getLinkProperties(apnType);
                    if (linkProperties != null) {
                        intent.putExtra(PhoneConstants.DATA_LINK_PROPERTIES_KEY, linkProperties);
                        String iface = linkProperties.getInterfaceName();
                        if (iface != null) {
                            intent.putExtra(PhoneConstants.DATA_IFACE_NAME_KEY, iface);
                        }
                    }
                    LinkCapabilities linkCapabilities = getLinkCapabilities(apnType);
                    if (linkCapabilities != null) {
                        intent.putExtra(PhoneConstants.DATA_LINK_CAPABILITIES_KEY, linkCapabilities);
                    }

                    mPhone.getContext().sendBroadcastAsUser(intent, UserHandle.ALL);
                }
                if (DBG) {
                    log("onDataSetupComplete: SETUP complete type="
                            + apnContext.getDataProfileType()
                            + ", reason:" + apnContext.getReason());
                }
            }
        } else {
            cause = (DcFailCause) (ar.result);
            if (DBG) {
                DataProfile apn = apnContext.getDataProfile();
                log(String.format("onDataSetupComplete: error apn=%s cause=%s",
                        (apn == null ? "unknown" : apn.apn), cause));
            }
            if (cause.isEventLoggable()) {
                // Log this failure to the Event Logs.
                int cid = getCellLocationId();
                EventLog.writeEvent(EventLogTags.PDP_SETUP_FAIL,
                        cause.ordinal(), cid, TelephonyManager.getDefault().getNetworkType());
            }

            // Count permanent failures and remove the APN we just tried
            if (cause.isPermanentFail()) apnContext.decWaitingApnsPermFailCount();

            apnContext.removeWaitingApn(apnContext.getDataProfile());
            if (DBG) {
                log(String.format("onDataSetupComplete: WaitingApns.size=%d" +
                        " WaitingApnsPermFailureCountDown=%d",
                        apnContext.getWaitingApns().size(),
                        apnContext.getWaitingApnsPermFailCount()));
            }
            handleError = true;
        }

        if (handleError) {
            onDataSetupCompleteError(ar);
        }
    }

    /**
     * @return number of milli-seconds to delay between trying apns'
     */
    private int getApnDelay() {
        if (mFailFast) {
            return SystemProperties.getInt("persist.radio.apn_ff_delay",
                    APN_FAIL_FAST_DELAY_DEFAULT_MILLIS);
        } else {
            return SystemProperties.getInt("persist.radio.apn_delay", APN_DELAY_DEFAULT_MILLIS);
        }
    }

    /**
     * Error has occurred during the SETUP {aka bringUP} request and the DCT
     * should either try the next waiting APN or start over from the
     * beginning if the list is empty. Between each SETUP request there will
     * be a delay defined by {@link #getApnDelay()}.
     */
    @Override
    protected void onDataSetupCompleteError(AsyncResult ar) {
        String reason = "";
        ApnContext apnContext = null;

        if(ar.userObj instanceof ApnContext){
            apnContext = (ApnContext)ar.userObj;
        } else {
            throw new RuntimeException("onDataSetupCompleteError: No apnContext");
        }

        // See if there are more APN's to try
        if (apnContext.getWaitingApns().isEmpty()) {
            apnContext.setState(DctConstants.State.FAILED);
            mPhone.notifyDataConnection(Phone.REASON_APN_FAILED, apnContext.getDataProfileType());

            apnContext.setDataConnectionAc(null);

            if (apnContext.getWaitingApnsPermFailCount() == 0) {
                if (DBG) {
                    log("onDataSetupCompleteError: All APN's had permanent failures, stop retrying");
                }
            } else {
                int delay = getApnDelay();
                if (DBG) {
                    log("onDataSetupCompleteError: Not all APN's had permanent failures delay="
                            + delay);
                }
                startAlarmForRestartTrySetup(delay, apnContext);
            }
        } else {
            if (DBG) log("onDataSetupCompleteError: Try next APN");
            apnContext.setState(DctConstants.State.SCANNING);
            // Wait a bit before trying the next APN, so that
            // we're not tying up the RIL command channel
            startAlarmForReconnect(getApnDelay(), apnContext);
        }
    }

    /**
     * Called when EVENT_DISCONNECT_DONE is received.
     */
    @Override
    protected void onDisconnectDone(int connId, AsyncResult ar) {
        ApnContext apnContext = null;

        if (ar.userObj instanceof ApnContext) {
            apnContext = (ApnContext) ar.userObj;
        } else {
            loge("onDisconnectDone: Invalid ar in onDisconnectDone, ignore");
            return;
        }

        if(DBG) log("onDisconnectDone: EVENT_DISCONNECT_DONE apnContext=" + apnContext);
        apnContext.setState(DctConstants.State.IDLE);

        mPhone.notifyDataConnection(apnContext.getReason(), apnContext.getDataProfileType());

        // if all data connection are gone, check whether Airplane mode request was
        // pending.
        if (isDisconnected()) {
            if (mPhone.getServiceStateTracker().processPendingRadioPowerOffAfterDataOff()) {
                if(DBG) log("onDisconnectDone: radio will be turned off, no retries");
                // Radio will be turned off. No need to retry data setup
                apnContext.setDataProfile(null);
                apnContext.setDataConnectionAc(null);
                return;
            }
        }

        // If APN is still enabled, try to bring it back up automatically
<<<<<<< HEAD
        if (mAttached.get() && apnContext.isReady()
                && retryAfterDisconnected(apnContext.getReason())) {
            if (Objects.equal(apnContext.getReason(), Phone.REASON_NW_TYPE_CHANGED)) {
                // Retry immediately if reason is nw_type_changed (like rat switch, for instance)
                setupDataOnConnectableApns(Phone.REASON_NW_TYPE_CHANGED);
            } else {
                SystemProperties.set(PUPPET_MASTER_RADIO_STRESS_TEST, "false");
                // Wait a bit before trying the next APN, so that
                // we're not tying up the RIL command channel.
                // This also helps in any external dependency to turn off the context.
                startAlarmForReconnect(getApnDelay(), apnContext);
            }
        } else {
            apnContext.setDataProfile(null);
=======
        if (mAttached.get() && apnContext.isReady() && retryAfterDisconnected(apnContext)) {
            SystemProperties.set(PUPPET_MASTER_RADIO_STRESS_TEST, "false");
            // Wait a bit before trying the next APN, so that
            // we're not tying up the RIL command channel.
            // This also helps in any external dependency to turn off the context.
            if(DBG) log("onDisconnectDone: attached, ready and retry after disconnect");
            startAlarmForReconnect(getApnDelay(), apnContext);
        } else {
            boolean restartRadioAfterProvisioning = mPhone.getContext().getResources().getBoolean(
                    com.android.internal.R.bool.config_restartRadioAfterProvisioning);

            if (apnContext.isProvisioningApn() && restartRadioAfterProvisioning) {
                log("onDisconnectDone: restartRadio after provisioning");
                restartRadio();
            }
            apnContext.setApnSetting(null);
>>>>>>> 449cbf85
            apnContext.setDataConnectionAc(null);
            if (isOnlySingleDcAllowed(mPhone.getServiceState().getRilDataRadioTechnology())) {
                if(DBG) log("onDisconnectDone: isOnlySigneDcAllowed true so setup single apn");
                setupDataOnConnectableApns(Phone.REASON_SINGLE_PDN_ARBITRATION);
            } else {
                if(DBG) log("onDisconnectDone: not retrying");
            }
        }

        if (SUPPORT_MPDN == false) {
            setupDataOnConnectableApns(Phone.REASON_SINGLE_PDN_ARBITRATION);
        }
    }

    /**
     * Called when EVENT_DISCONNECT_DC_RETRYING is received.
     */
    @Override
    protected void onDisconnectDcRetrying(int connId, AsyncResult ar) {
        // We could just do this in DC!!!
        ApnContext apnContext = null;

        if (ar.userObj instanceof ApnContext) {
            apnContext = (ApnContext) ar.userObj;
        } else {
            loge("onDisconnectDcRetrying: Invalid ar in onDisconnectDone, ignore");
            return;
        }

        apnContext.setState(DctConstants.State.RETRYING);
        if(DBG) log("onDisconnectDcRetrying: apnContext=" + apnContext);

        mPhone.notifyDataConnection(apnContext.getReason(), apnContext.getDataProfileType());
    }

    protected void onPollPdp() {
        if (getOverallState() == DctConstants.State.CONNECTED) {
            // only poll when connected
            mPhone.mCi.getDataCallList(obtainMessage(DctConstants.EVENT_DATA_STATE_CHANGED));
            sendMessageDelayed(obtainMessage(DctConstants.EVENT_POLL_PDP), POLL_PDP_MILLIS);
        }
    }

    @Override
    protected void onVoiceCallStarted() {
        if (DBG) log("onVoiceCallStarted");
        mInVoiceCall = true;
        if (isConnected() && ! mPhone.getServiceStateTracker().isConcurrentVoiceAndDataAllowed()) {
            if (DBG) log("onVoiceCallStarted stop polling");
            stopNetStatPoll();
            stopDataStallAlarm();
            notifyDataConnection(Phone.REASON_VOICE_CALL_STARTED);
        }
    }

    @Override
    protected void onVoiceCallEnded() {
        if (DBG) log("onVoiceCallEnded");
        mInVoiceCall = false;
        if (isConnected()) {
            if (!mPhone.getServiceStateTracker().isConcurrentVoiceAndDataAllowed()) {
                startNetStatPoll();
                startDataStallAlarm(DATA_STALL_NOT_SUSPECTED);
                notifyDataConnection(Phone.REASON_VOICE_CALL_ENDED);
            } else {
                // clean slate after call end.
                resetPollStats();
            }
        }
        // reset reconnect timer
        setupDataOnConnectableApns(Phone.REASON_VOICE_CALL_ENDED);
    }

    @Override
    protected void onCleanUpConnection(boolean tearDown, int apnId, String reason) {
        if (DBG) log("onCleanUpConnection");
        ApnContext apnContext = mApnContexts.get(apnIdToType(apnId));
        if (apnContext != null) {
            apnContext.setReason(reason);
            cleanUpConnection(tearDown, apnContext);
        }
    }

    @Override
    protected boolean isConnected() {
        for (ApnContext apnContext : mApnContexts.values()) {
            if (apnContext.getState() == DctConstants.State.CONNECTED) {
                // At least one context is connected, return true
                return true;
            }
        }
        // There are not any contexts connected, return false
        return false;
    }

    @Override
    public boolean isDisconnected() {
        for (ApnContext apnContext : mApnContexts.values()) {
            if (!apnContext.isDisconnected()) {
                // At least one context was not disconnected return false
                return false;
            }
        }
        // All contexts were disconnected so return true
        return true;
    }

    @Override
    protected void notifyDataConnection(String reason) {
        if (DBG) log("notifyDataConnection: reason=" + reason);
        for (ApnContext apnContext : mApnContexts.values()) {
            if (mAttached.get() && apnContext.isReady()) {
                if (DBG) log("notifyDataConnection: type:" + apnContext.getDataProfileType());
                mPhone.notifyDataConnection(reason != null ? reason : apnContext.getReason(),
                        apnContext.getDataProfileType());
            }
        }
        notifyOffApnsOfAvailability(reason);
    }

    private boolean isNvSubscription() {
        int radioTech = mPhone.getServiceState().getRilDataRadioTechnology();
        if (mCdmaSsm == null) {
            return false;
        }
        if (UiccController.getFamilyFromRadioTechnology(radioTech) == UiccController.APP_FAM_3GPP2
                && mCdmaSsm.getCdmaSubscriptionSource() ==
                        CdmaSubscriptionSourceManager.SUBSCRIPTION_FROM_NV) {
            return true;
        }
        return false;
    }

    /**
     * Returns mccmnc for data call either from cdma_home_operator or from IccRecords
     * @return operator numeric
     */
    private String getOperatorNumeric() {
        String result;
        if (isNvSubscription()) {
            result = SystemProperties.get(CDMAPhone.PROPERTY_CDMA_HOME_OPERATOR_NUMERIC);
            log("getOperatorNumberic - returning from NV: " + result);
        } else {
            IccRecords r = mIccRecords.get();
            result = (r != null) ? r.getOperatorNumeric() : "";
            log("getOperatorNumberic - returning from card: " + result);
        }
        if (result == null) result = "";
        return result;
    }

    /**
     * Based on the operator numeric, create a list for all possible
     * Data Connections and setup the preferredApn.
     */
    private void createAllApnList() {
        mAllDps.clear();
        String operator = getOperatorNumeric();
        if (operator != null && !operator.isEmpty()) {
            String selection = "numeric = '" + operator + "'";
            // query only enabled apn.
            // carrier_enabled : 1 means enabled apn, 0 disabled apn.
            selection += " and carrier_enabled = 1";
            if (DBG) log("createAllApnList: selection=" + selection);

            Cursor cursor = mPhone.getContext().getContentResolver().query(
                    Telephony.Carriers.CONTENT_URI, null, selection, null, null);

            if (cursor != null) {
                if (cursor.getCount() > 0) {
                    mAllDps = createApnList(cursor);
                }
                cursor.close();
            }
        }

        if (mAllDps.isEmpty()) {
            int radioTech = mPhone.getServiceState().getRilDataRadioTechnology();
            if (!CdmaDataProfileTracker.OMH_ENABLED &&
                    UiccController.getFamilyFromRadioTechnology(radioTech)
                    == UiccController.APP_FAM_3GPP2) {
                addDummyDataProfiles(operator);
            }
        }

        if (mAllDps.isEmpty()) {
            if (DBG) log("createAllApnList: No APN found for carrier: " + operator);
            mPreferredDp = null;
            // TODO: What is the right behavior?
            //notifyNoData(DataConnection.FailCause.MISSING_UNKNOWN_APN);
        } else {
            mPreferredDp = getPreferredApn();
            if (mPreferredDp != null && !mPreferredDp.numeric.equals(operator)) {
                mPreferredDp = null;
                setPreferredApn(-1);
            }
            if (DBG) log("createAllApnList: mPreferredApn=" + mPreferredDp);
        }
        if (DBG) log("createAllApnList: X mAllDps=" + mAllDps);
    }

    private void addDummyDataProfiles(String operator) {
        // Create dummy data profiles.
        if (DBG) log("createAllApnList: Creating dummy apn for cdma operator:" + operator);
        String[] defaultApnTypes = {
                PhoneConstants.APN_TYPE_DEFAULT,
                PhoneConstants.APN_TYPE_MMS,
                PhoneConstants.APN_TYPE_SUPL,
                PhoneConstants.APN_TYPE_HIPRI,
                PhoneConstants.APN_TYPE_FOTA,
                PhoneConstants.APN_TYPE_IMS,
                PhoneConstants.APN_TYPE_CBS};
        String[] dunApnTypes = {
                PhoneConstants.APN_TYPE_DUN};

        ApnSetting apn = new ApnSetting(DctConstants.APN_DEFAULT_ID, operator, null, null,
                null, null, null, null, null, null, null,
                RILConstants.SETUP_DATA_AUTH_PAP_CHAP, defaultApnTypes,
                PROPERTY_CDMA_IPPROTOCOL, PROPERTY_CDMA_ROAMING_IPPROTOCOL, true, 0);
        mAllDps.add(apn);
        apn = new ApnSetting(DctConstants.APN_DUN_ID, operator, null, null,
                null, null, null, null, null, null, null,
                RILConstants.SETUP_DATA_AUTH_PAP_CHAP, dunApnTypes,
                PROPERTY_CDMA_IPPROTOCOL, PROPERTY_CDMA_ROAMING_IPPROTOCOL, true, 0);
        mAllDps.add(apn);
    }

    /** Return the DC AsyncChannel for the new data connection */
    private DcAsyncChannel createDataConnection() {
        if (DBG) log("createDataConnection E");

        int id = mUniqueIdGenerator.getAndIncrement();
        DataConnection conn = DataConnection.makeDataConnection(mPhone, id,
                                                this, mDcTesterFailBringUpAll, mDcc);
        mDataConnections.put(id, conn);
        DcAsyncChannel dcac = new DcAsyncChannel(conn, LOG_TAG);
        int status = dcac.fullyConnectSync(mPhone.getContext(), this, conn.getHandler());
        if (status == AsyncChannel.STATUS_SUCCESSFUL) {
            mDataConnectionAcHashMap.put(dcac.getDataConnectionIdSync(), dcac);
        } else {
            loge("createDataConnection: Could not connect to dcac=" + dcac + " status=" + status);
        }

        if (DBG) log("createDataConnection() X id=" + id + " dc=" + conn);
        return dcac;
    }

    private void destroyDataConnections() {
        if(mDataConnections != null) {
            if (DBG) log("destroyDataConnections: clear mDataConnectionList");
            mDataConnections.clear();
        } else {
            if (DBG) log("destroyDataConnections: mDataConnecitonList is empty, ignore");
        }
    }

    /**
     * Build a list of APNs to be used to create PDP's.
     *
     * @param requestedApnType
     * @return waitingApns list to be used to create PDP
     *          error when waitingApns.isEmpty()
     */
    private ArrayList<DataProfile> buildWaitingApns(String requestedApnType, int radioTech) {
        if (DBG) log("buildWaitingApns: E requestedApnType=" + requestedApnType);
        ArrayList<DataProfile> apnList = new ArrayList<DataProfile>();

        if (requestedApnType.equals(PhoneConstants.APN_TYPE_DUN)) {
            DataProfile dun = fetchDunApn();
            if (dun != null) {
                apnList.add(dun);
                if (DBG) log("buildWaitingApns: X added APN_TYPE_DUN apnList=" + apnList);
                return apnList;
            }
        }

        String operator = getOperatorNumeric();
        // This is a workaround for a bug (7305641) where we don't failover to other
        // suitable APNs if our preferred APN fails.  On prepaid ATT sims we need to
        // failover to a provisioning APN, but once we've used their default data
        // connection we are locked to it for life.  This change allows ATT devices
        // to say they don't want to use preferred at all.
        boolean usePreferred = true;
        try {
            usePreferred = ! mPhone.getContext().getResources().getBoolean(com.android.
                    internal.R.bool.config_dontPreferApn);
        } catch (Resources.NotFoundException e) {
            if (DBG) log("buildWaitingApns: usePreferred NotFoundException set to true");
            usePreferred = true;
        }
        if (DBG) {
            log("buildWaitingApns: usePreferred=" + usePreferred
                    + " canSetPreferApn=" + mCanSetPreferApn
                    + " mPreferredApn=" + mPreferredDp
                    + " operator=" + operator + " radioTech=" + radioTech);
        }

        if (usePreferred && mCanSetPreferApn && mPreferredDp != null &&
                mPreferredDp.canHandleType(requestedApnType)) {
            if (DBG) {
                log("buildWaitingApns: Preferred APN:" + operator + ":"
                        + mPreferredDp.numeric + ":" + mPreferredDp);
            }
            if (mPreferredDp.numeric.equals(operator)) {
                if (mPreferredDp.bearer == 0 || mPreferredDp.bearer == radioTech) {
                    apnList.add(mPreferredDp);
                    if (DBG) log("buildWaitingApns: X added preferred apnList=" + apnList);
                    return apnList;
                } else {
                    if (DBG) log("buildWaitingApns: no preferred APN");
                    setPreferredApn(-1);
                    mPreferredDp = null;
                }
            } else {
                if (DBG) log("buildWaitingApns: no preferred APN");
                setPreferredApn(-1);
                mPreferredDp = null;
            }
        }
        if (mAllDps != null && !mAllDps.isEmpty()) {
            if (DBG) log("buildWaitingApns: mAllDps=" + mAllDps);
            for (DataProfile apn : mAllDps) {
                if (DBG) log("buildWaitingApns: apn=" + apn);
                if (apn.canHandleType(requestedApnType)) {
                    if (apn.bearer == 0 || apn.bearer == radioTech) {
                        if (DBG) log("buildWaitingApns: adding apn=" + apn.toString());
                        apnList.add(apn);
                    } else {
                        if (DBG) {
                            log("buildWaitingApns: bearer:" + apn.bearer + " != "
                                    + "radioTech:" + radioTech);
                        }
                    }
                } else {
                    if (DBG) {
                        log("buildWaitingApns: couldn't handle requesedApnType="
                                + requestedApnType);
                    }
                }
            }
        } else {
            loge("mAllDps is empty!");
        }
        if (DBG) log("buildWaitingApns: X apnList=" + apnList);
        return apnList;
    }

    private String apnListToString (ArrayList<DataProfile> apns) {
        StringBuilder result = new StringBuilder();
        for (int i = 0, size = apns.size(); i < size; i++) {
            result.append('[')
                  .append(apns.get(i).toString())
                  .append(']');
        }
        return result.toString();
    }

    private void setPreferredApn(int pos) {
        if (!mCanSetPreferApn) {
            log("setPreferredApn: X !canSEtPreferApn");
            return;
        }

        log("setPreferredApn: delete");
        ContentResolver resolver = mPhone.getContext().getContentResolver();
        resolver.delete(PREFERAPN_NO_UPDATE_URI, null, null);

        if (pos >= 0) {
            log("setPreferredApn: insert");
            ContentValues values = new ContentValues();
            values.put(APN_ID, pos);
            resolver.insert(PREFERAPN_NO_UPDATE_URI, values);
        }
    }

    private DataProfile getPreferredApn() {
        if (mAllDps.isEmpty()) {
            log("getPreferredApn: X not found mAllDps.isEmpty");
            return null;
        }

        Cursor cursor = mPhone.getContext().getContentResolver().query(
                PREFERAPN_NO_UPDATE_URI, new String[] { "_id", "name", "apn" },
                null, null, Telephony.Carriers.DEFAULT_SORT_ORDER);

        if (cursor != null) {
            mCanSetPreferApn = true;
        } else {
            mCanSetPreferApn = false;
        }
        log("getPreferredApn: mRequestedApnType=" + mRequestedApnType + " cursor=" + cursor
                + " cursor.count=" + ((cursor != null) ? cursor.getCount() : 0));

        if (mCanSetPreferApn && cursor.getCount() > 0) {
            int pos;
            cursor.moveToFirst();
            pos = cursor.getInt(cursor.getColumnIndexOrThrow(Telephony.Carriers._ID));
            for(DataProfile p : mAllDps) {
                log("getPreferredApn: apnSetting=" + p);
                if (p.id == pos && p.canHandleType(mRequestedApnType)) {
                    log("getPreferredApn: X found apnSetting" + p);
                    cursor.close();
                    return p;
                }
            }
        }

        if (cursor != null) {
            cursor.close();
        }

        log("getPreferredApn: X not found");
        return null;
    }

    @Override
    public void handleMessage (Message msg) {
        if (DBG) log("handleMessage msg=" + msg);

        if (!mPhone.mIsTheCurrentActivePhone || mIsDisposed) {
            loge("handleMessage: Ignore GSM msgs since GSM phone is inactive");
            return;
        }

        switch (msg.what) {
            case DctConstants.EVENT_RECORDS_LOADED:
                onRecordsLoaded();
                break;

            case DctConstants.EVENT_DATA_CONNECTION_DETACHED:
                onDataConnectionDetached();
                break;

            case DctConstants.EVENT_DATA_CONNECTION_ATTACHED:
                onDataConnectionAttached();
                break;

            case DctConstants.EVENT_DATA_STATE_CHANGED:
                onDataStateChanged((AsyncResult) msg.obj);
                break;

            case DctConstants.EVENT_POLL_PDP:
                onPollPdp();
                break;

            case DctConstants.EVENT_DO_RECOVERY:
                doRecovery();
                break;

            case DctConstants.EVENT_APN_CHANGED:
                onApnChanged();
                break;

            case DctConstants.EVENT_PS_RESTRICT_ENABLED:
                /**
                 * We don't need to explicitly to tear down the PDP context
                 * when PS restricted is enabled. The base band will deactive
                 * PDP context and notify us with PDP_CONTEXT_CHANGED.
                 * But we should stop the network polling and prevent reset PDP.
                 */
                if (DBG) log("EVENT_PS_RESTRICT_ENABLED " + mIsPsRestricted);
                stopNetStatPoll();
                stopDataStallAlarm();
                mIsPsRestricted = true;
                break;

            case DctConstants.EVENT_PS_RESTRICT_DISABLED:
                /**
                 * When PS restrict is removed, we need setup PDP connection if
                 * PDP connection is down.
                 */
                if (DBG) log("EVENT_PS_RESTRICT_DISABLED " + mIsPsRestricted);
                mIsPsRestricted  = false;
                if (isConnected()) {
                    startNetStatPoll();
                    startDataStallAlarm(DATA_STALL_NOT_SUSPECTED);
                } else {
                    // TODO: Should all PDN states be checked to fail?
                    if (mState == DctConstants.State.FAILED) {
                        cleanUpAllConnections(false, Phone.REASON_PS_RESTRICT_ENABLED);
                        mReregisterOnReconnectFailure = false;
                    }
                    ApnContext apnContext = mApnContexts.get(PhoneConstants.APN_TYPE_DEFAULT);
                    if (apnContext != null) {
                        apnContext.setReason(Phone.REASON_PS_RESTRICT_ENABLED);
                        trySetupData(apnContext);
                    } else {
                        loge("**** Default ApnContext not found ****");
                        if (Build.IS_DEBUGGABLE) {
                            throw new RuntimeException("Default ApnContext not found");
                        }
                    }
                }
                break;

            case DctConstants.EVENT_TRY_SETUP_DATA:
                if (msg.obj instanceof ApnContext) {
                    onTrySetupData((ApnContext)msg.obj);
                } else if (msg.obj instanceof String) {
                    onTrySetupData((String)msg.obj);
                } else {
                    loge("EVENT_TRY_SETUP request w/o apnContext or String");
                }
                break;

            case DctConstants.EVENT_CLEAN_UP_CONNECTION:
                boolean tearDown = (msg.arg1 == 0) ? false : true;
                if (DBG) log("EVENT_CLEAN_UP_CONNECTION tearDown=" + tearDown);
                if (msg.obj instanceof ApnContext) {
                    cleanUpConnection(tearDown, (ApnContext)msg.obj);
                } else {
                    loge("EVENT_CLEAN_UP_CONNECTION request w/o apn context, call super");
                    super.handleMessage(msg);
                }
                break;

            case DctConstants.EVENT_CDMA_SUBSCRIPTION_SOURCE_CHANGED: // fall thru
            case DctConstants.EVENT_DATA_RAT_CHANGED:
                // When data rat changes we might need to load different
                // set of apns (example, LTE->1x)
                if (onUpdateIcc()) {
                    log("onUpdateIcc: tryRestartDataConnections " + Phone.REASON_NW_TYPE_CHANGED);
                    tryRestartDataConnections(Phone.REASON_NW_TYPE_CHANGED);
                } else if (!CdmaDataProfileTracker.OMH_ENABLED && isNvSubscription()){
                    // If cdma subscription source changed to NV or data rat changed to cdma
                    // (while subscription source was NV) - we need to trigger NV ready
                    onNvReady();
                }
                break;

            case DctConstants.EVENT_MODEM_DATA_PROFILE_READY:
                onModemDataProfileReady();
                break;

            default:
                // handle the message in the super class DataConnectionTracker
                super.handleMessage(msg);
                break;
        }
    }

    protected int getApnProfileID(String apnType) {
        if (TextUtils.equals(apnType, PhoneConstants.APN_TYPE_IMS)) {
            return RILConstants.DATA_PROFILE_IMS;
        } else if (TextUtils.equals(apnType, PhoneConstants.APN_TYPE_FOTA)) {
            return RILConstants.DATA_PROFILE_FOTA;
        } else if (TextUtils.equals(apnType, PhoneConstants.APN_TYPE_CBS)) {
            return RILConstants.DATA_PROFILE_CBS;
        } else if (TextUtils.equals(apnType, PhoneConstants.APN_TYPE_IA)) {
            return RILConstants.DATA_PROFILE_DEFAULT; // DEFAULT for now
        } else if (TextUtils.equals(apnType, PhoneConstants.APN_TYPE_DUN)) {
            return RILConstants.DATA_PROFILE_TETHERED;
        } else {
            return RILConstants.DATA_PROFILE_DEFAULT;
        }
    }

    private int getCellLocationId() {
        int cid = -1;
        CellLocation loc = mPhone.getCellLocation();

        if (loc != null) {
            if (loc instanceof GsmCellLocation) {
                cid = ((GsmCellLocation)loc).getCid();
            } else if (loc instanceof CdmaCellLocation) {
                cid = ((CdmaCellLocation)loc).getBaseStationId();
            }
        }
        return cid;
    }

    protected IccRecords getUiccRecords(int appFamily) {
        return  mUiccController.getIccRecords(appFamily);
    }

    /**
     * @description This function updates mIccRecords reference to track
     *              currently used IccRecords
     * @return true if IccRecords changed
     */

    @Override
    protected boolean onUpdateIcc() {
        boolean result = false;
        if (mUiccController == null ) {
            loge("onUpdateIcc: mUiccController is null. Error!");
            return false;
        }

        int dataRat = mPhone.getServiceState().getRilDataRadioTechnology();
        int appFamily = UiccController.getFamilyFromRadioTechnology(dataRat);
        IccRecords newIccRecords = getUiccRecords(appFamily);
        log("onUpdateIcc: newIccRecords " + ((newIccRecords != null) ?
                newIccRecords.getClass().getName() : null));
        if (dataRat == ServiceState.RIL_RADIO_TECHNOLOGY_UNKNOWN) {
            // Ignore this. This could be due to data not registered
            // We want to ignore RADIO_TECHNOLOGY_UNKNOWN so that we do not tear down data
            // call in case we are out of service.
            return false;
        }

        IccRecords r = mIccRecords.get();
        if (r != newIccRecords) {
            if (r != null) {
                log("Removing stale icc objects. " + ((r != null) ?
                        r.getClass().getName() : null));
                r.unregisterForRecordsLoaded(this);
                mIccRecords.set(null);
            }
            if (newIccRecords != null) {
                log("New records found " + ((newIccRecords != null) ?
                        newIccRecords.getClass().getName() : null));
                mIccRecords.set(newIccRecords);
                newIccRecords.registerForRecordsLoaded(
                        this, DctConstants.EVENT_RECORDS_LOADED, null);
            }
            // Records changed -> return true
            result = true;
        }
        return result;
    }

    @Override
    protected void log(String s) {
        Rlog.d(LOG_TAG, s);
    }

    @Override
    protected void loge(String s) {
        Rlog.e(LOG_TAG, s);
    }

    @Override
    public void dump(FileDescriptor fd, PrintWriter pw, String[] args) {
        pw.println("DataConnectionTracker extends:");
        super.dump(fd, pw, args);
        pw.println(" mReregisterOnReconnectFailure=" + mReregisterOnReconnectFailure);
        pw.println(" canSetPreferApn=" + mCanSetPreferApn);
        pw.println(" mApnObserver=" + mApnObserver);
        pw.println(" getOverallState=" + getOverallState());
        pw.println(" mDataConnectionAsyncChannels=%s\n" + mDataConnectionAcHashMap);
        pw.println(" mAttached=" + mAttached.get());
        pw.println(" SUPPORT_MPDN=" + SUPPORT_MPDN);
        pw.println(" mIsOmhEnabled=" + CdmaDataProfileTracker.OMH_ENABLED);
    }
}<|MERGE_RESOLUTION|>--- conflicted
+++ resolved
@@ -672,17 +672,10 @@
     }
 
     private void setupDataOnConnectableApns(String reason) {
-<<<<<<< HEAD
-        log("setupDataOnReadyApns: " + reason);
-
-        for (ApnContext apnContext :
-                    getPrioritySortedApnContextList().toArray(new ApnContext[0])) {
-=======
         if (DBG) log("setupDataOnConnectableApns: " + reason);
 
         for (ApnContext apnContext : mPrioritySortedApnContexts) {
             if (DBG) log("setupDataOnConnectableApns: apnContext " + apnContext);
->>>>>>> 449cbf85
             if (apnContext.getState() == DctConstants.State.FAILED) {
                 apnContext.setState(DctConstants.State.IDLE);
             }
@@ -1362,7 +1355,7 @@
      */
     private boolean isHigherPriorityApnContextActive(ApnContext apnContext) {
         for (ApnContext otherContext : mPrioritySortedApnContexts) {
-            if (apnContext.getApnType().equalsIgnoreCase(otherContext.getApnType())) return false;
+            if (apnContext.getDataProfileType().equalsIgnoreCase(otherContext.getDataProfileType())) return false;
             if (otherContext.isEnabled() && otherContext.getState() != DctConstants.State.FAILED) {
                 return true;
             }
@@ -1445,14 +1438,10 @@
         boolean retry = true;
         String reason = apnContext.getReason();
 
-<<<<<<< HEAD
-        if (( Phone.REASON_RADIO_TURNED_OFF.equals(reason) )
-                || (!SUPPORT_MPDN && Phone.REASON_SINGLE_PDN_ARBITRATION.equals(reason)) ) {
-=======
         if ( Phone.REASON_RADIO_TURNED_OFF.equals(reason) ||
                 (isOnlySingleDcAllowed(mPhone.getServiceState().getRilDataRadioTechnology())
-                 && isHigherPriorityApnContextActive(apnContext))) {
->>>>>>> 449cbf85
+                 && isHigherPriorityApnContextActive(apnContext))
+                || (!SUPPORT_MPDN && Phone.REASON_SINGLE_PDN_ARBITRATION.equals(reason)) )  {
             retry = false;
         }
         return retry;
@@ -2045,9 +2034,7 @@
         }
 
         // If APN is still enabled, try to bring it back up automatically
-<<<<<<< HEAD
-        if (mAttached.get() && apnContext.isReady()
-                && retryAfterDisconnected(apnContext.getReason())) {
+        if (mAttached.get() && apnContext.isReady() && retryAfterDisconnected(apnContext)) {
             if (Objects.equal(apnContext.getReason(), Phone.REASON_NW_TYPE_CHANGED)) {
                 // Retry immediately if reason is nw_type_changed (like rat switch, for instance)
                 setupDataOnConnectableApns(Phone.REASON_NW_TYPE_CHANGED);
@@ -2056,18 +2043,9 @@
                 // Wait a bit before trying the next APN, so that
                 // we're not tying up the RIL command channel.
                 // This also helps in any external dependency to turn off the context.
+                if(DBG) log("onDisconnectDone: attached, ready and retry after disconnect");
                 startAlarmForReconnect(getApnDelay(), apnContext);
             }
-        } else {
-            apnContext.setDataProfile(null);
-=======
-        if (mAttached.get() && apnContext.isReady() && retryAfterDisconnected(apnContext)) {
-            SystemProperties.set(PUPPET_MASTER_RADIO_STRESS_TEST, "false");
-            // Wait a bit before trying the next APN, so that
-            // we're not tying up the RIL command channel.
-            // This also helps in any external dependency to turn off the context.
-            if(DBG) log("onDisconnectDone: attached, ready and retry after disconnect");
-            startAlarmForReconnect(getApnDelay(), apnContext);
         } else {
             boolean restartRadioAfterProvisioning = mPhone.getContext().getResources().getBoolean(
                     com.android.internal.R.bool.config_restartRadioAfterProvisioning);
@@ -2076,8 +2054,7 @@
                 log("onDisconnectDone: restartRadio after provisioning");
                 restartRadio();
             }
-            apnContext.setApnSetting(null);
->>>>>>> 449cbf85
+            apnContext.setDataProfile(null);
             apnContext.setDataConnectionAc(null);
             if (isOnlySingleDcAllowed(mPhone.getServiceState().getRilDataRadioTechnology())) {
                 if(DBG) log("onDisconnectDone: isOnlySigneDcAllowed true so setup single apn");
