/*
 * Copyright (C) 2006 The Android Open Source Project
 * Copyright (c) 2012-2013, The Linux Foundation. All rights reserved.
 *
 * Not a Contribution.
 * Licensed under the Apache License, Version 2.0 (the "License");
 * you may not use this file except in compliance with the License.
 * You may obtain a copy of the License at
 *
 *      http://www.apache.org/licenses/LICENSE-2.0
 *
 * Unless required by applicable law or agreed to in writing, software
 * distributed under the License is distributed on an "AS IS" BASIS,
 * WITHOUT WARRANTIES OR CONDITIONS OF ANY KIND, either express or implied.
 * See the License for the specific language governing permissions and
 * limitations under the License.
 */

package com.android.internal.telephony.dataconnection;

import android.app.AlarmManager;
import android.app.PendingIntent;
import android.app.ProgressDialog;
import android.content.ActivityNotFoundException;
import android.content.BroadcastReceiver;
import android.content.ContentResolver;
import android.content.ContentValues;
import android.content.Context;
import android.content.Intent;
import android.content.IntentFilter;
import android.content.res.Resources;
import android.database.ContentObserver;
import android.database.Cursor;
import android.net.ConnectivityManager;
import android.net.LinkProperties;
import android.net.NetworkCapabilities;
import android.net.NetworkConfig;
import android.net.NetworkFactory;
import android.net.NetworkUtils;
import android.net.NetworkRequest;
import android.net.ProxyInfo;
import android.net.Uri;
import android.os.AsyncResult;
import android.os.Build;
import android.os.Bundle;
import android.os.Handler;
import android.os.Looper;
import android.os.Message;
import android.os.Messenger;
import android.os.RegistrantList;
import android.os.ServiceManager;
import android.os.SystemClock;
import android.os.SystemProperties;
import android.os.UserHandle;
import android.provider.Settings;
import android.provider.Telephony;
import android.telephony.CellLocation;
import android.telephony.ServiceState;
import android.telephony.TelephonyManager;
import android.telephony.SubscriptionManager;
import android.telephony.cdma.CdmaCellLocation;
import android.telephony.gsm.GsmCellLocation;
import android.text.TextUtils;
import android.util.EventLog;
import android.util.SparseArray;
import android.view.WindowManager;
import android.telephony.Rlog;

import com.android.internal.telephony.cdma.CDMALTEPhone;
import com.android.internal.telephony.cdma.CDMAPhone;
import com.android.internal.telephony.dataconnection.CdmaApnProfileTracker;
import com.android.internal.telephony.Phone;
import com.android.internal.telephony.PhoneBase;
import com.android.internal.telephony.DctConstants;
import com.android.internal.telephony.EventLogTags;
import com.android.internal.telephony.ITelephony;
import com.android.internal.telephony.TelephonyIntents;
import com.android.internal.telephony.gsm.GSMPhone;
import com.android.internal.telephony.cdma.CDMAPhone;
import com.android.internal.telephony.cdma.CdmaSubscriptionSourceManager;
import com.android.internal.telephony.PhoneConstants;
import com.android.internal.telephony.RILConstants;
import com.android.internal.telephony.SubscriptionController;
import com.android.internal.telephony.uicc.IccRecords;
import com.android.internal.telephony.uicc.RuimRecords;
import com.android.internal.telephony.uicc.UiccController;
import com.android.internal.telephony.uicc.IccUtils;
import com.android.internal.util.AsyncChannel;
import com.android.internal.util.ArrayUtils;

import java.io.FileDescriptor;
import java.io.PrintWriter;
import java.nio.ByteBuffer;
import java.nio.ByteOrder;
import java.util.ArrayList;
import java.util.Arrays;
import java.util.concurrent.atomic.AtomicBoolean;
import java.util.Objects;
import java.lang.StringBuilder;

import android.provider.Settings;

import com.android.internal.telephony.ServiceStateTracker;
/**
 * {@hide}
 */
public final class DcTracker extends DcTrackerBase {
    protected final String LOG_TAG;

    /**
     * List of messages that are waiting to be posted, when data call disconnect
     * is complete
     */
    private ArrayList<Message> mDisconnectAllCompleteMsgList = new ArrayList<Message>();

    private RegistrantList mAllDataDisconnectedRegistrants = new RegistrantList();

    protected int mDisconnectPendingCount = 0;

    /**
     * Handles changes to the APN db.
     */
    private class ApnChangeObserver extends ContentObserver {
        public ApnChangeObserver () {
            super(mDataConnectionTracker);
        }

        @Override
        public void onChange(boolean selfChange) {
            sendMessage(obtainMessage(DctConstants.EVENT_APN_CHANGED));
        }
    }

    //***** Instance Variables

    private boolean mReregisterOnReconnectFailure = false;


    //***** Constants

    // Used by puppetmaster/*/radio_stress.py
    private static final String PUPPET_MASTER_RADIO_STRESS_TEST = "gsm.defaultpdpcontext.active";

    private static final int POLL_PDP_MILLIS = 5 * 1000;

    private static final int PROVISIONING_SPINNER_TIMEOUT_MILLIS = 120 * 1000;

    static final Uri PREFERAPN_NO_UPDATE_URI =
                        Uri.parse("content://telephony/carriers/preferapn_no_update");
    static final Uri PREFERAPN_NO_UPDATE_URI_USING_SUBID =
                        Uri.parse("content://telephony/carriers/preferapn_no_update/subId/");
    static final String APN_ID = "apn_id";

    /**
     * Property that can be used to set the IP version for CDMA
     */
    private static final String PROPERTY_CDMA_IPPROTOCOL = SystemProperties.get(
            "persist.telephony.cdma.protocol", "IP");

    /**
     * Property that can be used to set the IP version for CDMA when roaming
     */
    private static final String PROPERTY_CDMA_ROAMING_IPPROTOCOL = SystemProperties.get(
            "persist.telephony.cdma.rproto", "IP");

    /*
     * Flag that indicates that Out Of Service is considered as data call disconnect
     */
    protected boolean mOosIsDisconnect = SystemProperties.getBoolean(
            PhoneBase.PROPERTY_OOS_IS_DISCONNECT, true);

    private boolean mCanSetPreferApn = false;

    private AtomicBoolean mAttached = new AtomicBoolean(false);

    /** Watches for changes to the APN db. */
    private ApnChangeObserver mApnObserver;

    private final String mProvisionActionName;
    private BroadcastReceiver mProvisionBroadcastReceiver;
    private ProgressDialog mProvisioningSpinner;

    private CdmaSubscriptionSourceManager mCdmaSsm;

    public boolean mImsRegistrationState = false;
    private ApnContext mWaitCleanUpApnContext = null;
    private boolean mDeregistrationAlarmState = false;
    private PendingIntent mImsDeregistrationDelayIntent = null;

    /* IWLAN and WWAN co-exist flag */
    private boolean mWwanIwlanCoexistFlag = false;
    private long mSubId;


    private BroadcastReceiver defaultDdsBroadcastReceiver = new BroadcastReceiver() {
        public void onReceive(Context context, Intent intent) {
            mSubId = mPhone.getSubId();
            log("got ACTION_DEFAULT_DATA_SUBSCRIPTION_CHANGED, new DDS = "
                    + intent.getIntExtra(PhoneConstants.SUBSCRIPTION_KEY,
                            SubscriptionManager.INVALID_SUBSCRIPTION_ID));
            updateSubIdAndCapability();

            if (mSubId == SubscriptionController.getInstance().getDefaultDataSubId()) {
                log("Dct is default-DDS now, process any pending MMS requests");
            }
        }
    };

    private BroadcastReceiver subInfoBroadcastReceiver = new BroadcastReceiver() {
        public void onReceive(Context context, Intent intent) {
            mSubId = mPhone.getSubId();
            log("got ACTION_SUBINFO_RECORD_UPDATED, mySubId = " + mSubId);
            updateSubIdAndCapability();
        }
    };

    private CdmaApnProfileTracker mOmhApt;

    //***** Constructor
    public DcTracker(PhoneBase p) {
        super(p);
        if (p.getPhoneType() == PhoneConstants.PHONE_TYPE_GSM) {
            LOG_TAG = "GsmDCT";
        } else if (p.getPhoneType() == PhoneConstants.PHONE_TYPE_CDMA) {
            LOG_TAG = "CdmaDCT";
        } else {
            LOG_TAG = "DCT";
            loge("unexpected phone type [" + p.getPhoneType() + "]");
        }
        if (DBG) log(LOG_TAG + ".constructor");

        if (p.getPhoneType() == PhoneConstants.PHONE_TYPE_CDMA) {
            final boolean fetchApnFromOmhCard = p.getContext().getResources().
                    getBoolean(com.android.internal.R.bool.config_fetch_apn_from_omh_card);
            log(LOG_TAG + " fetchApnFromOmhCard: " + fetchApnFromOmhCard);
            if (fetchApnFromOmhCard) {
                mOmhApt = new CdmaApnProfileTracker((CDMAPhone)p);
                mOmhApt.registerForModemProfileReady(this,
                        DctConstants.EVENT_MODEM_DATA_PROFILE_READY, null);
            }
        }

        mDataConnectionTracker = this;
        update();
        mApnObserver = new ApnChangeObserver();
        p.getContext().getContentResolver().registerContentObserver(
                Telephony.Carriers.CONTENT_URI, true, mApnObserver);

        initApnContexts();

        for (ApnContext apnContext : mApnContexts.values()) {
            // Register the reconnect and restart actions.
            IntentFilter filter = new IntentFilter();
            filter.addAction(INTENT_RECONNECT_ALARM + '.' + apnContext.getApnType());
            filter.addAction(INTENT_RESTART_TRYSETUP_ALARM + '.' + apnContext.getApnType());
            mPhone.getContext().registerReceiver(mIntentReceiver, filter, null, mPhone);
        }

        // Add Emergency APN to APN setting list by default to support EPDN in sim absent cases
        initEmergencyApnSetting();
        addEmergencyApnSetting();

        mProvisionActionName = "com.android.internal.telephony.PROVISION" + p.getPhoneId();
        mPhone.getContext().registerReceiver(subInfoBroadcastReceiver,
                new IntentFilter(TelephonyIntents.ACTION_SUBINFO_RECORD_UPDATED));

        mPhone.getContext().registerReceiver(defaultDdsBroadcastReceiver,
                new IntentFilter(TelephonyIntents.ACTION_DEFAULT_DATA_SUBSCRIPTION_CHANGED));

    }

    private void processPendingNetworkRequests(NetworkRequest n) {
//        ((TelephonyNetworkFactory)mNetworkFactory).processPendingNetworkRequests(n);
    }

    private void updateSubIdAndCapability() {
//        ((TelephonyNetworkFactory)mNetworkFactory).updateNetworkCapability(mSubId);
    }

    private void releaseAllNetworkRequests() {
//        ((TelephonyNetworkFactory)mNetworkFactory).releaseAllNetworkRequests();
    }

    protected void registerForAllEvents() {
        mPhone.mCi.registerForAvailable(this, DctConstants.EVENT_RADIO_AVAILABLE, null);
        mPhone.mCi.registerForOffOrNotAvailable(this,
               DctConstants.EVENT_RADIO_OFF_OR_NOT_AVAILABLE, null);
        mPhone.mCi.registerForWwanIwlanCoexistence(this,
                DctConstants.EVENT_GET_WWAN_IWLAN_COEXISTENCE_DONE, null);
        mPhone.mCi.registerForDataNetworkStateChanged(this,
               DctConstants.EVENT_DATA_STATE_CHANGED, null);
        mPhone.getCallTracker().registerForVoiceCallEnded (this,
               DctConstants.EVENT_VOICE_CALL_ENDED, null);
        mPhone.getCallTracker().registerForVoiceCallStarted (this,
               DctConstants.EVENT_VOICE_CALL_STARTED, null);
        mPhone.getServiceStateTracker().registerForDataConnectionAttached(this,
               DctConstants.EVENT_DATA_CONNECTION_ATTACHED, null);
        mPhone.getServiceStateTracker().registerForDataConnectionDetached(this,
               DctConstants.EVENT_DATA_CONNECTION_DETACHED, null);
        mPhone.getServiceStateTracker().registerForDataRoamingOn(this,
               DctConstants.EVENT_ROAMING_ON, null);
        mPhone.getServiceStateTracker().registerForDataRoamingOff(this,
               DctConstants.EVENT_ROAMING_OFF, null);
        mPhone.getServiceStateTracker().registerForPsRestrictedEnabled(this,
                DctConstants.EVENT_PS_RESTRICT_ENABLED, null);
        mPhone.getServiceStateTracker().registerForPsRestrictedDisabled(this,
                DctConstants.EVENT_PS_RESTRICT_DISABLED, null);
     //   SubscriptionManager.registerForDdsSwitch(this,
     //          DctConstants.EVENT_CLEAN_UP_ALL_CONNECTIONS, null);
        mPhone.getServiceStateTracker().registerForDataRegStateOrRatChanged(this,
                DctConstants.EVENT_DATA_RAT_CHANGED, null);
        if (mPhone.getPhoneType() == PhoneConstants.PHONE_TYPE_CDMA) {
            mCdmaSsm = CdmaSubscriptionSourceManager.getInstance(
                    mPhone.getContext(), mPhone.mCi, this,
                    DctConstants.EVENT_CDMA_SUBSCRIPTION_SOURCE_CHANGED, null);
            // CdmaSsm doesn't send this event whenever you register - fake it ourselves
            sendMessage(obtainMessage(DctConstants.EVENT_CDMA_SUBSCRIPTION_SOURCE_CHANGED));
        }
    }
    @Override
    public void dispose() {
        if (DBG) log("DcTracker.dispose");

        if (mProvisionBroadcastReceiver != null) {
            mPhone.getContext().unregisterReceiver(mProvisionBroadcastReceiver);
            mProvisionBroadcastReceiver = null;
        }
        if (mProvisioningSpinner != null) {
            mProvisioningSpinner.dismiss();
            mProvisioningSpinner = null;
        }

/* Fix Me - SAND
        mPhone.getContext().unregisterReceiver(defaultDdsBroadcastReceiver);
        mPhone.getContext().unregisterReceiver(subInfoBroadcastReceiver);
*/

        ConnectivityManager cm = (ConnectivityManager)mPhone.getContext().getSystemService(
                Context.CONNECTIVITY_SERVICE);
//        cm.unregisterNetworkFactory(mNetworkFactoryMessenger);
//        mNetworkFactoryMessenger = null;

        cleanUpAllConnections(true, null);

        super.dispose();

        mPhone.getContext().getContentResolver().unregisterContentObserver(mApnObserver);
        mApnContexts.clear();
        mPrioritySortedApnContexts.clear();

        if (mCdmaSsm != null) {
            mCdmaSsm.dispose(this);
        }

        if (mOmhApt != null) {
            mOmhApt.unregisterForModemProfileReady(this);
        }

        destroyDataConnections();
    }
    protected void unregisterForAllEvents() {
         //Unregister for all events
        mPhone.mCi.unregisterForAvailable(this);
        mPhone.mCi.unregisterForOffOrNotAvailable(this);
        IccRecords r = mIccRecords.get();
        if (r != null) {
            r.unregisterForRecordsLoaded(this);
            mIccRecords.set(null);
        }
        mPhone.mCi.unregisterForDataNetworkStateChanged(this);
        mPhone.getCallTracker().unregisterForVoiceCallEnded(this);
        mPhone.getCallTracker().unregisterForVoiceCallStarted(this);
        mPhone.getServiceStateTracker().unregisterForDataConnectionAttached(this);
        mPhone.getServiceStateTracker().unregisterForDataConnectionDetached(this);
        mPhone.getServiceStateTracker().unregisterForDataRoamingOn(this);
        mPhone.getServiceStateTracker().unregisterForDataRoamingOff(this);
        mPhone.getServiceStateTracker().unregisterForPsRestrictedEnabled(this);
        mPhone.getServiceStateTracker().unregisterForPsRestrictedDisabled(this);
        //SubscriptionManager.unregisterForDdsSwitch(this);
    }

/* FIXME - LMR1_INTERNAL
    private class TelephonyNetworkFactory extends NetworkFactory {
        private PhoneBase mPhone;
        private NetworkCapabilities mNetworkCapabilities;

        //Thread safety not required as long as list operation are done by single thread.
        private SparseArray<NetworkRequest> mDdsRequests = new SparseArray<NetworkRequest>();

        public TelephonyNetworkFactory(Looper l, Context c, String TAG,
                NetworkCapabilities nc, PhoneBase phone) {
            super(l, c, TAG, nc);
            mPhone = phone;
            mNetworkCapabilities = nc;
        }

        public void processPendingNetworkRequests(NetworkRequest n) {
            for (int i = 0; i < mDdsRequests.size(); i++) {
                NetworkRequest nr = mDdsRequests.valueAt(i);
                if (nr.equals(n)) {
                    log("Found pending request in ddsRequest list = " + nr);
                    ApnContext apnContext = apnContextForNetworkRequest(nr);
                    if (apnContext != null) {
                        log("Activating APN=" + apnContext);
                        apnContext.incRefCount();
                    }
                }
            }
        }

        private void registerOnDemandDdsCallback() {
            SubscriptionController subController = SubscriptionController.getInstance();

            subController.registerForOnDemandDdsLockNotification(mPhone.getSubId(),
                    new SubscriptionController.OnDemandDdsLockNotifier() {
                        public void notifyOnDemandDdsLockGranted(NetworkRequest n) {
                            log("Got the tempDds lock for the request = " + n);
                            processPendingNetworkRequests(n);
                        }
                    });
        }

        public void updateNetworkCapability(long subId) {
            log("update networkCapabilites for subId = " + subId);

            mNetworkCapabilities.setNetworkSpecifier(""+subId);
            if ((subId > 0 && SubscriptionController.getInstance().
                    getSubState(subId) == SubscriptionManager.ACTIVE) &&
                    (subId == SubscriptionController.getInstance().getDefaultDataSubId())) {
                log("INTERNET capability is with subId = " + subId);
                //Only defaultDataSub provides INTERNET.
                mNetworkCapabilities.addCapability(NetworkCapabilities.NET_CAPABILITY_INTERNET);
            } else {
                log("INTERNET capability is removed from subId = " + subId);
                mNetworkCapabilities.removeCapability(NetworkCapabilities.NET_CAPABILITY_INTERNET);

            }
            setScoreFilter(50);
            registerOnDemandDdsCallback();

            log("Ready to handle network requests");
        }

        @Override
        protected void needNetworkFor(NetworkRequest networkRequest, int score) {
            // figure out the apn type and enable it
            if (DBG) log("Cellular needs Network for " + networkRequest);
            SubscriptionController subController = SubscriptionController.getInstance();
            log("subController = " + subController);

            long currentDds = subController.getDefaultDataSubId();
            long subId = mPhone.getSubId();
            long requestedSpecifier = subController.getSubIdFromNetworkRequest(networkRequest);

            log("CurrentDds = " + currentDds);
            log("mySubId = " + subId);
            log("Requested networkSpecifier = " + requestedSpecifier);
            log("my networkSpecifier = " + mNetworkCapabilities.getNetworkSpecifier());

            if (subId < 0) {
                log("Can't handle any network request now, subId not ready.");
                return;
            }

            // For clients that do not send subId in NetworkCapabilities,
            // Connectivity will send to all network factories. Accept only
            // when requestedSpecifier is same as current factory's subId
            if (requestedSpecifier != subId) {
                log("requestedSpecifier is not same as mysubId. Bail out.");
                return;
            }

            if (currentDds != requestedSpecifier) {
                log("This request would result in DDS switch");
                log("Requested DDS switch to subId = " + requestedSpecifier);

                //Queue this request and initiate temp DDS switch.
                //Once the DDS switch is done we will revist the pending requests.
                mDdsRequests.put(networkRequest.requestId, networkRequest);
                requestOnDemandDataSubscriptionLock(networkRequest);

                return;
            } else {
                if(isNetworkRequestForInternet(networkRequest)) {
                    log("Activating internet request on subId = " + subId);
                    ApnContext apnContext = apnContextForNetworkRequest(networkRequest);
                    if (apnContext != null) {
                        log("Activating APN=" + apnContext);
                        apnContext.incRefCount();
                    }
                } else {
                    if(isValidRequest(networkRequest)) {
                        //non-default APN requests for this subscription.
                        mDdsRequests.put(networkRequest.requestId, networkRequest);
                        requestOnDemandDataSubscriptionLock(networkRequest);
                    } else {
                        log("Bogus request req = " + networkRequest);
                    }
                }
            }
        }

        private boolean isValidRequest(NetworkRequest n) {
            int[] types = n.networkCapabilities.getCapabilities();
            return (types.length > 0);
        }

        private boolean isNetworkRequestForInternet(NetworkRequest n) {
            boolean flag = n.networkCapabilities.hasCapability
                (NetworkCapabilities.NET_CAPABILITY_INTERNET);
            log("Is the request for Internet = " + flag);
            return flag;
        }

        private void requestOnDemandDataSubscriptionLock(NetworkRequest n) {
            if(!isNetworkRequestForInternet(n)) {
                //Request tempDDS lock only for non-default PDP requests
                SubscriptionController subController = SubscriptionController.getInstance();
                log("requestOnDemandDataSubscriptionLock for request = " + n);
                subController.startOnDemandDataSubscriptionRequest(n);
            }
        }

        private void removeRequestFromList(SparseArray<NetworkRequest> list, NetworkRequest n) {
            NetworkRequest nr = list.get(n.requestId);
            if (nr != null) {
                log("Removing request = " + nr);
                list.remove(n.requestId);
                ApnContext apnContext = apnContextForNetworkRequest(n);
                if (apnContext != null) {
                    log("Deactivating APN=" + apnContext);
                    apnContext.decRefCount();
                }
            }
        }

        private void removeRequestIfFound(NetworkRequest n) {
            log("Release the request from dds queue, if found");
            removeRequestFromList(mDdsRequests, n);

            if(!isNetworkRequestForInternet(n)) {
                SubscriptionController subController = SubscriptionController.getInstance();
                subController.stopOnDemandDataSubscriptionRequest(n);
            } else {
                // Internet requests are not queued in DDS list. So deactivate here explicitly.
                ApnContext apnContext = apnContextForNetworkRequest(n);
                if (apnContext != null) {
                    log("Deactivating APN=" + apnContext);
                    apnContext.decRefCount();
                }
            }
        }
    }
*/

    @Override
    public void incApnRefCount(String name) {
        ApnContext apnContext = mApnContexts.get(name);
        if (apnContext != null) {
            apnContext.incRefCount();
        }
    }


/* FIXME - LMR1_INTERNAL
        @Override
        protected void releaseNetworkFor(NetworkRequest networkRequest) {
            if (DBG) log("Cellular releasing Network for " + networkRequest);
            removeRequestIfFound(networkRequest);
        }

        public void releaseAllNetworkRequests() {
            log("releaseAllNetworkRequests");
            SubscriptionController subController = SubscriptionController.getInstance();
            for (int i = 0; i < mDdsRequests.size(); i++) {
                NetworkRequest nr = mDdsRequests.valueAt(i);
                if (nr != null) {
                    log("Removing request = " + nr);
                    subController.stopOnDemandDataSubscriptionRequest(nr);
                    mDdsRequests.remove(nr.requestId);
                }
            }
        }
*/

    @Override
    public void decApnRefCount(String name) {
        ApnContext apnContext = mApnContexts.get(name);
        if (apnContext != null) {
            apnContext.decRefCount();
        }
    }

    @Override
    public boolean isApnSupported(String name) {
        if (name == null) {
            loge("isApnSupported: name=null");
            return false;
        }
        ApnContext apnContext = mApnContexts.get(name);
        if (apnContext == null) {
            loge("Request for unsupported mobile name: " + name);
            return false;
        }
        return true;
    }

    @Override
    public int getApnPriority(String name) {
        ApnContext apnContext = mApnContexts.get(name);
        if (apnContext == null) {
            loge("Request for unsupported mobile name: " + name);
        }
        return apnContext.priority;
    }

    // Turn telephony radio on or off.
    private void setRadio(boolean on) {
        final ITelephony phone = ITelephony.Stub.asInterface(ServiceManager.checkService("phone"));
        try {
            phone.setRadio(on);
        } catch (Exception e) {
            // Ignore.
        }
    }

    // Class to handle Intent dispatched with user selects the "Sign-in to network"
    // notification.
    private class ProvisionNotificationBroadcastReceiver extends BroadcastReceiver {
        private final String mNetworkOperator;
        // Mobile provisioning URL.  Valid while provisioning notification is up.
        // Set prior to notification being posted as URL contains ICCID which
        // disappears when radio is off (which is the case when notification is up).
        private final String mProvisionUrl;

        public ProvisionNotificationBroadcastReceiver(String provisionUrl, String networkOperator) {
            mNetworkOperator = networkOperator;
            mProvisionUrl = provisionUrl;
        }

        private void setEnableFailFastMobileData(int enabled) {
            sendMessage(obtainMessage(DctConstants.CMD_SET_ENABLE_FAIL_FAST_MOBILE_DATA, enabled, 0));
        }

        private void enableMobileProvisioning() {
            final Message msg = obtainMessage(DctConstants.CMD_ENABLE_MOBILE_PROVISIONING);
            msg.setData(Bundle.forPair(DctConstants.PROVISIONING_URL_KEY, mProvisionUrl));
            sendMessage(msg);
        }

        @Override
        public void onReceive(Context context, Intent intent) {
            // Turning back on the radio can take time on the order of a minute, so show user a
            // spinner so they know something is going on.
            mProvisioningSpinner = new ProgressDialog(context);
            mProvisioningSpinner.setTitle(mNetworkOperator);
            mProvisioningSpinner.setMessage(
                    // TODO: Don't borrow "Connecting..." i18n string; give Telephony a version.
                    context.getText(com.android.internal.R.string.media_route_status_connecting));
            mProvisioningSpinner.setIndeterminate(true);
            mProvisioningSpinner.setCancelable(true);
            // Allow non-Activity Service Context to create a View.
            mProvisioningSpinner.getWindow().setType(
                    WindowManager.LayoutParams.TYPE_KEYGUARD_DIALOG);
            mProvisioningSpinner.show();
            // After timeout, hide spinner so user can at least use their device.
            // TODO: Indicate to user that it is taking an unusually long time to connect?
            sendMessageDelayed(obtainMessage(DctConstants.CMD_CLEAR_PROVISIONING_SPINNER,
                    mProvisioningSpinner), PROVISIONING_SPINNER_TIMEOUT_MILLIS);
            // This code is almost identical to the old
            // ConnectivityService.handleMobileProvisioningAction code.
            setRadio(true);
            setEnableFailFastMobileData(DctConstants.ENABLED);
            enableMobileProvisioning();
        }
    }

    @Override
    public boolean isApnTypeActive(String type) {
        ApnContext apnContext = mApnContexts.get(type);
        if (apnContext == null) return false;

        return (apnContext.getDcAc() != null);
    }

    @Override
    public boolean isOnDemandDataPossible(String apnType) {
        /*
         * Check if APN enabled
         * Check if MobileData is ON
         * Check if MobileData UI override present
         */

        boolean flag = false;
        ApnContext apnContext = mApnContexts.get(apnType);
        if (apnContext == null) {
            return false;
        }
        boolean apnContextIsEnabled = apnContext.isEnabled();

        DctConstants.State apnContextState = apnContext.getState();
        boolean apnTypePossible = !(apnContextIsEnabled &&
                (apnContextState == DctConstants.State.FAILED));

        boolean userDataEnabled = mUserDataEnabled;

        if (PhoneConstants.APN_TYPE_MMS.equals(apnType)) {
            boolean mobileDataOffOveride = mPhone.getContext().getResources().
                getBoolean(com.android.internal.R.bool.config_enable_mms_with_mobile_data_off);
            log("isOnDemandDataPossible MobileDataEnabled override = " + mobileDataOffOveride);

            userDataEnabled = (mUserDataEnabled || mobileDataOffOveride);
        }

        flag = apnTypePossible && userDataEnabled;
        log("isOnDemandDataPossible, possible =" + flag + ", apnContext = " + apnContext);
        return flag;
    }

    @Override
    public boolean isDataPossible(String apnType) {
        ApnContext apnContext = mApnContexts.get(apnType);
        if (apnContext == null) {
            return false;
        }
        boolean apnContextIsEnabled = apnContext.isEnabled();
        DctConstants.State apnContextState = apnContext.getState();
        boolean apnTypePossible = !(apnContextIsEnabled &&
                (apnContextState == DctConstants.State.FAILED));
        boolean isEmergencyApn = apnContext.getApnType().equals(PhoneConstants.APN_TYPE_EMERGENCY);
        // Set the emergency APN availability status as TRUE irrespective of conditions checked in
        // isDataAllowed() like IN_SERVICE, MOBILE DATA status etc.
        boolean dataAllowed = isEmergencyApn || isDataAllowed();
        boolean possible = dataAllowed && apnTypePossible;

        if ((apnContext.getApnType().equals(PhoneConstants.APN_TYPE_DEFAULT)
                    || apnContext.getApnType().equals(PhoneConstants.APN_TYPE_IA))
                && (mPhone.getServiceState().getRilDataRadioTechnology()
                == ServiceState.RIL_RADIO_TECHNOLOGY_IWLAN)
                && (!mWwanIwlanCoexistFlag)) {
            log("Default data call activation not possible in iwlan.");
            possible = false;
        }

        if (VDBG) {
            log(String.format("isDataPossible(%s): possible=%b isDataAllowed=%b " +
                    "apnTypePossible=%b apnContextisEnabled=%b apnContextState()=%s",
                    apnType, possible, dataAllowed, apnTypePossible,
                    apnContextIsEnabled, apnContextState));
        }
        return possible;
    }

    @Override
    protected void finalize() {
        if(DBG) log("finalize");
    }

    protected void supplyMessenger() {
        ConnectivityManager cm = (ConnectivityManager)mPhone.getContext().getSystemService(
                Context.CONNECTIVITY_SERVICE);
        cm.supplyMessenger(ConnectivityManager.TYPE_MOBILE, new Messenger(this));
        cm.supplyMessenger(ConnectivityManager.TYPE_MOBILE_MMS, new Messenger(this));
        cm.supplyMessenger(ConnectivityManager.TYPE_MOBILE_SUPL, new Messenger(this));
        cm.supplyMessenger(ConnectivityManager.TYPE_MOBILE_DUN, new Messenger(this));
        cm.supplyMessenger(ConnectivityManager.TYPE_MOBILE_HIPRI, new Messenger(this));
        cm.supplyMessenger(ConnectivityManager.TYPE_MOBILE_FOTA, new Messenger(this));
        cm.supplyMessenger(ConnectivityManager.TYPE_MOBILE_IMS, new Messenger(this));
        cm.supplyMessenger(ConnectivityManager.TYPE_MOBILE_CBS, new Messenger(this));
        cm.supplyMessenger(ConnectivityManager.TYPE_MOBILE_EMERGENCY, new Messenger(this));
    }

    private ApnContext addApnContext(String type, NetworkConfig networkConfig) {
        ApnContext apnContext = new ApnContext(mPhone.getContext(), type, LOG_TAG, networkConfig,
                this);
        mApnContexts.put(type, apnContext);
        mPrioritySortedApnContexts.add(apnContext);
        return apnContext;
    }

    protected void initApnContexts() {
        log("initApnContexts: E");
        // Load device network attributes from resources
        String[] networkConfigStrings = mPhone.getContext().getResources().getStringArray(
                com.android.internal.R.array.networkAttributes);
        for (String networkConfigString : networkConfigStrings) {
            NetworkConfig networkConfig = new NetworkConfig(networkConfigString);
            ApnContext apnContext = null;

            switch (networkConfig.type) {
            case ConnectivityManager.TYPE_MOBILE:
                apnContext = addApnContext(PhoneConstants.APN_TYPE_DEFAULT, networkConfig);
                break;
            case ConnectivityManager.TYPE_MOBILE_MMS:
                apnContext = addApnContext(PhoneConstants.APN_TYPE_MMS, networkConfig);
                break;
            case ConnectivityManager.TYPE_MOBILE_SUPL:
                apnContext = addApnContext(PhoneConstants.APN_TYPE_SUPL, networkConfig);
                break;
            case ConnectivityManager.TYPE_MOBILE_DUN:
                apnContext = addApnContext(PhoneConstants.APN_TYPE_DUN, networkConfig);
                break;
            case ConnectivityManager.TYPE_MOBILE_HIPRI:
                apnContext = addApnContext(PhoneConstants.APN_TYPE_HIPRI, networkConfig);
                break;
            case ConnectivityManager.TYPE_MOBILE_FOTA:
                apnContext = addApnContext(PhoneConstants.APN_TYPE_FOTA, networkConfig);
                break;
            case ConnectivityManager.TYPE_MOBILE_IMS:
                apnContext = addApnContext(PhoneConstants.APN_TYPE_IMS, networkConfig);
                break;
            case ConnectivityManager.TYPE_MOBILE_CBS:
                apnContext = addApnContext(PhoneConstants.APN_TYPE_CBS, networkConfig);
                break;
            case ConnectivityManager.TYPE_MOBILE_IA:
                apnContext = addApnContext(PhoneConstants.APN_TYPE_IA, networkConfig);
                break;
            case ConnectivityManager.TYPE_MOBILE_EMERGENCY:
                apnContext = addApnContext(PhoneConstants.APN_TYPE_EMERGENCY, networkConfig);
                break;
            default:
                log("initApnContexts: skipping unknown type=" + networkConfig.type);
                continue;
            }
            log("initApnContexts: apnContext=" + apnContext);
        }
        log("initApnContexts: X mApnContexts=" + mApnContexts);
    }

    @Override
    public LinkProperties getLinkProperties(String apnType) {
        ApnContext apnContext = mApnContexts.get(apnType);
        if (apnContext != null) {
            DcAsyncChannel dcac = apnContext.getDcAc();
            if (dcac != null) {
                if (DBG) log("return link properites for " + apnType);
                return dcac.getLinkPropertiesSync();
            }
        }
        if (DBG) log("return new LinkProperties");
        return new LinkProperties();
    }

    @Override
    public NetworkCapabilities getNetworkCapabilities(String apnType) {
        ApnContext apnContext = mApnContexts.get(apnType);
        if (apnContext!=null) {
            DcAsyncChannel dataConnectionAc = apnContext.getDcAc();
            if (dataConnectionAc != null) {
                if (DBG) {
                    log("get active pdp is not null, return NetworkCapabilities for " + apnType);
                }
                return dataConnectionAc.getNetworkCapabilitiesSync();
            }
        }
        if (DBG) log("return new NetworkCapabilities");
        return new NetworkCapabilities();
    }

    @Override
    // Return all active apn types
    public String[] getActiveApnTypes() {
        if (DBG) log("get all active apn types");
        ArrayList<String> result = new ArrayList<String>();

        for (ApnContext apnContext : mApnContexts.values()) {
            if (mAttached.get() && apnContext.isReady()) {
                result.add(apnContext.getApnType());
            }
        }

        return result.toArray(new String[0]);
    }

    @Override
    // Return active apn of specific apn type
    public String getActiveApnString(String apnType) {
        if (VDBG) log( "get active apn string for type:" + apnType);
        ApnContext apnContext = mApnContexts.get(apnType);
        if (apnContext != null) {
            ApnSetting apnSetting = apnContext.getApnSetting();
            if (apnSetting != null) {
                return apnSetting.apn;
            }
        }
        return null;
    }

    @Override
    public boolean isApnTypeEnabled(String apnType) {
        ApnContext apnContext = mApnContexts.get(apnType);
        if (apnContext == null) {
            return false;
        }
        return apnContext.isEnabled();
    }

    @Override
    protected void setState(DctConstants.State s) {
        if (DBG) log("setState should not be used in GSM" + s);
    }

    // Return state of specific apn type
    @Override
    public DctConstants.State getState(String apnType) {
        ApnContext apnContext = mApnContexts.get(apnType);
        if (apnContext != null) {
            return apnContext.getState();
        }
        return DctConstants.State.FAILED;
    }

    // Return if apn type is a provisioning apn.
    @Override
    protected boolean isProvisioningApn(String apnType) {
        ApnContext apnContext = mApnContexts.get(apnType);
        if (apnContext != null) {
            return apnContext.isProvisioningApn();
        }
        return false;
    }

    // Return state of overall
    @Override
    public DctConstants.State getOverallState() {
        boolean isConnecting = false;
        boolean isFailed = true; // All enabled Apns should be FAILED.
        boolean isAnyEnabled = false;

        for (ApnContext apnContext : mApnContexts.values()) {
            if (apnContext.isEnabled()) {
                isAnyEnabled = true;
                switch (apnContext.getState()) {
                case CONNECTED:
                case DISCONNECTING:
                    if (DBG) log("overall state is CONNECTED");
                    return DctConstants.State.CONNECTED;
                case RETRYING:
                case CONNECTING:
                    isConnecting = true;
                    isFailed = false;
                    break;
                case IDLE:
                case SCANNING:
                    isFailed = false;
                    break;
                default:
                    isAnyEnabled = true;
                    break;
                }
            }
        }

        if (!isAnyEnabled) { // Nothing enabled. return IDLE.
            if (DBG) log( "overall state is IDLE");
            return DctConstants.State.IDLE;
        }

        if (isConnecting) {
            if (DBG) log( "overall state is CONNECTING");
            return DctConstants.State.CONNECTING;
        } else if (!isFailed) {
            if (DBG) log( "overall state is IDLE");
            return DctConstants.State.IDLE;
        } else {
            if (DBG) log( "overall state is FAILED");
            return DctConstants.State.FAILED;
        }
    }

    @Override
    protected boolean isApnTypeAvailable(String type) {
        if (type.equals(PhoneConstants.APN_TYPE_DUN) && fetchDunApn() != null) {
            return true;
        }

        if (mAllApnSettings != null) {
            for (ApnSetting apn : mAllApnSettings) {
                if (apn.canHandleType(type)) {
                    return true;
                }
            }
        }
        return false;
    }

    /**
     * Report on whether data connectivity is enabled for any APN.
     * @return {@code false} if data connectivity has been explicitly disabled,
     * {@code true} otherwise.
     */
    @Override
    public boolean getAnyDataEnabled() {
        synchronized (mDataEnabledLock) {
            if (!(mInternalDataEnabled && mUserDataEnabled && sPolicyDataEnabled)) return false;
            for (ApnContext apnContext : mApnContexts.values()) {
                // Make sure we don't have a context that is going down
                // and is explicitly disabled.
                if (isDataAllowed(apnContext)) {
                    return true;
                }
            }
            return false;
        }
    }

    public boolean getAnyDataEnabled(boolean checkUserDataEnabled) {
        synchronized (mDataEnabledLock) {
            if (!(mInternalDataEnabled && (!checkUserDataEnabled || mUserDataEnabled)
                        && (!checkUserDataEnabled || sPolicyDataEnabled)))
                return false;

            for (ApnContext apnContext : mApnContexts.values()) {
                // Make sure we dont have a context that going down
                // and is explicitly disabled.
                if (isDataAllowed(apnContext)) {
                    return true;
                }
            }
            return false;
        }
    }

    private boolean isDataAllowed(ApnContext apnContext) {
        //If RAT is iwlan then dont allow default/IA PDP at all.
        //Rest of APN types can be evaluated for remaining conditions.
        if ((apnContext.getApnType().equals(PhoneConstants.APN_TYPE_DEFAULT)
                    || apnContext.getApnType().equals(PhoneConstants.APN_TYPE_IA))
                && (mPhone.getServiceState().getRilDataRadioTechnology()
                    == ServiceState.RIL_RADIO_TECHNOLOGY_IWLAN)
                && (!mWwanIwlanCoexistFlag)) {
            log("Default data call activation not allowed in iwlan.");
            return false;
        } else {
            return apnContext.isReady() && isDataAllowed();
        }
    }

    //****** Called from ServiceStateTracker
    /**
     * Invoked when ServiceStateTracker observes a transition from GPRS
     * attach to detach.
     */
    protected void onDataConnectionDetached() {
        /*
         * We presently believe it is unnecessary to tear down the PDP context
         * when GPRS detaches, but we should stop the network polling.
         */
        if (DBG) log ("onDataConnectionDetached: stop polling and notify detached");
        stopNetStatPoll();
        stopDataStallAlarm();
        notifyDataConnection(Phone.REASON_DATA_DETACHED);
        mAttached.set(false);
    }

    private void onDataConnectionAttached() {
        if (DBG) log("onDataConnectionAttached");
        mAttached.set(true);
        if (getOverallState() == DctConstants.State.CONNECTED) {
            if (DBG) log("onDataConnectionAttached: start polling notify attached");
            startNetStatPoll();
            startDataStallAlarm(DATA_STALL_NOT_SUSPECTED);
            notifyDataConnection(Phone.REASON_DATA_ATTACHED);
        } else {
            // update APN availability so that APN can be enabled.
            notifyOffApnsOfAvailability(Phone.REASON_DATA_ATTACHED);
        }
        if (mAutoAttachOnCreationConfig) {
            mAutoAttachOnCreation = true;
        }
        setupDataOnConnectableApns(Phone.REASON_DATA_ATTACHED);
    }

    @Override
    protected boolean isDataAllowed() {
        final boolean internalDataEnabled;
        synchronized (mDataEnabledLock) {
            internalDataEnabled = mInternalDataEnabled;
        }

        boolean attachedState = mAttached.get();
        boolean desiredPowerState = mPhone.getServiceStateTracker().getDesiredPowerState();
        int radioTech = mPhone.getServiceState().getRilDataRadioTechnology();
        if (radioTech == ServiceState.RIL_RADIO_TECHNOLOGY_IWLAN
                && desiredPowerState == false) {
            desiredPowerState = true;
            attachedState = true;
        }

        IccRecords r = mIccRecords.get();
        boolean recordsLoaded = false;
        if (r != null) {
            recordsLoaded = r.getRecordsLoaded();
            if (DBG) log("isDataAllowed getRecordsLoaded=" + recordsLoaded);
        }
        boolean subscriptionFromNv = isNvSubscription();

        int dataSub = SubscriptionManager.getDefaultDataSubId();
        boolean defaultDataSelected = SubscriptionManager.isValidSubscriptionId(dataSub);

        PhoneConstants.State state = PhoneConstants.State.IDLE;
        if (mPhone.getCallTracker() != null) {
            state = mPhone.getCallTracker().getState();
        }
        boolean allowed =
                    (attachedState || mAutoAttachOnCreation) &&
                    (subscriptionFromNv || recordsLoaded) &&
                    (state == PhoneConstants.State.IDLE ||
                     mPhone.getServiceStateTracker().isConcurrentVoiceAndDataAllowed()) &&
                    internalDataEnabled &&
                    defaultDataSelected &&
                    (!mPhone.getServiceState().getDataRoaming() || getDataOnRoamingEnabled()) &&
                    !mIsPsRestricted &&
                    desiredPowerState;
        if (!allowed && DBG) {
            String reason = "";
            if (!(attachedState || mAutoAttachOnCreation)) {
                reason += " - Attached= " + attachedState;
            }
            if (!(subscriptionFromNv || recordsLoaded)) {
                reason += " - SIM not loaded and not NV subscription";
            }
            if (state != PhoneConstants.State.IDLE &&
                    !mPhone.getServiceStateTracker().isConcurrentVoiceAndDataAllowed()) {
                reason += " - PhoneState= " + state;
                reason += " - Concurrent voice and data not allowed";
            }
            if (!internalDataEnabled) reason += " - mInternalDataEnabled= false";
            if (!defaultDataSelected) reason += " - defaultDataSelected= false";
            if (mPhone.getServiceState().getDataRoaming() && !getDataOnRoamingEnabled()) {
                reason += " - Roaming and data roaming not enabled";
            }
            if (mIsPsRestricted) reason += " - mIsPsRestricted= true";
            if (!desiredPowerState) reason += " - desiredPowerState= false";
            if (DBG) log("isDataAllowed: not allowed due to" + reason);
        }
        return allowed;
    }

    private void setupDataOnConnectableApns(String reason) {
        if (DBG) log("setupDataOnConnectableApns: " + reason);

        for (ApnContext apnContext : mPrioritySortedApnContexts) {
            if (DBG) log("setupDataOnConnectableApns: apnContext " + apnContext);
            if (apnContext.getState() == DctConstants.State.FAILED) {
                apnContext.setState(DctConstants.State.IDLE);
            }
            if (apnContext.isConnectable()) {
                log("setupDataOnConnectableApns: isConnectable() call trySetupData");
                apnContext.setReason(reason);
                trySetupData(apnContext);
            }
        }
    }

    private boolean trySetupData(ApnContext apnContext) {
        if (DBG) {
            log("trySetupData for type:" + apnContext.getApnType() +
                    " due to " + apnContext.getReason() + " apnContext=" + apnContext);
            log("trySetupData with mIsPsRestricted=" + mIsPsRestricted);
        }

        if (mPhone.getSimulatedRadioControl() != null) {
            // Assume data is connected on the simulator
            // FIXME  this can be improved
            apnContext.setState(DctConstants.State.CONNECTED);
            mPhone.notifyDataConnection(apnContext.getReason(), apnContext.getApnType());

            log("trySetupData: X We're on the simulator; assuming connected retValue=true");
            return true;
        }

        // Allow SETUP_DATA request for E-APN to be completed during emergency call
        // and MOBILE DATA On/Off cases as well.
        boolean isEmergencyApn = apnContext.getApnType().equals(PhoneConstants.APN_TYPE_EMERGENCY);
        boolean desiredPowerState = mPhone.getServiceStateTracker().getDesiredPowerState();
        boolean checkUserDataEnabled =
                    !(apnContext.getApnType().equals(PhoneConstants.APN_TYPE_IMS));

        // If set the special property, enable mms data even if mobile data is turned off.
        if (apnContext.getApnType().equals(PhoneConstants.APN_TYPE_MMS)) {
            checkUserDataEnabled = checkUserDataEnabled && !(mPhone.getContext().getResources().
                    getBoolean(com.android.internal.R.bool.config_enable_mms_with_mobile_data_off));
        }

        if (apnContext.isConnectable() && (isEmergencyApn ||
                (isDataAllowed(apnContext) &&
                getAnyDataEnabled(checkUserDataEnabled) && !isEmergency()))) {
            if (apnContext.getState() == DctConstants.State.FAILED) {
                if (DBG) log("trySetupData: make a FAILED ApnContext IDLE so its reusable");
                apnContext.setState(DctConstants.State.IDLE);
            }
            int radioTech = mPhone.getServiceState().getRilDataRadioTechnology();
            if (apnContext.getState() == DctConstants.State.IDLE) {

                ArrayList<ApnSetting> waitingApns = buildWaitingApns(apnContext.getApnType(),
                        radioTech);
                if (waitingApns.isEmpty()) {
                    notifyNoData(DcFailCause.MISSING_UNKNOWN_APN, apnContext);
                    notifyOffApnsOfAvailability(apnContext.getReason());
                    if (DBG) log("trySetupData: X No APN found retValue=false");
                    return false;
                } else {
                    apnContext.setWaitingApns(waitingApns);
                    if (DBG) {
                        log ("trySetupData: Create from mAllApnSettings : "
                                    + apnListToString(mAllApnSettings));
                    }
                }
            }

            if (DBG) {
                log("trySetupData: call setupData, waitingApns : "
                        + apnListToString(apnContext.getWaitingApns()));
            }
            boolean retValue = setupData(apnContext, radioTech);
            notifyOffApnsOfAvailability(apnContext.getReason());

            if (DBG) log("trySetupData: X retValue=" + retValue);
            return retValue;
        } else {
            if (!apnContext.getApnType().equals(PhoneConstants.APN_TYPE_DEFAULT)
                    && apnContext.isConnectable()) {
                mPhone.notifyDataConnectionFailed(apnContext.getReason(), apnContext.getApnType());
            }
            notifyOffApnsOfAvailability(apnContext.getReason());
            if (DBG) log ("trySetupData: X apnContext not 'ready' retValue=false");
            return false;
        }
    }

    @Override
    // Disabled apn's still need avail/unavail notificiations - send them out
    protected void notifyOffApnsOfAvailability(String reason) {
        for (ApnContext apnContext : mApnContexts.values()) {
            if ((!mAttached.get() && mOosIsDisconnect) || !apnContext.isReady()) {
                if (VDBG) log("notifyOffApnOfAvailability type:" + apnContext.getApnType());
                mPhone.notifyDataConnection(reason != null ? reason : apnContext.getReason(),
                                            apnContext.getApnType(),
                                            PhoneConstants.DataState.DISCONNECTED);
            } else {
                if (VDBG) {
                    log("notifyOffApnsOfAvailability skipped apn due to attached && isReady " +
                            apnContext.toString());
                }
            }
        }
    }

    /**
     * If tearDown is true, this only tears down a CONNECTED session. Presently,
     * there is no mechanism for abandoning an CONNECTING session,
     * but would likely involve cancelling pending async requests or
     * setting a flag or new state to ignore them when they came in
     * @param tearDown true if the underlying DataConnection should be
     * disconnected.
     * @param reason reason for the clean up.
     * @return boolean - true if we did cleanup any connections, false if they
     *                   were already all disconnected.
     */
    protected boolean cleanUpAllConnections(boolean tearDown, String reason) {
        if (DBG) log("cleanUpAllConnections: tearDown=" + tearDown + " reason=" + reason);
        boolean didDisconnect = false;
        boolean specificdisable = false;

        if (!TextUtils.isEmpty(reason)) {
            specificdisable = reason.equals(Phone.REASON_DATA_SPECIFIC_DISABLED);
        }

        for (ApnContext apnContext : mApnContexts.values()) {
            if (apnContext.isDisconnected() == false) didDisconnect = true;
            if (specificdisable) {
                if (!apnContext.getApnType().equals(PhoneConstants.APN_TYPE_IMS)) {
                    if (DBG) log("ApnConextType: " + apnContext.getApnType());
                    apnContext.setReason(reason);
                    cleanUpConnection(tearDown, apnContext);
                }
            } else {
                // TODO - only do cleanup if not disconnected
                apnContext.setReason(reason);
                cleanUpConnection(tearDown, apnContext);
            }
        }

        stopNetStatPoll();
        stopDataStallAlarm();

        // TODO: Do we need mRequestedApnType?
        mRequestedApnType = PhoneConstants.APN_TYPE_DEFAULT;

        log("cleanUpConnection: mDisconnectPendingCount = " + mDisconnectPendingCount);
        if (tearDown && mDisconnectPendingCount == 0) {
            notifyDataDisconnectComplete();
            notifyAllDataDisconnected();
        }

        return didDisconnect;
    }

    /**
     * Cleanup all connections.
     *
     * TODO: Cleanup only a specified connection passed as a parameter.
     *       Also, make sure when you clean up a conn, if it is last apply
     *       logic as though it is cleanupAllConnections
     *
     * @param cause for the clean up.
     */

    @Override
    protected void onCleanUpAllConnections(String cause) {
        cleanUpAllConnections(true, cause);
    }

    protected void cleanUpConnection(boolean tearDown, ApnContext apnContext) {

        if (apnContext == null) {
            if (DBG) log("cleanUpConnection: apn context is null");
            return;
        }

        DcAsyncChannel dcac = apnContext.getDcAc();
        if (DBG) {
            log("cleanUpConnection: E tearDown=" + tearDown + " reason=" + apnContext.getReason() +
                    " apnContext=" + apnContext);
        }
        if (tearDown) {
            if (apnContext.isDisconnected()) {
                // The request is tearDown and but ApnContext is not connected.
                // If apnContext is not enabled anymore, break the linkage to the DCAC/DC.
                apnContext.setState(DctConstants.State.IDLE);
                if (!apnContext.isReady()) {
                    if (dcac != null) {
                        dcac.tearDown(apnContext, "", null);
                    }
                    apnContext.setDataConnectionAc(null);
                }
            } else {
                // Connection is still there. Try to clean up.
                if (dcac != null) {
                    if (apnContext.getState() != DctConstants.State.DISCONNECTING) {
                        boolean disconnectAll = false;
                        if (PhoneConstants.APN_TYPE_DUN.equals(apnContext.getApnType())) {
                            // CAF_MSIM is this below condition required.
                            // if (PhoneConstants.APN_TYPE_DUN.equals(PhoneConstants.APN_TYPE_DEFAULT)) {
                            if (teardownForDun()) {
                                if (DBG) log("tearing down dedicated DUN connection");
                                // we need to tear it down - we brought it up just for dun and
                                // other people are camped on it and now dun is done.  We need
                                // to stop using it and let the normal apn list get used to find
                                // connections for the remaining desired connections
                                disconnectAll = true;
                            }
                        }
                        if (DBG) {
                            log("cleanUpConnection: tearing down" + (disconnectAll ? " all" :""));
                        }
                        Message msg = obtainMessage(DctConstants.EVENT_DISCONNECT_DONE, apnContext);
                        if (disconnectAll) {
                            apnContext.getDcAc().tearDownAll(apnContext.getReason(), msg);
                        } else {
                            apnContext.getDcAc()
                                .tearDown(apnContext, apnContext.getReason(), msg);
                        }
                        apnContext.setState(DctConstants.State.DISCONNECTING);
                        mDisconnectPendingCount++;
                    }
                } else {
                    // apn is connected but no reference to dcac.
                    // Should not be happen, but reset the state in case.
                    apnContext.setState(DctConstants.State.IDLE);
                    mPhone.notifyDataConnection(apnContext.getReason(),
                                                apnContext.getApnType());
                }
            }
        } else {
            // force clean up the data connection.
            if (dcac != null) dcac.reqReset();
            apnContext.setState(DctConstants.State.IDLE);
            mPhone.notifyDataConnection(apnContext.getReason(), apnContext.getApnType());
            apnContext.setDataConnectionAc(null);
        }

        if (mOmhApt != null) {
            mOmhApt.clearActiveApnProfile();
        }

        // Make sure reconnection alarm is cleaned up if there is no ApnContext
        // associated to the connection.
        if (dcac != null) {
            cancelReconnectAlarm(apnContext);
        }

        setupDataForSinglePdnArbitration(apnContext.getReason());

        if (DBG) {
            log("cleanUpConnection: X tearDown=" + tearDown + " reason=" + apnContext.getReason() +
                    " apnContext=" + apnContext + " dcac=" + apnContext.getDcAc());
        }
    }

    protected void setupDataForSinglePdnArbitration(String reason) {
        // In single pdn case, if a higher priority call which was scheduled for retry gets
        // cleaned up due to say apn disabled, we need to try setup data on connectable apns
        // as there won't be any EVENT_DISCONNECT_DONE call back.
        if(DBG) {
            log("setupDataForSinglePdn: reason = " + reason
                    + " isDisconnected = " + isDisconnected());
        }
        if (isOnlySingleDcAllowed(mPhone.getServiceState().getRilDataRadioTechnology())
                && isDisconnected()
                && !Phone.REASON_SINGLE_PDN_ARBITRATION.equals(reason)) {
            setupDataOnConnectableApns(Phone.REASON_SINGLE_PDN_ARBITRATION);
        }
    }

    /**
     * Determine if DUN connection is special and we need to teardown on start/stop
     */
    private boolean teardownForDun() {
        // CDMA always needs to do this the profile id is correct
        final int rilRat = mPhone.getServiceState().getRilDataRadioTechnology();
        if (ServiceState.isCdma(rilRat)) return true;

        return (fetchDunApn() != null);
    }

    /**
     * Cancels the alarm associated with apnContext.
     *
     * @param apnContext on which the alarm should be stopped.
     */
    private void cancelReconnectAlarm(ApnContext apnContext) {
        if (apnContext == null) return;

        PendingIntent intent = apnContext.getReconnectIntent();

        if (intent != null) {
                AlarmManager am =
                    (AlarmManager) mPhone.getContext().getSystemService(Context.ALARM_SERVICE);
                am.cancel(intent);
                apnContext.setReconnectIntent(null);
        }
    }

    /**
     * @param types comma delimited list of APN types
     * @return array of APN types
     */
    private String[] parseTypes(String types) {
        String[] result;
        // If unset, set to DEFAULT.
        if (types == null || types.equals("")) {
            result = new String[1];
            result[0] = PhoneConstants.APN_TYPE_ALL;
        } else {
            result = types.split(",");
        }
        return result;
    }

    private boolean imsiMatches(String imsiDB, String imsiSIM) {
        // Note: imsiDB value has digit number or 'x' character for seperating USIM information
        // for MVNO operator. And then digit number is matched at same order and 'x' character
        // could replace by any digit number.
        // ex) if imsiDB inserted '310260x10xxxxxx' for GG Operator,
        //     that means first 6 digits, 8th and 9th digit
        //     should be set in USIM for GG Operator.
        int len = imsiDB.length();
        int idxCompare = 0;

        if (len <= 0) return false;
        if (len > imsiSIM.length()) return false;

        for (int idx=0; idx<len; idx++) {
            char c = imsiDB.charAt(idx);
            if ((c == 'x') || (c == 'X') || (c == imsiSIM.charAt(idx))) {
                continue;
            } else {
                return false;
            }
        }
        return true;
    }

    @Override
    protected boolean mvnoMatches(IccRecords r, String mvnoType, String mvnoMatchData) {
        if (mvnoType.equalsIgnoreCase("spn")) {
            if ((r.getServiceProviderName() != null) &&
                    r.getServiceProviderName().equalsIgnoreCase(mvnoMatchData)) {
                return true;
            }
        } else if (mvnoType.equalsIgnoreCase("imsi")) {
            String imsiSIM = r.getIMSI();
            if ((imsiSIM != null) && imsiMatches(mvnoMatchData, imsiSIM)) {
                return true;
            }
        } else if (mvnoType.equalsIgnoreCase("gid")) {
            String gid1 = r.getGid1();
            int mvno_match_data_length = mvnoMatchData.length();
            if ((gid1 != null) && (gid1.length() >= mvno_match_data_length) &&
                    gid1.substring(0, mvno_match_data_length).equalsIgnoreCase(mvnoMatchData)) {
                return true;
            }
        }
        return false;
    }

    @Override
    protected boolean isPermanentFail(DcFailCause dcFailCause) {
        return (dcFailCause.isPermanentFail() &&
                (mAttached.get() == false || dcFailCause != DcFailCause.SIGNAL_LOST));
    }

    private ApnSetting makeApnSetting(Cursor cursor) {
        String[] types = parseTypes(
                cursor.getString(cursor.getColumnIndexOrThrow(Telephony.Carriers.TYPE)));
        ApnSetting apn = new ApnSetting(
                cursor.getInt(cursor.getColumnIndexOrThrow(Telephony.Carriers._ID)),
                cursor.getString(cursor.getColumnIndexOrThrow(Telephony.Carriers.NUMERIC)),
                cursor.getString(cursor.getColumnIndexOrThrow(Telephony.Carriers.NAME)),
                cursor.getString(cursor.getColumnIndexOrThrow(Telephony.Carriers.APN)),
                NetworkUtils.trimV4AddrZeros(
                        cursor.getString(
                        cursor.getColumnIndexOrThrow(Telephony.Carriers.PROXY))),
                cursor.getString(cursor.getColumnIndexOrThrow(Telephony.Carriers.PORT)),
                NetworkUtils.trimV4AddrZeros(
                        cursor.getString(
                        cursor.getColumnIndexOrThrow(Telephony.Carriers.MMSC))),
                NetworkUtils.trimV4AddrZeros(
                        cursor.getString(
                        cursor.getColumnIndexOrThrow(Telephony.Carriers.MMSPROXY))),
                cursor.getString(cursor.getColumnIndexOrThrow(Telephony.Carriers.MMSPORT)),
                cursor.getString(cursor.getColumnIndexOrThrow(Telephony.Carriers.USER)),
                cursor.getString(cursor.getColumnIndexOrThrow(Telephony.Carriers.PASSWORD)),
                cursor.getInt(cursor.getColumnIndexOrThrow(Telephony.Carriers.AUTH_TYPE)),
                types,
                cursor.getString(cursor.getColumnIndexOrThrow(Telephony.Carriers.PROTOCOL)),
                cursor.getString(cursor.getColumnIndexOrThrow(
                        Telephony.Carriers.ROAMING_PROTOCOL)),
                cursor.getInt(cursor.getColumnIndexOrThrow(
                        Telephony.Carriers.CARRIER_ENABLED)) == 1,
                cursor.getInt(cursor.getColumnIndexOrThrow(Telephony.Carriers.BEARER)),
                cursor.getInt(cursor.getColumnIndexOrThrow(Telephony.Carriers.PROFILE_ID)),
                cursor.getInt(cursor.getColumnIndexOrThrow(
                        Telephony.Carriers.MODEM_COGNITIVE)) == 1,
                cursor.getInt(cursor.getColumnIndexOrThrow(Telephony.Carriers.MAX_CONNS)),
                cursor.getInt(cursor.getColumnIndexOrThrow(
                        Telephony.Carriers.WAIT_TIME)),
                cursor.getInt(cursor.getColumnIndexOrThrow(Telephony.Carriers.MAX_CONNS_TIME)),
                cursor.getInt(cursor.getColumnIndexOrThrow(Telephony.Carriers.MTU)),
                cursor.getString(cursor.getColumnIndexOrThrow(Telephony.Carriers.MVNO_TYPE)),
                cursor.getString(cursor.getColumnIndexOrThrow(Telephony.Carriers.MVNO_MATCH_DATA)));
        return apn;
    }

    private ArrayList<ApnSetting> createApnList(Cursor cursor) {
        ArrayList<ApnSetting> mnoApns = new ArrayList<ApnSetting>();
        ArrayList<ApnSetting> mvnoApns = new ArrayList<ApnSetting>();
        IccRecords r = mIccRecords.get();

        if (cursor.moveToFirst()) {
            do {
                ApnSetting apn = makeApnSetting(cursor);
                if (apn == null) {
                    continue;
                }

                if (apn.hasMvnoParams()) {
                    if (r != null && mvnoMatches(r, apn.mvnoType, apn.mvnoMatchData)) {
                        mvnoApns.add(apn);
                    }
                } else {
                    mnoApns.add(apn);
                }
            } while (cursor.moveToNext());
        }

        ArrayList<ApnSetting> result = mvnoApns.isEmpty() ? mnoApns : mvnoApns;
        if (DBG) log("createApnList: X result=" + result);
        return result;
    }

    private boolean dataConnectionNotInUse(DcAsyncChannel dcac) {
        if (DBG) log("dataConnectionNotInUse: check if dcac is inuse dcac=" + dcac);
        for (ApnContext apnContext : mApnContexts.values()) {
            if (apnContext.getDcAc() == dcac) {
                if (DBG) log("dataConnectionNotInUse: in use by apnContext=" + apnContext);
                return false;
            }
        }
        // TODO: Fix retry handling so free DataConnections have empty apnlists.
        // Probably move retry handling into DataConnections and reduce complexity
        // of DCT.
        if (DBG) log("dataConnectionNotInUse: tearDownAll");
        dcac.tearDownAll("No connection", null);
        if (DBG) log("dataConnectionNotInUse: not in use return true");
        return true;
    }

    private DcAsyncChannel findFreeDataConnection() {
        for (DcAsyncChannel dcac : mDataConnectionAcHashMap.values()) {
            if (dcac.isInactiveSync() && dataConnectionNotInUse(dcac)) {
                if (DBG) {
                    log("findFreeDataConnection: found free DataConnection=" +
                        " dcac=" + dcac);
                }
                return dcac;
            }
        }
        log("findFreeDataConnection: NO free DataConnection");
        return null;
    }

    private boolean setupData(ApnContext apnContext, int radioTech) {
        if (DBG) log("setupData: apnContext=" + apnContext);
        ApnSetting apnSetting;
        DcAsyncChannel dcac = null;

        apnSetting = apnContext.getNextWaitingApn();
        if (apnSetting == null) {
            if (DBG) log("setupData: return for no apn found!");
            return false;
        }

        int profileId = apnSetting.profileId;
        if (profileId == 0) {
            profileId = getApnProfileID(apnContext.getApnType());
        }

        // On CDMA, if we're explicitly asking for DUN, we need have
        // a dun-profiled connection so we can't share an existing one
        // On GSM/LTE we can share existing apn connections provided they support
        // this type.
        if (apnContext.getApnType() != PhoneConstants.APN_TYPE_DUN ||
                teardownForDun() == false) {
            dcac = checkForCompatibleConnectedApnContext(apnContext);
            if (dcac != null) {
                // Get the dcacApnSetting for the connection we want to share.
                ApnSetting dcacApnSetting = dcac.getApnSettingSync();
                if (dcacApnSetting != null) {
                    // Setting is good, so use it.
                    apnSetting = dcacApnSetting;
                }
            }
        }
        if (dcac == null) {
            if (isOnlySingleDcAllowed(radioTech)) {
                if (isHigherPriorityApnContextActive(apnContext)) {
                    if (DBG) {
                        log("setupData: Higher priority ApnContext active.  Ignoring call");
                    }
                    return false;
                }

                // Only lower priority calls left.  Disconnect them all in this single PDP case
                // so that we can bring up the requested higher priority call (once we receive
                // repsonse for deactivate request for the calls we are about to disconnect
                if (cleanUpAllConnections(true, Phone.REASON_SINGLE_PDN_ARBITRATION)) {
                    // If any call actually requested to be disconnected, means we can't
                    // bring up this connection yet as we need to wait for those data calls
                    // to be disconnected.
                    if (DBG) log("setupData: Some calls are disconnecting first.  Wait and retry");
                    return false;
                }

                // No other calls are active, so proceed
                if (DBG) log("setupData: Single pdp. Continue setting up data call.");
            }

            dcac = findFreeDataConnection();

            if (dcac == null) {
                dcac = createDataConnection();
            }

            if (dcac == null) {
                if (DBG) log("setupData: No free DataConnection and couldn't create one, WEIRD");
                return false;
            }
        }
        if (DBG) log("setupData: dcac=" + dcac + " apnSetting=" + apnSetting);

        apnContext.setDataConnectionAc(dcac);
        apnContext.setApnSetting(apnSetting);
        apnContext.setState(DctConstants.State.CONNECTING);
        mPhone.notifyDataConnection(apnContext.getReason(), apnContext.getApnType());

        Message msg = obtainMessage();
        msg.what = DctConstants.EVENT_DATA_SETUP_COMPLETE;
        msg.obj = apnContext;
        dcac.bringUp(apnContext, getInitialMaxRetry(), profileId, radioTech, mAutoAttachOnCreation,
                msg);

        if (DBG) log("setupData: initing!");
        return true;
    }

    /**
     * Handles changes to the APN database.
     */
    private void onApnChanged() {
        if (DBG) log("onApnChanged: tryRestartDataConnections");
        tryRestartDataConnections(true, Phone.REASON_APN_CHANGED);
    }

    private void tryRestartDataConnections(boolean isCleanupNeeded, String reason) {
        DctConstants.State overallState = getOverallState();
        boolean isDisconnected = (overallState == DctConstants.State.IDLE ||
                overallState == DctConstants.State.FAILED);

        if (mPhone instanceof GSMPhone) {
            // The "current" may no longer be valid.  MMS depends on this to send properly. TBD
            ((GSMPhone)mPhone).updateCurrentCarrierInProvider();
        }

        // TODO: It'd be nice to only do this if the changed entrie(s)
        // match the current operator.
        if (DBG) log("tryRestartDataConnections: createAllApnList and cleanUpAllConnections");
        createAllApnList();
        setInitialAttachApn();
        if (isCleanupNeeded) {
            cleanUpAllConnections(!isDisconnected, reason);
        }
        // If the state is already connected don't setup data now.
        if (isDisconnected &&
                (mPhone.getSubId() == SubscriptionManager.getDefaultDataSubId())) {
        // FIXME: See bug 17426028 maybe no conditional is needed.
            setupDataOnConnectableApns(reason);
        }
    }

    private void onWwanIwlanCoexistenceDone(AsyncResult ar) {
        if (ar.exception != null) {
            log("onWwanIwlanCoexistenceDone: error = " + ar.exception);
        } else {
            byte[] array = (byte[])ar.result;
            log("onWwanIwlanCoexistenceDone, payload hexdump = "
                    + IccUtils.bytesToHexString (array));
            ByteBuffer oemHookResponse = ByteBuffer.wrap(array);
            oemHookResponse.order(ByteOrder.nativeOrder());
            int resp = oemHookResponse.get();
            log("onWwanIwlanCoexistenceDone: resp = " + resp);

            boolean tempStatus = (resp > 0)? true : false;

            if (mWwanIwlanCoexistFlag == tempStatus) {
                log("onWwanIwlanCoexistenceDone: no change in status, ignore.");
                return;
            }
            mWwanIwlanCoexistFlag = tempStatus;

            if (mPhone.getServiceState().getRilDataRadioTechnology()
                    == ServiceState.RIL_RADIO_TECHNOLOGY_IWLAN) {
                log("notifyDataConnection IWLAN_AVAILABLE");
                notifyDataConnection(Phone.REASON_IWLAN_AVAILABLE);
            }

        }
    }

    private void onModemApnProfileReady() {
        if (mState == DctConstants.State.FAILED) {
            cleanUpAllConnections(false, Phone.REASON_PS_RESTRICT_ENABLED);
        }
        if (DBG) log("OMH: onModemApnProfileReady(): Setting up data call");
        tryRestartDataConnections(false, Phone.REASON_SIM_LOADED);
    }

    /**
     * @param cid Connection id provided from RIL.
     * @return DataConnectionAc associated with specified cid.
     */
    private DcAsyncChannel findDataConnectionAcByCid(int cid) {
        for (DcAsyncChannel dcac : mDataConnectionAcHashMap.values()) {
            if (dcac.getCidSync() == cid) {
                return dcac;
            }
        }
        return null;
    }

    // TODO: For multiple Active APNs not exactly sure how to do this.
    @Override
    protected void gotoIdleAndNotifyDataConnection(String reason) {
        if (DBG) log("gotoIdleAndNotifyDataConnection: reason=" + reason);
        notifyDataConnection(reason);
        mActiveApn = null;
    }

    /**
     * "Active" here means ApnContext isEnabled() and not in FAILED state
     * @param apnContext to compare with
     * @return true if higher priority active apn found
     */
    private boolean isHigherPriorityApnContextActive(ApnContext apnContext) {
        for (ApnContext otherContext : mPrioritySortedApnContexts) {
            if (apnContext.getApnType().equalsIgnoreCase(otherContext.getApnType())) return false;
            if (otherContext.isEnabled() && otherContext.getState() != DctConstants.State.FAILED) {
                return true;
            }
        }
        return false;
    }

    /**
     * Reports if we support multiple connections or not.
     * This is a combination of factors, based on carrier and RAT.
     * @param rilRadioTech the RIL Radio Tech currently in use
     * @return true if only single DataConnection is allowed
     */
    private boolean isOnlySingleDcAllowed(int rilRadioTech) {
        int[] singleDcRats = mPhone.getContext().getResources().getIntArray(
                com.android.internal.R.array.config_onlySingleDcAllowed);
        boolean onlySingleDcAllowed = false;
        if (Build.IS_DEBUGGABLE &&
                SystemProperties.getBoolean("persist.telephony.test.singleDc", false)) {
            onlySingleDcAllowed = true;
        }
        if (singleDcRats != null) {
            for (int i=0; i < singleDcRats.length && onlySingleDcAllowed == false; i++) {
                if (rilRadioTech == singleDcRats[i]) onlySingleDcAllowed = true;
            }
        }

        if (DBG) log("isOnlySingleDcAllowed(" + rilRadioTech + "): " + onlySingleDcAllowed);
        return onlySingleDcAllowed;
    }

    @Override
    protected void restartRadio() {
        if (DBG) log("restartRadio: ************TURN OFF RADIO**************");
        cleanUpAllConnections(true, Phone.REASON_RADIO_TURNED_OFF);
        mPhone.getServiceStateTracker().powerOffRadioSafely(this);
        /* Note: no need to call setRadioPower(true).  Assuming the desired
         * radio power state is still ON (as tracked by ServiceStateTracker),
         * ServiceStateTracker will call setRadioPower when it receives the
         * RADIO_STATE_CHANGED notification for the power off.  And if the
         * desired power state has changed in the interim, we don't want to
         * override it with an unconditional power on.
         */

        int reset = Integer.parseInt(SystemProperties.get("net.ppp.reset-by-timeout", "0"));
        SystemProperties.set("net.ppp.reset-by-timeout", String.valueOf(reset+1));
    }

    /**
     * Return true if data connection need to be setup after disconnected due to
     * reason.
     *
     * @param reason the reason why data is disconnected
     * @return true if try setup data connection is need for this reason
     */
    private boolean retryAfterDisconnected(ApnContext apnContext) {
        boolean retry = true;
        String reason = apnContext.getReason();

        if ( Phone.REASON_RADIO_TURNED_OFF.equals(reason) ||
                (isOnlySingleDcAllowed(mPhone.getServiceState().getRilDataRadioTechnology())
                 && isHigherPriorityApnContextActive(apnContext))) {
            retry = false;
        }
        return retry;
    }

    private void startAlarmForReconnect(int delay, ApnContext apnContext) {
        String apnType = apnContext.getApnType();

        Intent intent = new Intent(INTENT_RECONNECT_ALARM + "." + apnType);
        intent.putExtra(INTENT_RECONNECT_ALARM_EXTRA_REASON, apnContext.getReason());
        intent.putExtra(INTENT_RECONNECT_ALARM_EXTRA_TYPE, apnType);

        // Get current sub id.
        int subId = SubscriptionManager.getDefaultDataSubId();
        intent.putExtra(PhoneConstants.SUBSCRIPTION_KEY, subId);

        if (DBG) {
            log("startAlarmForReconnect: delay=" + delay + " action=" + intent.getAction()
                    + " apn=" + apnContext);
        }

        PendingIntent alarmIntent = PendingIntent.getBroadcast (mPhone.getContext(), 0,
                                        intent, PendingIntent.FLAG_UPDATE_CURRENT);
        apnContext.setReconnectIntent(alarmIntent);
        mAlarmManager.set(AlarmManager.ELAPSED_REALTIME_WAKEUP,
                SystemClock.elapsedRealtime() + delay, alarmIntent);
    }

    private void startAlarmForRestartTrySetup(int delay, ApnContext apnContext) {
        String apnType = apnContext.getApnType();
        Intent intent = new Intent(INTENT_RESTART_TRYSETUP_ALARM + "." + apnType);
        intent.putExtra(INTENT_RESTART_TRYSETUP_ALARM_EXTRA_TYPE, apnType);

        if (DBG) {
            log("startAlarmForRestartTrySetup: delay=" + delay + " action=" + intent.getAction()
                    + " apn=" + apnContext);
        }
        PendingIntent alarmIntent = PendingIntent.getBroadcast (mPhone.getContext(), 0,
                                        intent, PendingIntent.FLAG_UPDATE_CURRENT);
        apnContext.setReconnectIntent(alarmIntent);
        mAlarmManager.set(AlarmManager.ELAPSED_REALTIME_WAKEUP,
                SystemClock.elapsedRealtime() + delay, alarmIntent);
    }

    private void notifyNoData(DcFailCause lastFailCauseCode,
                              ApnContext apnContext) {
        if (DBG) log( "notifyNoData: type=" + apnContext.getApnType());
        if (isPermanentFail(lastFailCauseCode)
            && (!apnContext.getApnType().equals(PhoneConstants.APN_TYPE_DEFAULT))) {
            mPhone.notifyDataConnectionFailed(apnContext.getReason(), apnContext.getApnType());
        }
    }

    private void onRecordsLoaded() {
<<<<<<< HEAD
        mAutoAttachOnCreationConfig = mPhone.getContext().getResources()
                .getBoolean(com.android.internal.R.bool.config_auto_attach_data_on_creation);
        if (mAutoAttachOnCreationConfig && mAttached.get()) {
            mAutoAttachOnCreation = true;
        }
=======
        if (DBG) log("onRecordsLoaded: createAllApnList");
        mAutoAttachOnCreationConfig = mPhone.getContext().getResources()
                .getBoolean(com.android.internal.R.bool.config_auto_attach_data_on_creation);
>>>>>>> 539672d5

        if (mOmhApt != null) {
            log("OMH: onRecordsLoaded(): calling loadProfiles()");
            /* query for data profiles stored in the modem */
            mOmhApt.loadProfiles();
            if (mPhone.mCi.getRadioState().isOn()) {
                if (DBG) log("onRecordsLoaded: notifying data availability");
                notifyOffApnsOfAvailability(Phone.REASON_SIM_LOADED);
            }
        } else {
            if (DBG) log("onRecordsLoaded: createAllApnList");
            if (mPhone.mCi.getRadioState().isOn()) {
                if (DBG) log("onRecordsLoaded: notifying data availability");
                notifyOffApnsOfAvailability(Phone.REASON_SIM_LOADED);
            }
            tryRestartDataConnections(false, Phone.REASON_SIM_LOADED);
       }
    }

    private void onNvReady() {
        if (DBG) log("onNvReady");
        createAllApnList();
        setupDataOnConnectableApns(Phone.REASON_NV_READY);
    }

    @Override
    protected void onSetDependencyMet(String apnType, boolean met) {
        // don't allow users to tweak hipri to work around default dependency not met
        if (PhoneConstants.APN_TYPE_HIPRI.equals(apnType)) return;

        ApnContext apnContext = mApnContexts.get(apnType);
        if (apnContext == null) {
            loge("onSetDependencyMet: ApnContext not found in onSetDependencyMet(" +
                    apnType + ", " + met + ")");
            return;
        }
        applyNewState(apnContext, apnContext.isEnabled(), met);
        if (PhoneConstants.APN_TYPE_DEFAULT.equals(apnType)) {
            // tie actions on default to similar actions on HIPRI regarding dependencyMet
            apnContext = mApnContexts.get(PhoneConstants.APN_TYPE_HIPRI);
            if (apnContext != null) applyNewState(apnContext, apnContext.isEnabled(), met);
        }
    }

    private void applyNewState(ApnContext apnContext, boolean enabled, boolean met) {
        boolean cleanup = false;
        boolean trySetup = false;
        if (DBG) {
            log("applyNewState(" + apnContext.getApnType() + ", " + enabled +
                    "(" + apnContext.isEnabled() + "), " + met + "(" +
                    apnContext.getDependencyMet() +"))");
        }
        if (apnContext.isReady()) {
            cleanup = true;
            if (enabled && met) {
                DctConstants.State state = apnContext.getState();
                switch(state) {
                    case CONNECTING:
                    case SCANNING:
                    case CONNECTED:
                    case DISCONNECTING:
                        // We're "READY" and active so just return
                        if (DBG) log("applyNewState: 'ready' so return");
                        return;
                    case IDLE:
                        // fall through: this is unexpected but if it happens cleanup and try setup
                    case FAILED:
                    case RETRYING: {
                        // We're "READY" but not active so disconnect (cleanup = true) and
                        // connect (trySetup = true) to be sure we retry the connection.
                        trySetup = true;
                        apnContext.setReason(Phone.REASON_DATA_ENABLED);
                        break;
                    }
                }
            } else if (met) {
                apnContext.setReason(Phone.REASON_DATA_DISABLED);
                // If ConnectivityService has disabled this network, stop trying to bring
                // it up, but do not tear it down - ConnectivityService will do that
                // directly by talking with the DataConnection.
                //
                // This doesn't apply to DUN, however.  Those connections have special
                // requirements from carriers and we need stop using them when the dun
                // request goes away.  This applies to both CDMA and GSM because they both
                // can declare the DUN APN sharable by default traffic, thus still satisfying
                // those requests and not torn down organically.
                if ((apnContext.getApnType() == PhoneConstants.APN_TYPE_DUN && teardownForDun()) ||
                        (apnContext.getApnType() == PhoneConstants.APN_TYPE_MMS)) {
                    cleanup = true;
                } else {
                    cleanup = false;
                }
            } else {
                apnContext.setReason(Phone.REASON_DATA_DEPENDENCY_UNMET);
            }
        } else {
            if (enabled && met) {
                if (apnContext.isEnabled()) {
                    apnContext.setReason(Phone.REASON_DATA_DEPENDENCY_MET);
                } else {
                    apnContext.setReason(Phone.REASON_DATA_ENABLED);
                }
                if (apnContext.getState() == DctConstants.State.FAILED) {
                    apnContext.setState(DctConstants.State.IDLE);
                }
                trySetup = true;
            }
        }
        apnContext.setEnabled(enabled);
        apnContext.setDependencyMet(met);
        if (cleanup) cleanUpConnection(true, apnContext);
        if (trySetup) trySetupData(apnContext);
    }

    private DcAsyncChannel checkForCompatibleConnectedApnContext(ApnContext apnContext) {
        String apnType = apnContext.getApnType();
        ApnSetting dunSetting = null;

        if (PhoneConstants.APN_TYPE_DUN.equals(apnType)) {
            dunSetting = fetchDunApn();
        }
        if (DBG) {
            log("checkForCompatibleConnectedApnContext: apnContext=" + apnContext );
        }

        DcAsyncChannel potentialDcac = null;
        ApnContext potentialApnCtx = null;
        for (ApnContext curApnCtx : mApnContexts.values()) {
            DcAsyncChannel curDcac = curApnCtx.getDcAc();
            log("curDcac: " + curDcac);
            if (curDcac != null) {
                ApnSetting apnSetting = curApnCtx.getApnSetting();
                log("apnSetting: " + apnSetting);
                if (dunSetting != null) {
                    if (dunSetting.equals(apnSetting)) {
                        switch (curApnCtx.getState()) {
                            case CONNECTED:
                                if (DBG) {
                                    log("checkForCompatibleConnectedApnContext:"
                                            + " found dun conn=" + curDcac
                                            + " curApnCtx=" + curApnCtx);
                                }
                                return curDcac;
                            case RETRYING:
                            case CONNECTING:
                                potentialDcac = curDcac;
                                potentialApnCtx = curApnCtx;
                                break;
                            case DISCONNECTING:
                                //Update for DISCONNECTING only if there is no other potential match
                                if (potentialDcac == null) {
                                    potentialDcac = curDcac;
                                    potentialApnCtx = curApnCtx;
                                }
                            default:
                                // Not connected, potential unchanged
                                break;
                        }
                    }
                } else if (apnSetting != null && apnSetting.canHandleType(apnType)) {
                    switch (curApnCtx.getState()) {
                        case CONNECTED:
                            if (DBG) {
                                log("checkForCompatibleConnectedApnContext:"
                                        + " found canHandle conn=" + curDcac
                                        + " curApnCtx=" + curApnCtx);
                            }
                            return curDcac;
                        case RETRYING:
                        case CONNECTING:
                            potentialDcac = curDcac;
                            potentialApnCtx = curApnCtx;
                            break;
                        case DISCONNECTING:
                            // Update for DISCONNECTING only if there is no other potential match
                            if (potentialDcac == null) {
                                potentialDcac = curDcac;
                                potentialApnCtx = curApnCtx;
                            }
                        default:
                            // Not connected, potential unchanged
                            break;
                    }
                }
            } else {
                if (VDBG) {
                    log("checkForCompatibleConnectedApnContext: not conn curApnCtx=" + curApnCtx);
                }
            }
        }
        if (potentialDcac != null) {
            if (DBG) {
                log("checkForCompatibleConnectedApnContext: found potential conn=" + potentialDcac
                        + " curApnCtx=" + potentialApnCtx);
            }
            return potentialDcac;
        }

        if (DBG) log("checkForCompatibleConnectedApnContext: NO conn apnContext=" + apnContext);
        return null;
    }

    @Override
    protected void onEnableApn(int apnId, int enabled) {
        ApnContext apnContext = mApnContexts.get(apnIdToType(apnId));
        if (apnContext == null) {
            loge("onEnableApn(" + apnId + ", " + enabled + "): NO ApnContext");
            return;
        }
        // TODO change our retry manager to use the appropriate numbers for the new APN
        if (DBG) log("onEnableApn: apnContext=" + apnContext + " call applyNewState");
        applyNewState(apnContext, enabled == DctConstants.ENABLED, apnContext.getDependencyMet());
    }

    @Override
    // TODO: We shouldnt need this.
    protected boolean onTrySetupData(String reason) {
        if (DBG) log("onTrySetupData: reason=" + reason);
        setupDataOnConnectableApns(reason);
        return true;
    }

    protected boolean onTrySetupData(ApnContext apnContext) {
        if (DBG) log("onTrySetupData: apnContext=" + apnContext);
        return trySetupData(apnContext);
    }

    @Override
    protected void onRoamingOff() {
        if (DBG) log("onRoamingOff");

        if (!mUserDataEnabled) return;

        if (getDataOnRoamingEnabled() == false) {
            notifyOffApnsOfAvailability(Phone.REASON_ROAMING_OFF);
            setupDataOnConnectableApns(Phone.REASON_ROAMING_OFF);
        } else {
            notifyDataConnection(Phone.REASON_ROAMING_OFF);
        }
    }

    @Override
    protected void onRoamingOn() {
        if (DBG) log("onRoamingOn");

        if (!mUserDataEnabled) return;

        if (getDataOnRoamingEnabled()) {
            if (DBG) log("onRoamingOn: setup data on roaming");
            setupDataOnConnectableApns(Phone.REASON_ROAMING_ON);
            notifyDataConnection(Phone.REASON_ROAMING_ON);
        } else {
            if (DBG) log("onRoamingOn: Tear down data connection on roaming.");
            cleanUpAllConnections(true, Phone.REASON_ROAMING_ON);
            notifyOffApnsOfAvailability(Phone.REASON_ROAMING_ON);
        }
    }

    @Override
    protected void onRadioAvailable() {
        if (DBG) log("onRadioAvailable");
        if (mPhone.getSimulatedRadioControl() != null) {
            // Assume data is connected on the simulator
            // FIXME  this can be improved
            // setState(DctConstants.State.CONNECTED);
            notifyDataConnection(null);

            log("onRadioAvailable: We're on the simulator; assuming data is connected");
        }

        IccRecords r = mIccRecords.get();
        if (r != null && r.getRecordsLoaded()) {
            notifyOffApnsOfAvailability(null);
        }

        if (getOverallState() != DctConstants.State.IDLE) {
            cleanUpConnection(true, null);
        }
    }

    @Override
    protected void onRadioOffOrNotAvailable() {
        // Make sure our reconnect delay starts at the initial value
        // next time the radio comes on

        mReregisterOnReconnectFailure = false;

        if (mPhone.getSimulatedRadioControl() != null) {
            // Assume data is connected on the simulator
            // FIXME  this can be improved
            log("We're on the simulator; assuming radio off is meaningless");
        } else {
            if (DBG) log("onRadioOffOrNotAvailable: is off and clean up all connections");
            cleanUpAllConnections(false, Phone.REASON_RADIO_TURNED_OFF);
        }
        notifyOffApnsOfAvailability(null);
    }

    @Override
    protected void completeConnection(ApnContext apnContext) {
        boolean isProvApn = apnContext.isProvisioningApn();

        if (DBG) log("completeConnection: successful, notify the world apnContext=" + apnContext);

        if (mIsProvisioning && !TextUtils.isEmpty(mProvisioningUrl)) {
            if (DBG) {
                log("completeConnection: MOBILE_PROVISIONING_ACTION url="
                        + mProvisioningUrl);
            }
            Intent newIntent = Intent.makeMainSelectorActivity(Intent.ACTION_MAIN,
                    Intent.CATEGORY_APP_BROWSER);
            newIntent.setData(Uri.parse(mProvisioningUrl));
            newIntent.setFlags(Intent.FLAG_ACTIVITY_BROUGHT_TO_FRONT |
                    Intent.FLAG_ACTIVITY_NEW_TASK);
            try {
                mPhone.getContext().startActivity(newIntent);
            } catch (ActivityNotFoundException e) {
                loge("completeConnection: startActivityAsUser failed" + e);
            }
        }
        mIsProvisioning = false;
        mProvisioningUrl = null;
        if (mProvisioningSpinner != null) {
            sendMessage(obtainMessage(DctConstants.CMD_CLEAR_PROVISIONING_SPINNER,
                    mProvisioningSpinner));
        }

        mPhone.notifyDataConnection(apnContext.getReason(), apnContext.getApnType());
        startNetStatPoll();
        startDataStallAlarm(DATA_STALL_NOT_SUSPECTED);
    }

    /**
     * A SETUP (aka bringUp) has completed, possibly with an error. If
     * there is an error this method will call {@link #onDataSetupCompleteError}.
     */
    @Override
    protected void onDataSetupComplete(AsyncResult ar) {

        DcFailCause cause = DcFailCause.UNKNOWN;
        boolean handleError = false;
        ApnContext apnContext = null;

        if(ar.userObj instanceof ApnContext){
            apnContext = (ApnContext)ar.userObj;
        } else {
            throw new RuntimeException("onDataSetupComplete: No apnContext");
        }

        if (ar.exception == null) {
            DcAsyncChannel dcac = apnContext.getDcAc();

            if (RADIO_TESTS) {
                // Note: To change radio.test.onDSC.null.dcac from command line you need to
                // adb root and adb remount and from the command line you can only change the
                // value to 1 once. To change it a second time you can reboot or execute
                // adb shell stop and then adb shell start. The command line to set the value is:
                // adb shell sqlite3 /data/data/com.android.providers.settings/databases/settings.db "insert into system (name,value) values ('radio.test.onDSC.null.dcac', '1');"
                ContentResolver cr = mPhone.getContext().getContentResolver();
                String radioTestProperty = "radio.test.onDSC.null.dcac";
                if (Settings.System.getInt(cr, radioTestProperty, 0) == 1) {
                    log("onDataSetupComplete: " + radioTestProperty +
                            " is true, set dcac to null and reset property to false");
                    dcac = null;
                    Settings.System.putInt(cr, radioTestProperty, 0);
                    log("onDataSetupComplete: " + radioTestProperty + "=" +
                            Settings.System.getInt(mPhone.getContext().getContentResolver(),
                                    radioTestProperty, -1));
                }
            }
            if (dcac == null) {
                log("onDataSetupComplete: no connection to DC, handle as error");
                cause = DcFailCause.CONNECTION_TO_DATACONNECTIONAC_BROKEN;
                handleError = true;
            } else {
                ApnSetting apn = apnContext.getApnSetting();
                if (DBG) {
                    log("onDataSetupComplete: success apn=" + (apn == null ? "unknown" : apn.apn));
                }
                if (apn != null && apn.proxy != null && apn.proxy.length() != 0) {
                    try {
                        String port = apn.port;
                        if (TextUtils.isEmpty(port)) port = "8080";
                        ProxyInfo proxy = new ProxyInfo(apn.proxy,
                                Integer.parseInt(port), null);
                        dcac.setLinkPropertiesHttpProxySync(proxy);
                    } catch (NumberFormatException e) {
                        loge("onDataSetupComplete: NumberFormatException making ProxyProperties (" +
                                apn.port + "): " + e);
                    }
                }

                // everything is setup
                if(TextUtils.equals(apnContext.getApnType(),PhoneConstants.APN_TYPE_DEFAULT)) {
                    SystemProperties.set(PUPPET_MASTER_RADIO_STRESS_TEST, "true");
                    if (mCanSetPreferApn && mPreferredApn == null) {
                        if (DBG) log("onDataSetupComplete: PREFERED APN is null");
                        mPreferredApn = apn;
                        if (mPreferredApn != null) {
                            setPreferredApn(mPreferredApn.id);
                        }
                    }
                } else {
                    SystemProperties.set(PUPPET_MASTER_RADIO_STRESS_TEST, "false");
                }

                // A connection is setup
                apnContext.setState(DctConstants.State.CONNECTED);
                boolean isProvApn = apnContext.isProvisioningApn();
                final ConnectivityManager cm = ConnectivityManager.from(mPhone.getContext());
                if (mProvisionBroadcastReceiver != null) {
                    mPhone.getContext().unregisterReceiver(mProvisionBroadcastReceiver);
                    mProvisionBroadcastReceiver = null;
                }
                if ((!isProvApn) || mIsProvisioning) {
                    // Hide any provisioning notification.
                    cm.setProvisioningNotificationVisible(false, ConnectivityManager.TYPE_MOBILE,
                            mProvisionActionName);
                    // Complete the connection normally notifying the world we're connected.
                    // We do this if this isn't a special provisioning apn or if we've been
                    // told its time to provision.
                    completeConnection(apnContext);
                } else {
                    // This is a provisioning APN that we're reporting as connected. Later
                    // when the user desires to upgrade this to a "default" connection,
                    // mIsProvisioning == true, we'll go through the code path above.
                    // mIsProvisioning becomes true when CMD_ENABLE_MOBILE_PROVISIONING
                    // is sent to the DCT.
                    if (DBG) {
                        log("onDataSetupComplete: successful, BUT send connected to prov apn as"
                                + " mIsProvisioning:" + mIsProvisioning + " == false"
                                + " && (isProvisioningApn:" + isProvApn + " == true");
                    }

                    // While radio is up, grab provisioning URL.  The URL contains ICCID which
                    // disappears when radio is off.
                    mProvisionBroadcastReceiver = new ProvisionNotificationBroadcastReceiver(
                            cm.getMobileProvisioningUrl(),
                            TelephonyManager.getDefault().getNetworkOperatorName());
                    mPhone.getContext().registerReceiver(mProvisionBroadcastReceiver,
                            new IntentFilter(mProvisionActionName));
                    // Put up user notification that sign-in is required.
                    cm.setProvisioningNotificationVisible(true, ConnectivityManager.TYPE_MOBILE,
                            mProvisionActionName);
                    // Turn off radio to save battery and avoid wasting carrier resources.
                    // The network isn't usable and network validation will just fail anyhow.
                    setRadio(false);

                    Intent intent = new Intent(
                            TelephonyIntents.ACTION_DATA_CONNECTION_CONNECTED_TO_PROVISIONING_APN);
                    intent.putExtra(PhoneConstants.DATA_APN_KEY, apnContext.getApnSetting().apn);
                    intent.putExtra(PhoneConstants.DATA_APN_TYPE_KEY, apnContext.getApnType());

                    String apnType = apnContext.getApnType();
                    LinkProperties linkProperties = getLinkProperties(apnType);
                    if (linkProperties != null) {
                        intent.putExtra(PhoneConstants.DATA_LINK_PROPERTIES_KEY, linkProperties);
                        String iface = linkProperties.getInterfaceName();
                        if (iface != null) {
                            intent.putExtra(PhoneConstants.DATA_IFACE_NAME_KEY, iface);
                        }
                    }
                    NetworkCapabilities networkCapabilities = getNetworkCapabilities(apnType);
                    if (networkCapabilities != null) {
                        intent.putExtra(PhoneConstants.DATA_NETWORK_CAPABILITIES_KEY,
                                networkCapabilities);
                    }

                    mPhone.getContext().sendBroadcastAsUser(intent, UserHandle.ALL);
                }
                if (DBG) {
                    log("onDataSetupComplete: SETUP complete type=" + apnContext.getApnType()
                        + ", reason:" + apnContext.getReason());
                }
            }
        } else {
            cause = (DcFailCause) (ar.result);
            if (DBG) {
                ApnSetting apn = apnContext.getApnSetting();
                log(String.format("onDataSetupComplete: error apn=%s cause=%s",
                        (apn == null ? "unknown" : apn.apn), cause));
            }

            if (cause == null) {
                cause = DcFailCause.UNKNOWN;
            }

            if (cause.isEventLoggable()) {
                // Log this failure to the Event Logs.
                int cid = getCellLocationId();
                EventLog.writeEvent(EventLogTags.PDP_SETUP_FAIL,
                        cause.ordinal(), cid, TelephonyManager.getDefault().getNetworkType());
            }
            ApnSetting apn = apnContext.getApnSetting();
            mPhone.notifyPreciseDataConnectionFailed(apnContext.getReason(),
                    apnContext.getApnType(), apn != null ? apn.apn : "unknown", cause.toString());

            // Count permanent failures and remove the APN we just tried
            if (isPermanentFail(cause)) apnContext.decWaitingApnsPermFailCount();

            apnContext.removeWaitingApn(apnContext.getApnSetting());
            if (DBG) {
                log(String.format("onDataSetupComplete: WaitingApns.size=%d" +
                        " WaitingApnsPermFailureCountDown=%d",
                        apnContext.getWaitingApns().size(),
                        apnContext.getWaitingApnsPermFailCount()));
            }
            handleError = true;
        }

        if (handleError) {
            onDataSetupCompleteError(ar);
        }

        /* If flag is set to false after SETUP_DATA_CALL is invoked, we need
         * to clean data connections.
         */
        if (!mInternalDataEnabled) {
            cleanUpAllConnections(null);
        }

    }

    /**
     * @return number of milli-seconds to delay between trying apns'
     */
    private int getApnDelay(String reason) {
        if (mFailFast || Phone.REASON_NW_TYPE_CHANGED.equals(reason) ||
                Phone.REASON_APN_CHANGED.equals(reason)) {
            return SystemProperties.getInt("persist.radio.apn_ff_delay",
                    APN_FAIL_FAST_DELAY_DEFAULT_MILLIS);
        } else {
            return SystemProperties.getInt("persist.radio.apn_delay", APN_DELAY_DEFAULT_MILLIS);
        }
    }

    /**
     * Error has occurred during the SETUP {aka bringUP} request and the DCT
     * should either try the next waiting APN or start over from the
     * beginning if the list is empty. Between each SETUP request there will
     * be a delay defined by {@link #getApnDelay()}.
     */
    @Override
    protected void onDataSetupCompleteError(AsyncResult ar) {
        String reason = "";
        ApnContext apnContext = null;

        if(ar.userObj instanceof ApnContext){
            apnContext = (ApnContext)ar.userObj;
        } else {
            throw new RuntimeException("onDataSetupCompleteError: No apnContext");
        }

        // See if there are more APN's to try
        if (apnContext.getWaitingApns().isEmpty()) {
            apnContext.setState(DctConstants.State.FAILED);
            mPhone.notifyDataConnection(Phone.REASON_APN_FAILED, apnContext.getApnType());

            apnContext.setDataConnectionAc(null);

            if (apnContext.getWaitingApnsPermFailCount() == 0) {
                if (DBG) {
                    log("onDataSetupCompleteError: All APN's had permanent failures, stop retrying");
                }
            } else {
                int delay = getApnDelay(Phone.REASON_APN_FAILED);
                if (DBG) {
                    log("onDataSetupCompleteError: Not all APN's had permanent failures delay="
                            + delay);
                }
                startAlarmForRestartTrySetup(delay, apnContext);
            }
        } else {
            if (DBG) log("onDataSetupCompleteError: Try next APN");
            apnContext.setState(DctConstants.State.SCANNING);
            // Wait a bit before trying the next APN, so that
            // we're not tying up the RIL command channel
            startAlarmForReconnect(getApnDelay(Phone.REASON_APN_FAILED), apnContext);
        }
    }

    /**
     * Called when EVENT_DISCONNECT_DONE is received.
     */
    @Override
    protected void onDisconnectDone(int connId, AsyncResult ar) {
        ApnContext apnContext = null;

        if (ar.userObj instanceof ApnContext) {
            apnContext = (ApnContext) ar.userObj;
        } else {
            loge("onDisconnectDone: Invalid ar in onDisconnectDone, ignore");
            return;
        }

        if(DBG) log("onDisconnectDone: EVENT_DISCONNECT_DONE apnContext=" + apnContext);
        apnContext.setState(DctConstants.State.IDLE);

        mPhone.notifyDataConnection(apnContext.getReason(), apnContext.getApnType());

        // if all data connection are gone, check whether Airplane mode request was
        // pending.
        if (isDisconnected()) {
            if (mPhone.getServiceStateTracker().processPendingRadioPowerOffAfterDataOff()) {
                if(DBG) log("onDisconnectDone: radio will be turned off, no retries");
                // Radio will be turned off. No need to retry data setup
                apnContext.setApnSetting(null);
                apnContext.setDataConnectionAc(null);

                // Need to notify disconnect as well, in the case of switching Airplane mode.
                // Otherwise, it would cause 30s delayed to turn on Airplane mode.
                if (mDisconnectPendingCount > 0)
                    mDisconnectPendingCount--;

                if (mDisconnectPendingCount == 0) {
                    notifyDataDisconnectComplete();
                    notifyAllDataDisconnected();
                }
                return;
            }
        }

        // If APN is still enabled, try to bring it back up automatically
        if (mAttached.get() && apnContext.isReady() && retryAfterDisconnected(apnContext)) {
            SystemProperties.set(PUPPET_MASTER_RADIO_STRESS_TEST, "false");
            // Wait a bit before trying the next APN, so that
            // we're not tying up the RIL command channel.
            // This also helps in any external dependency to turn off the context.
            if(DBG) log("onDisconnectDone: attached, ready and retry after disconnect");
            startAlarmForReconnect(getApnDelay(apnContext.getReason()), apnContext);
        } else {
            boolean restartRadioAfterProvisioning = mPhone.getContext().getResources().getBoolean(
                    com.android.internal.R.bool.config_restartRadioAfterProvisioning);

            if (apnContext.isProvisioningApn() && restartRadioAfterProvisioning) {
                log("onDisconnectDone: restartRadio after provisioning");
                restartRadio();
            }
            apnContext.setApnSetting(null);
            apnContext.setDataConnectionAc(null);
            if (isOnlySingleDcAllowed(mPhone.getServiceState().getRilDataRadioTechnology())) {
                if(DBG) log("onDisconnectDone: isOnlySigneDcAllowed true so setup single apn");
                setupDataOnConnectableApns(Phone.REASON_SINGLE_PDN_ARBITRATION);
            } else {
                if(DBG) log("onDisconnectDone: not retrying");
            }
        }

        if (mDisconnectPendingCount > 0)
            mDisconnectPendingCount--;

        if (mDisconnectPendingCount == 0) {
            notifyDataDisconnectComplete();
            notifyAllDataDisconnected();
        }

    }

    /**
     * Called when EVENT_DISCONNECT_DC_RETRYING is received.
     */
    @Override
    protected void onDisconnectDcRetrying(int connId, AsyncResult ar) {
        // We could just do this in DC!!!
        ApnContext apnContext = null;

        if (ar.userObj instanceof ApnContext) {
            apnContext = (ApnContext) ar.userObj;
        } else {
            loge("onDisconnectDcRetrying: Invalid ar in onDisconnectDone, ignore");
            return;
        }

        apnContext.setState(DctConstants.State.RETRYING);
        if(DBG) log("onDisconnectDcRetrying: apnContext=" + apnContext);

        mPhone.notifyDataConnection(apnContext.getReason(), apnContext.getApnType());
    }


    @Override
    protected void onVoiceCallStarted() {
        if (DBG) log("onVoiceCallStarted");
        mInVoiceCall = true;
        if (isConnected() && ! mPhone.getServiceStateTracker().isConcurrentVoiceAndDataAllowed()) {
            if (DBG) log("onVoiceCallStarted stop polling");
            stopNetStatPoll();
            stopDataStallAlarm();
            notifyDataConnection(Phone.REASON_VOICE_CALL_STARTED);
        }
    }

    @Override
    protected void onVoiceCallEnded() {
        if (DBG) log("onVoiceCallEnded");
        mInVoiceCall = false;
        if (isConnected()) {
            if (!mPhone.getServiceStateTracker().isConcurrentVoiceAndDataAllowed()) {
                startNetStatPoll();
                startDataStallAlarm(DATA_STALL_NOT_SUSPECTED);
                notifyDataConnection(Phone.REASON_VOICE_CALL_ENDED);
            } else {
                // clean slate after call end.
                resetPollStats();
            }
        }
        // reset reconnect timer
        setupDataOnConnectableApns(Phone.REASON_VOICE_CALL_ENDED);
    }

    @Override
    protected void onCleanUpConnection(boolean tearDown, int apnId, String reason) {
        if (DBG) log("onCleanUpConnection");
        ApnContext apnContext = mApnContexts.get(apnIdToType(apnId));
        if (apnContext != null) {
            apnContext.setReason(reason);
            cleanUpConnection(tearDown, apnContext);
        }
    }

    @Override
    protected boolean isConnected() {
        for (ApnContext apnContext : mApnContexts.values()) {
            if (apnContext.getState() == DctConstants.State.CONNECTED) {
                // At least one context is connected, return true
                return true;
            }
        }
        // There are not any contexts connected, return false
        return false;
    }

    @Override
    public boolean isDisconnected() {
        for (ApnContext apnContext : mApnContexts.values()) {
            if (!apnContext.isDisconnected()) {
                // At least one context was not disconnected return false
                return false;
            }
        }
        // All contexts were disconnected so return true
        return true;
    }

    @Override
    protected void notifyDataConnection(String reason) {
        if (DBG) log("notifyDataConnection: reason=" + reason);
        for (ApnContext apnContext : mApnContexts.values()) {
            if ((mAttached.get() || !mOosIsDisconnect) && apnContext.isReady()) {
                if (DBG) log("notifyDataConnection: type:" + apnContext.getApnType());
                mPhone.notifyDataConnection(reason != null ? reason : apnContext.getReason(),
                        apnContext.getApnType());
            }
        }
        notifyOffApnsOfAvailability(reason);
    }

    private boolean isNvSubscription() {
        int radioTech = mPhone.getServiceState().getRilDataRadioTechnology();
        if (mCdmaSsm == null) {
            return false;
        }
        if (UiccController.getFamilyFromRadioTechnology(radioTech) == UiccController.APP_FAM_3GPP2
                && mCdmaSsm.getCdmaSubscriptionSource() ==
                        CdmaSubscriptionSourceManager.SUBSCRIPTION_FROM_NV) {
            return true;
        }
        return false;
    }

    /**
     * Returns mccmnc for data call either from cdma_home_operator or from IccRecords
     * @return operator numeric
     */
    private String getOperatorNumeric() {
        String result;
        if (isNvSubscription()) {
            result = SystemProperties.get(CDMAPhone.PROPERTY_CDMA_HOME_OPERATOR_NUMERIC);
            log("getOperatorNumberic - returning from NV: " + result);
        } else {
            IccRecords r = mIccRecords.get();
            result = (r != null) ? r.getOperatorNumeric() : "";
            log("getOperatorNumberic - returning from card: " + result);
        }
        if (result == null) result = "";
        return result;
    }

    /**
     * Based on the operator numeric, create a list for all possible
     * Data Connections and setup the preferredApn.
     */
    private void createAllApnList() {
        mAllApnSettings.clear();
        String operator = getOperatorNumeric();
        int radioTech = mPhone.getServiceState().getRilDataRadioTechnology();

        if (mOmhApt != null && (ServiceState.isCdma(radioTech) &&
                ServiceState.RIL_RADIO_TECHNOLOGY_EHRPD != radioTech)) {
            ArrayList<ApnSetting> mOmhApnsList = new ArrayList<ApnSetting>();
            mOmhApnsList = mOmhApt.getOmhApnProfilesList();
            if (!mOmhApnsList.isEmpty()) {
                if (DBG) log("createAllApnList: Copy Omh profiles");
                mAllApnSettings.addAll(mOmhApnsList);
            }
        }

        if (mAllApnSettings.isEmpty()) {
            if (operator != null && !operator.isEmpty()) {
                String selection = "numeric = '" + operator + "'";
                // query only enabled apn.
                // carrier_enabled : 1 means enabled apn, 0 disabled apn.
                selection += " and carrier_enabled = 1";
                if (DBG) log("createAllApnList: selection=" + selection);

                Cursor cursor = mPhone.getContext().getContentResolver().query(
                        Telephony.Carriers.CONTENT_URI, null, selection, null, null);

                if (cursor != null) {
                    if (cursor.getCount() > 0) {
                        mAllApnSettings = createApnList(cursor);
                    }
                    cursor.close();
                }
            }
        }

        dedupeApnSettings();

        if (mAllApnSettings.isEmpty() && isDummyProfileNeeded()) {
            addDummyApnSettings(operator);
        }

        addEmergencyApnSetting();

        if (mAllApnSettings.isEmpty()) {
            if (DBG) log("createAllApnList: No APN found for carrier: " + operator);
            mPreferredApn = null;
            // TODO: What is the right behavior?
            //notifyNoData(DataConnection.FailCause.MISSING_UNKNOWN_APN);
        } else {
            mPreferredApn = getPreferredApn();
            if (mPreferredApn != null && !mPreferredApn.numeric.equals(operator)) {
                mPreferredApn = null;
                setPreferredApn(-1);
            }
            if (DBG) log("createAllApnList: mPreferredApn=" + mPreferredApn);
        }
        if (DBG) log("createAllApnList: X mAllApnSettings=" + mAllApnSettings);

        setDataProfilesAsNeeded();
    }

    private void dedupeApnSettings() {
        ArrayList<ApnSetting> resultApns = new ArrayList<ApnSetting>();

        // coalesce APNs if they are similar enough to prevent
        // us from bringing up two data calls with the same interface
        int i = 0;
        while (i < mAllApnSettings.size() - 1) {
            ApnSetting first = mAllApnSettings.get(i);
            ApnSetting second = null;
            int j = i + 1;
            while (j < mAllApnSettings.size()) {
                second = mAllApnSettings.get(j);
                if (apnsSimilar(first, second)) {
                    ApnSetting newApn = mergeApns(first, second);
                    mAllApnSettings.set(i, newApn);
                    first = newApn;
                    mAllApnSettings.remove(j);
                } else {
                    j++;
                }
            }
            i++;
        }
    }

    //check whether the types of two APN same (even only one type of each APN is same)
    private boolean apnTypeSameAny(ApnSetting first, ApnSetting second) {
        if(VDBG) {
            StringBuilder apnType1 = new StringBuilder(first.apn + ": ");
            for(int index1 = 0; index1 < first.types.length; index1++) {
                apnType1.append(first.types[index1]);
                apnType1.append(",");
            }

            StringBuilder apnType2 = new StringBuilder(second.apn + ": ");
            for(int index1 = 0; index1 < second.types.length; index1++) {
                apnType2.append(second.types[index1]);
                apnType2.append(",");
            }
            log("APN1: is " + apnType1);
            log("APN2: is " + apnType2);
        }

        for(int index1 = 0; index1 < first.types.length; index1++) {
            for(int index2 = 0; index2 < second.types.length; index2++) {
                if(first.types[index1].equals(PhoneConstants.APN_TYPE_ALL) ||
                        second.types[index2].equals(PhoneConstants.APN_TYPE_ALL) ||
                        first.types[index1].equals(second.types[index2])) {
                    if(VDBG)log("apnTypeSameAny: return true");
                    return true;
                }
            }
        }

        if(VDBG)log("apnTypeSameAny: return false");
        return false;
    }

    // Check if neither mention DUN and are substantially similar
    private boolean apnsSimilar(ApnSetting first, ApnSetting second) {
        return (first.canHandleType(PhoneConstants.APN_TYPE_DUN) == false &&
                second.canHandleType(PhoneConstants.APN_TYPE_DUN) == false &&
                Objects.equals(first.apn, second.apn) &&
                !apnTypeSameAny(first, second) &&
                xorEquals(first.proxy, second.proxy) &&
                xorEquals(first.port, second.port) &&
                first.carrierEnabled == second.carrierEnabled &&
                first.bearer == second.bearer &&
                first.profileId == second.profileId &&
                Objects.equals(first.mvnoType, second.mvnoType) &&
                Objects.equals(first.mvnoMatchData, second.mvnoMatchData) &&
                xorEquals(first.mmsc, second.mmsc) &&
                xorEquals(first.mmsProxy, second.mmsProxy) &&
                xorEquals(first.mmsPort, second.mmsPort));
    }

    // equal or one is not specified
    private boolean xorEquals(String first, String second) {
        return (Objects.equals(first, second) ||
                TextUtils.isEmpty(first) ||
                TextUtils.isEmpty(second));
    }

    private ApnSetting mergeApns(ApnSetting dest, ApnSetting src) {
        ArrayList<String> resultTypes = new ArrayList<String>();
        resultTypes.addAll(Arrays.asList(dest.types));
        for (String srcType : src.types) {
            if (resultTypes.contains(srcType) == false) resultTypes.add(srcType);
        }
        String mmsc = (TextUtils.isEmpty(dest.mmsc) ? src.mmsc : dest.mmsc);
        String mmsProxy = (TextUtils.isEmpty(dest.mmsProxy) ? src.mmsProxy : dest.mmsProxy);
        String mmsPort = (TextUtils.isEmpty(dest.mmsPort) ? src.mmsPort : dest.mmsPort);
        String proxy = (TextUtils.isEmpty(dest.proxy) ? src.proxy : dest.proxy);
        String port = (TextUtils.isEmpty(dest.port) ? src.port : dest.port);
        String protocol = src.protocol.equals("IPV4V6") ? src.protocol : dest.protocol;
        String roamingProtocol = src.roamingProtocol.equals("IPV4V6") ? src.roamingProtocol :
                dest.roamingProtocol;

        return new ApnSetting(dest.id, dest.numeric, dest.carrier, dest.apn,
                proxy, port, mmsc, mmsProxy, mmsPort, dest.user, dest.password,
                dest.authType, resultTypes.toArray(new String[0]), protocol,
                roamingProtocol, dest.carrierEnabled, dest.bearer, dest.profileId,
                (dest.modemCognitive || src.modemCognitive), dest.maxConns, dest.waitTime,
                dest.maxConnsTime, dest.mtu, dest.mvnoType, dest.mvnoMatchData);
    }

    private boolean isDummyProfileNeeded() {
        int radioTech = mPhone.getServiceState().getRilDataRadioTechnology();
        int radioTechFam = UiccController.getFamilyFromRadioTechnology(radioTech);
        IccRecords r = mIccRecords.get();
        if (DBG) log("isDummyProfileNeeded: radioTechFam = " + radioTechFam);
        // If uicc app family based on data rat is unknown,
        // check if records selected is RuimRecords.
        return (radioTechFam == UiccController.APP_FAM_3GPP2 ||
                ((radioTechFam == UiccController.APP_FAM_UNKNOWN) &&
                (r != null) && (r instanceof RuimRecords)));
    }

    private void addDummyApnSettings(String operator) {
        // Create dummy data profiles.
        if (DBG) log("createAllApnList: Creating dummy apn for cdma operator:" + operator);
        String[] defaultApnTypes = {
                PhoneConstants.APN_TYPE_DEFAULT,
                PhoneConstants.APN_TYPE_MMS,
                PhoneConstants.APN_TYPE_SUPL,
                PhoneConstants.APN_TYPE_HIPRI,
                PhoneConstants.APN_TYPE_FOTA,
                PhoneConstants.APN_TYPE_IMS,
                PhoneConstants.APN_TYPE_CBS};
        String[] dunApnTypes = {
                PhoneConstants.APN_TYPE_DUN};

        ApnSetting apn = new ApnSetting(DctConstants.APN_DEFAULT_ID, operator, null, null,
                null, null, null, null, null, null, null,
                RILConstants.SETUP_DATA_AUTH_PAP_CHAP, defaultApnTypes,
                PROPERTY_CDMA_IPPROTOCOL, PROPERTY_CDMA_ROAMING_IPPROTOCOL, true, 0,
                0, false, 0, 0, 0, PhoneConstants.UNSET_MTU, "", "");
        mAllApnSettings.add(apn);
        apn = new ApnSetting(DctConstants.APN_DUN_ID, operator, null, null,
                null, null, null, null, null, null, null,
                RILConstants.SETUP_DATA_AUTH_PAP_CHAP, dunApnTypes,
                PROPERTY_CDMA_IPPROTOCOL, PROPERTY_CDMA_ROAMING_IPPROTOCOL, true, 0,
                0, false, 0, 0, 0, PhoneConstants.UNSET_MTU, "", "");
        mAllApnSettings.add(apn);
    }

    /** Return the DC AsyncChannel for the new data connection */
    private DcAsyncChannel createDataConnection() {
        if (DBG) log("createDataConnection E");

        int id = mUniqueIdGenerator.getAndIncrement();
        DataConnection conn = DataConnection.makeDataConnection(mPhone, id,
                                                this, mDcTesterFailBringUpAll, mDcc);
        mDataConnections.put(id, conn);
        DcAsyncChannel dcac = new DcAsyncChannel(conn, LOG_TAG);
        int status = dcac.fullyConnectSync(mPhone.getContext(), this, conn.getHandler());
        if (status == AsyncChannel.STATUS_SUCCESSFUL) {
            mDataConnectionAcHashMap.put(dcac.getDataConnectionIdSync(), dcac);
        } else {
            loge("createDataConnection: Could not connect to dcac=" + dcac + " status=" + status);
        }

        if (DBG) log("createDataConnection() X id=" + id + " dc=" + conn);
        return dcac;
    }

    private void destroyDataConnections() {
        if(mDataConnections != null) {
            if (DBG) log("destroyDataConnections: clear mDataConnectionList");
            mDataConnections.clear();
        } else {
            if (DBG) log("destroyDataConnections: mDataConnecitonList is empty, ignore");
        }
    }

    /**
     * Build a list of APNs to be used to create PDP's.
     *
     * @param requestedApnType
     * @return waitingApns list to be used to create PDP
     *          error when waitingApns.isEmpty()
     */
    private ArrayList<ApnSetting> buildWaitingApns(String requestedApnType, int radioTech) {
        if (DBG) log("buildWaitingApns: E requestedApnType=" + requestedApnType);
        ArrayList<ApnSetting> apnList = new ArrayList<ApnSetting>();

        if (requestedApnType.equals(PhoneConstants.APN_TYPE_DUN)) {
            ApnSetting dun = fetchDunApn();
            if (dun != null) {
                apnList.add(dun);
                if (DBG) log("buildWaitingApns: X added APN_TYPE_DUN apnList=" + apnList);
                return apnList;
            }
        }

        String operator = getOperatorNumeric();
        // This is a workaround for a bug (7305641) where we don't failover to other
        // suitable APNs if our preferred APN fails.  On prepaid ATT sims we need to
        // failover to a provisioning APN, but once we've used their default data
        // connection we are locked to it for life.  This change allows ATT devices
        // to say they don't want to use preferred at all.
        boolean usePreferred = true;
        try {
            usePreferred = ! mPhone.getContext().getResources().getBoolean(com.android.
                    internal.R.bool.config_dontPreferApn);
        } catch (Resources.NotFoundException e) {
            if (DBG) log("buildWaitingApns: usePreferred NotFoundException set to true");
            usePreferred = true;
        }
        if (DBG) {
            log("buildWaitingApns: usePreferred=" + usePreferred
                    + " canSetPreferApn=" + mCanSetPreferApn
                    + " mPreferredApn=" + mPreferredApn
                    + " operator=" + operator + " radioTech=" + radioTech);
        }

        if (usePreferred && mCanSetPreferApn && mPreferredApn != null &&
                mPreferredApn.canHandleType(requestedApnType)) {
            if (DBG) {
                log("buildWaitingApns: Preferred APN:" + operator + ":"
                        + mPreferredApn.numeric + ":" + mPreferredApn);
            }
            if (mPreferredApn.numeric != null && mPreferredApn.numeric.equals(operator)) {
                if (mPreferredApn.bearer == 0 || mPreferredApn.bearer == radioTech) {
                    apnList.add(mPreferredApn);
                    if (DBG) log("buildWaitingApns: X added preferred apnList=" + apnList);
                    return apnList;
                } else {
                    if (DBG) log("buildWaitingApns: no preferred APN");
                    setPreferredApn(-1);
                    mPreferredApn = null;
                }
            } else {
                if (DBG) log("buildWaitingApns: no preferred APN");
                setPreferredApn(-1);
                mPreferredApn = null;
            }
        }
        if (mAllApnSettings != null && !mAllApnSettings.isEmpty()) {
            if (DBG) log("buildWaitingApns: mAllApnSettings=" + mAllApnSettings);
            for (ApnSetting apn : mAllApnSettings) {
                if (DBG) log("buildWaitingApns: apn=" + apn);
                if (apn.canHandleType(requestedApnType)) {
                    if (apn.bearer == 0 || apn.bearer == radioTech) {
                        if (DBG) log("buildWaitingApns: adding apn=" + apn.toString());
                        apnList.add(apn);
                    } else {
                        if (DBG) {
                            log("buildWaitingApns: bearer:" + apn.bearer + " != "
                                    + "radioTech:" + radioTech);
                        }
                    }
                } else {
                    if (DBG) {
                        log("buildWaitingApns: couldn't handle requesedApnType="
                                + requestedApnType);
                    }
                }
            }
        } else {
            loge("mAllApnSettings is empty!");
        }
        if (DBG) log("buildWaitingApns: X apnList=" + apnList);
        return apnList;
    }

    private String apnListToString (ArrayList<ApnSetting> apns) {
        StringBuilder result = new StringBuilder();
        for (int i = 0, size = apns.size(); i < size; i++) {
            result.append('[')
                  .append(apns.get(i).toString())
                  .append(']');
        }
        return result.toString();
    }

    private void setPreferredApn(int pos) {
        if (!mCanSetPreferApn) {
            log("setPreferredApn: X !canSEtPreferApn");
            return;
        }

        String subId = Long.toString(mPhone.getSubId());
        Uri uri = Uri.withAppendedPath(PREFERAPN_NO_UPDATE_URI_USING_SUBID, subId);
        log("setPreferredApn: delete");
        ContentResolver resolver = mPhone.getContext().getContentResolver();
        resolver.delete(uri, null, null);

        if (pos >= 0) {
            log("setPreferredApn: insert");
            ContentValues values = new ContentValues();
            values.put(APN_ID, pos);
            resolver.insert(uri, values);
        }
    }

    private ApnSetting getPreferredApn() {
        if (mAllApnSettings.isEmpty()) {
            log("getPreferredApn: X not found mAllApnSettings.isEmpty");
            return null;
        }

        String subId = Long.toString(mPhone.getSubId());
        Uri uri = Uri.withAppendedPath(PREFERAPN_NO_UPDATE_URI_USING_SUBID, subId);
        Cursor cursor = mPhone.getContext().getContentResolver().query(
                uri, new String[] { "_id", "name", "apn" },
                null, null, Telephony.Carriers.DEFAULT_SORT_ORDER);

        if (cursor != null) {
            mCanSetPreferApn = true;
        } else {
            mCanSetPreferApn = false;
        }
        log("getPreferredApn: mRequestedApnType=" + mRequestedApnType + " cursor=" + cursor
                + " cursor.count=" + ((cursor != null) ? cursor.getCount() : 0));

        if (mCanSetPreferApn && cursor.getCount() > 0) {
            int pos;
            cursor.moveToFirst();
            pos = cursor.getInt(cursor.getColumnIndexOrThrow(Telephony.Carriers._ID));
            for(ApnSetting p : mAllApnSettings) {
                log("getPreferredApn: apnSetting=" + p);
                if (p.id == pos && p.canHandleType(mRequestedApnType)) {
                    log("getPreferredApn: X found apnSetting" + p);
                    cursor.close();
                    return p;
                }
            }
        }

        if (cursor != null) {
            cursor.close();
        }

        log("getPreferredApn: X not found");
        return null;
    }

    @Override
    public void handleMessage (Message msg) {
        if (DBG) log("handleMessage msg=" + msg);

        if (!mPhone.mIsTheCurrentActivePhone || mIsDisposed) {
            loge("handleMessage: Ignore GSM msgs since GSM phone is inactive");
            return;
        }

        switch (msg.what) {
            case DctConstants.EVENT_RECORDS_LOADED:
                onRecordsLoaded();
                break;

            case DctConstants.EVENT_DATA_CONNECTION_DETACHED:
                onDataConnectionDetached();
                break;

            case DctConstants.EVENT_DATA_CONNECTION_ATTACHED:
                onDataConnectionAttached();
                break;

            case DctConstants.EVENT_DO_RECOVERY:
                doRecovery();
                break;

            case DctConstants.EVENT_APN_CHANGED:
                onApnChanged();
                break;

            case DctConstants.EVENT_PS_RESTRICT_ENABLED:
                /**
                 * We don't need to explicitly to tear down the PDP context
                 * when PS restricted is enabled. The base band will deactive
                 * PDP context and notify us with PDP_CONTEXT_CHANGED.
                 * But we should stop the network polling and prevent reset PDP.
                 */
                if (DBG) log("EVENT_PS_RESTRICT_ENABLED " + mIsPsRestricted);
                stopNetStatPoll();
                stopDataStallAlarm();
                mIsPsRestricted = true;
                break;

            case DctConstants.EVENT_PS_RESTRICT_DISABLED:
                /**
                 * When PS restrict is removed, we need setup PDP connection if
                 * PDP connection is down.
                 */
                if (DBG) log("EVENT_PS_RESTRICT_DISABLED " + mIsPsRestricted);
                mIsPsRestricted  = false;
                if (isConnected()) {
                    startNetStatPoll();
                    startDataStallAlarm(DATA_STALL_NOT_SUSPECTED);
                } else {
                    // TODO: Should all PDN states be checked to fail?
                    if (mState == DctConstants.State.FAILED) {
                        cleanUpAllConnections(false, Phone.REASON_PS_RESTRICT_ENABLED);
                        mReregisterOnReconnectFailure = false;
                    }
                    ApnContext apnContext = mApnContexts.get(PhoneConstants.APN_TYPE_DEFAULT);
                    if (apnContext != null) {
                        apnContext.setReason(Phone.REASON_PS_RESTRICT_ENABLED);
                        trySetupData(apnContext);
                    } else {
                        loge("**** Default ApnContext not found ****");
                        if (Build.IS_DEBUGGABLE) {
                            throw new RuntimeException("Default ApnContext not found");
                        }
                    }
                }
                break;

            case DctConstants.EVENT_TRY_SETUP_DATA:
                if (msg.obj instanceof ApnContext) {
                    onTrySetupData((ApnContext)msg.obj);
                } else if (msg.obj instanceof String) {
                    onTrySetupData((String)msg.obj);
                } else {
                    loge("EVENT_TRY_SETUP request w/o apnContext or String");
                }
                break;

            case DctConstants.EVENT_CLEAN_UP_CONNECTION:
                boolean tearDown = (msg.arg1 == 0) ? false : true;
                if (DBG) log("EVENT_CLEAN_UP_CONNECTION tearDown=" + tearDown);
                if (msg.obj instanceof ApnContext) {
                    cleanUpConnection(tearDown, (ApnContext)msg.obj);
                } else {
                    loge("EVENT_CLEAN_UP_CONNECTION request w/o apn context, call super");
                    super.handleMessage(msg);
                }
                break;
            case DctConstants.EVENT_SET_INTERNAL_DATA_ENABLE:
                boolean enabled = (msg.arg1 == DctConstants.ENABLED) ? true : false;
                onSetInternalDataEnabled(enabled, (Message) msg.obj);
                break;

            case DctConstants.EVENT_CLEAN_UP_ALL_CONNECTIONS:
                Message mCause = obtainMessage(DctConstants.EVENT_CLEAN_UP_ALL_CONNECTIONS, null);
                if ((msg.obj != null) && (msg.obj instanceof String)) {
                    mCause.obj = msg.obj;
                }
                super.handleMessage(mCause);
                break;

            case DctConstants.EVENT_CDMA_SUBSCRIPTION_SOURCE_CHANGED: // fall thru
            case DctConstants.EVENT_DATA_RAT_CHANGED:
                // When data rat changes we might need to load different
                // set of apns (example, LTE->1x)
                if (onUpdateIcc()) {
                    log("onUpdateIcc: tryRestartDataConnections " + Phone.REASON_NW_TYPE_CHANGED);
                    tryRestartDataConnections(true, Phone.REASON_NW_TYPE_CHANGED);
                } else if (isNvSubscription()){
                    // If cdma subscription source changed to NV or data rat changed to cdma
                    // (while subscription source was NV) - we need to trigger NV ready
                    onNvReady();
                }
                break;

            case DctConstants.CMD_CLEAR_PROVISIONING_SPINNER:
                // Check message sender intended to clear the current spinner.
                if (mProvisioningSpinner == msg.obj) {
                    mProvisioningSpinner.dismiss();
                    mProvisioningSpinner = null;
                }
                break;

            case DctConstants.EVENT_GET_WWAN_IWLAN_COEXISTENCE_DONE:
                onWwanIwlanCoexistenceDone((AsyncResult)msg.obj);
                break;

            case DctConstants.EVENT_MODEM_DATA_PROFILE_READY:
                onModemApnProfileReady();
                break;

            default:
                // handle the message in the super class DataConnectionTracker
                super.handleMessage(msg);
                break;
        }
    }

    protected int getApnProfileID(String apnType) {
        if (TextUtils.equals(apnType, PhoneConstants.APN_TYPE_IMS)) {
            return RILConstants.DATA_PROFILE_IMS;
        } else if (TextUtils.equals(apnType, PhoneConstants.APN_TYPE_FOTA)) {
            return RILConstants.DATA_PROFILE_FOTA;
        } else if (TextUtils.equals(apnType, PhoneConstants.APN_TYPE_CBS)) {
            return RILConstants.DATA_PROFILE_CBS;
        } else if (TextUtils.equals(apnType, PhoneConstants.APN_TYPE_IA)) {
            return RILConstants.DATA_PROFILE_DEFAULT; // DEFAULT for now
        } else if (TextUtils.equals(apnType, PhoneConstants.APN_TYPE_DUN)) {
            return RILConstants.DATA_PROFILE_TETHERED;
        } else {
            return RILConstants.DATA_PROFILE_DEFAULT;
        }
    }

    private int getCellLocationId() {
        int cid = -1;
        CellLocation loc = mPhone.getCellLocation();

        if (loc != null) {
            if (loc instanceof GsmCellLocation) {
                cid = ((GsmCellLocation)loc).getCid();
            } else if (loc instanceof CdmaCellLocation) {
                cid = ((CdmaCellLocation)loc).getBaseStationId();
            }
        }
        return cid;
    }

    private IccRecords getUiccRecords(int appFamily) {
        return mUiccController.getIccRecords(mPhone.getPhoneId(), appFamily);
    }


    /**
     * @description This function updates mIccRecords reference to track
     *              currently used IccRecords
     * @return true if IccRecords changed
     */
    @Override
    protected boolean onUpdateIcc() {
        boolean result = false;
        if (mUiccController == null ) {
            loge("onUpdateIcc: mUiccController is null. Error!");
            return false;
        }

        int dataRat = mPhone.getServiceState().getRilDataRadioTechnology();
        int appFamily = UiccController.getFamilyFromRadioTechnology(dataRat);
        IccRecords newIccRecords = getUiccRecords(appFamily);
        log("onUpdateIcc: newIccRecords " + ((newIccRecords != null) ?
                newIccRecords.getClass().getName() : null));
        if (dataRat == ServiceState.RIL_RADIO_TECHNOLOGY_UNKNOWN) {
            // Ignore this. This could be due to data not registered
            // We want to ignore RADIO_TECHNOLOGY_UNKNOWN so that we do not tear down data
            // call in case we are out of service.
            return false;
        }

        IccRecords r = mIccRecords.get();
        if (r != newIccRecords) {
            if (r != null) {
                log("Removing stale icc objects. " + ((r != null) ?
                        r.getClass().getName() : null));
                r.unregisterForRecordsLoaded(this);
                mIccRecords.set(null);
            }
            if (newIccRecords != null) {
                log("New records found " + ((newIccRecords != null) ?
                        newIccRecords.getClass().getName() : null));
                mIccRecords.set(newIccRecords);
                newIccRecords.registerForRecordsLoaded(
                        this, DctConstants.EVENT_RECORDS_LOADED, null);
            }
            // Records changed -> return true
            result = true;
        }
        return result;
    }

    public void update() {
        log("update sub = " + mPhone.getSubId());
        log("update(): Active DDS, register for all events now!");
        registerForAllEvents();
        onUpdateIcc();

        mUserDataEnabled = Settings.Global.getInt(mPhone.getContext().getContentResolver(),
                Settings.Global.MOBILE_DATA + mPhone.getPhoneId(), 1) == 1;

        if (mPhone instanceof CDMALTEPhone) {
            ((CDMALTEPhone)mPhone).updateCurrentCarrierInProvider();
            supplyMessenger();
        } else if (mPhone instanceof GSMPhone) {
            ((GSMPhone)mPhone).updateCurrentCarrierInProvider();
            supplyMessenger();
        } else {
            log("Phone object is not MultiSim. This should not hit!!!!");
        }
    }

    @Override
    public void cleanUpAllConnections(String cause) {
        cleanUpAllConnections(cause, null);
    }

    public void updateRecords() {
        onUpdateIcc();
    }

    public void cleanUpAllConnections(String cause, Message disconnectAllCompleteMsg) {
        log("cleanUpAllConnections");
        if (disconnectAllCompleteMsg != null) {
            mDisconnectAllCompleteMsgList.add(disconnectAllCompleteMsg);
        }

        Message msg = obtainMessage(DctConstants.EVENT_CLEAN_UP_ALL_CONNECTIONS);
        msg.obj = cause;
        sendMessage(msg);
    }

    protected void notifyDataDisconnectComplete() {
        log("notifyDataDisconnectComplete");
        for (Message m: mDisconnectAllCompleteMsgList) {
            m.sendToTarget();
        }
        mDisconnectAllCompleteMsgList.clear();
    }


    protected void notifyAllDataDisconnected() {
        sEnableFailFastRefCounter = 0;
        mFailFast = false;
        mAllDataDisconnectedRegistrants.notifyRegistrants();
    }

    public void registerForAllDataDisconnected(Handler h, int what, Object obj) {
        mAllDataDisconnectedRegistrants.addUnique(h, what, obj);

        if (isDisconnected()) {
            log("notify All Data Disconnected");
            notifyAllDataDisconnected();
        }
    }

    public void unregisterForAllDataDisconnected(Handler h) {
        mAllDataDisconnectedRegistrants.remove(h);
    }


    @Override
    protected void onSetInternalDataEnabled(boolean enable) {
        if (DBG) log("onSetInternalDataEnabled: enabled=" + enable);
        onSetInternalDataEnabled(enable, null);
    }

    protected void onSetInternalDataEnabled(boolean enabled, Message onCompleteMsg) {
        if (DBG) log("onSetInternalDataEnabled: enabled=" + enabled);
        boolean sendOnComplete = true;

        synchronized (mDataEnabledLock) {
            mInternalDataEnabled = enabled;
            if (enabled) {
                log("onSetInternalDataEnabled: changed to enabled, try to setup data call");
                onTrySetupData(Phone.REASON_DATA_ENABLED);
            } else {
                sendOnComplete = false;
                log("onSetInternalDataEnabled: changed to disabled, cleanUpAllConnections");
                cleanUpAllConnections(null, onCompleteMsg);
            }
        }

        if (sendOnComplete) {
            if (onCompleteMsg != null) {
                onCompleteMsg.sendToTarget();
            }
        }
    }

    public boolean setInternalDataEnabledFlag(boolean enable) {
        if (DBG) log("setInternalDataEnabledFlag(" + enable + ")");

        if (mInternalDataEnabled != enable) {
            mInternalDataEnabled = enable;
        }
        return true;
    }

    @Override
    public boolean setInternalDataEnabled(boolean enable) {
        return setInternalDataEnabled(enable, null);
    }

    public boolean setInternalDataEnabled(boolean enable, Message onCompleteMsg) {
        if (DBG) log("setInternalDataEnabled(" + enable + ")");

        Message msg = obtainMessage(DctConstants.EVENT_SET_INTERNAL_DATA_ENABLE, onCompleteMsg);
        msg.arg1 = (enable ? DctConstants.ENABLED : DctConstants.DISABLED);
        sendMessage(msg);
        return true;
    }

    public void setDataAllowed(boolean enable, Message response) {
         if (DBG) log("setDataAllowed: enable=" + enable);
         mIsCleanupRequired = !enable;
         mPhone.mCi.setDataAllowed(enable, response);
         mInternalDataEnabled = enable;
    }

    @Override
    protected void log(String s) {
        Rlog.d(LOG_TAG, "[" + mPhone.getPhoneId() + "]" + s);
    }

    @Override
    protected void loge(String s) {
        Rlog.e(LOG_TAG, "[" + mPhone.getPhoneId() + "]" + s);
    }

    @Override
    public void dump(FileDescriptor fd, PrintWriter pw, String[] args) {
        pw.println("DcTracker extends:");
        super.dump(fd, pw, args);
        pw.println(" mReregisterOnReconnectFailure=" + mReregisterOnReconnectFailure);
        pw.println(" canSetPreferApn=" + mCanSetPreferApn);
        pw.println(" mApnObserver=" + mApnObserver);
        pw.println(" getOverallState=" + getOverallState());
        pw.println(" mDataConnectionAsyncChannels=%s\n" + mDataConnectionAcHashMap);
        pw.println(" mAttached=" + mAttached.get());
    }

    @Override
    public String[] getPcscfAddress(String apnType) {
        log("getPcscfAddress()");
        ApnContext apnContext = null;

        if(apnType == null){
            log("apnType is null, return null");
            return null;
        }

        if (TextUtils.equals(apnType, PhoneConstants.APN_TYPE_EMERGENCY)) {
            apnContext = mApnContexts.get(PhoneConstants.APN_TYPE_EMERGENCY);
        } else if (TextUtils.equals(apnType, PhoneConstants.APN_TYPE_IMS)) {
            apnContext = mApnContexts.get(PhoneConstants.APN_TYPE_IMS);
        } else {
            log("apnType is invalid, return null");
            return null;
        }

        if (apnContext == null) {
            log("apnContext is null, return null");
            return null;
        }

        DcAsyncChannel dcac = apnContext.getDcAc();
        String[] result = null;

        if (dcac != null) {
            result = dcac.getPcscfAddr();

            for (int i = 0; i < result.length; i++) {
                log("Pcscf[" + i + "]: " + result[i]);
            }
            return result;
        }
        return null;
    }

    @Override
    public void setImsRegistrationState(boolean registered) {
        log("setImsRegistrationState - mImsRegistrationState(before): "+ mImsRegistrationState
                + ", registered(current) : " + registered);

        if (mPhone == null) return;

        ServiceStateTracker sst = mPhone.getServiceStateTracker();
        if (sst == null) return;

        sst.setImsRegistrationState(registered);
    }

    /**
     * Read APN configuration from Telephony.db for Emergency APN
     * All opertors recognize the connection request for EPDN based on APN type
     * PLMN name,APN name are not mandatory parameters
     */
    private void initEmergencyApnSetting() {
        // Operator Numeric is not available when sim records are not loaded.
        // Query Telephony.db with APN type as EPDN request does not
        // require APN name, plmn and all operators support same APN config.
        // DB will contain only one entry for Emergency APN
        String selection = "type=\"emergency\"";
        Cursor cursor = mPhone.getContext().getContentResolver().query(
                Telephony.Carriers.CONTENT_URI, null, selection, null, null);

        if (cursor != null) {
            if (cursor.getCount() > 0) {
                if (cursor.moveToFirst()) {
                    mEmergencyApn = makeApnSetting(cursor);
                }
            }
            cursor.close();
        }
    }

    /**
     * Add the Emergency APN settings to APN settings list
     */
    private void addEmergencyApnSetting() {
        if(mEmergencyApn != null) {
            if(mAllApnSettings == null) {
                mAllApnSettings = new ArrayList<ApnSetting>();
            } else {
                boolean hasEmergencyApn = false;
                for (ApnSetting apn : mAllApnSettings) {
                    if (ArrayUtils.contains(apn.types, PhoneConstants.APN_TYPE_EMERGENCY)) {
                        hasEmergencyApn = true;
                        break;
                    }
                }

                if(hasEmergencyApn == false) {
                    mAllApnSettings.add(mEmergencyApn);
                } else {
                    log("addEmergencyApnSetting - E-APN setting is already present");
                }
            }
        }
    }
}<|MERGE_RESOLUTION|>--- conflicted
+++ resolved
@@ -1912,17 +1912,9 @@
     }
 
     private void onRecordsLoaded() {
-<<<<<<< HEAD
-        mAutoAttachOnCreationConfig = mPhone.getContext().getResources()
-                .getBoolean(com.android.internal.R.bool.config_auto_attach_data_on_creation);
-        if (mAutoAttachOnCreationConfig && mAttached.get()) {
-            mAutoAttachOnCreation = true;
-        }
-=======
         if (DBG) log("onRecordsLoaded: createAllApnList");
         mAutoAttachOnCreationConfig = mPhone.getContext().getResources()
                 .getBoolean(com.android.internal.R.bool.config_auto_attach_data_on_creation);
->>>>>>> 539672d5
 
         if (mOmhApt != null) {
             log("OMH: onRecordsLoaded(): calling loadProfiles()");
