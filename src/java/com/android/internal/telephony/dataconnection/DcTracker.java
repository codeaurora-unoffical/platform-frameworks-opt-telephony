--- conflicted
+++ resolved
@@ -232,12 +232,7 @@
     }
 
     private ApnContext addApnContext(String type, NetworkConfig networkConfig) {
-<<<<<<< HEAD
-        ApnContext apnContext = new ApnContext(mPhone.getContext(), type, LOG_TAG);
-        apnContext.setDependencyMet(networkConfig.dependencyMet);
-=======
         ApnContext apnContext = new ApnContext(mPhone.getContext(), type, LOG_TAG, networkConfig);
->>>>>>> eb7d1444
         mApnContexts.put(type, apnContext);
         mPrioritySortedApnContexts.add(apnContext);
         return apnContext;
@@ -618,31 +613,6 @@
         }
     }
 
-<<<<<<< HEAD
-    private boolean trySetupData(String reason, String type) {
-        if (DBG) {
-            log("trySetupData: " + type + " due to " + (reason == null ? "(unspecified)" : reason)
-                    + " isPsRestricted=" + mIsPsRestricted);
-        }
-
-        if (type == null) {
-            type = PhoneConstants.APN_TYPE_DEFAULT;
-        }
-
-        ApnContext apnContext = mApnContexts.get(type);
-
-        if (apnContext == null ){
-            if (DBG) log("trySetupData new apn context for type:" + type);
-            apnContext = new ApnContext(mPhone.getContext(), type, LOG_TAG);
-            mApnContexts.put(type, apnContext);
-        }
-        apnContext.setReason(reason);
-
-        return trySetupData(apnContext);
-    }
-
-=======
->>>>>>> eb7d1444
     private boolean trySetupData(ApnContext apnContext) {
         if (DBG) {
             log("trySetupData for type:" + apnContext.getApnType() +
@@ -1589,14 +1559,9 @@
                 log("completeConnection: MOBILE_PROVISIONING_ACTION url="
                         + mProvisioningUrl);
             }
-<<<<<<< HEAD
-            Intent newIntent =
-                    new Intent(Intent.ACTION_VIEW, Uri.parse(mProvisioningUrl));
-=======
             Intent newIntent = Intent.makeMainSelectorActivity(Intent.ACTION_MAIN,
                     Intent.CATEGORY_APP_BROWSER);
             newIntent.setData(Uri.parse(mProvisioningUrl));
->>>>>>> eb7d1444
             newIntent.setFlags(Intent.FLAG_ACTIVITY_BROUGHT_TO_FRONT |
                     Intent.FLAG_ACTIVITY_NEW_TASK);
             try {
@@ -1854,12 +1819,7 @@
         }
 
         // If APN is still enabled, try to bring it back up automatically
-<<<<<<< HEAD
-        if (mAttached.get() && apnContext.isReady()
-                && retryAfterDisconnected(apnContext.getReason())) {
-=======
         if (mAttached.get() && apnContext.isReady() && retryAfterDisconnected(apnContext)) {
->>>>>>> eb7d1444
             SystemProperties.set(PUPPET_MASTER_RADIO_STRESS_TEST, "false");
             // Wait a bit before trying the next APN, so that
             // we're not tying up the RIL command channel.
