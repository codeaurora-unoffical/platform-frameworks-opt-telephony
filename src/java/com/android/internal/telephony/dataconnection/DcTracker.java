--- conflicted
+++ resolved
@@ -537,19 +537,8 @@
         String apnType = apnContextforRetry.getApnType();
         String reason =  apnContextforRetry.getReason();
 
-<<<<<<< HEAD
-        // Stop reconnect if not current subId is not correct.
-        // FIXME STOPSHIP - phoneSubId is coming up as -1 way after boot and failing this?
-        if (!mSubscriptionManager.isActiveSubId(currSubId) || (currSubId != phoneSubId)) {
-            return;
-        }
-
-        int transportType = bundle.getInt(INTENT_RECONNECT_ALARM_EXTRA_TRANSPORT_TYPE, 0);
-        if (transportType != mTransportType) {
-=======
-        if (!SubscriptionManager.isValidSubscriptionId(subId) || (subId != phoneSubId)) {
+        if (!mSubscriptionManager.isActiveSubId(subId) || (subId != phoneSubId)) {
             log("onDataReconnect: invalid subId");
->>>>>>> 95a3c2a9
             return;
         }
 
@@ -1904,29 +1893,7 @@
         return null;
     }
 
-<<<<<<< HEAD
-    /**
-     * Cancels the alarm associated with apnContext.
-     *
-     * @param apnContext on which the alarm should be stopped.
-     */
-    private void cancelReconnectAlarm(ApnContext apnContext) {
-        if (apnContext == null) return;
-
-        PendingIntent intent = apnContext.getReconnectIntent();
-
-        if (intent != null) {
-                AlarmManager am =
-                    (AlarmManager) mPhone.getContext().getSystemService(Context.ALARM_SERVICE);
-                am.cancel(intent);
-                apnContext.setReconnectIntent(null);
-        }
-    }
-
     protected boolean isPermanentFailure(@DataFailureCause int dcFailCause) {
-=======
-    boolean isPermanentFailure(@DataFailureCause int dcFailCause) {
->>>>>>> 95a3c2a9
         return (DataFailCause.isPermanentFailure(mPhone.getContext(), dcFailCause,
                 mPhone.getSubId())
                 && (mAttached.get() == false || dcFailCause != DataFailCause.SIGNAL_LOST));
