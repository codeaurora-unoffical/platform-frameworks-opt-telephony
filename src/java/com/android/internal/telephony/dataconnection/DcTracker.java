--- conflicted
+++ resolved
@@ -4361,9 +4361,6 @@
         }
     }
 
-<<<<<<< HEAD
-    protected void cleanUpConnectionsOnUpdatedApns(boolean tearDown, String reason) {
-=======
     private boolean containsAllApns(ArrayList<ApnSetting> oldApnList,
                                     ArrayList<ApnSetting> newApnList) {
         for (ApnSetting newApnSetting : newApnList) {
@@ -4381,8 +4378,7 @@
         return true;
     }
 
-    private void cleanUpConnectionsOnUpdatedApns(boolean tearDown, String reason) {
->>>>>>> f98f4ca2
+    protected void cleanUpConnectionsOnUpdatedApns(boolean tearDown, String reason) {
         if (DBG) log("cleanUpConnectionsOnUpdatedApns: tearDown=" + tearDown);
         if (mAllApnSettings != null && mAllApnSettings.isEmpty()) {
             cleanUpAllConnections(tearDown, Phone.REASON_APN_CHANGED);
