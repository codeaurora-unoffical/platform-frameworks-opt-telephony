/*
 * Copyright (C) 2006 The Android Open Source Project
 *
 * Licensed under the Apache License, Version 2.0 (the "License");
 * you may not use this file except in compliance with the License.
 * You may obtain a copy of the License at
 *
 *      http://www.apache.org/licenses/LICENSE-2.0
 *
 * Unless required by applicable law or agreed to in writing, software
 * distributed under the License is distributed on an "AS IS" BASIS,
 * WITHOUT WARRANTIES OR CONDITIONS OF ANY KIND, either express or implied.
 * See the License for the specific language governing permissions and
 * limitations under the License.
 */

package com.android.internal.telephony.dataconnection;

import android.app.AlarmManager;
import android.app.PendingIntent;
import android.app.ProgressDialog;
import android.content.ActivityNotFoundException;
import android.content.BroadcastReceiver;
import android.content.ContentResolver;
import android.content.ContentValues;
import android.content.Context;
import android.content.Intent;
import android.content.IntentFilter;
import android.content.res.Resources;
import android.database.ContentObserver;
import android.database.Cursor;
import android.net.ConnectivityManager;
import android.net.LinkProperties;
import android.net.NetworkCapabilities;
import android.net.NetworkConfig;
import android.net.NetworkUtils;
import android.net.ProxyInfo;
import android.net.Uri;
import android.os.AsyncResult;
import android.os.Build;
import android.os.Bundle;
import android.os.Handler;
import android.os.Message;
import android.os.RegistrantList;
import android.os.ServiceManager;
import android.os.SystemClock;
import android.os.SystemProperties;
import android.os.UserHandle;
import android.provider.Settings;
import android.provider.Telephony;
import android.telephony.CellLocation;
import android.telephony.ServiceState;
import android.telephony.TelephonyManager;
import android.telephony.SubscriptionManager;
import android.telephony.cdma.CdmaCellLocation;
import android.telephony.gsm.GsmCellLocation;
import android.text.TextUtils;
import android.util.EventLog;
import android.util.LocalLog;
import android.util.Pair;
import android.view.WindowManager;
import android.telephony.Rlog;

import com.android.internal.telephony.cdma.CDMALTEPhone;
import com.android.internal.telephony.ConfigResourceUtil;
import com.android.internal.telephony.Phone;
import com.android.internal.telephony.PhoneBase;
import com.android.internal.telephony.DctConstants;
import com.android.internal.telephony.EventLogTags;
import com.android.internal.telephony.ITelephony;
import com.android.internal.telephony.TelephonyIntents;
import com.android.internal.telephony.cdma.CDMAPhone;
import com.android.internal.telephony.cdma.CdmaSubscriptionSourceManager;
import com.android.internal.telephony.gsm.GSMPhone;
import com.android.internal.telephony.PhoneConstants;
import com.android.internal.telephony.RILConstants;
import com.android.internal.telephony.ServiceStateTracker;
import com.android.internal.telephony.uicc.IccRecords;
import com.android.internal.telephony.uicc.RuimRecords;
import com.android.internal.telephony.uicc.UiccController;
import com.android.internal.util.AsyncChannel;
import com.android.internal.util.ArrayUtils;

import java.io.FileDescriptor;
import java.io.PrintWriter;
import java.util.ArrayList;
import java.util.Arrays;
import java.util.concurrent.atomic.AtomicBoolean;
import java.util.Objects;
import java.lang.StringBuilder;

/**
 * {@hide}
 */
public class DcTracker extends DcTrackerBase {
    protected String LOG_TAG = "DCT";

    /**
     * List of messages that are waiting to be posted, when data call disconnect
     * is complete
     */
    private ArrayList<Message> mDisconnectAllCompleteMsgList = new ArrayList<Message>();

    private RegistrantList mAllDataDisconnectedRegistrants = new RegistrantList();

    protected int mDisconnectPendingCount = 0;

    /**
     * Handles changes to the APN db.
     */
    private class ApnChangeObserver extends ContentObserver {
        public ApnChangeObserver () {
            super(mDataConnectionTracker);
        }

        @Override
        public void onChange(boolean selfChange) {
            sendMessage(obtainMessage(DctConstants.EVENT_APN_CHANGED));
        }
    }

    //***** Instance Variables

    private boolean mReregisterOnReconnectFailure = false;


    //***** Constants

    // Used by puppetmaster/*/radio_stress.py
    private static final String PUPPET_MASTER_RADIO_STRESS_TEST = "gsm.defaultpdpcontext.active";

    private static final int POLL_PDP_MILLIS = 5 * 1000;

    private static final int PROVISIONING_SPINNER_TIMEOUT_MILLIS = 120 * 1000;

    static final Uri PREFERAPN_NO_UPDATE_URI_USING_SUBID =
                        Uri.parse("content://telephony/carriers/preferapn_no_update/subId/");
    static final String APN_ID = "apn_id";

    /**
     * Property that can be used to set the IP version for CDMA
     */
    private static final String PROPERTY_CDMA_IPPROTOCOL = SystemProperties.get(
            "persist.telephony.cdma.protocol", "IP");

    /**
     * Property that can be used to set the IP version for CDMA when roaming
     */
    private static final String PROPERTY_CDMA_ROAMING_IPPROTOCOL = SystemProperties.get(
            "persist.telephony.cdma.rproto", "IP");

    /*
     * Flag that indicates that Out Of Service is considered as data call disconnect
     */
    protected boolean mOosIsDisconnect = SystemProperties.getBoolean(
            PhoneBase.PROPERTY_OOS_IS_DISCONNECT, true);

    private boolean mCanSetPreferApn = false;

    private AtomicBoolean mAttached = new AtomicBoolean(false);

    /** Watches for changes to the APN db. */
    private ApnChangeObserver mApnObserver;

    private final String mProvisionActionName;
    private BroadcastReceiver mProvisionBroadcastReceiver;
    private ProgressDialog mProvisioningSpinner;
    private CdmaSubscriptionSourceManager mCdmaSsm;

    public boolean mImsRegistrationState = false;
    private ApnContext mWaitCleanUpApnContext = null;
    private boolean mDeregistrationAlarmState = false;
    private PendingIntent mImsDeregistrationDelayIntent = null;

    /** MMS Data Profile Device Override */
    private static final int MMS_DATA_PROFILE = SystemProperties.getInt(
            "ro.telephony.mms_data_profile", RILConstants.DATA_PROFILE_DEFAULT);

    //***** Constructor
    public DcTracker(PhoneBase p) {
        super(p);
        if (DBG) log("GsmDCT.constructor");

        mDataConnectionTracker = this;
        registerForAllEvents();
        update();
        mApnObserver = new ApnChangeObserver();
        p.getContext().getContentResolver().registerContentObserver(
                Telephony.Carriers.CONTENT_URI, true, mApnObserver);

        initApnContexts();

        for (ApnContext apnContext : mApnContexts.values()) {
            // Register the reconnect and restart actions.
            IntentFilter filter = new IntentFilter();
            filter.addAction(INTENT_RECONNECT_ALARM + '.' + apnContext.getApnType());
            filter.addAction(INTENT_RESTART_TRYSETUP_ALARM + '.' + apnContext.getApnType());
            mPhone.getContext().registerReceiver(mIntentReceiver, filter, null, mPhone);
        }

        // Add Emergency APN to APN setting list by default to support EPDN in sim absent cases
        initEmergencyApnSetting();
        addEmergencyApnSetting();

        mProvisionActionName = "com.android.internal.telephony.PROVISION" + p.getPhoneId();
    }

    protected void registerForAllEvents() {
        mPhone.mCi.registerForAvailable(this, DctConstants.EVENT_RADIO_AVAILABLE, null);
        mPhone.mCi.registerForOffOrNotAvailable(this,
               DctConstants.EVENT_RADIO_OFF_OR_NOT_AVAILABLE, null);
        mPhone.mCi.registerForDataNetworkStateChanged(this,
               DctConstants.EVENT_DATA_STATE_CHANGED, null);
        // Note, this is fragile - the Phone is now presenting a merged picture
        // of PS (volte) & CS and by diving into its internals you're just seeing
        // the CS data.  This works well for the purposes this is currently used for
        // but that may not always be the case.  Should probably be redesigned to
        // accurately reflect what we're really interested in (registerForCSVoiceCallEnded).
        mPhone.getCallTracker().registerForVoiceCallEnded (this,
               DctConstants.EVENT_VOICE_CALL_ENDED, null);
        mPhone.getCallTracker().registerForVoiceCallStarted (this,
               DctConstants.EVENT_VOICE_CALL_STARTED, null);
        mPhone.getServiceStateTracker().registerForDataConnectionAttached(this,
               DctConstants.EVENT_DATA_CONNECTION_ATTACHED, null);
        mPhone.getServiceStateTracker().registerForDataConnectionDetached(this,
               DctConstants.EVENT_DATA_CONNECTION_DETACHED, null);
        mPhone.getServiceStateTracker().registerForDataRoamingOn(this,
               DctConstants.EVENT_ROAMING_ON, null);
        mPhone.getServiceStateTracker().registerForDataRoamingOff(this,
               DctConstants.EVENT_ROAMING_OFF, null);
        mPhone.getServiceStateTracker().registerForPsRestrictedEnabled(this,
                DctConstants.EVENT_PS_RESTRICT_ENABLED, null);
        mPhone.getServiceStateTracker().registerForPsRestrictedDisabled(this,
                DctConstants.EVENT_PS_RESTRICT_DISABLED, null);
     //   SubscriptionManager.registerForDdsSwitch(this,
     //          DctConstants.EVENT_CLEAN_UP_ALL_CONNECTIONS, null);
        mPhone.getServiceStateTracker().registerForDataRegStateOrRatChanged(this,
                DctConstants.EVENT_DATA_RAT_CHANGED, null);
        if (mPhone.getPhoneType() == PhoneConstants.PHONE_TYPE_CDMA) {
            mCdmaSsm = CdmaSubscriptionSourceManager.getInstance(
                    mPhone.getContext(), mPhone.mCi, this,
                    DctConstants.EVENT_CDMA_SUBSCRIPTION_SOURCE_CHANGED, null);
            // CdmaSsm doesn't send this event whenever you register - fake it ourselves
            sendMessage(obtainMessage(DctConstants.EVENT_CDMA_SUBSCRIPTION_SOURCE_CHANGED));
        }
    }
    @Override
    public void dispose() {
        if (DBG) log("DcTracker.dispose");

        if (mProvisionBroadcastReceiver != null) {
            mPhone.getContext().unregisterReceiver(mProvisionBroadcastReceiver);
            mProvisionBroadcastReceiver = null;
        }
        if (mProvisioningSpinner != null) {
            mProvisioningSpinner.dismiss();
            mProvisioningSpinner = null;
        }

        cleanUpAllConnections(true, null);

        super.dispose();

        mPhone.getContext().getContentResolver().unregisterContentObserver(mApnObserver);
        mApnContexts.clear();
        mPrioritySortedApnContexts.clear();

        if (mCdmaSsm != null) {
            mCdmaSsm.dispose(this);
        }

        unregisterForAllEvents();
        destroyDataConnections();
    }
    protected void unregisterForAllEvents() {
         //Unregister for all events
        mPhone.mCi.unregisterForAvailable(this);
        mPhone.mCi.unregisterForOffOrNotAvailable(this);
        IccRecords r = mIccRecords.get();
        if (r != null) {
            r.unregisterForRecordsLoaded(this);
            mIccRecords.set(null);
        }
        mPhone.mCi.unregisterForDataNetworkStateChanged(this);
        mPhone.getCallTracker().unregisterForVoiceCallEnded(this);
        mPhone.getCallTracker().unregisterForVoiceCallStarted(this);
        mPhone.getServiceStateTracker().unregisterForDataConnectionAttached(this);
        mPhone.getServiceStateTracker().unregisterForDataConnectionDetached(this);
        mPhone.getServiceStateTracker().unregisterForDataRoamingOn(this);
        mPhone.getServiceStateTracker().unregisterForDataRoamingOff(this);
        mPhone.getServiceStateTracker().unregisterForPsRestrictedEnabled(this);
        mPhone.getServiceStateTracker().unregisterForPsRestrictedDisabled(this);
        //SubscriptionManager.unregisterForDdsSwitch(this);
    }

    @Override
    public void incApnRefCount(String name, LocalLog log) {
        ApnContext apnContext = mApnContexts.get(name);
        log.log("DcTracker.incApnRefCount on " + name + " found " + apnContext);
        if (apnContext != null) {
            apnContext.incRefCount(log);
        }
    }

    @Override
    public void decApnRefCount(String name, LocalLog log) {
        ApnContext apnContext = mApnContexts.get(name);
        log.log("DcTracker.decApnRefCount on " + name + " found " + apnContext);
        if (apnContext != null) {
            apnContext.decRefCount(log);
        }
    }

    @Override
    public boolean isApnSupported(String name) {
        if (name == null) {
            loge("isApnSupported: name=null");
            return false;
        }
        ApnContext apnContext = mApnContexts.get(name);
        if (apnContext == null) {
            loge("Request for unsupported mobile name: " + name);
            return false;
        }
        return true;
    }

    @Override
    public int getApnPriority(String name) {
        ApnContext apnContext = mApnContexts.get(name);
        if (apnContext == null) {
            loge("Request for unsupported mobile name: " + name);
        }
        return apnContext.priority;
    }

    // Turn telephony radio on or off.
    private void setRadio(boolean on) {
        final ITelephony phone = ITelephony.Stub.asInterface(ServiceManager.checkService("phone"));
        try {
            phone.setRadio(on);
        } catch (Exception e) {
            // Ignore.
        }
    }

    // Class to handle Intent dispatched with user selects the "Sign-in to network"
    // notification.
    private class ProvisionNotificationBroadcastReceiver extends BroadcastReceiver {
        private final String mNetworkOperator;
        // Mobile provisioning URL.  Valid while provisioning notification is up.
        // Set prior to notification being posted as URL contains ICCID which
        // disappears when radio is off (which is the case when notification is up).
        private final String mProvisionUrl;

        public ProvisionNotificationBroadcastReceiver(String provisionUrl, String networkOperator) {
            mNetworkOperator = networkOperator;
            mProvisionUrl = provisionUrl;
        }

        private void setEnableFailFastMobileData(int enabled) {
            sendMessage(obtainMessage(DctConstants.CMD_SET_ENABLE_FAIL_FAST_MOBILE_DATA, enabled, 0));
        }

        private void enableMobileProvisioning() {
            final Message msg = obtainMessage(DctConstants.CMD_ENABLE_MOBILE_PROVISIONING);
            msg.setData(Bundle.forPair(DctConstants.PROVISIONING_URL_KEY, mProvisionUrl));
            sendMessage(msg);
        }

        @Override
        public void onReceive(Context context, Intent intent) {
            // Turning back on the radio can take time on the order of a minute, so show user a
            // spinner so they know something is going on.
            mProvisioningSpinner = new ProgressDialog(context);
            mProvisioningSpinner.setTitle(mNetworkOperator);
            mProvisioningSpinner.setMessage(
                    // TODO: Don't borrow "Connecting..." i18n string; give Telephony a version.
                    context.getText(com.android.internal.R.string.media_route_status_connecting));
            mProvisioningSpinner.setIndeterminate(true);
            mProvisioningSpinner.setCancelable(true);
            // Allow non-Activity Service Context to create a View.
            mProvisioningSpinner.getWindow().setType(
                    WindowManager.LayoutParams.TYPE_KEYGUARD_DIALOG);
            mProvisioningSpinner.show();
            // After timeout, hide spinner so user can at least use their device.
            // TODO: Indicate to user that it is taking an unusually long time to connect?
            sendMessageDelayed(obtainMessage(DctConstants.CMD_CLEAR_PROVISIONING_SPINNER,
                    mProvisioningSpinner), PROVISIONING_SPINNER_TIMEOUT_MILLIS);
            // This code is almost identical to the old
            // ConnectivityService.handleMobileProvisioningAction code.
            setRadio(true);
            setEnableFailFastMobileData(DctConstants.ENABLED);
            enableMobileProvisioning();
        }
    }

    @Override
    public boolean isApnTypeActive(String type) {
        ApnContext apnContext = mApnContexts.get(type);
        if (apnContext == null) return false;

        return (apnContext.getDcAc() != null);
    }

    @Override
    public boolean isDataPossible(String apnType) {
        ApnContext apnContext = mApnContexts.get(apnType);
        if (apnContext == null) {
            return false;
        }
        boolean apnContextIsEnabled = apnContext.isEnabled();
        DctConstants.State apnContextState = apnContext.getState();
        boolean apnTypePossible = !(apnContextIsEnabled &&
                (apnContextState == DctConstants.State.FAILED));
        boolean isEmergencyApn = apnContext.getApnType().equals(PhoneConstants.APN_TYPE_EMERGENCY);
        // Set the emergency APN availability status as TRUE irrespective of conditions checked in
        // isDataAllowed() like IN_SERVICE, MOBILE DATA status etc.
        boolean dataAllowed = isEmergencyApn
                || (isDataAllowed() && isDataRoamingAllowed(apnContext));
        boolean possible = dataAllowed && apnTypePossible;

        if ((apnContext.getApnType().equals(PhoneConstants.APN_TYPE_DEFAULT)
                    || apnContext.getApnType().equals(PhoneConstants.APN_TYPE_IA))
                && (mPhone.getServiceState().getRilDataRadioTechnology()
                == ServiceState.RIL_RADIO_TECHNOLOGY_IWLAN)) {
            log("Default data call activation not possible in iwlan.");
            possible = false;
        }

        if (VDBG) {
            log(String.format("isDataPossible(%s): possible=%b isDataAllowed=%b " +
                    "apnTypePossible=%b apnContextisEnabled=%b apnContextState()=%s",
                    apnType, possible, dataAllowed, apnTypePossible,
                    apnContextIsEnabled, apnContextState));
        }
        return possible;
    }

    @Override
    protected void finalize() {
        if(DBG) log("finalize");
    }

    private ApnContext addApnContext(String type, NetworkConfig networkConfig) {
        ApnContext apnContext = new ApnContext(mPhone.getContext(), type, LOG_TAG, networkConfig,
                this);
        mApnContexts.put(type, apnContext);
        mPrioritySortedApnContexts.add(apnContext);
        return apnContext;
    }

    protected void initApnContexts() {
        log("initApnContexts: E");
        // Load device network attributes from resources
        String[] networkConfigStrings = mPhone.getContext().getResources().getStringArray(
                com.android.internal.R.array.networkAttributes);
        for (String networkConfigString : networkConfigStrings) {
            NetworkConfig networkConfig = new NetworkConfig(networkConfigString);
            ApnContext apnContext = null;

            switch (networkConfig.type) {
            case ConnectivityManager.TYPE_MOBILE:
                apnContext = addApnContext(PhoneConstants.APN_TYPE_DEFAULT, networkConfig);
                break;
            case ConnectivityManager.TYPE_MOBILE_MMS:
                apnContext = addApnContext(PhoneConstants.APN_TYPE_MMS, networkConfig);
                break;
            case ConnectivityManager.TYPE_MOBILE_SUPL:
                apnContext = addApnContext(PhoneConstants.APN_TYPE_SUPL, networkConfig);
                break;
            case ConnectivityManager.TYPE_MOBILE_DUN:
                apnContext = addApnContext(PhoneConstants.APN_TYPE_DUN, networkConfig);
                break;
            case ConnectivityManager.TYPE_MOBILE_HIPRI:
                apnContext = addApnContext(PhoneConstants.APN_TYPE_HIPRI, networkConfig);
                break;
            case ConnectivityManager.TYPE_MOBILE_FOTA:
                apnContext = addApnContext(PhoneConstants.APN_TYPE_FOTA, networkConfig);
                break;
            case ConnectivityManager.TYPE_MOBILE_IMS:
                apnContext = addApnContext(PhoneConstants.APN_TYPE_IMS, networkConfig);
                break;
            case ConnectivityManager.TYPE_MOBILE_CBS:
                apnContext = addApnContext(PhoneConstants.APN_TYPE_CBS, networkConfig);
                break;
            case ConnectivityManager.TYPE_MOBILE_IA:
                apnContext = addApnContext(PhoneConstants.APN_TYPE_IA, networkConfig);
                break;
            case ConnectivityManager.TYPE_MOBILE_EMERGENCY:
                apnContext = addApnContext(PhoneConstants.APN_TYPE_EMERGENCY, networkConfig);
                break;
            default:
                log("initApnContexts: skipping unknown type=" + networkConfig.type);
                continue;
            }
            log("initApnContexts: apnContext=" + apnContext);
        }
        log("initApnContexts: X mApnContexts=" + mApnContexts);
    }

    @Override
    public LinkProperties getLinkProperties(String apnType) {
        ApnContext apnContext = mApnContexts.get(apnType);
        if (apnContext != null) {
            DcAsyncChannel dcac = apnContext.getDcAc();
            if (dcac != null) {
                if (DBG) log("return link properites for " + apnType);
                return dcac.getLinkPropertiesSync();
            }
        }
        if (DBG) log("return new LinkProperties");
        return new LinkProperties();
    }

    @Override
    public NetworkCapabilities getNetworkCapabilities(String apnType) {
        ApnContext apnContext = mApnContexts.get(apnType);
        if (apnContext!=null) {
            DcAsyncChannel dataConnectionAc = apnContext.getDcAc();
            if (dataConnectionAc != null) {
                if (DBG) {
                    log("get active pdp is not null, return NetworkCapabilities for " + apnType);
                }
                return dataConnectionAc.getNetworkCapabilitiesSync();
            }
        }
        if (DBG) log("return new NetworkCapabilities");
        return new NetworkCapabilities();
    }

    @Override
    // Return all active apn types
    public String[] getActiveApnTypes() {
        if (DBG) log("get all active apn types");
        ArrayList<String> result = new ArrayList<String>();

        for (ApnContext apnContext : mApnContexts.values()) {
            if (mAttached.get() && apnContext.isReady()) {
                result.add(apnContext.getApnType());
            }
        }

        return result.toArray(new String[0]);
    }

    @Override
    // Return active apn of specific apn type
    public String getActiveApnString(String apnType) {
        if (VDBG) log( "get active apn string for type:" + apnType);
        ApnContext apnContext = mApnContexts.get(apnType);
        if (apnContext != null) {
            ApnSetting apnSetting = apnContext.getApnSetting();
            if (apnSetting != null) {
                return apnSetting.apn;
            }
        }
        return null;
    }

    @Override
    public boolean isApnTypeEnabled(String apnType) {
        ApnContext apnContext = mApnContexts.get(apnType);
        if (apnContext == null) {
            return false;
        }
        return apnContext.isEnabled();
    }

    @Override
    protected void setState(DctConstants.State s) {
        if (DBG) log("setState should not be used in GSM" + s);
    }

    // Return state of specific apn type
    @Override
    public DctConstants.State getState(String apnType) {
        ApnContext apnContext = mApnContexts.get(apnType);
        if (apnContext != null) {
            return apnContext.getState();
        }
        return DctConstants.State.FAILED;
    }

    // Return if apn type is a provisioning apn.
    @Override
    protected boolean isProvisioningApn(String apnType) {
        ApnContext apnContext = mApnContexts.get(apnType);
        if (apnContext != null) {
            return apnContext.isProvisioningApn();
        }
        return false;
    }

    // Return state of overall
    @Override
    public DctConstants.State getOverallState() {
        boolean isConnecting = false;
        boolean isFailed = true; // All enabled Apns should be FAILED.
        boolean isAnyEnabled = false;

        for (ApnContext apnContext : mApnContexts.values()) {
            if (apnContext.isEnabled()) {
                isAnyEnabled = true;
                switch (apnContext.getState()) {
                case CONNECTED:
                case DISCONNECTING:
                    if (DBG) log("overall state is CONNECTED");
                    return DctConstants.State.CONNECTED;
                case RETRYING:
                case CONNECTING:
                    isConnecting = true;
                    isFailed = false;
                    break;
                case IDLE:
                case SCANNING:
                    isFailed = false;
                    break;
                default:
                    isAnyEnabled = true;
                    break;
                }
            }
        }

        if (!isAnyEnabled) { // Nothing enabled. return IDLE.
            if (DBG) log( "overall state is IDLE");
            return DctConstants.State.IDLE;
        }

        if (isConnecting) {
            if (DBG) log( "overall state is CONNECTING");
            return DctConstants.State.CONNECTING;
        } else if (!isFailed) {
            if (DBG) log( "overall state is IDLE");
            return DctConstants.State.IDLE;
        } else {
            if (DBG) log( "overall state is FAILED");
            return DctConstants.State.FAILED;
        }
    }

    @Override
    protected boolean isApnTypeAvailable(String type) {
        if (type.equals(PhoneConstants.APN_TYPE_DUN) && fetchDunApn() != null) {
            return true;
        }

        if (mAllApnSettings != null) {
            for (ApnSetting apn : mAllApnSettings) {
                if (apn.canHandleType(type)) {
                    return true;
                }
            }
        }
        return false;
    }

    /**
     * Report on whether data connectivity is enabled for any APN.
     * @return {@code false} if data connectivity has been explicitly disabled,
     * {@code true} otherwise.
     */
    @Override
    public boolean getAnyDataEnabled() {
        synchronized (mDataEnabledLock) {
            if (!(mInternalDataEnabled && mUserDataEnabled && sPolicyDataEnabled)) return false;
            for (ApnContext apnContext : mApnContexts.values()) {
                // Make sure we don't have a context that is going down
                // and is explicitly disabled.
                if (isDataAllowed(apnContext)) {
                    return true;
                }
            }
            return false;
        }
    }

    public boolean getAnyDataEnabled(boolean checkUserDataEnabled) {
        synchronized (mDataEnabledLock) {
            if (!(mInternalDataEnabled && (!checkUserDataEnabled || mUserDataEnabled)
                        && (!checkUserDataEnabled || sPolicyDataEnabled)))
                return false;

            for (ApnContext apnContext : mApnContexts.values()) {
                // Make sure we dont have a context that going down
                // and is explicitly disabled.
                if (isDataAllowed(apnContext)) {
                    return true;
                }
            }
            return false;
        }
    }

    private boolean isDataAllowed(ApnContext apnContext) {
        //If RAT is iwlan then dont allow default/IA PDP at all.
        //Rest of APN types can be evaluated for remaining conditions.
        if ((apnContext.getApnType().equals(PhoneConstants.APN_TYPE_DEFAULT)
                    || apnContext.getApnType().equals(PhoneConstants.APN_TYPE_IA))
                && (mPhone.getServiceState().getRilDataRadioTechnology()
                == ServiceState.RIL_RADIO_TECHNOLOGY_IWLAN)) {
            log("Default data call activation not allowed in iwlan.");
            return false;
        } else {
            return apnContext.isReady() && isDataAllowed() && isDataRoamingAllowed(apnContext);
        }
    }

    private boolean isDataRoamingAllowed(ApnContext apnContext) {
        boolean allowDataRoaming = (!mPhone.getServiceState().getDataRoaming()
                || apnContext.getApnType().equals(PhoneConstants.APN_TYPE_IMS)
                || getDataOnRoamingEnabled());
        if (!allowDataRoaming) {
            String reason = " - Roaming and data roaming not enabled";
            if (DBG)
                log("isDataAllowed: not allowed due to" + reason);
        }
        return allowDataRoaming;
    }

    //****** Called from ServiceStateTracker
    /**
     * Invoked when ServiceStateTracker observes a transition from GPRS
     * attach to detach.
     */
    protected void onDataConnectionDetached() {
        /*
         * We presently believe it is unnecessary to tear down the PDP context
         * when GPRS detaches, but we should stop the network polling.
         */
        if (DBG) log ("onDataConnectionDetached: stop polling and notify detached");
        stopNetStatPoll();
        stopDataStallAlarm();
        notifyDataConnection(Phone.REASON_DATA_DETACHED);
        mAttached.set(false);
    }

    private void onDataConnectionAttached() {
        if (DBG) log("onDataConnectionAttached");
        mAttached.set(true);
        if (getOverallState() == DctConstants.State.CONNECTED) {
            if (DBG) log("onDataConnectionAttached: start polling notify attached");
            startNetStatPoll();
            startDataStallAlarm(DATA_STALL_NOT_SUSPECTED);
            notifyDataConnection(Phone.REASON_DATA_ATTACHED);
        } else {
            // update APN availability so that APN can be enabled.
            notifyOffApnsOfAvailability(Phone.REASON_DATA_ATTACHED);
        }
        if (mAutoAttachOnCreationConfig) {
            mAutoAttachOnCreation.set(true);
        }
        setupDataOnConnectableApns(Phone.REASON_DATA_ATTACHED);
    }

    @Override
    protected boolean isDataAllowed() {
        final boolean internalDataEnabled;
        synchronized (mDataEnabledLock) {
            internalDataEnabled = mInternalDataEnabled;
        }

        boolean attachedState = mAttached.get();
        boolean desiredPowerState = mPhone.getServiceStateTracker().getDesiredPowerState();
        IccRecords r = mIccRecords.get();
        boolean recordsLoaded = (r != null) ? r.getRecordsLoaded() : false;
        boolean subscriptionFromNv = isNvSubscription();
        int radioTech = mPhone.getServiceState().getRilDataRadioTechnology();
        if (radioTech == ServiceState.RIL_RADIO_TECHNOLOGY_IWLAN) {
            desiredPowerState = true;
        }

        if (r != null) {
            recordsLoaded = r.getRecordsLoaded();
            if (DBG && !recordsLoaded) log("isDataAllowed getRecordsLoaded=" + recordsLoaded);
        }

        int dataSub = SubscriptionManager.getDefaultDataSubId();
        boolean defaultDataSelected = SubscriptionManager.isValidSubscriptionId(dataSub);
        PhoneConstants.State state = PhoneConstants.State.IDLE;
        // Note this is explicitly not using mPhone.getState.  See b/19090488.
        // mPhone.getState reports the merge of CS and PS (volte) voice call state
        // but we only care about CS calls here for data/voice concurrency issues.
        // Calling getCallTracker currently gives you just the CS side where the
        // ImsCallTracker is held internally where applicable.
        // This should be redesigned to ask explicitly what we want:
        // voiceCallStateAllowDataCall, or dataCallAllowed or something similar.
        if (mPhone.getCallTracker() != null) {
            state = mPhone.getCallTracker().getState();
        }

        boolean allowed =
                    (attachedState || (mAutoAttachOnCreation.get() &&
                            (mPhone.getSubId() == dataSub))) &&
                    (subscriptionFromNv || recordsLoaded) &&
                    (state == PhoneConstants.State.IDLE ||
                     mPhone.getServiceStateTracker().isConcurrentVoiceAndDataAllowed()) &&
                    internalDataEnabled &&
                    defaultDataSelected &&
                    !mIsPsRestricted &&
                    desiredPowerState;
        if (!allowed && DBG) {
            String reason = "";
            if (!(attachedState || mAutoAttachOnCreation.get())) {
                reason += " - Attached= " + attachedState;
            }
            if (!recordsLoaded) reason += " - SIM not loaded";
            if (!(subscriptionFromNv || recordsLoaded)) {
                reason += " - SIM not loaded and not NV subscription";
            }
            if (state != PhoneConstants.State.IDLE &&
                    !mPhone.getServiceStateTracker().isConcurrentVoiceAndDataAllowed()) {
                reason += " - PhoneState= " + state;
                reason += " - Concurrent voice and data not allowed";
            }
            if (!internalDataEnabled) reason += " - mInternalDataEnabled= false";
            if (!defaultDataSelected) reason += " - defaultDataSelected= false";
            if (mIsPsRestricted) reason += " - mIsPsRestricted= true";
            if (!desiredPowerState) reason += " - desiredPowerState= false";
            if (DBG) log("isDataAllowed: not allowed due to" + reason);
        }
        return allowed;
    }

    // arg for setupDataOnConnectableApns
    private enum RetryFailures {
        // retry failed networks always (the old default)
        ALWAYS,
        // retry only when a substantial change has occured.  Either:
        // 1) we were restricted by voice/data concurrency and aren't anymore
        // 2) our apn list has change
        ONLY_ON_CHANGE
    };

    protected void setupDataOnConnectableApns(String reason) {
        setupDataOnConnectableApns(reason, RetryFailures.ALWAYS);
    }

    private void setupDataOnConnectableApns(String reason, RetryFailures retryFailures) {
        if (DBG) log("setupDataOnConnectableApns: " + reason);

        for (ApnContext apnContext : mPrioritySortedApnContexts) {
            ArrayList<ApnSetting> waitingApns = null;

            if (DBG) log("setupDataOnConnectableApns: apnContext " + apnContext);
            if (apnContext.getState() == DctConstants.State.FAILED
                    || apnContext.getState() == DctConstants.State.RETRYING) {
                if (retryFailures == RetryFailures.ALWAYS) {
                    apnContext.releaseDataConnection(reason);
                } else if (apnContext.isConcurrentVoiceAndDataAllowed() == false &&
                         mPhone.getServiceStateTracker().isConcurrentVoiceAndDataAllowed()) {
                    // RetryFailures.ONLY_ON_CHANGE - check if voice concurrency has changed
                    apnContext.releaseDataConnection(reason);
                } else {
                    // RetryFailures.ONLY_ON_CHANGE - check if the apns have changed
                    int radioTech = mPhone.getServiceState().getRilDataRadioTechnology();
                    ArrayList<ApnSetting> originalApns = apnContext.getOriginalWaitingApns();
                    if (originalApns != null && originalApns.isEmpty() == false) {
                        waitingApns = buildWaitingApns(apnContext.getApnType(), radioTech);
                        if (originalApns.size() != waitingApns.size() ||
                                originalApns.containsAll(waitingApns) == false) {
                            apnContext.releaseDataConnection(reason);
                        } else {
                            continue;
                        }
                    } else {
                        continue;
                    }
                }
            }
            if (apnContext.isConnectable()) {
                log("setupDataOnConnectableApns: isConnectable() call trySetupData");
                apnContext.setReason(reason);
                trySetupData(apnContext, waitingApns);
            }
        }
    }

    private boolean trySetupData(ApnContext apnContext) {
        return trySetupData(apnContext, null);
    }

    private boolean trySetupData(ApnContext apnContext, ArrayList<ApnSetting> waitingApns) {
        if (DBG) {
            log("trySetupData for type:" + apnContext.getApnType() +
                    " due to " + apnContext.getReason() + " apnContext=" + apnContext);
            log("trySetupData with mIsPsRestricted=" + mIsPsRestricted);
        }
        apnContext.requestLog("trySetupData due to " + apnContext.getReason());

        if (mPhone.getSimulatedRadioControl() != null) {
            // Assume data is connected on the simulator
            // FIXME  this can be improved
            apnContext.setState(DctConstants.State.CONNECTED);
            mPhone.notifyDataConnection(apnContext.getReason(), apnContext.getApnType());

            log("trySetupData: X We're on the simulator; assuming connected retValue=true");
            return true;
        }

        // Allow SETUP_DATA request for E-APN to be completed during emergency call
        // and MOBILE DATA On/Off cases as well.
        boolean isEmergencyApn = apnContext.getApnType().equals(PhoneConstants.APN_TYPE_EMERGENCY);
        final ServiceStateTracker sst = mPhone.getServiceStateTracker();
        boolean desiredPowerState = sst.getDesiredPowerState();
        boolean checkUserDataEnabled =
                    !(apnContext.getApnType().equals(PhoneConstants.APN_TYPE_IMS));

        // MMS: If property is set, enable mms data even if mobile data is turned off.
        if (apnContext.getApnType().equals(PhoneConstants.APN_TYPE_MMS)) {
               checkUserDataEnabled = checkUserDataEnabled &&
                   !(ConfigResourceUtil.getBooleanValue(mPhone.getContext(),
                               "config_enable_mms_with_mobile_data_off"));
        }

        if (apnContext.isConnectable() && (isEmergencyApn ||
                (isDataAllowed(apnContext) &&
                getAnyDataEnabled(checkUserDataEnabled) && !isEmergency()))) {
            if (apnContext.getState() == DctConstants.State.FAILED) {
                String str ="trySetupData: make a FAILED ApnContext IDLE so its reusable";
                if (DBG) log(str);
                apnContext.requestLog(str);
                apnContext.setState(DctConstants.State.IDLE);
            }
            int radioTech = mPhone.getServiceState().getRilDataRadioTechnology();
            apnContext.setConcurrentVoiceAndDataAllowed(sst.isConcurrentVoiceAndDataAllowed());
            if (apnContext.getState() == DctConstants.State.IDLE) {
                if (waitingApns == null) {
                    waitingApns = buildWaitingApns(apnContext.getApnType(), radioTech);
                }
                if (waitingApns.isEmpty()) {
                    notifyNoData(DcFailCause.MISSING_UNKNOWN_APN, apnContext);
                    notifyOffApnsOfAvailability(apnContext.getReason());
                    String str = "trySetupData: X No APN found retValue=false";
                    if (DBG) log(str);
                    apnContext.requestLog(str);
                    return false;
                } else {
                    apnContext.setWaitingApns(waitingApns);
                    if (DBG) {
                        log ("trySetupData: Create from mAllApnSettings : "
                                    + apnListToString(mAllApnSettings));
                    }
                }
            }

            if (DBG) {
                log("trySetupData: call setupData, waitingApns : "
                        + apnListToString(apnContext.getWaitingApns()));
            }
            boolean retValue = setupData(apnContext, radioTech);
            notifyOffApnsOfAvailability(apnContext.getReason());

            if (DBG) log("trySetupData: X retValue=" + retValue);
            return retValue;
        } else {
            if (!apnContext.getApnType().equals(PhoneConstants.APN_TYPE_DEFAULT)
                    && apnContext.isConnectable()) {
                mPhone.notifyDataConnectionFailed(apnContext.getReason(), apnContext.getApnType());
            }
            notifyOffApnsOfAvailability(apnContext.getReason());
            String str = "trySetupData: X apnContext not 'ready' retValue=false";
            apnContext.requestLog(str);
            if (DBG) {
                log(str);
                if (!apnContext.isConnectable()) log("apnContext.isConnectable = false");
                if (!isDataAllowed(apnContext)) log("isDataAllowed = false");
                if (!getAnyDataEnabled(checkUserDataEnabled)) {
                    log("getAnyDataEnabled(" + checkUserDataEnabled + ") = false");
                }
            }
            return false;
        }
    }

    @Override
    // Disabled apn's still need avail/unavail notificiations - send them out
    protected void notifyOffApnsOfAvailability(String reason) {
        for (ApnContext apnContext : mApnContexts.values()) {
            if ((!mAttached.get() && mOosIsDisconnect) || !apnContext.isReady()) {
                if (VDBG) log("notifyOffApnOfAvailability type:" + apnContext.getApnType());
                mPhone.notifyDataConnection(reason != null ? reason : apnContext.getReason(),
                                            apnContext.getApnType(),
                                            PhoneConstants.DataState.DISCONNECTED);
            } else {
                if (VDBG) {
                    log("notifyOffApnsOfAvailability skipped apn due to attached && isReady " +
                            apnContext.toString());
                }
            }
        }
    }

    /**
     * If tearDown is true, this only tears down a CONNECTED session. Presently,
     * there is no mechanism for abandoning an CONNECTING session,
     * but would likely involve cancelling pending async requests or
     * setting a flag or new state to ignore them when they came in
     * @param tearDown true if the underlying DataConnection should be
     * disconnected.
     * @param reason reason for the clean up.
     * @return boolean - true if we did cleanup any connections, false if they
     *                   were already all disconnected.
     */
    protected boolean cleanUpAllConnections(boolean tearDown, String reason) {
        if (DBG) log("cleanUpAllConnections: tearDown=" + tearDown + " reason=" + reason);
        boolean didDisconnect = false;
        boolean specificdisable = false;

        if (!TextUtils.isEmpty(reason)) {
            specificdisable = reason.equals(Phone.REASON_DATA_SPECIFIC_DISABLED)
                    || reason.equals(Phone.REASON_ROAMING_ON);
        }

        for (ApnContext apnContext : mApnContexts.values()) {
            if (apnContext.isDisconnected() == false) didDisconnect = true;
            if (specificdisable) {
                if (!apnContext.getApnType().equals(PhoneConstants.APN_TYPE_IMS)) {
                    if (DBG) log("ApnConextType: " + apnContext.getApnType());
                    apnContext.setReason(reason);
                    cleanUpConnection(tearDown, apnContext);
                }
            } else {
                // TODO - only do cleanup if not disconnected
                apnContext.setReason(reason);
                cleanUpConnection(tearDown, apnContext);
            }
        }

        stopNetStatPoll();
        stopDataStallAlarm();

        // TODO: Do we need mRequestedApnType?
        mRequestedApnType = PhoneConstants.APN_TYPE_DEFAULT;

        log("cleanUpConnection: mDisconnectPendingCount = " + mDisconnectPendingCount);
        if (tearDown && mDisconnectPendingCount == 0) {
            notifyDataDisconnectComplete();
            notifyAllDataDisconnected();
        }

        return didDisconnect;
    }

    /**
     * Cleanup all connections.
     *
     * TODO: Cleanup only a specified connection passed as a parameter.
     *       Also, make sure when you clean up a conn, if it is last apply
     *       logic as though it is cleanupAllConnections
     *
     * @param cause for the clean up.
     */

    @Override
    protected void onCleanUpAllConnections(String cause) {
        cleanUpAllConnections(true, cause);
    }

    protected void cleanUpConnection(boolean tearDown, ApnContext apnContext) {

        if (apnContext == null) {
            if (DBG) log("cleanUpConnection: apn context is null");
            return;
        }

        DcAsyncChannel dcac = apnContext.getDcAc();
        String str = "cleanUpConnection: tearDown=" + tearDown + " reason=" +
                apnContext.getReason();
        if (DBG) log(str + " apnContext=" + apnContext);
        apnContext.requestLog(str);
        if (tearDown) {
            if (apnContext.isDisconnected()) {
                // The request is tearDown and but ApnContext is not connected.
                // If apnContext is not enabled anymore, break the linkage to the DCAC/DC.
                apnContext.setState(DctConstants.State.IDLE);
                if (!apnContext.isReady()) {
                    if (dcac != null) {
                        str = "cleanUpConnection: teardown, disconnectd, !ready";
                        if (DBG) log(str + " apnContext=" + apnContext);
                        apnContext.requestLog(str);
                        dcac.tearDown(apnContext, "", null);
                    }
                    apnContext.setDataConnectionAc(null);
                }
            } else {
                // Connection is still there. Try to clean up.
                if (dcac != null) {
                    if (apnContext.getState() != DctConstants.State.DISCONNECTING) {
                        boolean disconnectAll = false;
                        if (PhoneConstants.APN_TYPE_DUN.equals(apnContext.getApnType())) {
                            // CAF_MSIM is this below condition required.
                            // if (PhoneConstants.APN_TYPE_DUN.equals(PhoneConstants.APN_TYPE_DEFAULT)) {
                            if (teardownForDun()) {
                                if (DBG) {
                                    log("cleanUpConnection: disconnectAll DUN connection");
                                }
                                // we need to tear it down - we brought it up just for dun and
                                // other people are camped on it and now dun is done.  We need
                                // to stop using it and let the normal apn list get used to find
                                // connections for the remaining desired connections
                                disconnectAll = true;
                            }
                        }
                        final int generation = apnContext.getConnectionGeneration();
                        str = "cleanUpConnection: tearing down" + (disconnectAll ? " all" : "") +
                                " using gen#" + generation;
                        if (DBG) log(str + "apnContext=" + apnContext);
                        apnContext.requestLog(str);
                        Pair<ApnContext, Integer> pair =
                                new Pair<ApnContext, Integer>(apnContext, generation);
                        Message msg = obtainMessage(DctConstants.EVENT_DISCONNECT_DONE, pair);
                        if (disconnectAll) {
                            apnContext.getDcAc().tearDownAll(apnContext.getReason(), msg);
                        } else {
                            apnContext.getDcAc()
                                .tearDown(apnContext, apnContext.getReason(), msg);
                        }
                        apnContext.setState(DctConstants.State.DISCONNECTING);
                        mDisconnectPendingCount++;
                    }
                } else {
                    // apn is connected but no reference to dcac.
                    // Should not be happen, but reset the state in case.
                    apnContext.setState(DctConstants.State.IDLE);
                    apnContext.requestLog("cleanUpConnection: connected, bug no DCAC");
                    mPhone.notifyDataConnection(apnContext.getReason(),
                                                apnContext.getApnType());
                }
            }
        } else {
            // force clean up the data connection.
            if (dcac != null) dcac.reqReset();
            apnContext.setState(DctConstants.State.IDLE);
            mPhone.notifyDataConnection(apnContext.getReason(), apnContext.getApnType());
            apnContext.setDataConnectionAc(null);
        }

        // Make sure reconnection alarm is cleaned up if there is no ApnContext
        // associated to the connection.
        if (dcac != null) {
            cancelReconnectAlarm(apnContext);
        }

        setupDataForSinglePdnArbitration(apnContext.getReason());

        str = "cleanUpConnection: X tearDown=" + tearDown + " reason=" + apnContext.getReason();
        if (DBG) log(str + " apnContext=" + apnContext + " dcac=" + apnContext.getDcAc());
        apnContext.requestLog(str);
    }

    protected void setupDataForSinglePdnArbitration(String reason) {
        // In single pdn case, if a higher priority call which was scheduled for retry gets
        // cleaned up due to say apn disabled, we need to try setup data on connectable apns
        // as there won't be any EVENT_DISCONNECT_DONE call back.
        if(DBG) {
            log("setupDataForSinglePdn: reason = " + reason
                    + " isDisconnected = " + isDisconnected());
        }
        if (isOnlySingleDcAllowed(mPhone.getServiceState().getRilDataRadioTechnology())
                && isDisconnected()
                && !Phone.REASON_SINGLE_PDN_ARBITRATION.equals(reason)
                && !Phone.REASON_RADIO_TURNED_OFF.equals(reason)) {
            sendMessage(obtainMessage(DctConstants.EVENT_TRY_SETUP_DATA,
                    Phone.REASON_SINGLE_PDN_ARBITRATION));
        }
    }

    /**
     * Determine if DUN connection is special and we need to teardown on start/stop
     */
    private boolean teardownForDun() {
        // CDMA always needs to do this the profile id is correct
        final int rilRat = mPhone.getServiceState().getRilDataRadioTechnology();
        if (ServiceState.isCdma(rilRat)) return true;

        return (fetchDunApn() != null);
    }

    /**
     * Cancels the alarm associated with apnContext.
     *
     * @param apnContext on which the alarm should be stopped.
     */
    private void cancelReconnectAlarm(ApnContext apnContext) {
        if (apnContext == null) return;

        PendingIntent intent = apnContext.getReconnectIntent();

        if (intent != null) {
                AlarmManager am =
                    (AlarmManager) mPhone.getContext().getSystemService(Context.ALARM_SERVICE);
                am.cancel(intent);
                apnContext.setReconnectIntent(null);
        }
    }

    /**
     * @param types comma delimited list of APN types
     * @return array of APN types
     */
    private String[] parseTypes(String types) {
        String[] result;
        // If unset, set to DEFAULT.
        if (types == null || types.equals("")) {
            result = new String[1];
            result[0] = PhoneConstants.APN_TYPE_ALL;
        } else {
            result = types.split(",");
        }
        return result;
    }

    @Override
    protected boolean isPermanentFail(DcFailCause dcFailCause) {
        return (dcFailCause.isPermanentFail(mPhone.getContext(), mPhone.getSubId()) &&
                (mAttached.get() == false || dcFailCause != DcFailCause.SIGNAL_LOST));
    }

    private ApnSetting makeApnSetting(Cursor cursor) {
        String[] types = parseTypes(
                cursor.getString(cursor.getColumnIndexOrThrow(Telephony.Carriers.TYPE)));
        ApnSetting apn = new ApnSetting(
                cursor.getInt(cursor.getColumnIndexOrThrow(Telephony.Carriers._ID)),
                cursor.getString(cursor.getColumnIndexOrThrow(Telephony.Carriers.NUMERIC)),
                cursor.getString(cursor.getColumnIndexOrThrow(Telephony.Carriers.NAME)),
                cursor.getString(cursor.getColumnIndexOrThrow(Telephony.Carriers.APN)),
                NetworkUtils.trimV4AddrZeros(
                        cursor.getString(
                        cursor.getColumnIndexOrThrow(Telephony.Carriers.PROXY))),
                cursor.getString(cursor.getColumnIndexOrThrow(Telephony.Carriers.PORT)),
                NetworkUtils.trimV4AddrZeros(
                        cursor.getString(
                        cursor.getColumnIndexOrThrow(Telephony.Carriers.MMSC))),
                NetworkUtils.trimV4AddrZeros(
                        cursor.getString(
                        cursor.getColumnIndexOrThrow(Telephony.Carriers.MMSPROXY))),
                cursor.getString(cursor.getColumnIndexOrThrow(Telephony.Carriers.MMSPORT)),
                cursor.getString(cursor.getColumnIndexOrThrow(Telephony.Carriers.USER)),
                cursor.getString(cursor.getColumnIndexOrThrow(Telephony.Carriers.PASSWORD)),
                cursor.getInt(cursor.getColumnIndexOrThrow(Telephony.Carriers.AUTH_TYPE)),
                types,
                cursor.getString(cursor.getColumnIndexOrThrow(Telephony.Carriers.PROTOCOL)),
                cursor.getString(cursor.getColumnIndexOrThrow(
                        Telephony.Carriers.ROAMING_PROTOCOL)),
                cursor.getInt(cursor.getColumnIndexOrThrow(
                        Telephony.Carriers.CARRIER_ENABLED)) == 1,
                cursor.getInt(cursor.getColumnIndexOrThrow(Telephony.Carriers.BEARER)),
                cursor.getInt(cursor.getColumnIndexOrThrow(Telephony.Carriers.BEARER_BITMASK)),
                cursor.getInt(cursor.getColumnIndexOrThrow(Telephony.Carriers.PROFILE_ID)),
                cursor.getInt(cursor.getColumnIndexOrThrow(
                        Telephony.Carriers.MODEM_COGNITIVE)) == 1,
                cursor.getInt(cursor.getColumnIndexOrThrow(Telephony.Carriers.MAX_CONNS)),
                cursor.getInt(cursor.getColumnIndexOrThrow(
                        Telephony.Carriers.WAIT_TIME)),
                cursor.getInt(cursor.getColumnIndexOrThrow(Telephony.Carriers.MAX_CONNS_TIME)),
                cursor.getInt(cursor.getColumnIndexOrThrow(Telephony.Carriers.MTU)),
                cursor.getString(cursor.getColumnIndexOrThrow(Telephony.Carriers.MVNO_TYPE)),
                cursor.getString(cursor.getColumnIndexOrThrow(Telephony.Carriers.MVNO_MATCH_DATA)));
        return apn;
    }

<<<<<<< HEAD
    protected ArrayList<ApnSetting> createApnList(Cursor cursor) {
=======
    protected ArrayList<ApnSetting> createApnList(Cursor cursor, IccRecords r) {
>>>>>>> 99ef5303
        ArrayList<ApnSetting> mnoApns = new ArrayList<ApnSetting>();
        ArrayList<ApnSetting> mvnoApns = new ArrayList<ApnSetting>();

        if (cursor.moveToFirst()) {
            do {
                ApnSetting apn = makeApnSetting(cursor);
                if (apn == null) {
                    continue;
                }

                if (apn.hasMvnoParams()) {
                    if (r != null && ApnSetting.mvnoMatches(r, apn.mvnoType, apn.mvnoMatchData)) {
                        mvnoApns.add(apn);
                    }
                } else {
                    mnoApns.add(apn);
                }
            } while (cursor.moveToNext());
        }

        ArrayList<ApnSetting> result = mvnoApns.isEmpty() ? mnoApns : mvnoApns;
        if (DBG) log("createApnList: X result=" + result);
        return result;
    }

    private boolean dataConnectionNotInUse(DcAsyncChannel dcac) {
        if (DBG) log("dataConnectionNotInUse: check if dcac is inuse dcac=" + dcac);
        for (ApnContext apnContext : mApnContexts.values()) {
            if (apnContext.getDcAc() == dcac) {
                if (DBG) log("dataConnectionNotInUse: in use by apnContext=" + apnContext);
                return false;
            }
        }
        // TODO: Fix retry handling so free DataConnections have empty apnlists.
        // Probably move retry handling into DataConnections and reduce complexity
        // of DCT.
        if (DBG) log("dataConnectionNotInUse: tearDownAll");
        dcac.tearDownAll("No connection", null);
        if (DBG) log("dataConnectionNotInUse: not in use return true");
        return true;
    }

    private DcAsyncChannel findFreeDataConnection() {
        for (DcAsyncChannel dcac : mDataConnectionAcHashMap.values()) {
            if (dcac.isInactiveSync() && dataConnectionNotInUse(dcac)) {
                if (DBG) {
                    log("findFreeDataConnection: found free DataConnection=" +
                        " dcac=" + dcac);
                }
                return dcac;
            }
        }
        log("findFreeDataConnection: NO free DataConnection");
        return null;
    }

    private boolean setupData(ApnContext apnContext, int radioTech) {
        if (DBG) log("setupData: apnContext=" + apnContext);
        apnContext.requestLog("setupData");
        ApnSetting apnSetting;
        DcAsyncChannel dcac = null;

        apnSetting = apnContext.getNextWaitingApn();
        if (apnSetting == null) {
            if (DBG) log("setupData: return for no apn found!");
            return false;
        }

        int profileId = apnSetting.profileId;
        if (profileId == 0) {
            profileId = getApnProfileID(apnContext.getApnType());
        }

        // On CDMA, if we're explicitly asking for DUN, we need have
        // a dun-profiled connection so we can't share an existing one
        // On GSM/LTE we can share existing apn connections provided they support
        // this type.
        if (apnContext.getApnType() != PhoneConstants.APN_TYPE_DUN ||
                teardownForDun() == false) {
            dcac = checkForCompatibleConnectedApnContext(apnContext);
            if (dcac != null) {
                // Get the dcacApnSetting for the connection we want to share.
                ApnSetting dcacApnSetting = dcac.getApnSettingSync();
                if (dcacApnSetting != null) {
                    // Setting is good, so use it.
                    apnSetting = dcacApnSetting;
                }
            }
        }
        if (dcac == null) {
            if (isOnlySingleDcAllowed(radioTech)) {
                if (isHigherPriorityApnContextActive(apnContext)) {
                    if (DBG) {
                        log("setupData: Higher priority ApnContext active.  Ignoring call");
                    }
                    return false;
                }

                // Only lower priority calls left.  Disconnect them all in this single PDP case
                // so that we can bring up the requested higher priority call (once we receive
                // repsonse for deactivate request for the calls we are about to disconnect
                if (cleanUpAllConnections(true, Phone.REASON_SINGLE_PDN_ARBITRATION)) {
                    // If any call actually requested to be disconnected, means we can't
                    // bring up this connection yet as we need to wait for those data calls
                    // to be disconnected.
                    if (DBG) log("setupData: Some calls are disconnecting first.  Wait and retry");
                    return false;
                }

                // No other calls are active, so proceed
                if (DBG) log("setupData: Single pdp. Continue setting up data call.");
            }

            dcac = findFreeDataConnection();

            if (dcac == null) {
                dcac = createDataConnection();
            }

            if (dcac == null) {
                if (DBG) log("setupData: No free DataConnection and couldn't create one, WEIRD");
                return false;
            }
        }
        final int generation = apnContext.incAndGetConnectionGeneration();
        if (DBG) {
            log("setupData: dcac=" + dcac + " apnSetting=" + apnSetting + " gen#=" + generation);
        }

        apnContext.setDataConnectionAc(dcac);
        apnContext.setApnSetting(apnSetting);
        apnContext.setState(DctConstants.State.CONNECTING);
        mPhone.notifyDataConnection(apnContext.getReason(), apnContext.getApnType());

        Message msg = obtainMessage();
        msg.what = DctConstants.EVENT_DATA_SETUP_COMPLETE;
        msg.obj = new Pair<ApnContext, Integer>(apnContext, generation);
        dcac.bringUp(apnContext, getInitialMaxRetry(), profileId, radioTech,
                mAutoAttachOnCreation.get(), msg, generation);

        if (DBG) log("setupData: initing!");
        return true;
    }

    /**
     * Handles changes to the APN database.
     */
    private void onApnChanged() {
        if(DBG) log("onApnChanged: tryRestartDataConnections");
        tryRestartDataConnections(Phone.REASON_APN_CHANGED);
    }

    protected void tryRestartDataConnections(String reason) {
        DctConstants.State overallState = getOverallState();
        boolean isDisconnected = (overallState == DctConstants.State.IDLE ||
                overallState == DctConstants.State.FAILED);

        if (mPhone instanceof GSMPhone) {
            // The "current" may no longer be valid.  MMS depends on this to send properly. TBD
            ((GSMPhone)mPhone).updateCurrentCarrierInProvider();
        }

        // TODO: It'd be nice to only do this if the changed entrie(s)
        // match the current operator.
        if (DBG) log("tryRestartDataConnections: createAllApnList and cleanUpAllConnections");
        createAllApnList();
        setInitialAttachApn();
<<<<<<< HEAD
        cleanUpConnectionsOnUpdatedApns(!isDisconnected);

        // FIXME: See bug 17426028 maybe no conditional is needed.
        cleanUpAllConnections(!isDisconnected, reason);
=======
        if (reason.equalsIgnoreCase(Phone.REASON_APN_CHANGED)) {
            cleanUpConnectionsOnUpdatedApns(!isDisconnected);
        } else {
            cleanUpAllConnections(!isDisconnected, reason);
        }
        // FIXME: See bug 17426028 maybe no conditional is needed.
>>>>>>> 99ef5303
        setupDataOnConnectableApns(reason);
    }

    /**
     * @param cid Connection id provided from RIL.
     * @return DataConnectionAc associated with specified cid.
     */
    private DcAsyncChannel findDataConnectionAcByCid(int cid) {
        for (DcAsyncChannel dcac : mDataConnectionAcHashMap.values()) {
            if (dcac.getCidSync() == cid) {
                return dcac;
            }
        }
        return null;
    }

    // TODO: For multiple Active APNs not exactly sure how to do this.
    @Override
    protected void gotoIdleAndNotifyDataConnection(String reason) {
        if (DBG) log("gotoIdleAndNotifyDataConnection: reason=" + reason);
        notifyDataConnection(reason);
        mActiveApn = null;
    }

    /**
     * "Active" here means ApnContext isEnabled() and not in FAILED state
     * @param apnContext to compare with
     * @return true if higher priority active apn found
     */
    private boolean isHigherPriorityApnContextActive(ApnContext apnContext) {
        for (ApnContext otherContext : mPrioritySortedApnContexts) {
            if (apnContext.getApnType().equalsIgnoreCase(otherContext.getApnType())) return false;
            if (otherContext.isEnabled() && otherContext.getState() != DctConstants.State.FAILED) {
                return true;
            }
        }
        return false;
    }

    /**
     * Reports if we support multiple connections or not.
     * This is a combination of factors, based on carrier and RAT.
     * @param rilRadioTech the RIL Radio Tech currently in use
     * @return true if only single DataConnection is allowed
     */
    private boolean isOnlySingleDcAllowed(int rilRadioTech) {
        int[] singleDcRats = mPhone.getContext().getResources().getIntArray(
                com.android.internal.R.array.config_onlySingleDcAllowed);
        boolean onlySingleDcAllowed = false;
        if (Build.IS_DEBUGGABLE &&
                SystemProperties.getBoolean("persist.telephony.test.singleDc", false)) {
            onlySingleDcAllowed = true;
        }
        if (singleDcRats != null) {
            for (int i=0; i < singleDcRats.length && onlySingleDcAllowed == false; i++) {
                if (rilRadioTech == singleDcRats[i]) onlySingleDcAllowed = true;
            }
        }

        if (DBG) log("isOnlySingleDcAllowed(" + rilRadioTech + "): " + onlySingleDcAllowed);
        return onlySingleDcAllowed;
    }

    @Override
    protected void restartRadio() {
        if (DBG) log("restartRadio: ************TURN OFF RADIO**************");
        cleanUpAllConnections(true, Phone.REASON_RADIO_TURNED_OFF);
        mPhone.getServiceStateTracker().powerOffRadioSafely(this);
        /* Note: no need to call setRadioPower(true).  Assuming the desired
         * radio power state is still ON (as tracked by ServiceStateTracker),
         * ServiceStateTracker will call setRadioPower when it receives the
         * RADIO_STATE_CHANGED notification for the power off.  And if the
         * desired power state has changed in the interim, we don't want to
         * override it with an unconditional power on.
         */

        int reset = Integer.parseInt(SystemProperties.get("net.ppp.reset-by-timeout", "0"));
        SystemProperties.set("net.ppp.reset-by-timeout", String.valueOf(reset+1));
    }

    /**
     * Return true if data connection need to be setup after disconnected due to
     * reason.
     *
     * @param reason the reason why data is disconnected
     * @return true if try setup data connection is need for this reason
     */
    private boolean retryAfterDisconnected(ApnContext apnContext) {
        boolean retry = true;
        String reason = apnContext.getReason();

        if ( Phone.REASON_RADIO_TURNED_OFF.equals(reason) ||
                (isOnlySingleDcAllowed(mPhone.getServiceState().getRilDataRadioTechnology())
                 && isHigherPriorityApnContextActive(apnContext))) {
            retry = false;
        }
        return retry;
    }

    private void startAlarmForReconnect(int delay, ApnContext apnContext) {
        String apnType = apnContext.getApnType();

        Intent intent = new Intent(INTENT_RECONNECT_ALARM + "." + apnType);
        intent.addFlags(Intent.FLAG_RECEIVER_FOREGROUND);
        intent.putExtra(INTENT_RECONNECT_ALARM_EXTRA_REASON, apnContext.getReason());
        intent.putExtra(INTENT_RECONNECT_ALARM_EXTRA_TYPE, apnType);
        intent.addFlags(Intent.FLAG_RECEIVER_FOREGROUND);

        // Get current sub id.
        int subId = mPhone.getSubId();
        intent.putExtra(PhoneConstants.SUBSCRIPTION_KEY, subId);

        if (DBG) {
            log("startAlarmForReconnect: delay=" + delay + " action=" + intent.getAction()
                    + " apn=" + apnContext + " subId=" + subId);
        }

        PendingIntent alarmIntent = PendingIntent.getBroadcast (mPhone.getContext(), 0,
                                        intent, PendingIntent.FLAG_UPDATE_CURRENT);
        apnContext.setReconnectIntent(alarmIntent);
        mAlarmManager.setExact(AlarmManager.ELAPSED_REALTIME_WAKEUP,
                SystemClock.elapsedRealtime() + delay, alarmIntent);
    }

    private void startAlarmForRestartTrySetup(int delay, ApnContext apnContext) {
        String apnType = apnContext.getApnType();
        Intent intent = new Intent(INTENT_RESTART_TRYSETUP_ALARM + "." + apnType);
        intent.addFlags(Intent.FLAG_RECEIVER_FOREGROUND);
        intent.putExtra(INTENT_RESTART_TRYSETUP_ALARM_EXTRA_TYPE, apnType);

        if (DBG) {
            log("startAlarmForRestartTrySetup: delay=" + delay + " action=" + intent.getAction()
                    + " apn=" + apnContext);
        }
        PendingIntent alarmIntent = PendingIntent.getBroadcast (mPhone.getContext(), 0,
                                        intent, PendingIntent.FLAG_UPDATE_CURRENT);
        apnContext.setReconnectIntent(alarmIntent);
        mAlarmManager.setExact(AlarmManager.ELAPSED_REALTIME_WAKEUP,
                SystemClock.elapsedRealtime() + delay, alarmIntent);
    }

    private void notifyNoData(DcFailCause lastFailCauseCode,
                              ApnContext apnContext) {
        if (DBG) log( "notifyNoData: type=" + apnContext.getApnType());
        if (isPermanentFail(lastFailCauseCode)
            && (!apnContext.getApnType().equals(PhoneConstants.APN_TYPE_DEFAULT))) {
            mPhone.notifyDataConnectionFailed(apnContext.getReason(), apnContext.getApnType());
        }
    }

    protected void onRecordsLoaded() {
        if (DBG) log("onRecordsLoaded: createAllApnList");
        mAutoAttachOnCreationConfig = mPhone.getContext().getResources()
                .getBoolean(com.android.internal.R.bool.config_auto_attach_data_on_creation);

        createAllApnList();
        setInitialAttachApn();
        if (mPhone.mCi.getRadioState().isOn()) {
            if (DBG) log("onRecordsLoaded: notifying data availability");
            notifyOffApnsOfAvailability(Phone.REASON_SIM_LOADED);
        }
        setupDataOnConnectableApns(Phone.REASON_SIM_LOADED);
    }

    private void onSimNotReady() {
        if (DBG) log("onSimNotReady");

        cleanUpAllConnections(true, Phone.REASON_SIM_NOT_READY);
        mAllApnSettings = null;
        mAutoAttachOnCreationConfig = false;
    }

    private void onNvReady() {
        if (DBG) log("onNvReady");
        createAllApnList();
        setupDataOnConnectableApns(Phone.REASON_NV_READY);
    }

    @Override
    protected void onSetDependencyMet(String apnType, boolean met) {
        // don't allow users to tweak hipri to work around default dependency not met
        if (PhoneConstants.APN_TYPE_HIPRI.equals(apnType)) return;

        ApnContext apnContext = mApnContexts.get(apnType);
        if (apnContext == null) {
            loge("onSetDependencyMet: ApnContext not found in onSetDependencyMet(" +
                    apnType + ", " + met + ")");
            return;
        }
        applyNewState(apnContext, apnContext.isEnabled(), met);
        if (PhoneConstants.APN_TYPE_DEFAULT.equals(apnType)) {
            // tie actions on default to similar actions on HIPRI regarding dependencyMet
            apnContext = mApnContexts.get(PhoneConstants.APN_TYPE_HIPRI);
            if (apnContext != null) applyNewState(apnContext, apnContext.isEnabled(), met);
        }
    }

    private void applyNewState(ApnContext apnContext, boolean enabled, boolean met) {
        boolean cleanup = false;
        boolean trySetup = false;
        String str ="applyNewState(" + apnContext.getApnType() + ", " + enabled +
                "(" + apnContext.isEnabled() + "), " + met + "(" +
                apnContext.getDependencyMet() +"))";
        if (DBG) log(str);
        apnContext.requestLog(str);

        if (apnContext.isReady()) {
            cleanup = true;
            if (enabled && met) {
                DctConstants.State state = apnContext.getState();
                switch(state) {
                    case CONNECTING:
                    case SCANNING:
                    case CONNECTED:
                    case DISCONNECTING:
                        // We're "READY" and active so just return
                        if (DBG) log("applyNewState: 'ready' so return");
                        apnContext.requestLog("applyNewState state=" + state + ", so return");
                        return;
                    case IDLE:
                        // fall through: this is unexpected but if it happens cleanup and try setup
                    case FAILED:
                    case RETRYING: {
                        // We're "READY" but not active so disconnect (cleanup = true) and
                        // connect (trySetup = true) to be sure we retry the connection.
                        trySetup = true;
                        apnContext.setReason(Phone.REASON_DATA_ENABLED);
                        break;
                    }
                }
            } else if (met) {
                apnContext.setReason(Phone.REASON_DATA_DISABLED);
                // If ConnectivityService has disabled this network, stop trying to bring
                // it up, but do not tear it down - ConnectivityService will do that
                // directly by talking with the DataConnection.
                //
                // This doesn't apply to DUN, however.  Those connections have special
                // requirements from carriers and we need stop using them when the dun
                // request goes away.  This applies to both CDMA and GSM because they both
                // can declare the DUN APN sharable by default traffic, thus still satisfying
                // those requests and not torn down organically.
                if ((apnContext.getApnType() == PhoneConstants.APN_TYPE_DUN && teardownForDun())
                        || apnContext.getState() != DctConstants.State.CONNECTED) {
                    cleanup = true;
                } else {
                    cleanup = false;
                }
            } else {
                apnContext.setReason(Phone.REASON_DATA_DEPENDENCY_UNMET);
            }
        } else {
            if (enabled && met) {
                if (apnContext.isEnabled()) {
                    apnContext.setReason(Phone.REASON_DATA_DEPENDENCY_MET);
                } else {
                    apnContext.setReason(Phone.REASON_DATA_ENABLED);
                }
                if (apnContext.getState() == DctConstants.State.FAILED) {
                    apnContext.setState(DctConstants.State.IDLE);
                }
                trySetup = true;
            }
        }
        apnContext.setEnabled(enabled);
        apnContext.setDependencyMet(met);
        if (cleanup) cleanUpConnection(true, apnContext);
        if (trySetup) {
            apnContext.resetErrorCodeRetries();
            trySetupData(apnContext);
        }
    }

    private DcAsyncChannel checkForCompatibleConnectedApnContext(ApnContext apnContext) {
        String apnType = apnContext.getApnType();
        ApnSetting dunSetting = null;

        if (PhoneConstants.APN_TYPE_DUN.equals(apnType)) {
            dunSetting = fetchDunApn();
        }
        if (DBG) {
            log("checkForCompatibleConnectedApnContext: apnContext=" + apnContext );
        }

        DcAsyncChannel potentialDcac = null;
        ApnContext potentialApnCtx = null;
        for (ApnContext curApnCtx : mApnContexts.values()) {
            DcAsyncChannel curDcac = curApnCtx.getDcAc();
            if (curDcac != null) {
                ApnSetting apnSetting = curApnCtx.getApnSetting();
                log("apnSetting: " + apnSetting);
                if (dunSetting != null) {
                    if (dunSetting.equals(apnSetting)) {
                        switch (curApnCtx.getState()) {
                            case CONNECTED:
                                if (DBG) {
                                    log("checkForCompatibleConnectedApnContext:"
                                            + " found dun conn=" + curDcac
                                            + " curApnCtx=" + curApnCtx);
                                }
                                return curDcac;
                            case RETRYING:
                            case CONNECTING:
                                potentialDcac = curDcac;
                                potentialApnCtx = curApnCtx;
                                break;
                            case DISCONNECTING:
                                //Update for DISCONNECTING only if there is no other potential match
                                if (potentialDcac == null) {
                                    potentialDcac = curDcac;
                                    potentialApnCtx = curApnCtx;
                                }
                                break;
                            default:
                                // Not connected, potential unchanged
                                break;
                        }
                    }
                } else if (apnSetting != null && apnSetting.canHandleType(apnType)) {
                    switch (curApnCtx.getState()) {
                        case CONNECTED:
                            if (DBG) {
                                log("checkForCompatibleConnectedApnContext:"
                                        + " found canHandle conn=" + curDcac
                                        + " curApnCtx=" + curApnCtx);
                            }
                            return curDcac;
                        case RETRYING:
                        case CONNECTING:
                            potentialDcac = curDcac;
                            potentialApnCtx = curApnCtx;
                            break;
                        case DISCONNECTING:
                            // Update for DISCONNECTING only if there is no other potential match
                            // and the apns are same
                            if (potentialDcac == null &&
                                    apnSetting.equals(apnContext.getNextWaitingApn())) {
                                potentialDcac = curDcac;
                                potentialApnCtx = curApnCtx;
                            }
                            break;
                        default:
                            // Not connected, potential unchanged
                            break;
                    }
                }
            } else {
                if (VDBG) {
                    log("checkForCompatibleConnectedApnContext: not conn curApnCtx=" + curApnCtx);
                }
            }
        }
        if (potentialDcac != null) {
            if (DBG) {
                log("checkForCompatibleConnectedApnContext: found potential conn=" + potentialDcac
                        + " curApnCtx=" + potentialApnCtx);
            }
            return potentialDcac;
        }

        if (DBG) log("checkForCompatibleConnectedApnContext: NO conn apnContext=" + apnContext);
        return null;
    }

    @Override
    protected void onEnableApn(int apnId, int enabled) {
        ApnContext apnContext = mApnContexts.get(apnIdToType(apnId));
        if (apnContext == null) {
            loge("onEnableApn(" + apnId + ", " + enabled + "): NO ApnContext");
            return;
        }
        // TODO change our retry manager to use the appropriate numbers for the new APN
        if (DBG) log("onEnableApn: apnContext=" + apnContext + " call applyNewState");
        applyNewState(apnContext, enabled == DctConstants.ENABLED, apnContext.getDependencyMet());
    }

    @Override
    // TODO: We shouldnt need this.
    protected boolean onTrySetupData(String reason) {
        if (DBG) log("onTrySetupData: reason=" + reason);
        setupDataOnConnectableApns(reason);
        return true;
    }

    protected boolean onTrySetupData(ApnContext apnContext) {
        if (DBG) log("onTrySetupData: apnContext=" + apnContext);
        return trySetupData(apnContext);
    }

    @Override
    protected void onRoamingOff() {
        if (DBG) log("onRoamingOff");

        if (!mUserDataEnabled) return;

        if (getDataOnRoamingEnabled() == false) {
            notifyOffApnsOfAvailability(Phone.REASON_ROAMING_OFF);
            setupDataOnConnectableApns(Phone.REASON_ROAMING_OFF);
        } else {
            notifyDataConnection(Phone.REASON_ROAMING_OFF);
        }
    }

    @Override
    protected void onRoamingOn() {
        if (DBG) log("onRoamingOn");

        if (!mUserDataEnabled) return;

        if (getDataOnRoamingEnabled()) {
            if (DBG) log("onRoamingOn: setup data on roaming");
            setupDataOnConnectableApns(Phone.REASON_ROAMING_ON);
            notifyDataConnection(Phone.REASON_ROAMING_ON);
        } else {
            if (DBG) log("onRoamingOn: Tear down data connection on roaming.");
            cleanUpAllConnections(true, Phone.REASON_ROAMING_ON);
            notifyOffApnsOfAvailability(Phone.REASON_ROAMING_ON);
        }
    }

    @Override
    protected void onRadioAvailable() {
        if (DBG) log("onRadioAvailable");
        if (mPhone.getSimulatedRadioControl() != null) {
            // Assume data is connected on the simulator
            // FIXME  this can be improved
            // setState(DctConstants.State.CONNECTED);
            notifyDataConnection(null);

            log("onRadioAvailable: We're on the simulator; assuming data is connected");
        }

        IccRecords r = mIccRecords.get();
        if (r != null && r.getRecordsLoaded()) {
            notifyOffApnsOfAvailability(null);
        }

        if (getOverallState() != DctConstants.State.IDLE) {
            cleanUpConnection(true, null);
        }
    }

    @Override
    protected void onRadioOffOrNotAvailable() {
        // Make sure our reconnect delay starts at the initial value
        // next time the radio comes on

        mReregisterOnReconnectFailure = false;

        if (mPhone.getSimulatedRadioControl() != null) {
            // Assume data is connected on the simulator
            // FIXME  this can be improved
            log("We're on the simulator; assuming radio off is meaningless");
        } else {
            if (DBG) log("onRadioOffOrNotAvailable: is off and clean up all connections");
            cleanUpAllConnections(false, Phone.REASON_RADIO_TURNED_OFF);
        }
        notifyOffApnsOfAvailability(null);
    }

    @Override
    protected void completeConnection(ApnContext apnContext) {
        boolean isProvApn = apnContext.isProvisioningApn();

        if (DBG) log("completeConnection: successful, notify the world apnContext=" + apnContext);

        if (mIsProvisioning && !TextUtils.isEmpty(mProvisioningUrl)) {
            if (DBG) {
                log("completeConnection: MOBILE_PROVISIONING_ACTION url="
                        + mProvisioningUrl);
            }
            Intent newIntent = Intent.makeMainSelectorActivity(Intent.ACTION_MAIN,
                    Intent.CATEGORY_APP_BROWSER);
            newIntent.setData(Uri.parse(mProvisioningUrl));
            newIntent.setFlags(Intent.FLAG_ACTIVITY_BROUGHT_TO_FRONT |
                    Intent.FLAG_ACTIVITY_NEW_TASK);
            try {
                mPhone.getContext().startActivity(newIntent);
            } catch (ActivityNotFoundException e) {
                loge("completeConnection: startActivityAsUser failed" + e);
            }
        }
        mIsProvisioning = false;
        mProvisioningUrl = null;
        if (mProvisioningSpinner != null) {
            sendMessage(obtainMessage(DctConstants.CMD_CLEAR_PROVISIONING_SPINNER,
                    mProvisioningSpinner));
        }

        mPhone.notifyDataConnection(apnContext.getReason(), apnContext.getApnType());
        startNetStatPoll();
        startDataStallAlarm(DATA_STALL_NOT_SUSPECTED);
    }

    /**
     * A SETUP (aka bringUp) has completed, possibly with an error. If
     * there is an error this method will call {@link #onDataSetupCompleteError}.
     */
    @Override
    protected void onDataSetupComplete(AsyncResult ar) {

        DcFailCause cause = DcFailCause.UNKNOWN;
        boolean handleError = false;
        ApnContext apnContext = getValidApnContext(ar, "onDataSetupComplete");

        if (apnContext == null) return;

        if (ar.exception == null) {
            DcAsyncChannel dcac = apnContext.getDcAc();

            if (RADIO_TESTS) {
                // Note: To change radio.test.onDSC.null.dcac from command line you need to
                // adb root and adb remount and from the command line you can only change the
                // value to 1 once. To change it a second time you can reboot or execute
                // adb shell stop and then adb shell start. The command line to set the value is:
                // adb shell sqlite3 /data/data/com.android.providers.settings/databases/settings.db "insert into system (name,value) values ('radio.test.onDSC.null.dcac', '1');"
                ContentResolver cr = mPhone.getContext().getContentResolver();
                String radioTestProperty = "radio.test.onDSC.null.dcac";
                if (Settings.System.getInt(cr, radioTestProperty, 0) == 1) {
                    log("onDataSetupComplete: " + radioTestProperty +
                            " is true, set dcac to null and reset property to false");
                    dcac = null;
                    Settings.System.putInt(cr, radioTestProperty, 0);
                    log("onDataSetupComplete: " + radioTestProperty + "=" +
                            Settings.System.getInt(mPhone.getContext().getContentResolver(),
                                    radioTestProperty, -1));
                }
            }
            if (dcac == null) {
                log("onDataSetupComplete: no connection to DC, handle as error");
                cause = DcFailCause.CONNECTION_TO_DATACONNECTIONAC_BROKEN;
                handleError = true;
            } else {
                ApnSetting apn = apnContext.getApnSetting();
                if (DBG) {
                    log("onDataSetupComplete: success apn=" + (apn == null ? "unknown" : apn.apn));
                }
                if (apn != null && apn.proxy != null && apn.proxy.length() != 0) {
                    try {
                        String port = apn.port;
                        if (TextUtils.isEmpty(port)) port = "8080";
                        ProxyInfo proxy = new ProxyInfo(apn.proxy,
                                Integer.parseInt(port), null);
                        dcac.setLinkPropertiesHttpProxySync(proxy);
                    } catch (NumberFormatException e) {
                        loge("onDataSetupComplete: NumberFormatException making ProxyProperties (" +
                                apn.port + "): " + e);
                    }
                }

                // everything is setup
                if(TextUtils.equals(apnContext.getApnType(),PhoneConstants.APN_TYPE_DEFAULT)) {
                    SystemProperties.set(PUPPET_MASTER_RADIO_STRESS_TEST, "true");
                    if (mCanSetPreferApn && mPreferredApn == null) {
                        if (DBG) log("onDataSetupComplete: PREFERED APN is null");
                        mPreferredApn = apn;
                        if (mPreferredApn != null) {
                            setPreferredApn(mPreferredApn.id);
                        }
                    }
                } else {
                    SystemProperties.set(PUPPET_MASTER_RADIO_STRESS_TEST, "false");
                }

                // A connection is setup
                apnContext.setState(DctConstants.State.CONNECTED);
                boolean isProvApn = apnContext.isProvisioningApn();
                final ConnectivityManager cm = ConnectivityManager.from(mPhone.getContext());
                if (mProvisionBroadcastReceiver != null) {
                    mPhone.getContext().unregisterReceiver(mProvisionBroadcastReceiver);
                    mProvisionBroadcastReceiver = null;
                }
                if ((!isProvApn) || mIsProvisioning) {
                    // Hide any provisioning notification.
                    cm.setProvisioningNotificationVisible(false, ConnectivityManager.TYPE_MOBILE,
                            mProvisionActionName);
                    // Complete the connection normally notifying the world we're connected.
                    // We do this if this isn't a special provisioning apn or if we've been
                    // told its time to provision.
                    completeConnection(apnContext);
                } else {
                    // This is a provisioning APN that we're reporting as connected. Later
                    // when the user desires to upgrade this to a "default" connection,
                    // mIsProvisioning == true, we'll go through the code path above.
                    // mIsProvisioning becomes true when CMD_ENABLE_MOBILE_PROVISIONING
                    // is sent to the DCT.
                    if (DBG) {
                        log("onDataSetupComplete: successful, BUT send connected to prov apn as"
                                + " mIsProvisioning:" + mIsProvisioning + " == false"
                                + " && (isProvisioningApn:" + isProvApn + " == true");
                    }

                    // While radio is up, grab provisioning URL.  The URL contains ICCID which
                    // disappears when radio is off.
                    mProvisionBroadcastReceiver = new ProvisionNotificationBroadcastReceiver(
                            cm.getMobileProvisioningUrl(),
                            TelephonyManager.getDefault().getNetworkOperatorName());
                    mPhone.getContext().registerReceiver(mProvisionBroadcastReceiver,
                            new IntentFilter(mProvisionActionName));
                    // Put up user notification that sign-in is required.
                    cm.setProvisioningNotificationVisible(true, ConnectivityManager.TYPE_MOBILE,
                            mProvisionActionName);
                    // Turn off radio to save battery and avoid wasting carrier resources.
                    // The network isn't usable and network validation will just fail anyhow.
                    setRadio(false);

                    Intent intent = new Intent(
                            TelephonyIntents.ACTION_DATA_CONNECTION_CONNECTED_TO_PROVISIONING_APN);
                    intent.putExtra(PhoneConstants.DATA_APN_KEY, apnContext.getApnSetting().apn);
                    intent.putExtra(PhoneConstants.DATA_APN_TYPE_KEY, apnContext.getApnType());

                    String apnType = apnContext.getApnType();
                    LinkProperties linkProperties = getLinkProperties(apnType);
                    if (linkProperties != null) {
                        intent.putExtra(PhoneConstants.DATA_LINK_PROPERTIES_KEY, linkProperties);
                        String iface = linkProperties.getInterfaceName();
                        if (iface != null) {
                            intent.putExtra(PhoneConstants.DATA_IFACE_NAME_KEY, iface);
                        }
                    }
                    NetworkCapabilities networkCapabilities = getNetworkCapabilities(apnType);
                    if (networkCapabilities != null) {
                        intent.putExtra(PhoneConstants.DATA_NETWORK_CAPABILITIES_KEY,
                                networkCapabilities);
                    }

                    mPhone.getContext().sendBroadcastAsUser(intent, UserHandle.ALL);
                }
                if (DBG) {
                    log("onDataSetupComplete: SETUP complete type=" + apnContext.getApnType()
                        + ", reason:" + apnContext.getReason());
                }
            }
        } else {
            cause = (DcFailCause) (ar.result);
            if (DBG) {
                ApnSetting apn = apnContext.getApnSetting();
                log(String.format("onDataSetupComplete: error apn=%s cause=%s",
                        (apn == null ? "unknown" : apn.apn), cause));
            }
            if (cause.isEventLoggable()) {
                // Log this failure to the Event Logs.
                int cid = getCellLocationId();
                EventLog.writeEvent(EventLogTags.PDP_SETUP_FAIL,
                        cause.ordinal(), cid, TelephonyManager.getDefault().getNetworkType());
            }
            ApnSetting apn = apnContext.getApnSetting();
            mPhone.notifyPreciseDataConnectionFailed(apnContext.getReason(),
                    apnContext.getApnType(), apn != null ? apn.apn : "unknown", cause.toString());

            // Count permanent failures and remove the APN we just tried
            if (isPermanentFail(cause)) apnContext.decWaitingApnsPermFailCount();

            apnContext.removeWaitingApn(apnContext.getApnSetting());
            if (DBG) {
                log(String.format("onDataSetupComplete: WaitingApns.size=%d" +
                        " WaitingApnsPermFailureCountDown=%d",
                        apnContext.getWaitingApns().size(),
                        apnContext.getWaitingApnsPermFailCount()));
            }
            handleError = true;
        }

        if (handleError) {
            onDataSetupCompleteError(ar);
        }

        /* If flag is set to false after SETUP_DATA_CALL is invoked, we need
         * to clean data connections.
         */
        if (!mInternalDataEnabled) {
            cleanUpAllConnections(null);
        }

    }

    /**
     * @return number of milli-seconds to delay between trying apns'
     */
    private int getApnDelay(String reason) {
        if (mFailFast || Phone.REASON_NW_TYPE_CHANGED.equals(reason) ||
                Phone.REASON_APN_CHANGED.equals(reason)) {
            return SystemProperties.getInt("persist.radio.apn_ff_delay",
                    APN_FAIL_FAST_DELAY_DEFAULT_MILLIS);
        } else {
            return SystemProperties.getInt("persist.radio.apn_delay", APN_DELAY_DEFAULT_MILLIS);
        }
    }

    /**
     * check for obsolete messages.  Return ApnContext if valid, null if not
     */
    private ApnContext getValidApnContext(AsyncResult ar, String logString) {
        if (ar != null && ar.userObj instanceof Pair) {
            Pair<ApnContext, Integer>pair = (Pair<ApnContext, Integer>)ar.userObj;
            ApnContext apnContext = pair.first;
            if (apnContext != null) {
                final int generation = apnContext.getConnectionGeneration();
                if (DBG) {
                    log("getValidApnContext (" + logString + ") on " + apnContext + " got " +
                            generation + " vs " + pair.second);
                }
                if (generation == pair.second) {
                    return apnContext;
                } else {
                    log("ignoring obsolete " + logString);
                    return null;
                }
            }
        }
        throw new RuntimeException(logString + ": No apnContext");
    }



    /**
     * Error has occurred during the SETUP {aka bringUP} request and the DCT
     * should either try the next waiting APN or start over from the
     * beginning if the list is empty. Between each SETUP request there will
     * be a delay defined by {@link #getApnDelay()}.
     */
    @Override
    protected void onDataSetupCompleteError(AsyncResult ar) {
        String reason = "";
        ApnContext apnContext = getValidApnContext(ar, "onDataSetupCompleteError");

        if (apnContext == null) return;

        // See if there are more APN's to try
        if (apnContext.getWaitingApns().isEmpty()) {
            apnContext.setState(DctConstants.State.FAILED);
            mPhone.notifyDataConnection(Phone.REASON_APN_FAILED, apnContext.getApnType());

            apnContext.setDataConnectionAc(null);

            if (apnContext.getWaitingApnsPermFailCount() == 0) {
                if (DBG) {
                    log("onDataSetupCompleteError: All APN's had permanent failures, stop retrying");
                }
            } else {
                int delay = getApnDelay(Phone.REASON_APN_FAILED);
                if (DBG) {
                    log("onDataSetupCompleteError: Not all APN's had permanent failures delay="
                            + delay);
                }
                startAlarmForRestartTrySetup(delay, apnContext);
            }
        } else {
            if (DBG) log("onDataSetupCompleteError: Try next APN");
            apnContext.setState(DctConstants.State.SCANNING);
            // Wait a bit before trying the next APN, so that
            // we're not tying up the RIL command channel
            startAlarmForReconnect(getApnDelay(Phone.REASON_APN_FAILED), apnContext);
        }
    }

    /**
     * Called when EVENT_DISCONNECT_DONE is received.
     */
    @Override
    protected void onDisconnectDone(AsyncResult ar) {
        ApnContext apnContext = getValidApnContext(ar, "onDisconnectDone");
        if (apnContext == null) return;

        // If apncontext is in CONNECTING state, the DISCONNECT event could be due to a previous
        // disconnect arriving at DCT delayed.
        if (apnContext.getState() == DctConstants.State.CONNECTING) {
            log("onDisconnectDone: apncontext in CONNECTING state. Ignore disconnect.");
            return;
        }

        if(DBG) log("onDisconnectDone: EVENT_DISCONNECT_DONE apnContext=" + apnContext);
        apnContext.setState(DctConstants.State.IDLE);

        mPhone.notifyDataConnection(apnContext.getReason(), apnContext.getApnType());

        // if all data connection are gone, check whether Airplane mode request was
        // pending.
        if (isDisconnected()) {
            if (mPhone.getServiceStateTracker().processPendingRadioPowerOffAfterDataOff()) {
                if(DBG) log("onDisconnectDone: radio will be turned off, no retries");
                // Radio will be turned off. No need to retry data setup
                apnContext.setApnSetting(null);
                apnContext.setDataConnectionAc(null);

                // Need to notify disconnect as well, in the case of switching Airplane mode.
                // Otherwise, it would cause 30s delayed to turn on Airplane mode.
                if (mDisconnectPendingCount > 0)
                    mDisconnectPendingCount--;

                if (mDisconnectPendingCount == 0) {
                    notifyDataDisconnectComplete();
                    notifyAllDataDisconnected();
                }
                return;
            }
        }

        // If APN is still enabled, try to bring it back up automatically
        if (mAttached.get() && apnContext.isReady() && retryAfterDisconnected(apnContext)) {
            SystemProperties.set(PUPPET_MASTER_RADIO_STRESS_TEST, "false");
            // Wait a bit before trying the next APN, so that
            // we're not tying up the RIL command channel.
            // This also helps in any external dependency to turn off the context.
            if(DBG) log("onDisconnectDone: attached, ready and retry after disconnect");
            startAlarmForReconnect(getApnDelay(apnContext.getReason()), apnContext);
        } else {
            boolean restartRadioAfterProvisioning = mPhone.getContext().getResources().getBoolean(
                    com.android.internal.R.bool.config_restartRadioAfterProvisioning);

            if (apnContext.isProvisioningApn() && restartRadioAfterProvisioning) {
                log("onDisconnectDone: restartRadio after provisioning");
                restartRadio();
            }
            apnContext.setApnSetting(null);
            apnContext.setDataConnectionAc(null);
            if (isOnlySingleDcAllowed(mPhone.getServiceState().getRilDataRadioTechnology())
                    && !Phone.REASON_RADIO_TURNED_OFF.equals(apnContext.getReason())) {
                if(DBG) log("onDisconnectDone: isOnlySigneDcAllowed true so setup single apn");
                sendMessage(obtainMessage(DctConstants.EVENT_TRY_SETUP_DATA,
                        Phone.REASON_SINGLE_PDN_ARBITRATION));
            } else {
                if(DBG) log("onDisconnectDone: not retrying");
            }
        }

        if (mDisconnectPendingCount > 0)
            mDisconnectPendingCount--;

        if (mDisconnectPendingCount == 0) {
            apnContext.setConcurrentVoiceAndDataAllowed(
                    mPhone.getServiceStateTracker().isConcurrentVoiceAndDataAllowed());
            notifyDataDisconnectComplete();
            notifyAllDataDisconnected();
        }

    }

    /**
     * Called when EVENT_DISCONNECT_DC_RETRYING is received.
     */
    @Override
    protected void onDisconnectDcRetrying(AsyncResult ar) {
        // We could just do this in DC!!!
        ApnContext apnContext = getValidApnContext(ar, "onDisconnectDcRetrying");
        if (apnContext == null) return;

        apnContext.setState(DctConstants.State.RETRYING);
        if(DBG) log("onDisconnectDcRetrying: apnContext=" + apnContext);

        mPhone.notifyDataConnection(apnContext.getReason(), apnContext.getApnType());
    }


    @Override
    protected void onVoiceCallStarted() {
        if (DBG) log("onVoiceCallStarted");
        mInVoiceCall = true;
        if (isConnected() && ! mPhone.getServiceStateTracker().isConcurrentVoiceAndDataAllowed()) {
            if (DBG) log("onVoiceCallStarted stop polling");
            stopNetStatPoll();
            stopDataStallAlarm();
            notifyDataConnection(Phone.REASON_VOICE_CALL_STARTED);
        }
    }

    @Override
    protected void onVoiceCallEnded() {
        if (DBG) log("onVoiceCallEnded");
        mInVoiceCall = false;
        if (isConnected()) {
            if (!mPhone.getServiceStateTracker().isConcurrentVoiceAndDataAllowed()) {
                startNetStatPoll();
                startDataStallAlarm(DATA_STALL_NOT_SUSPECTED);
                notifyDataConnection(Phone.REASON_VOICE_CALL_ENDED);
            } else {
                // clean slate after call end.
                resetPollStats();
            }
        }
        // reset reconnect timer
        setupDataOnConnectableApns(Phone.REASON_VOICE_CALL_ENDED);
    }

    @Override
    protected void onCleanUpConnection(boolean tearDown, int apnId, String reason) {
        if (DBG) log("onCleanUpConnection");
        ApnContext apnContext = mApnContexts.get(apnIdToType(apnId));
        if (apnContext != null) {
            apnContext.setReason(reason);
            cleanUpConnection(tearDown, apnContext);
        }
    }

    @Override
    protected boolean isConnected() {
        for (ApnContext apnContext : mApnContexts.values()) {
            if (apnContext.getState() == DctConstants.State.CONNECTED) {
                // At least one context is connected, return true
                return true;
            }
        }
        // There are not any contexts connected, return false
        return false;
    }

    @Override
    public boolean isDisconnected() {
        for (ApnContext apnContext : mApnContexts.values()) {
            if (!apnContext.isDisconnected()) {
                // At least one context was not disconnected return false
                return false;
            }
        }
        // All contexts were disconnected so return true
        return true;
    }

    @Override
    protected void notifyDataConnection(String reason) {
        if (DBG) log("notifyDataConnection: reason=" + reason);
        for (ApnContext apnContext : mApnContexts.values()) {
            if ((mAttached.get() || !mOosIsDisconnect) && apnContext.isReady()) {
                if (DBG) log("notifyDataConnection: type:" + apnContext.getApnType());
                mPhone.notifyDataConnection(reason != null ? reason : apnContext.getReason(),
                        apnContext.getApnType());
            }
        }
        notifyOffApnsOfAvailability(reason);
    }

    private boolean isNvSubscription() {
<<<<<<< HEAD
        int radioTech = mPhone.getServiceState().getRilVoiceRadioTechnology();
=======
        int radioTech = mPhone.getServiceState().getRilDataRadioTechnology();
>>>>>>> 99ef5303
        if (mCdmaSsm == null) {
            return false;
        }
        if (UiccController.getFamilyFromRadioTechnology(radioTech) == UiccController.APP_FAM_3GPP2
                && mCdmaSsm.getCdmaSubscriptionSource() ==
                        CdmaSubscriptionSourceManager.SUBSCRIPTION_FROM_NV) {
            return true;
        }
        return false;
    }

<<<<<<< HEAD
    /**
     * Returns mccmnc for data call either from cdma_home_operator or from IccRecords
     * @return operator numeric
     */
    protected String getOperatorNumeric() {
        String result;
        if (isNvSubscription()) {
            result = SystemProperties.get(CDMAPhone.PROPERTY_CDMA_HOME_OPERATOR_NUMERIC);
            log("getOperatorNumberic - returning from NV: " + result);
        } else {
            IccRecords r = mIccRecords.get();
            result = (r != null) ? r.getOperatorNumeric() : "";
            log("getOperatorNumberic - returning from card: " + result);
        }
        return result;
    }

    /**
=======
    /**
     * Returns mccmnc for data call either from cdma_home_operator or from IccRecords
     * @return operator numeric
     */
    protected String getOperatorNumeric() {
        String result;
        if (isNvSubscription()) {
            result = SystemProperties.get(CDMAPhone.PROPERTY_CDMA_HOME_OPERATOR_NUMERIC);
            log("getOperatorNumberic - returning from NV: " + result);
        } else {
            IccRecords r = mIccRecords.get();
            result = (r != null) ? r.getOperatorNumeric() : "";
            log("getOperatorNumberic - returning from card: " + result);
        }
        return result;
    }

    /**
>>>>>>> 99ef5303
     * Based on the operator numeric, create a list for all possible
     * Data Connections and setup the preferredApn.
     */
    protected void createAllApnList() {
        mAllApnSettings = new ArrayList<ApnSetting>();
        String operator = getOperatorNumeric();
        if (operator != null && !operator.isEmpty()) {
            String selection = "numeric = '" + operator + "'";
            String orderBy = "_id";
            // query only enabled apn.
            // carrier_enabled : 1 means enabled apn, 0 disabled apn.
            // selection += " and carrier_enabled = 1";
            if (DBG) log("createAllApnList: selection=" + selection);

            Cursor cursor = mPhone.getContext().getContentResolver().query(
                    Telephony.Carriers.CONTENT_URI, null, selection, null, orderBy);

            if (cursor != null) {
                if (cursor.getCount() > 0) {
                    mAllApnSettings = createApnList(cursor, mIccRecords.get());
                }
                cursor.close();
            }
        }

        addEmergencyApnSetting();

        dedupeApnSettings();

        if (mAllApnSettings.isEmpty() && isDummyProfileNeeded()) {
            addDummyApnSettings(operator);
        }

        if (mAllApnSettings.isEmpty()) {
            if (DBG) log("createAllApnList: No APN found for carrier: " + operator);
            mPreferredApn = null;
            // TODO: What is the right behavior?
            //notifyNoData(DataConnection.FailCause.MISSING_UNKNOWN_APN);
        } else {
            mPreferredApn = getPreferredApn(mAllApnSettings);
            if (mPreferredApn != null && !mPreferredApn.numeric.equals(operator)) {
                mPreferredApn = null;
                setPreferredApn(-1);
            }
            if (DBG) log("createAllApnList: mPreferredApn=" + mPreferredApn);
        }
        if (DBG) log("createAllApnList: X mAllApnSettings=" + mAllApnSettings);

        setDataProfilesAsNeeded();
    }

    protected void dedupeApnSettings() {
        ArrayList<ApnSetting> resultApns = new ArrayList<ApnSetting>();

        // coalesce APNs if they are similar enough to prevent
        // us from bringing up two data calls with the same interface
        int i = 0;
        while (i < mAllApnSettings.size() - 1) {
            ApnSetting first = mAllApnSettings.get(i);
            ApnSetting second = null;
            int j = i + 1;
            while (j < mAllApnSettings.size()) {
                second = mAllApnSettings.get(j);
                if (apnsSimilar(first, second)) {
                    ApnSetting newApn = mergeApns(first, second);
                    mAllApnSettings.set(i, newApn);
                    first = newApn;
                    mAllApnSettings.remove(j);
                } else {
                    j++;
                }
            }
            i++;
        }
    }

    //check whether the types of two APN same (even only one type of each APN is same)
    private boolean apnTypeSameAny(ApnSetting first, ApnSetting second) {
        if(VDBG) {
            StringBuilder apnType1 = new StringBuilder(first.apn + ": ");
            for(int index1 = 0; index1 < first.types.length; index1++) {
                apnType1.append(first.types[index1]);
                apnType1.append(",");
            }

            StringBuilder apnType2 = new StringBuilder(second.apn + ": ");
            for(int index1 = 0; index1 < second.types.length; index1++) {
                apnType2.append(second.types[index1]);
                apnType2.append(",");
            }
            log("APN1: is " + apnType1);
            log("APN2: is " + apnType2);
        }

        for(int index1 = 0; index1 < first.types.length; index1++) {
            for(int index2 = 0; index2 < second.types.length; index2++) {
                if(first.types[index1].equals(PhoneConstants.APN_TYPE_ALL) ||
                        second.types[index2].equals(PhoneConstants.APN_TYPE_ALL) ||
                        first.types[index1].equals(second.types[index2])) {
                    if(VDBG)log("apnTypeSameAny: return true");
                    return true;
                }
            }
        }

        if(VDBG)log("apnTypeSameAny: return false");
        return false;
    }

    // Check if neither mention DUN and are substantially similar
    private boolean apnsSimilar(ApnSetting first, ApnSetting second) {
        return (first.canHandleType(PhoneConstants.APN_TYPE_DUN) == false &&
                second.canHandleType(PhoneConstants.APN_TYPE_DUN) == false &&
                Objects.equals(first.apn, second.apn) &&
                !apnTypeSameAny(first, second) &&
                xorEquals(first.proxy, second.proxy) &&
                xorEquals(first.port, second.port) &&
                xorEquals(first.protocol, second.protocol) &&
                xorEquals(first.roamingProtocol, second.roamingProtocol) &&
                first.carrierEnabled == second.carrierEnabled &&
                first.bearerBitmask == second.bearerBitmask &&
                first.profileId == second.profileId &&
                Objects.equals(first.mvnoType, second.mvnoType) &&
                Objects.equals(first.mvnoMatchData, second.mvnoMatchData) &&
                xorEquals(first.mmsc, second.mmsc) &&
                xorEquals(first.mmsProxy, second.mmsProxy) &&
                xorEquals(first.mmsPort, second.mmsPort));
    }

    // equal or one is not specified
    private boolean xorEquals(String first, String second) {
        return (Objects.equals(first, second) ||
                TextUtils.isEmpty(first) ||
                TextUtils.isEmpty(second));
    }

    private ApnSetting mergeApns(ApnSetting dest, ApnSetting src) {
        int id = dest.id;
        ArrayList<String> resultTypes = new ArrayList<String>();
        resultTypes.addAll(Arrays.asList(dest.types));
        for (String srcType : src.types) {
            if (resultTypes.contains(srcType) == false) resultTypes.add(srcType);
            if (srcType.equals(PhoneConstants.APN_TYPE_DEFAULT)) id = src.id;
        }
        String mmsc = (TextUtils.isEmpty(dest.mmsc) ? src.mmsc : dest.mmsc);
        String mmsProxy = (TextUtils.isEmpty(dest.mmsProxy) ? src.mmsProxy : dest.mmsProxy);
        String mmsPort = (TextUtils.isEmpty(dest.mmsPort) ? src.mmsPort : dest.mmsPort);
        String proxy = (TextUtils.isEmpty(dest.proxy) ? src.proxy : dest.proxy);
        String port = (TextUtils.isEmpty(dest.port) ? src.port : dest.port);
        String protocol = src.protocol.equals("IPV4V6") ? src.protocol : dest.protocol;
        String roamingProtocol = src.roamingProtocol.equals("IPV4V6") ? src.roamingProtocol :
                dest.roamingProtocol;
        int bearerBitmask = (dest.bearerBitmask == 0 || src.bearerBitmask == 0) ?
                0 : (dest.bearerBitmask | src.bearerBitmask);

        return new ApnSetting(id, dest.numeric, dest.carrier, dest.apn,
                proxy, port, mmsc, mmsProxy, mmsPort, dest.user, dest.password,
                dest.authType, resultTypes.toArray(new String[0]), protocol,
                roamingProtocol, dest.carrierEnabled, 0, bearerBitmask, dest.profileId,
                (dest.modemCognitive || src.modemCognitive), dest.maxConns, dest.waitTime,
                dest.maxConnsTime, dest.mtu, dest.mvnoType, dest.mvnoMatchData);
    }

    protected boolean isDummyProfileNeeded() {
        int radioTech = mPhone.getServiceState().getRilDataRadioTechnology();
        int radioTechFam = UiccController.getFamilyFromRadioTechnology(radioTech);
        IccRecords r = mIccRecords.get();
        if (DBG) log("isDummyProfileNeeded: radioTechFam = " + radioTechFam);
        // If uicc app family based on data rat is unknown,
        // check if records selected is RuimRecords.
        return (radioTechFam == UiccController.APP_FAM_3GPP2 ||
                ((radioTechFam == UiccController.APP_FAM_UNKNOWN) &&
                (r != null) && (r instanceof RuimRecords)));
    }

    protected void addDummyApnSettings(String operator) {
        // Create dummy data profiles.
        if (DBG) log("createAllApnList: Creating dummy apn for cdma operator:" + operator);
        String[] defaultApnTypes = {
                PhoneConstants.APN_TYPE_DEFAULT,
                PhoneConstants.APN_TYPE_MMS,
                PhoneConstants.APN_TYPE_SUPL,
                PhoneConstants.APN_TYPE_HIPRI,
                PhoneConstants.APN_TYPE_FOTA,
                PhoneConstants.APN_TYPE_IMS,
                PhoneConstants.APN_TYPE_CBS};
        String[] dunApnTypes = {
                PhoneConstants.APN_TYPE_DUN};

        ApnSetting apn = new ApnSetting(DctConstants.APN_DEFAULT_ID, operator, null, null,
                null, null, null, null, null, null, null,
                RILConstants.SETUP_DATA_AUTH_PAP_CHAP, defaultApnTypes,
                PROPERTY_CDMA_IPPROTOCOL, PROPERTY_CDMA_ROAMING_IPPROTOCOL, true, 0,
                0, 0, false, 0, 0, 0, PhoneConstants.UNSET_MTU, "", "");
        mAllApnSettings.add(apn);
        apn = new ApnSetting(DctConstants.APN_DUN_ID, operator, null, null,
                null, null, null, null, null, null, null,
                RILConstants.SETUP_DATA_AUTH_PAP_CHAP, dunApnTypes,
                PROPERTY_CDMA_IPPROTOCOL, PROPERTY_CDMA_ROAMING_IPPROTOCOL, true, 0,
                0, 0, false, 0, 0, 0, PhoneConstants.UNSET_MTU, "", "");
        mAllApnSettings.add(apn);
    }

    /** Return the DC AsyncChannel for the new data connection */
    protected DcAsyncChannel createDataConnection() {
        if (DBG) log("createDataConnection E");

        int id = mUniqueIdGenerator.getAndIncrement();
        DataConnection conn = DataConnection.makeDataConnection(mPhone, id,
                                                this, mDcTesterFailBringUpAll, mDcc);
        mDataConnections.put(id, conn);
        DcAsyncChannel dcac = new DcAsyncChannel(conn, LOG_TAG);
        int status = dcac.fullyConnectSync(mPhone.getContext(), this, conn.getHandler());
        if (status == AsyncChannel.STATUS_SUCCESSFUL) {
            mDataConnectionAcHashMap.put(dcac.getDataConnectionIdSync(), dcac);
        } else {
            loge("createDataConnection: Could not connect to dcac=" + dcac + " status=" + status);
        }

        if (DBG) log("createDataConnection() X id=" + id + " dc=" + conn);
        return dcac;
    }

    private void destroyDataConnections() {
        if(mDataConnections != null) {
            if (DBG) log("destroyDataConnections: clear mDataConnectionList");
            mDataConnections.clear();
        } else {
            if (DBG) log("destroyDataConnections: mDataConnecitonList is empty, ignore");
        }
    }

    /**
     * Build a list of APNs to be used to create PDP's.
     *
     * @param requestedApnType
     * @return waitingApns list to be used to create PDP
     *          error when waitingApns.isEmpty()
     */
    private ArrayList<ApnSetting> buildWaitingApns(String requestedApnType, int radioTech) {
        if (DBG) log("buildWaitingApns: E requestedApnType=" + requestedApnType);
        ArrayList<ApnSetting> apnList = new ArrayList<ApnSetting>();

        if (requestedApnType.equals(PhoneConstants.APN_TYPE_DUN)) {
            ApnSetting dun = fetchDunApn();
            if (dun != null) {
                apnList.add(dun);
                if (DBG) log("buildWaitingApns: X added APN_TYPE_DUN apnList=" + apnList);
                return apnList;
            }
        }

        String operator = getOperatorNumeric();
        // This is a workaround for a bug (7305641) where we don't failover to other
        // suitable APNs if our preferred APN fails.  On prepaid ATT sims we need to
        // failover to a provisioning APN, but once we've used their default data
        // connection we are locked to it for life.  This change allows ATT devices
        // to say they don't want to use preferred at all.
        boolean usePreferred = true;
        try {
            usePreferred = ! mPhone.getContext().getResources().getBoolean(com.android.
                    internal.R.bool.config_dontPreferApn);
        } catch (Resources.NotFoundException e) {
            if (DBG) log("buildWaitingApns: usePreferred NotFoundException set to true");
            usePreferred = true;
        }
        if (usePreferred) {
            mPreferredApn = getPreferredApn(mAllApnSettings);
        }
        if (DBG) {
            log("buildWaitingApns: usePreferred=" + usePreferred
                    + " canSetPreferApn=" + mCanSetPreferApn
                    + " mPreferredApn=" + mPreferredApn
                    + " operator=" + operator + " radioTech=" + radioTech);
        }

        if (usePreferred && mCanSetPreferApn && mPreferredApn != null &&
                mPreferredApn.canHandleType(requestedApnType)) {
            if (DBG) {
                log("buildWaitingApns: Preferred APN:" + operator + ":"
                        + mPreferredApn.numeric + ":" + mPreferredApn);
            }
            if (mPreferredApn.numeric.equals(operator)) {
                if (ServiceState.bitmaskHasTech(mPreferredApn.bearerBitmask, radioTech)) {
                    apnList.add(mPreferredApn);
                    if (DBG) log("buildWaitingApns: X added preferred apnList=" + apnList);
                    return apnList;
                } else {
                    if (DBG) log("buildWaitingApns: no preferred APN");
                    setPreferredApn(-1);
                    mPreferredApn = null;
                }
            } else {
                if (DBG) log("buildWaitingApns: no preferred APN");
                setPreferredApn(-1);
                mPreferredApn = null;
            }
        }
        if (mAllApnSettings != null && !mAllApnSettings.isEmpty()) {
            if (DBG) log("buildWaitingApns: mAllApnSettings=" + mAllApnSettings);
            for (ApnSetting apn : mAllApnSettings) {
                if (apn.canHandleType(requestedApnType)) {
                    if (ServiceState.bitmaskHasTech(apn.bearerBitmask, radioTech)) {
                        if (DBG) log("buildWaitingApns: adding apn=" + apn);
                        apnList.add(apn);
                    } else {
                        if (DBG) {
                            log("buildWaitingApns: bearerBitmask:" + apn.bearerBitmask + " does " +
                                    "not include radioTech:" + radioTech);
                        }
                    }
                } else {
                    if (DBG) {
                        log("buildWaitingApns: couldn't handle requesedApnType="
                                + requestedApnType);
                    }
                }
            }
        } else {
            loge("mAllApnSettings is null!");
        }
        if (DBG) log("buildWaitingApns: X apnList=" + apnList);
        return apnList;
    }

    private String apnListToString (ArrayList<ApnSetting> apns) {
        StringBuilder result = new StringBuilder();
        for (int i = 0, size = apns.size(); i < size; i++) {
            result.append('[')
                  .append(apns.get(i).toString())
                  .append(']');
        }
        return result.toString();
    }

    protected void setPreferredApn(int pos) {
        if (!mCanSetPreferApn) {
            log("setPreferredApn: X !canSEtPreferApn");
            return;
        }

        String subId = Long.toString(mPhone.getSubId());
        Uri uri = Uri.withAppendedPath(PREFERAPN_NO_UPDATE_URI_USING_SUBID, subId);
        log("setPreferredApn: delete");
        ContentResolver resolver = mPhone.getContext().getContentResolver();
        resolver.delete(uri, null, null);

        if (pos >= 0) {
            log("setPreferredApn: insert");
            ContentValues values = new ContentValues();
            values.put(APN_ID, pos);
            resolver.insert(uri, values);
        }
    }

<<<<<<< HEAD
    protected ApnSetting getPreferredApn() {
        if (mAllApnSettings == null || mAllApnSettings.isEmpty()) {
            log("getPreferredApn: mAllApnSettings is " + ((mAllApnSettings == null)?"null":"empty"));
=======
    protected ApnSetting getPreferredApn(ArrayList<ApnSetting> apnList) {
        if (apnList == null || apnList.isEmpty()) {
            log("getPreferredApn: apnList is " + ((apnList == null)?"null":"empty"));
>>>>>>> 99ef5303
            return null;
        }

        String subId = Long.toString(mPhone.getSubId());
        Uri uri = Uri.withAppendedPath(PREFERAPN_NO_UPDATE_URI_USING_SUBID, subId);
        Cursor cursor = mPhone.getContext().getContentResolver().query(
                uri, new String[] { "_id", "name", "apn" },
                null, null, Telephony.Carriers.DEFAULT_SORT_ORDER);

        if (cursor != null) {
            mCanSetPreferApn = true;
        } else {
            mCanSetPreferApn = false;
        }
        log("getPreferredApn: mRequestedApnType=" + mRequestedApnType + " cursor=" + cursor
                + " cursor.count=" + ((cursor != null) ? cursor.getCount() : 0));

        if (mCanSetPreferApn && cursor.getCount() > 0) {
            int pos;
            cursor.moveToFirst();
            pos = cursor.getInt(cursor.getColumnIndexOrThrow(Telephony.Carriers._ID));
            for(ApnSetting p : apnList) {
                log("getPreferredApn: apnSetting=" + p);
                if (p.id == pos && p.canHandleType(mRequestedApnType)) {
                    log("getPreferredApn: X found apnSetting" + p);
                    cursor.close();
                    return p;
                }
            }
        }

        if (cursor != null) {
            cursor.close();
        }

        log("getPreferredApn: X not found");
        return null;
    }

    @Override
    public void handleMessage (Message msg) {
        if (DBG) log("handleMessage msg=" + msg);

        if (!mPhone.mIsTheCurrentActivePhone || mIsDisposed) {
            loge("handleMessage: Ignore GSM msgs since GSM phone is inactive");
            return;
        }

        switch (msg.what) {
            case DctConstants.EVENT_RECORDS_LOADED:
                onRecordsLoaded();
                break;

            case DctConstants.EVENT_DATA_CONNECTION_DETACHED:
                onDataConnectionDetached();
                break;

            case DctConstants.EVENT_DATA_CONNECTION_ATTACHED:
                onDataConnectionAttached();
                break;

            case DctConstants.EVENT_DO_RECOVERY:
                doRecovery();
                break;

            case DctConstants.EVENT_APN_CHANGED:
                onApnChanged();
                break;

            case DctConstants.EVENT_PS_RESTRICT_ENABLED:
                /**
                 * We don't need to explicitly to tear down the PDP context
                 * when PS restricted is enabled. The base band will deactive
                 * PDP context and notify us with PDP_CONTEXT_CHANGED.
                 * But we should stop the network polling and prevent reset PDP.
                 */
                if (DBG) log("EVENT_PS_RESTRICT_ENABLED " + mIsPsRestricted);
                stopNetStatPoll();
                stopDataStallAlarm();
                mIsPsRestricted = true;
                break;

            case DctConstants.EVENT_PS_RESTRICT_DISABLED:
                /**
                 * When PS restrict is removed, we need setup PDP connection if
                 * PDP connection is down.
                 */
                if (DBG) log("EVENT_PS_RESTRICT_DISABLED " + mIsPsRestricted);
                mIsPsRestricted  = false;
                if (isConnected()) {
                    startNetStatPoll();
                    startDataStallAlarm(DATA_STALL_NOT_SUSPECTED);
                } else {
                    // TODO: Should all PDN states be checked to fail?
                    if (mState == DctConstants.State.FAILED) {
                        cleanUpAllConnections(false, Phone.REASON_PS_RESTRICT_ENABLED);
                        mReregisterOnReconnectFailure = false;
                    }
                    ApnContext apnContext = mApnContexts.get(PhoneConstants.APN_TYPE_DEFAULT);
                    if (apnContext != null) {
                        apnContext.setReason(Phone.REASON_PS_RESTRICT_ENABLED);
                        trySetupData(apnContext);
                    } else {
                        loge("**** Default ApnContext not found ****");
                        if (Build.IS_DEBUGGABLE) {
                            throw new RuntimeException("Default ApnContext not found");
                        }
                    }
                }
                break;

            case DctConstants.EVENT_TRY_SETUP_DATA:
                if (msg.obj instanceof ApnContext) {
                    onTrySetupData((ApnContext)msg.obj);
                } else if (msg.obj instanceof String) {
                    onTrySetupData((String)msg.obj);
                } else {
                    loge("EVENT_TRY_SETUP request w/o apnContext or String");
                }
                break;

            case DctConstants.EVENT_CLEAN_UP_CONNECTION:
                boolean tearDown = (msg.arg1 == 0) ? false : true;
                if (DBG) log("EVENT_CLEAN_UP_CONNECTION tearDown=" + tearDown);
                if (msg.obj instanceof ApnContext) {
                    cleanUpConnection(tearDown, (ApnContext)msg.obj);
                } else {
                    loge("EVENT_CLEAN_UP_CONNECTION request w/o apn context, call super");
                    super.handleMessage(msg);
                }
                break;
            case DctConstants.EVENT_SET_INTERNAL_DATA_ENABLE:
                boolean enabled = (msg.arg1 == DctConstants.ENABLED) ? true : false;
                onSetInternalDataEnabled(enabled, (Message) msg.obj);
                break;

            case DctConstants.EVENT_CLEAN_UP_ALL_CONNECTIONS:
                Message mCause = obtainMessage(DctConstants.EVENT_CLEAN_UP_ALL_CONNECTIONS, null);
                if ((msg.obj != null) && (msg.obj instanceof String)) {
                    mCause.obj = msg.obj;
                }
                super.handleMessage(mCause);
                break;

            case DctConstants.EVENT_CDMA_SUBSCRIPTION_SOURCE_CHANGED: // fall thru
            case DctConstants.EVENT_DATA_RAT_CHANGED:
                //May new Network allow setupData, so try it here
                setupDataOnConnectableApns(Phone.REASON_NW_TYPE_CHANGED,
                        RetryFailures.ONLY_ON_CHANGE);
                // When data rat changes we might need to load different
                // set of apns (example, LTE->1x)
                if (onUpdateIcc()) {
                    log("onUpdateIcc: tryRestartDataConnections " + Phone.REASON_NW_TYPE_CHANGED);
                    tryRestartDataConnections(Phone.REASON_NW_TYPE_CHANGED);
                } else if (isNvSubscription()){
                    // If cdma subscription source changed to NV or data rat changed to cdma
                    // (while subscription source was NV) - we need to trigger NV ready
                    onNvReady();
                }
                break;

            case DctConstants.CMD_CLEAR_PROVISIONING_SPINNER:
                // Check message sender intended to clear the current spinner.
                if (mProvisioningSpinner == msg.obj) {
                    mProvisioningSpinner.dismiss();
                    mProvisioningSpinner = null;
                }
                break;

            default:
                // handle the message in the super class DataConnectionTracker
                super.handleMessage(msg);
                break;
        }
    }

    protected int getApnProfileID(String apnType) {
        if (TextUtils.equals(apnType, PhoneConstants.APN_TYPE_IMS)) {
            return RILConstants.DATA_PROFILE_IMS;
        } else if (TextUtils.equals(apnType, PhoneConstants.APN_TYPE_FOTA)) {
            return RILConstants.DATA_PROFILE_FOTA;
        } else if (TextUtils.equals(apnType, PhoneConstants.APN_TYPE_CBS)) {
            return RILConstants.DATA_PROFILE_CBS;
        } else if (TextUtils.equals(apnType, PhoneConstants.APN_TYPE_IA)) {
            return RILConstants.DATA_PROFILE_DEFAULT; // DEFAULT for now
        } else if (TextUtils.equals(apnType, PhoneConstants.APN_TYPE_DUN)) {
            return RILConstants.DATA_PROFILE_TETHERED;
        } else if (TextUtils.equals(apnType, PhoneConstants.APN_TYPE_MMS)) {
            return MMS_DATA_PROFILE;
        } else {
            return RILConstants.DATA_PROFILE_DEFAULT;
        }
    }

    private int getCellLocationId() {
        int cid = -1;
        CellLocation loc = mPhone.getCellLocation();

        if (loc != null) {
            if (loc instanceof GsmCellLocation) {
                cid = ((GsmCellLocation)loc).getCid();
            } else if (loc instanceof CdmaCellLocation) {
                cid = ((CdmaCellLocation)loc).getBaseStationId();
            }
        }
        return cid;
    }

    protected IccRecords getUiccRecords(int appFamily) {
        return mUiccController.getIccRecords(mPhone.getPhoneId(), appFamily);
    }


    /**
     * @description This function updates mIccRecords reference to track
     *              currently used IccRecords
     * @return true if IccRecords changed
     */
    @Override
    protected boolean onUpdateIcc() {
        boolean result = false;
        if (mUiccController == null ) {
            loge("onUpdateIcc: mUiccController is null. Error!");
            return false;
        }

        int dataRat = mPhone.getServiceState().getRilDataRadioTechnology();
        int appFamily = UiccController.getFamilyFromRadioTechnology(dataRat);
        IccRecords newIccRecords = getUiccRecords(appFamily);
        log("onUpdateIcc: newIccRecords " + ((newIccRecords != null) ?
                newIccRecords.getClass().getName() : null));
        if (dataRat == ServiceState.RIL_RADIO_TECHNOLOGY_UNKNOWN) {
            // Ignore this. This could be due to data not registered
            // We want to ignore RADIO_TECHNOLOGY_UNKNOWN so that we do not tear down data
            // call in case we are out of service.
            return false;
        }

        IccRecords r = mIccRecords.get();
        if (r != newIccRecords) {
            if (r != null) {
                log("Removing stale icc objects. " + ((r != null) ?
                        r.getClass().getName() : null));
                r.unregisterForRecordsLoaded(this);
                mIccRecords.set(null);
            }
            if (newIccRecords != null) {
                if (mPhone.getSubId() >= 0) {
                    log("New records found.");
                    mIccRecords.set(newIccRecords);
                    newIccRecords.registerForRecordsLoaded(
                            this, DctConstants.EVENT_RECORDS_LOADED, null);
                }
            } else {
                onSimNotReady();
            }
            // Records changed -> return true
            result = true;
        }
        return result;
    }

    public void update() {
        log("update sub = " + mPhone.getSubId());
        log("update(): Active DDS, register for all events now!");
        onUpdateIcc();

        mUserDataEnabled = getDataEnabled();

        if (mPhone instanceof CDMALTEPhone) {
            ((CDMALTEPhone)mPhone).updateCurrentCarrierInProvider();
        } else if (mPhone instanceof GSMPhone) {
            ((GSMPhone)mPhone).updateCurrentCarrierInProvider();
        } else {
            log("Phone object is not MultiSim. This should not hit!!!!");
        }
    }

    @Override
    public void cleanUpAllConnections(String cause) {
        cleanUpAllConnections(cause, null);
    }

    public void updateRecords() {
        onUpdateIcc();
    }

    public void cleanUpAllConnections(String cause, Message disconnectAllCompleteMsg) {
        log("cleanUpAllConnections");
        if (disconnectAllCompleteMsg != null) {
            mDisconnectAllCompleteMsgList.add(disconnectAllCompleteMsg);
        }

        Message msg = obtainMessage(DctConstants.EVENT_CLEAN_UP_ALL_CONNECTIONS);
        msg.obj = cause;
        sendMessage(msg);
    }

    protected void notifyDataDisconnectComplete() {
        log("notifyDataDisconnectComplete");
        for (Message m: mDisconnectAllCompleteMsgList) {
            m.sendToTarget();
        }
        mDisconnectAllCompleteMsgList.clear();
    }


    protected void notifyAllDataDisconnected() {
        sEnableFailFastRefCounter = 0;
        mFailFast = false;
        mAllDataDisconnectedRegistrants.notifyRegistrants();
    }

    public void registerForAllDataDisconnected(Handler h, int what, Object obj) {
        mAllDataDisconnectedRegistrants.addUnique(h, what, obj);

        if (isDisconnected()) {
            log("notify All Data Disconnected");
            notifyAllDataDisconnected();
        }
    }

    public void unregisterForAllDataDisconnected(Handler h) {
        mAllDataDisconnectedRegistrants.remove(h);
    }


    @Override
    protected void onSetInternalDataEnabled(boolean enable) {
        if (DBG) log("onSetInternalDataEnabled: enabled=" + enable);
        onSetInternalDataEnabled(enable, null);
    }

    protected void onSetInternalDataEnabled(boolean enabled, Message onCompleteMsg) {
        if (DBG) log("onSetInternalDataEnabled: enabled=" + enabled);
        boolean sendOnComplete = true;

        synchronized (mDataEnabledLock) {
            mInternalDataEnabled = enabled;
            if (enabled) {
                log("onSetInternalDataEnabled: changed to enabled, try to setup data call");
                onTrySetupData(Phone.REASON_DATA_ENABLED);
            } else {
                sendOnComplete = false;
                log("onSetInternalDataEnabled: changed to disabled, cleanUpAllConnections");
                cleanUpAllConnections(null, onCompleteMsg);
            }
        }

        if (sendOnComplete) {
            if (onCompleteMsg != null) {
                onCompleteMsg.sendToTarget();
            }
        }
    }

    public boolean setInternalDataEnabledFlag(boolean enable) {
        if (DBG) log("setInternalDataEnabledFlag(" + enable + ")");

        if (mInternalDataEnabled != enable) {
            mInternalDataEnabled = enable;
        }
        return true;
    }

    @Override
    public boolean setInternalDataEnabled(boolean enable) {
        return setInternalDataEnabled(enable, null);
    }

    public boolean setInternalDataEnabled(boolean enable, Message onCompleteMsg) {
        if (DBG) log("setInternalDataEnabled(" + enable + ")");

        Message msg = obtainMessage(DctConstants.EVENT_SET_INTERNAL_DATA_ENABLE, onCompleteMsg);
        msg.arg1 = (enable ? DctConstants.ENABLED : DctConstants.DISABLED);
        sendMessage(msg);
        return true;
    }

    public void setDataAllowed(boolean enable, Message response) {
         if (DBG) log("setDataAllowed: enable=" + enable);
         mIsCleanupRequired = !enable;
         mPhone.mCi.setDataAllowed(enable, response);
         mInternalDataEnabled = enable;
    }

    @Override
    protected void log(String s) {
        Rlog.d(LOG_TAG, "[" + mPhone.getPhoneId() + "]" + s);
    }

    @Override
    protected void loge(String s) {
        Rlog.e(LOG_TAG, "[" + mPhone.getPhoneId() + "]" + s);
    }

    @Override
    public void dump(FileDescriptor fd, PrintWriter pw, String[] args) {
        pw.println("DcTracker extends:");
        super.dump(fd, pw, args);
        pw.println(" mReregisterOnReconnectFailure=" + mReregisterOnReconnectFailure);
        pw.println(" canSetPreferApn=" + mCanSetPreferApn);
        pw.println(" mApnObserver=" + mApnObserver);
        pw.println(" getOverallState=" + getOverallState());
        pw.println(" mDataConnectionAsyncChannels=%s\n" + mDataConnectionAcHashMap);
        pw.println(" mAttached=" + mAttached.get());
    }

    @Override
    public String[] getPcscfAddress(String apnType) {
        log("getPcscfAddress()");
        ApnContext apnContext = null;

        if(apnType == null){
            log("apnType is null, return null");
            return null;
        }

        if (TextUtils.equals(apnType, PhoneConstants.APN_TYPE_EMERGENCY)) {
            apnContext = mApnContexts.get(PhoneConstants.APN_TYPE_EMERGENCY);
        } else if (TextUtils.equals(apnType, PhoneConstants.APN_TYPE_IMS)) {
            apnContext = mApnContexts.get(PhoneConstants.APN_TYPE_IMS);
        } else {
            log("apnType is invalid, return null");
            return null;
        }

        if (apnContext == null) {
            log("apnContext is null, return null");
            return null;
        }

        DcAsyncChannel dcac = apnContext.getDcAc();
        String[] result = null;

        if (dcac != null) {
            result = dcac.getPcscfAddr();

            for (int i = 0; i < result.length; i++) {
                log("Pcscf[" + i + "]: " + result[i]);
            }
            return result;
        }
        return null;
    }

    @Override
    public void setImsRegistrationState(boolean registered) {
        log("setImsRegistrationState - mImsRegistrationState(before): "+ mImsRegistrationState
                + ", registered(current) : " + registered);

        if (mPhone == null) return;

        ServiceStateTracker sst = mPhone.getServiceStateTracker();
        if (sst == null) return;

        sst.setImsRegistrationState(registered);
    }

    /**
     * Read APN configuration from Telephony.db for Emergency APN
     * All opertors recognize the connection request for EPDN based on APN type
     * PLMN name,APN name are not mandatory parameters
     */
    private void initEmergencyApnSetting() {
        // Operator Numeric is not available when sim records are not loaded.
        // Query Telephony.db with APN type as EPDN request does not
        // require APN name, plmn and all operators support same APN config.
        // DB will contain only one entry for Emergency APN
        String selection = "type=\"emergency\"";
        Cursor cursor = mPhone.getContext().getContentResolver().query(
                Telephony.Carriers.CONTENT_URI, null, selection, null, null);

        if (cursor != null) {
            if (cursor.getCount() > 0) {
                if (cursor.moveToFirst()) {
                    mEmergencyApn = makeApnSetting(cursor);
                }
            }
            cursor.close();
        }
    }

    /**
     * Add the Emergency APN settings to APN settings list
     */
    protected void addEmergencyApnSetting() {
        if(mEmergencyApn != null) {
            if(mAllApnSettings == null) {
                mAllApnSettings = new ArrayList<ApnSetting>();
            } else {
                boolean hasEmergencyApn = false;
                for (ApnSetting apn : mAllApnSettings) {
                    if (ArrayUtils.contains(apn.types, PhoneConstants.APN_TYPE_EMERGENCY)) {
                        hasEmergencyApn = true;
                        break;
                    }
                }

                if(hasEmergencyApn == false) {
                    mAllApnSettings.add(mEmergencyApn);
                } else {
                    log("addEmergencyApnSetting - E-APN setting is already present");
                }
            }
        }
    }

    private void cleanUpConnectionsOnUpdatedApns(boolean tearDown) {
        if (DBG) log("cleanUpConnectionsOnUpdatedApns: tearDown=" + tearDown);
        if (mAllApnSettings.isEmpty()) {
            cleanUpAllConnections(tearDown, Phone.REASON_APN_CHANGED);
        } else {
            for (ApnContext apnContext : mApnContexts.values()) {
                if (VDBG) log("cleanUpConnectionsOnUpdatedApns for "+ apnContext);

                boolean cleanUpApn = true;
                ArrayList<ApnSetting> currentWaitingApns = apnContext.getWaitingApns();

                if ((currentWaitingApns != null) && (!apnContext.isDisconnected())) {
                    int radioTech = mPhone.getServiceState().getRilDataRadioTechnology();
                    ArrayList<ApnSetting> waitingApns = buildWaitingApns(
                            apnContext.getApnType(), radioTech);
                    if (VDBG) log("new waitingApns:" + waitingApns);
                    if (waitingApns.size() == currentWaitingApns.size()) {
                        cleanUpApn = false;
                        for (int i = 0; i < waitingApns.size(); i++) {
                            if (!currentWaitingApns.get(i).equals(waitingApns.get(i))) {
                                if (VDBG) log("new waiting apn is different at " + i);
                                cleanUpApn = true;
                                apnContext.setWaitingApns(waitingApns);
                                break;
                            }
                        }
                    }
                }

                if (cleanUpApn) {
                    apnContext.setReason(Phone.REASON_APN_CHANGED);
                    cleanUpConnection(true, apnContext);
                }
            }
        }

        if (!isConnected()) {
            stopNetStatPoll();
            stopDataStallAlarm();
        }

        mRequestedApnType = PhoneConstants.APN_TYPE_DEFAULT;

        if (DBG) log("mDisconnectPendingCount = " + mDisconnectPendingCount);
        if (tearDown && mDisconnectPendingCount == 0) {
            notifyDataDisconnectComplete();
            notifyAllDataDisconnected();
        }
    }
}<|MERGE_RESOLUTION|>--- conflicted
+++ resolved
@@ -1261,11 +1261,7 @@
         return apn;
     }
 
-<<<<<<< HEAD
-    protected ArrayList<ApnSetting> createApnList(Cursor cursor) {
-=======
     protected ArrayList<ApnSetting> createApnList(Cursor cursor, IccRecords r) {
->>>>>>> 99ef5303
         ArrayList<ApnSetting> mnoApns = new ArrayList<ApnSetting>();
         ArrayList<ApnSetting> mvnoApns = new ArrayList<ApnSetting>();
 
@@ -1433,19 +1429,12 @@
         if (DBG) log("tryRestartDataConnections: createAllApnList and cleanUpAllConnections");
         createAllApnList();
         setInitialAttachApn();
-<<<<<<< HEAD
-        cleanUpConnectionsOnUpdatedApns(!isDisconnected);
-
-        // FIXME: See bug 17426028 maybe no conditional is needed.
-        cleanUpAllConnections(!isDisconnected, reason);
-=======
         if (reason.equalsIgnoreCase(Phone.REASON_APN_CHANGED)) {
             cleanUpConnectionsOnUpdatedApns(!isDisconnected);
         } else {
             cleanUpAllConnections(!isDisconnected, reason);
         }
         // FIXME: See bug 17426028 maybe no conditional is needed.
->>>>>>> 99ef5303
         setupDataOnConnectableApns(reason);
     }
 
@@ -2377,11 +2366,7 @@
     }
 
     private boolean isNvSubscription() {
-<<<<<<< HEAD
         int radioTech = mPhone.getServiceState().getRilVoiceRadioTechnology();
-=======
-        int radioTech = mPhone.getServiceState().getRilDataRadioTechnology();
->>>>>>> 99ef5303
         if (mCdmaSsm == null) {
             return false;
         }
@@ -2393,7 +2378,6 @@
         return false;
     }
 
-<<<<<<< HEAD
     /**
      * Returns mccmnc for data call either from cdma_home_operator or from IccRecords
      * @return operator numeric
@@ -2412,26 +2396,6 @@
     }
 
     /**
-=======
-    /**
-     * Returns mccmnc for data call either from cdma_home_operator or from IccRecords
-     * @return operator numeric
-     */
-    protected String getOperatorNumeric() {
-        String result;
-        if (isNvSubscription()) {
-            result = SystemProperties.get(CDMAPhone.PROPERTY_CDMA_HOME_OPERATOR_NUMERIC);
-            log("getOperatorNumberic - returning from NV: " + result);
-        } else {
-            IccRecords r = mIccRecords.get();
-            result = (r != null) ? r.getOperatorNumeric() : "";
-            log("getOperatorNumberic - returning from card: " + result);
-        }
-        return result;
-    }
-
-    /**
->>>>>>> 99ef5303
      * Based on the operator numeric, create a list for all possible
      * Data Connections and setup the preferredApn.
      */
@@ -2787,15 +2751,9 @@
         }
     }
 
-<<<<<<< HEAD
-    protected ApnSetting getPreferredApn() {
-        if (mAllApnSettings == null || mAllApnSettings.isEmpty()) {
-            log("getPreferredApn: mAllApnSettings is " + ((mAllApnSettings == null)?"null":"empty"));
-=======
     protected ApnSetting getPreferredApn(ArrayList<ApnSetting> apnList) {
         if (apnList == null || apnList.isEmpty()) {
             log("getPreferredApn: apnList is " + ((apnList == null)?"null":"empty"));
->>>>>>> 99ef5303
             return null;
         }
 
