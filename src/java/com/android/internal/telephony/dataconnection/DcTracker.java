/*
 * Copyright (C) 2006 The Android Open Source Project
 * Copyright (c) 2012-2013, The Linux Foundation. All rights reserved.
 *
 * Not a Contribution.
 * Licensed under the Apache License, Version 2.0 (the "License");
 * you may not use this file except in compliance with the License.
 * You may obtain a copy of the License at
 *
 *      http://www.apache.org/licenses/LICENSE-2.0
 *
 * Unless required by applicable law or agreed to in writing, software
 * distributed under the License is distributed on an "AS IS" BASIS,
 * WITHOUT WARRANTIES OR CONDITIONS OF ANY KIND, either express or implied.
 * See the License for the specific language governing permissions and
 * limitations under the License.
 */

package com.android.internal.telephony.dataconnection;

import android.app.AlarmManager;
import android.app.PendingIntent;
import android.app.ProgressDialog;
import android.content.ActivityNotFoundException;
import android.content.BroadcastReceiver;
import android.content.ContentResolver;
import android.content.ContentValues;
import android.content.Context;
import android.content.Intent;
import android.content.IntentFilter;
import android.content.res.Resources;
import android.database.ContentObserver;
import android.database.Cursor;
import android.net.ConnectivityManager;
import android.net.LinkProperties;
import android.net.NetworkCapabilities;
import android.net.NetworkConfig;
import android.net.NetworkFactory;
import android.net.NetworkUtils;
import android.net.NetworkRequest;
import android.net.ProxyInfo;
import android.net.Uri;
import android.os.AsyncResult;
import android.os.Build;
import android.os.Bundle;
import android.os.Handler;
import android.os.Looper;
import android.os.Message;
import android.os.Messenger;
import android.os.RegistrantList;
import android.os.ServiceManager;
import android.os.SystemClock;
import android.os.SystemProperties;
import android.os.UserHandle;
import android.provider.Settings;
import android.provider.Telephony;
import android.telephony.CellLocation;
import android.telephony.ServiceState;
import android.telephony.TelephonyManager;
import android.telephony.SubscriptionManager;
import android.telephony.cdma.CdmaCellLocation;
import android.telephony.gsm.GsmCellLocation;
import android.text.TextUtils;
import android.util.EventLog;
import android.util.SparseArray;
import android.view.WindowManager;
import android.telephony.Rlog;

import com.android.internal.telephony.cdma.CDMALTEPhone;
import com.android.internal.telephony.cdma.CDMAPhone;
import com.android.internal.telephony.dataconnection.CdmaApnProfileTracker;
import com.android.internal.telephony.Phone;
import com.android.internal.telephony.PhoneBase;
import com.android.internal.telephony.DctConstants;
import com.android.internal.telephony.EventLogTags;
import com.android.internal.telephony.ITelephony;
import com.android.internal.telephony.TelephonyIntents;
import com.android.internal.telephony.gsm.GSMPhone;
import com.android.internal.telephony.cdma.CDMAPhone;
import com.android.internal.telephony.cdma.CdmaSubscriptionSourceManager;
import com.android.internal.telephony.PhoneConstants;
import com.android.internal.telephony.RILConstants;
import com.android.internal.telephony.SubscriptionController;
import com.android.internal.telephony.uicc.IccRecords;
import com.android.internal.telephony.uicc.RuimRecords;
import com.android.internal.telephony.uicc.UiccController;
import com.android.internal.telephony.uicc.IccUtils;
import com.android.internal.util.AsyncChannel;
import com.android.internal.util.ArrayUtils;

import java.io.FileDescriptor;
import java.io.PrintWriter;
import java.nio.ByteBuffer;
import java.nio.ByteOrder;
import java.util.ArrayList;
import java.util.Arrays;
import java.util.concurrent.atomic.AtomicBoolean;
import java.util.Objects;
import java.lang.StringBuilder;

import android.provider.Settings;

import com.android.internal.telephony.ServiceStateTracker;
/**
 * {@hide}
 */
public final class DcTracker extends DcTrackerBase {
    protected final String LOG_TAG;

    /**
     * List of messages that are waiting to be posted, when data call disconnect
     * is complete
     */
    private ArrayList<Message> mDisconnectAllCompleteMsgList = new ArrayList<Message>();

    private RegistrantList mAllDataDisconnectedRegistrants = new RegistrantList();

    protected int mDisconnectPendingCount = 0;

    /**
     * Handles changes to the APN db.
     */
    private class ApnChangeObserver extends ContentObserver {
        public ApnChangeObserver () {
            super(mDataConnectionTracker);
        }

        @Override
        public void onChange(boolean selfChange) {
            sendMessage(obtainMessage(DctConstants.EVENT_APN_CHANGED));
        }
    }

    //***** Instance Variables

    private boolean mReregisterOnReconnectFailure = false;


    //***** Constants

    // Used by puppetmaster/*/radio_stress.py
    private static final String PUPPET_MASTER_RADIO_STRESS_TEST = "gsm.defaultpdpcontext.active";

    private static final int POLL_PDP_MILLIS = 5 * 1000;

    private static final int PROVISIONING_SPINNER_TIMEOUT_MILLIS = 120 * 1000;

    static final Uri PREFERAPN_NO_UPDATE_URI =
                        Uri.parse("content://telephony/carriers/preferapn_no_update");
    static final Uri PREFERAPN_NO_UPDATE_URI_USING_SUBID =
                        Uri.parse("content://telephony/carriers/preferapn_no_update/subId/");
    static final String APN_ID = "apn_id";

    /**
     * Property that can be used to set the IP version for CDMA
     */
    private static final String PROPERTY_CDMA_IPPROTOCOL = SystemProperties.get(
            "persist.telephony.cdma.protocol", "IP");

    /**
     * Property that can be used to set the IP version for CDMA when roaming
     */
    private static final String PROPERTY_CDMA_ROAMING_IPPROTOCOL = SystemProperties.get(
            "persist.telephony.cdma.rproto", "IP");

    /*
     * Flag that indicates that Out Of Service is considered as data call disconnect
     */
    protected boolean mOosIsDisconnect = SystemProperties.getBoolean(
            PhoneBase.PROPERTY_OOS_IS_DISCONNECT, true);

    private boolean mCanSetPreferApn = false;

    private AtomicBoolean mAttached = new AtomicBoolean(false);

    /** Watches for changes to the APN db. */
    private ApnChangeObserver mApnObserver;

    private final String mProvisionActionName;
    private BroadcastReceiver mProvisionBroadcastReceiver;
    private ProgressDialog mProvisioningSpinner;

    private CdmaSubscriptionSourceManager mCdmaSsm;

    public boolean mImsRegistrationState = false;
    private ApnContext mWaitCleanUpApnContext = null;
    private boolean mDeregistrationAlarmState = false;
    private PendingIntent mImsDeregistrationDelayIntent = null;

    /* IWLAN and WWAN co-exist flag */
    private boolean mWwanIwlanCoexistFlag = false;
    private long mSubId;

    private CdmaApnProfileTracker mOmhApt;

    //***** Constructor
    public DcTracker(PhoneBase p) {
        super(p);
        if (p.getPhoneType() == PhoneConstants.PHONE_TYPE_GSM) {
            LOG_TAG = "GsmDCT";
        } else if (p.getPhoneType() == PhoneConstants.PHONE_TYPE_CDMA) {
            LOG_TAG = "CdmaDCT";
        } else {
            LOG_TAG = "DCT";
            loge("unexpected phone type [" + p.getPhoneType() + "]");
        }
        if (DBG) log(LOG_TAG + ".constructor");

        if (p.getPhoneType() == PhoneConstants.PHONE_TYPE_CDMA) {
            final boolean fetchApnFromOmhCard = p.getContext().getResources().
                    getBoolean(com.android.internal.R.bool.config_fetch_apn_from_omh_card);
            log(LOG_TAG + " fetchApnFromOmhCard: " + fetchApnFromOmhCard);
            if (fetchApnFromOmhCard) {
                mOmhApt = new CdmaApnProfileTracker((CDMAPhone)p);
                mOmhApt.registerForModemProfileReady(this,
                        DctConstants.EVENT_MODEM_DATA_PROFILE_READY, null);
            }
        }

        mDataConnectionTracker = this;
        update();
        mApnObserver = new ApnChangeObserver();
        p.getContext().getContentResolver().registerContentObserver(
                Telephony.Carriers.CONTENT_URI, true, mApnObserver);

        initApnContexts();

        for (ApnContext apnContext : mApnContexts.values()) {
            // Register the reconnect and restart actions.
            IntentFilter filter = new IntentFilter();
            filter.addAction(INTENT_RECONNECT_ALARM + '.' + apnContext.getApnType());
            filter.addAction(INTENT_RESTART_TRYSETUP_ALARM + '.' + apnContext.getApnType());
            mPhone.getContext().registerReceiver(mIntentReceiver, filter, null, mPhone);
        }

        // Add Emergency APN to APN setting list by default to support EPDN in sim absent cases
        initEmergencyApnSetting();
        addEmergencyApnSetting();

        mProvisionActionName = "com.android.internal.telephony.PROVISION" + p.getPhoneId();
    }

    protected void registerForAllEvents() {
        mPhone.mCi.registerForAvailable(this, DctConstants.EVENT_RADIO_AVAILABLE, null);
        mPhone.mCi.registerForOffOrNotAvailable(this,
               DctConstants.EVENT_RADIO_OFF_OR_NOT_AVAILABLE, null);
        mPhone.mCi.registerForWwanIwlanCoexistence(this,
                DctConstants.EVENT_GET_WWAN_IWLAN_COEXISTENCE_DONE, null);
        mPhone.mCi.registerForDataNetworkStateChanged(this,
               DctConstants.EVENT_DATA_STATE_CHANGED, null);
        mPhone.getCallTracker().registerForVoiceCallEnded (this,
               DctConstants.EVENT_VOICE_CALL_ENDED, null);
        mPhone.getCallTracker().registerForVoiceCallStarted (this,
               DctConstants.EVENT_VOICE_CALL_STARTED, null);
        mPhone.getServiceStateTracker().registerForDataConnectionAttached(this,
               DctConstants.EVENT_DATA_CONNECTION_ATTACHED, null);
        mPhone.getServiceStateTracker().registerForDataConnectionDetached(this,
               DctConstants.EVENT_DATA_CONNECTION_DETACHED, null);
        mPhone.getServiceStateTracker().registerForDataRoamingOn(this,
               DctConstants.EVENT_ROAMING_ON, null);
        mPhone.getServiceStateTracker().registerForDataRoamingOff(this,
               DctConstants.EVENT_ROAMING_OFF, null);
        mPhone.getServiceStateTracker().registerForPsRestrictedEnabled(this,
                DctConstants.EVENT_PS_RESTRICT_ENABLED, null);
        mPhone.getServiceStateTracker().registerForPsRestrictedDisabled(this,
                DctConstants.EVENT_PS_RESTRICT_DISABLED, null);
     //   SubscriptionManager.registerForDdsSwitch(this,
     //          DctConstants.EVENT_CLEAN_UP_ALL_CONNECTIONS, null);
        mPhone.getServiceStateTracker().registerForDataRegStateOrRatChanged(this,
                DctConstants.EVENT_DATA_RAT_CHANGED, null);
        if (mPhone.getPhoneType() == PhoneConstants.PHONE_TYPE_CDMA) {
            mCdmaSsm = CdmaSubscriptionSourceManager.getInstance(
                    mPhone.getContext(), mPhone.mCi, this,
                    DctConstants.EVENT_CDMA_SUBSCRIPTION_SOURCE_CHANGED, null);
            // CdmaSsm doesn't send this event whenever you register - fake it ourselves
            sendMessage(obtainMessage(DctConstants.EVENT_CDMA_SUBSCRIPTION_SOURCE_CHANGED));
        }
    }
    @Override
    public void dispose() {
        if (DBG) log("DcTracker.dispose");

        if (mProvisionBroadcastReceiver != null) {
            mPhone.getContext().unregisterReceiver(mProvisionBroadcastReceiver);
            mProvisionBroadcastReceiver = null;
        }
        if (mProvisioningSpinner != null) {
            mProvisioningSpinner.dismiss();
            mProvisioningSpinner = null;
        }

        ConnectivityManager cm = (ConnectivityManager)mPhone.getContext().getSystemService(
                Context.CONNECTIVITY_SERVICE);

        cleanUpAllConnections(true, null);

        super.dispose();

        mPhone.getContext().getContentResolver().unregisterContentObserver(mApnObserver);
        mApnContexts.clear();
        mPrioritySortedApnContexts.clear();

        if (mCdmaSsm != null) {
            mCdmaSsm.dispose(this);
        }

        if (mOmhApt != null) {
            mOmhApt.unregisterForModemProfileReady(this);
        }

        destroyDataConnections();
    }
    protected void unregisterForAllEvents() {
         //Unregister for all events
        mPhone.mCi.unregisterForAvailable(this);
        mPhone.mCi.unregisterForOffOrNotAvailable(this);
        IccRecords r = mIccRecords.get();
        if (r != null) {
            r.unregisterForRecordsLoaded(this);
            mIccRecords.set(null);
        }
        mPhone.mCi.unregisterForDataNetworkStateChanged(this);
        mPhone.getCallTracker().unregisterForVoiceCallEnded(this);
        mPhone.getCallTracker().unregisterForVoiceCallStarted(this);
        mPhone.getServiceStateTracker().unregisterForDataConnectionAttached(this);
        mPhone.getServiceStateTracker().unregisterForDataConnectionDetached(this);
        mPhone.getServiceStateTracker().unregisterForDataRoamingOn(this);
        mPhone.getServiceStateTracker().unregisterForDataRoamingOff(this);
        mPhone.getServiceStateTracker().unregisterForPsRestrictedEnabled(this);
        mPhone.getServiceStateTracker().unregisterForPsRestrictedDisabled(this);
        //SubscriptionManager.unregisterForDdsSwitch(this);
    }

    @Override
    public void incApnRefCount(String name) {
        ApnContext apnContext = mApnContexts.get(name);
        if (apnContext != null) {
            apnContext.incRefCount();
        }
    }

    @Override
    public void decApnRefCount(String name) {
        ApnContext apnContext = mApnContexts.get(name);
        if (apnContext != null) {
            apnContext.decRefCount();
        }
    }

    @Override
    public boolean isApnSupported(String name) {
        if (name == null) {
            loge("isApnSupported: name=null");
            return false;
        }
        ApnContext apnContext = mApnContexts.get(name);
        if (apnContext == null) {
            loge("Request for unsupported mobile name: " + name);
            return false;
        }
        return true;
    }

    @Override
    public int getApnPriority(String name) {
        ApnContext apnContext = mApnContexts.get(name);
        if (apnContext == null) {
            loge("Request for unsupported mobile name: " + name);
        }
        return apnContext.priority;
    }

    // Turn telephony radio on or off.
    private void setRadio(boolean on) {
        final ITelephony phone = ITelephony.Stub.asInterface(ServiceManager.checkService("phone"));
        try {
            phone.setRadio(on);
        } catch (Exception e) {
            // Ignore.
        }
    }

    // Class to handle Intent dispatched with user selects the "Sign-in to network"
    // notification.
    private class ProvisionNotificationBroadcastReceiver extends BroadcastReceiver {
        private final String mNetworkOperator;
        // Mobile provisioning URL.  Valid while provisioning notification is up.
        // Set prior to notification being posted as URL contains ICCID which
        // disappears when radio is off (which is the case when notification is up).
        private final String mProvisionUrl;

        public ProvisionNotificationBroadcastReceiver(String provisionUrl, String networkOperator) {
            mNetworkOperator = networkOperator;
            mProvisionUrl = provisionUrl;
        }

        private void setEnableFailFastMobileData(int enabled) {
            sendMessage(obtainMessage(DctConstants.CMD_SET_ENABLE_FAIL_FAST_MOBILE_DATA, enabled, 0));
        }

        private void enableMobileProvisioning() {
            final Message msg = obtainMessage(DctConstants.CMD_ENABLE_MOBILE_PROVISIONING);
            msg.setData(Bundle.forPair(DctConstants.PROVISIONING_URL_KEY, mProvisionUrl));
            sendMessage(msg);
        }

        @Override
        public void onReceive(Context context, Intent intent) {
            // Turning back on the radio can take time on the order of a minute, so show user a
            // spinner so they know something is going on.
            mProvisioningSpinner = new ProgressDialog(context);
            mProvisioningSpinner.setTitle(mNetworkOperator);
            mProvisioningSpinner.setMessage(
                    // TODO: Don't borrow "Connecting..." i18n string; give Telephony a version.
                    context.getText(com.android.internal.R.string.media_route_status_connecting));
            mProvisioningSpinner.setIndeterminate(true);
            mProvisioningSpinner.setCancelable(true);
            // Allow non-Activity Service Context to create a View.
            mProvisioningSpinner.getWindow().setType(
                    WindowManager.LayoutParams.TYPE_KEYGUARD_DIALOG);
            mProvisioningSpinner.show();
            // After timeout, hide spinner so user can at least use their device.
            // TODO: Indicate to user that it is taking an unusually long time to connect?
            sendMessageDelayed(obtainMessage(DctConstants.CMD_CLEAR_PROVISIONING_SPINNER,
                    mProvisioningSpinner), PROVISIONING_SPINNER_TIMEOUT_MILLIS);
            // This code is almost identical to the old
            // ConnectivityService.handleMobileProvisioningAction code.
            setRadio(true);
            setEnableFailFastMobileData(DctConstants.ENABLED);
            enableMobileProvisioning();
        }
    }

    @Override
    public boolean isApnTypeActive(String type) {
        ApnContext apnContext = mApnContexts.get(type);
        if (apnContext == null) return false;

        return (apnContext.getDcAc() != null);
    }

    @Override
    public boolean isOnDemandDataPossible(String apnType) {
        /*
         * Check if APN enabled
         * Check if MobileData is ON
         * Check if MobileData UI override present
         */

        boolean flag = false;
        ApnContext apnContext = mApnContexts.get(apnType);
        if (apnContext == null) {
            return false;
        }
        boolean apnContextIsEnabled = apnContext.isEnabled();

        DctConstants.State apnContextState = apnContext.getState();
        boolean apnTypePossible = !(apnContextIsEnabled &&
                (apnContextState == DctConstants.State.FAILED));

        boolean userDataEnabled = mUserDataEnabled;

        if (PhoneConstants.APN_TYPE_MMS.equals(apnType)) {
            boolean mobileDataOffOveride = mPhone.getContext().getResources().
                getBoolean(com.android.internal.R.bool.config_enable_mms_with_mobile_data_off);
            log("isOnDemandDataPossible MobileDataEnabled override = " + mobileDataOffOveride);

            userDataEnabled = (mUserDataEnabled || mobileDataOffOveride);
        }

        flag = apnTypePossible && userDataEnabled;
        log("isOnDemandDataPossible, possible =" + flag + ", apnContext = " + apnContext);
        return flag;
    }

    @Override
    public boolean isDataPossible(String apnType) {
        ApnContext apnContext = mApnContexts.get(apnType);
        if (apnContext == null) {
            return false;
        }
        boolean apnContextIsEnabled = apnContext.isEnabled();
        DctConstants.State apnContextState = apnContext.getState();
        boolean apnTypePossible = !(apnContextIsEnabled &&
                (apnContextState == DctConstants.State.FAILED));
        boolean isEmergencyApn = apnContext.getApnType().equals(PhoneConstants.APN_TYPE_EMERGENCY);
        // Set the emergency APN availability status as TRUE irrespective of conditions checked in
        // isDataAllowed() like IN_SERVICE, MOBILE DATA status etc.
        boolean dataAllowed = isEmergencyApn || isDataAllowed();
        boolean possible = dataAllowed && apnTypePossible;

        if ((apnContext.getApnType().equals(PhoneConstants.APN_TYPE_DEFAULT)
                    || apnContext.getApnType().equals(PhoneConstants.APN_TYPE_IA))
                && (mPhone.getServiceState().getRilDataRadioTechnology()
                == ServiceState.RIL_RADIO_TECHNOLOGY_IWLAN)
                && (!mWwanIwlanCoexistFlag)) {
            log("Default data call activation not possible in iwlan.");
            possible = false;
        }

        if (VDBG) {
            log(String.format("isDataPossible(%s): possible=%b isDataAllowed=%b " +
                    "apnTypePossible=%b apnContextisEnabled=%b apnContextState()=%s",
                    apnType, possible, dataAllowed, apnTypePossible,
                    apnContextIsEnabled, apnContextState));
        }
        return possible;
    }

    @Override
    protected void finalize() {
        if(DBG) log("finalize");
    }

    protected void supplyMessenger() {
        ConnectivityManager cm = (ConnectivityManager)mPhone.getContext().getSystemService(
                Context.CONNECTIVITY_SERVICE);
        cm.supplyMessenger(ConnectivityManager.TYPE_MOBILE, new Messenger(this));
        cm.supplyMessenger(ConnectivityManager.TYPE_MOBILE_MMS, new Messenger(this));
        cm.supplyMessenger(ConnectivityManager.TYPE_MOBILE_SUPL, new Messenger(this));
        cm.supplyMessenger(ConnectivityManager.TYPE_MOBILE_DUN, new Messenger(this));
        cm.supplyMessenger(ConnectivityManager.TYPE_MOBILE_HIPRI, new Messenger(this));
        cm.supplyMessenger(ConnectivityManager.TYPE_MOBILE_FOTA, new Messenger(this));
        cm.supplyMessenger(ConnectivityManager.TYPE_MOBILE_IMS, new Messenger(this));
        cm.supplyMessenger(ConnectivityManager.TYPE_MOBILE_CBS, new Messenger(this));
        cm.supplyMessenger(ConnectivityManager.TYPE_MOBILE_EMERGENCY, new Messenger(this));
    }

    private ApnContext addApnContext(String type, NetworkConfig networkConfig) {
        ApnContext apnContext = new ApnContext(mPhone.getContext(), type, LOG_TAG, networkConfig,
                this);
        mApnContexts.put(type, apnContext);
        mPrioritySortedApnContexts.add(apnContext);
        return apnContext;
    }

    protected void initApnContexts() {
        log("initApnContexts: E");
        // Load device network attributes from resources
        String[] networkConfigStrings = mPhone.getContext().getResources().getStringArray(
                com.android.internal.R.array.networkAttributes);
        for (String networkConfigString : networkConfigStrings) {
            NetworkConfig networkConfig = new NetworkConfig(networkConfigString);
            ApnContext apnContext = null;

            switch (networkConfig.type) {
            case ConnectivityManager.TYPE_MOBILE:
                apnContext = addApnContext(PhoneConstants.APN_TYPE_DEFAULT, networkConfig);
                break;
            case ConnectivityManager.TYPE_MOBILE_MMS:
                apnContext = addApnContext(PhoneConstants.APN_TYPE_MMS, networkConfig);
                break;
            case ConnectivityManager.TYPE_MOBILE_SUPL:
                apnContext = addApnContext(PhoneConstants.APN_TYPE_SUPL, networkConfig);
                break;
            case ConnectivityManager.TYPE_MOBILE_DUN:
                apnContext = addApnContext(PhoneConstants.APN_TYPE_DUN, networkConfig);
                break;
            case ConnectivityManager.TYPE_MOBILE_HIPRI:
                apnContext = addApnContext(PhoneConstants.APN_TYPE_HIPRI, networkConfig);
                break;
            case ConnectivityManager.TYPE_MOBILE_FOTA:
                apnContext = addApnContext(PhoneConstants.APN_TYPE_FOTA, networkConfig);
                break;
            case ConnectivityManager.TYPE_MOBILE_IMS:
                apnContext = addApnContext(PhoneConstants.APN_TYPE_IMS, networkConfig);
                break;
            case ConnectivityManager.TYPE_MOBILE_CBS:
                apnContext = addApnContext(PhoneConstants.APN_TYPE_CBS, networkConfig);
                break;
            case ConnectivityManager.TYPE_MOBILE_IA:
                apnContext = addApnContext(PhoneConstants.APN_TYPE_IA, networkConfig);
                break;
            case ConnectivityManager.TYPE_MOBILE_EMERGENCY:
                apnContext = addApnContext(PhoneConstants.APN_TYPE_EMERGENCY, networkConfig);
                break;
            default:
                log("initApnContexts: skipping unknown type=" + networkConfig.type);
                continue;
            }
            log("initApnContexts: apnContext=" + apnContext);
        }
        log("initApnContexts: X mApnContexts=" + mApnContexts);
    }

    @Override
    public LinkProperties getLinkProperties(String apnType) {
        ApnContext apnContext = mApnContexts.get(apnType);
        if (apnContext != null) {
            DcAsyncChannel dcac = apnContext.getDcAc();
            if (dcac != null) {
                if (DBG) log("return link properites for " + apnType);
                return dcac.getLinkPropertiesSync();
            }
        }
        if (DBG) log("return new LinkProperties");
        return new LinkProperties();
    }

    @Override
    public NetworkCapabilities getNetworkCapabilities(String apnType) {
        ApnContext apnContext = mApnContexts.get(apnType);
        if (apnContext!=null) {
            DcAsyncChannel dataConnectionAc = apnContext.getDcAc();
            if (dataConnectionAc != null) {
                if (DBG) {
                    log("get active pdp is not null, return NetworkCapabilities for " + apnType);
                }
                return dataConnectionAc.getNetworkCapabilitiesSync();
            }
        }
        if (DBG) log("return new NetworkCapabilities");
        return new NetworkCapabilities();
    }

    @Override
    // Return all active apn types
    public String[] getActiveApnTypes() {
        if (DBG) log("get all active apn types");
        ArrayList<String> result = new ArrayList<String>();

        for (ApnContext apnContext : mApnContexts.values()) {
            if (mAttached.get() && apnContext.isReady()) {
                result.add(apnContext.getApnType());
            }
        }

        return result.toArray(new String[0]);
    }

    @Override
    // Return active apn of specific apn type
    public String getActiveApnString(String apnType) {
        if (VDBG) log( "get active apn string for type:" + apnType);
        ApnContext apnContext = mApnContexts.get(apnType);
        if (apnContext != null) {
            ApnSetting apnSetting = apnContext.getApnSetting();
            if (apnSetting != null) {
                return apnSetting.apn;
            }
        }
        return null;
    }

    @Override
    public boolean isApnTypeEnabled(String apnType) {
        ApnContext apnContext = mApnContexts.get(apnType);
        if (apnContext == null) {
            return false;
        }
        return apnContext.isEnabled();
    }

    @Override
    protected void setState(DctConstants.State s) {
        if (DBG) log("setState should not be used in GSM" + s);
    }

    // Return state of specific apn type
    @Override
    public DctConstants.State getState(String apnType) {
        ApnContext apnContext = mApnContexts.get(apnType);
        if (apnContext != null) {
            return apnContext.getState();
        }
        return DctConstants.State.FAILED;
    }

    // Return if apn type is a provisioning apn.
    @Override
    protected boolean isProvisioningApn(String apnType) {
        ApnContext apnContext = mApnContexts.get(apnType);
        if (apnContext != null) {
            return apnContext.isProvisioningApn();
        }
        return false;
    }

    // Return state of overall
    @Override
    public DctConstants.State getOverallState() {
        boolean isConnecting = false;
        boolean isFailed = true; // All enabled Apns should be FAILED.
        boolean isAnyEnabled = false;

        for (ApnContext apnContext : mApnContexts.values()) {
            if (apnContext.isEnabled()) {
                isAnyEnabled = true;
                switch (apnContext.getState()) {
                case CONNECTED:
                case DISCONNECTING:
                    if (DBG) log("overall state is CONNECTED");
                    return DctConstants.State.CONNECTED;
                case RETRYING:
                case CONNECTING:
                    isConnecting = true;
                    isFailed = false;
                    break;
                case IDLE:
                case SCANNING:
                    isFailed = false;
                    break;
                default:
                    isAnyEnabled = true;
                    break;
                }
            }
        }

        if (!isAnyEnabled) { // Nothing enabled. return IDLE.
            if (DBG) log( "overall state is IDLE");
            return DctConstants.State.IDLE;
        }

        if (isConnecting) {
            if (DBG) log( "overall state is CONNECTING");
            return DctConstants.State.CONNECTING;
        } else if (!isFailed) {
            if (DBG) log( "overall state is IDLE");
            return DctConstants.State.IDLE;
        } else {
            if (DBG) log( "overall state is FAILED");
            return DctConstants.State.FAILED;
        }
    }

    @Override
    protected boolean isApnTypeAvailable(String type) {
        if (type.equals(PhoneConstants.APN_TYPE_DUN) && fetchDunApn() != null) {
            return true;
        }

        if (mAllApnSettings != null) {
            for (ApnSetting apn : mAllApnSettings) {
                if (apn.canHandleType(type)) {
                    return true;
                }
            }
        }
        return false;
    }

    /**
     * Report on whether data connectivity is enabled for any APN.
     * @return {@code false} if data connectivity has been explicitly disabled,
     * {@code true} otherwise.
     */
    @Override
    public boolean getAnyDataEnabled() {
        synchronized (mDataEnabledLock) {
            if (!(mInternalDataEnabled && mUserDataEnabled && sPolicyDataEnabled)) return false;
            for (ApnContext apnContext : mApnContexts.values()) {
                // Make sure we don't have a context that is going down
                // and is explicitly disabled.
                if (isDataAllowed(apnContext)) {
                    return true;
                }
            }
            return false;
        }
    }

    public boolean getAnyDataEnabled(boolean checkUserDataEnabled) {
        synchronized (mDataEnabledLock) {
            if (!(mInternalDataEnabled && (!checkUserDataEnabled || mUserDataEnabled)
                        && (!checkUserDataEnabled || sPolicyDataEnabled)))
                return false;

            for (ApnContext apnContext : mApnContexts.values()) {
                // Make sure we dont have a context that going down
                // and is explicitly disabled.
                if (isDataAllowed(apnContext)) {
                    return true;
                }
            }
            return false;
        }
    }

    private boolean isDataAllowed(ApnContext apnContext) {
        //If RAT is iwlan then dont allow default/IA PDP at all.
        //Rest of APN types can be evaluated for remaining conditions.
        if ((apnContext.getApnType().equals(PhoneConstants.APN_TYPE_DEFAULT)
                    || apnContext.getApnType().equals(PhoneConstants.APN_TYPE_IA))
                && (mPhone.getServiceState().getRilDataRadioTechnology()
                    == ServiceState.RIL_RADIO_TECHNOLOGY_IWLAN)
                && (!mWwanIwlanCoexistFlag)) {
            log("Default data call activation not allowed in iwlan.");
            return false;
        } else {
            return apnContext.isReady() && isDataAllowed();
        }
    }

    //****** Called from ServiceStateTracker
    /**
     * Invoked when ServiceStateTracker observes a transition from GPRS
     * attach to detach.
     */
    protected void onDataConnectionDetached() {
        /*
         * We presently believe it is unnecessary to tear down the PDP context
         * when GPRS detaches, but we should stop the network polling.
         */
        if (DBG) log ("onDataConnectionDetached: stop polling and notify detached");
        stopNetStatPoll();
        stopDataStallAlarm();
        notifyDataConnection(Phone.REASON_DATA_DETACHED);
        mAttached.set(false);
    }

    private void onDataConnectionAttached() {
        if (DBG) log("onDataConnectionAttached");
        mAttached.set(true);
        if (getOverallState() == DctConstants.State.CONNECTED) {
            if (DBG) log("onDataConnectionAttached: start polling notify attached");
            startNetStatPoll();
            startDataStallAlarm(DATA_STALL_NOT_SUSPECTED);
            notifyDataConnection(Phone.REASON_DATA_ATTACHED);
        } else {
            // update APN availability so that APN can be enabled.
            notifyOffApnsOfAvailability(Phone.REASON_DATA_ATTACHED);
        }
        if (mAutoAttachOnCreationConfig) {
            mAutoAttachOnCreation = true;
        }
        setupDataOnConnectableApns(Phone.REASON_DATA_ATTACHED);
    }

    @Override
    protected boolean isDataAllowed() {
        final boolean internalDataEnabled;
        synchronized (mDataEnabledLock) {
            internalDataEnabled = mInternalDataEnabled;
        }

        boolean attachedState = mAttached.get();
        boolean desiredPowerState = mPhone.getServiceStateTracker().getDesiredPowerState();
        int radioTech = mPhone.getServiceState().getRilDataRadioTechnology();
        if (radioTech == ServiceState.RIL_RADIO_TECHNOLOGY_IWLAN
                && desiredPowerState == false) {
            desiredPowerState = true;
            attachedState = true;
        }

        IccRecords r = mIccRecords.get();
        boolean recordsLoaded = false;
        if (r != null) {
            recordsLoaded = r.getRecordsLoaded();
            if (DBG) log("isDataAllowed getRecordsLoaded=" + recordsLoaded);
        }
        boolean subscriptionFromNv = isNvSubscription();

        int dataSub = SubscriptionManager.getDefaultDataSubId();
        boolean defaultDataSelected = SubscriptionManager.isValidSubscriptionId(dataSub);

        PhoneConstants.State state = PhoneConstants.State.IDLE;
        if (mPhone.getCallTracker() != null) {
            state = mPhone.getCallTracker().getState();
        }
        boolean allowed =
                    (attachedState || mAutoAttachOnCreation) &&
                    (subscriptionFromNv || recordsLoaded) &&
                    (state == PhoneConstants.State.IDLE ||
                     mPhone.getServiceStateTracker().isConcurrentVoiceAndDataAllowed()) &&
                    internalDataEnabled &&
                    defaultDataSelected &&
                    (!mPhone.getServiceState().getDataRoaming() || getDataOnRoamingEnabled()) &&
                    !mIsPsRestricted &&
                    desiredPowerState;
        if (!allowed && DBG) {
            String reason = "";
            if (!(attachedState || mAutoAttachOnCreation)) {
                reason += " - Attached= " + attachedState;
            }
            if (!(subscriptionFromNv || recordsLoaded)) {
                reason += " - SIM not loaded and not NV subscription";
            }
            if (state != PhoneConstants.State.IDLE &&
                    !mPhone.getServiceStateTracker().isConcurrentVoiceAndDataAllowed()) {
                reason += " - PhoneState= " + state;
                reason += " - Concurrent voice and data not allowed";
            }
            if (!internalDataEnabled) reason += " - mInternalDataEnabled= false";
            if (!defaultDataSelected) reason += " - defaultDataSelected= false";
            if (mPhone.getServiceState().getDataRoaming() && !getDataOnRoamingEnabled()) {
                reason += " - Roaming and data roaming not enabled";
            }
            if (mIsPsRestricted) reason += " - mIsPsRestricted= true";
            if (!desiredPowerState) reason += " - desiredPowerState= false";
            if (DBG) log("isDataAllowed: not allowed due to" + reason);
        }
        return allowed;
    }

    private void setupDataOnConnectableApns(String reason) {
        if (DBG) log("setupDataOnConnectableApns: " + reason);

        for (ApnContext apnContext : mPrioritySortedApnContexts) {
            if (DBG) log("setupDataOnConnectableApns: apnContext " + apnContext);
            if (apnContext.getState() == DctConstants.State.FAILED) {
                apnContext.setState(DctConstants.State.IDLE);
            }
            if (apnContext.isConnectable()) {
                log("setupDataOnConnectableApns: isConnectable() call trySetupData");
                apnContext.setReason(reason);
                trySetupData(apnContext);
            }
        }
    }

    private boolean trySetupData(ApnContext apnContext) {
        if (DBG) {
            log("trySetupData for type:" + apnContext.getApnType() +
                    " due to " + apnContext.getReason() + " apnContext=" + apnContext);
            log("trySetupData with mIsPsRestricted=" + mIsPsRestricted);
        }

        if (mPhone.getSimulatedRadioControl() != null) {
            // Assume data is connected on the simulator
            // FIXME  this can be improved
            apnContext.setState(DctConstants.State.CONNECTED);
            mPhone.notifyDataConnection(apnContext.getReason(), apnContext.getApnType());

            log("trySetupData: X We're on the simulator; assuming connected retValue=true");
            return true;
        }

        // Allow SETUP_DATA request for E-APN to be completed during emergency call
        // and MOBILE DATA On/Off cases as well.
        boolean isEmergencyApn = apnContext.getApnType().equals(PhoneConstants.APN_TYPE_EMERGENCY);
        boolean desiredPowerState = mPhone.getServiceStateTracker().getDesiredPowerState();
        boolean checkUserDataEnabled =
                    !(apnContext.getApnType().equals(PhoneConstants.APN_TYPE_IMS));

        // If set the special property, enable mms data even if mobile data is turned off.
        if (apnContext.getApnType().equals(PhoneConstants.APN_TYPE_MMS)) {
            checkUserDataEnabled = checkUserDataEnabled && !(mPhone.getContext().getResources().
                    getBoolean(com.android.internal.R.bool.config_enable_mms_with_mobile_data_off));
        }

        if (apnContext.isConnectable() && (isEmergencyApn ||
                (isDataAllowed(apnContext) &&
                getAnyDataEnabled(checkUserDataEnabled) && !isEmergency()))) {
            if (apnContext.getState() == DctConstants.State.FAILED) {
                if (DBG) log("trySetupData: make a FAILED ApnContext IDLE so its reusable");
                apnContext.setState(DctConstants.State.IDLE);
            }
            int radioTech = mPhone.getServiceState().getRilDataRadioTechnology();
            if (apnContext.getState() == DctConstants.State.IDLE) {

                ArrayList<ApnSetting> waitingApns = buildWaitingApns(apnContext.getApnType(),
                        radioTech);
                if (waitingApns.isEmpty()) {
                    notifyNoData(DcFailCause.MISSING_UNKNOWN_APN, apnContext);
                    notifyOffApnsOfAvailability(apnContext.getReason());
                    if (DBG) log("trySetupData: X No APN found retValue=false");
                    return false;
                } else {
                    apnContext.setWaitingApns(waitingApns);
                    if (DBG) {
                        log ("trySetupData: Create from mAllApnSettings : "
                                    + apnListToString(mAllApnSettings));
                    }
                }
            }

            if (DBG) {
                log("trySetupData: call setupData, waitingApns : "
                        + apnListToString(apnContext.getWaitingApns()));
            }
            boolean retValue = setupData(apnContext, radioTech);
            notifyOffApnsOfAvailability(apnContext.getReason());

            if (DBG) log("trySetupData: X retValue=" + retValue);
            return retValue;
        } else {
            if (!apnContext.getApnType().equals(PhoneConstants.APN_TYPE_DEFAULT)
                    && apnContext.isConnectable()) {
                mPhone.notifyDataConnectionFailed(apnContext.getReason(), apnContext.getApnType());
            }
            notifyOffApnsOfAvailability(apnContext.getReason());
            if (DBG) log ("trySetupData: X apnContext not 'ready' retValue=false");
            return false;
        }
    }

    @Override
    // Disabled apn's still need avail/unavail notificiations - send them out
    protected void notifyOffApnsOfAvailability(String reason) {
        for (ApnContext apnContext : mApnContexts.values()) {
            if ((!mAttached.get() && mOosIsDisconnect) || !apnContext.isReady()) {
                if (VDBG) log("notifyOffApnOfAvailability type:" + apnContext.getApnType());
                mPhone.notifyDataConnection(reason != null ? reason : apnContext.getReason(),
                                            apnContext.getApnType(),
                                            PhoneConstants.DataState.DISCONNECTED);
            } else {
                if (VDBG) {
                    log("notifyOffApnsOfAvailability skipped apn due to attached && isReady " +
                            apnContext.toString());
                }
            }
        }
    }

    /**
     * If tearDown is true, this only tears down a CONNECTED session. Presently,
     * there is no mechanism for abandoning an CONNECTING session,
     * but would likely involve cancelling pending async requests or
     * setting a flag or new state to ignore them when they came in
     * @param tearDown true if the underlying DataConnection should be
     * disconnected.
     * @param reason reason for the clean up.
     * @return boolean - true if we did cleanup any connections, false if they
     *                   were already all disconnected.
     */
    protected boolean cleanUpAllConnections(boolean tearDown, String reason) {
        if (DBG) log("cleanUpAllConnections: tearDown=" + tearDown + " reason=" + reason);
        boolean didDisconnect = false;
        boolean specificdisable = false;

        if (!TextUtils.isEmpty(reason)) {
            specificdisable = reason.equals(Phone.REASON_DATA_SPECIFIC_DISABLED);
        }

        for (ApnContext apnContext : mApnContexts.values()) {
            if (apnContext.isDisconnected() == false) didDisconnect = true;
            if (specificdisable) {
                if (!apnContext.getApnType().equals(PhoneConstants.APN_TYPE_IMS)) {
                    if (DBG) log("ApnConextType: " + apnContext.getApnType());
                    apnContext.setReason(reason);
                    cleanUpConnection(tearDown, apnContext);
                }
            } else {
                // TODO - only do cleanup if not disconnected
                apnContext.setReason(reason);
                cleanUpConnection(tearDown, apnContext);
            }
        }

        stopNetStatPoll();
        stopDataStallAlarm();

        // TODO: Do we need mRequestedApnType?
        mRequestedApnType = PhoneConstants.APN_TYPE_DEFAULT;

        log("cleanUpConnection: mDisconnectPendingCount = " + mDisconnectPendingCount);
        if (tearDown && mDisconnectPendingCount == 0) {
            notifyDataDisconnectComplete();
            notifyAllDataDisconnected();
        }

        return didDisconnect;
    }

    /**
     * Cleanup all connections.
     *
     * TODO: Cleanup only a specified connection passed as a parameter.
     *       Also, make sure when you clean up a conn, if it is last apply
     *       logic as though it is cleanupAllConnections
     *
     * @param cause for the clean up.
     */

    @Override
    protected void onCleanUpAllConnections(String cause) {
        cleanUpAllConnections(true, cause);
    }

    protected void cleanUpConnection(boolean tearDown, ApnContext apnContext) {

        if (apnContext == null) {
            if (DBG) log("cleanUpConnection: apn context is null");
            return;
        }

        DcAsyncChannel dcac = apnContext.getDcAc();
        if (DBG) {
            log("cleanUpConnection: E tearDown=" + tearDown + " reason=" + apnContext.getReason() +
                    " apnContext=" + apnContext);
        }
        if (tearDown) {
            if (apnContext.isDisconnected()) {
                // The request is tearDown and but ApnContext is not connected.
                // If apnContext is not enabled anymore, break the linkage to the DCAC/DC.
                apnContext.setState(DctConstants.State.IDLE);
                if (!apnContext.isReady()) {
                    if (dcac != null) {
                        dcac.tearDown(apnContext, "", null);
                    }
                    apnContext.setDataConnectionAc(null);
                }
            } else {
                // Connection is still there. Try to clean up.
                if (dcac != null) {
                    if (apnContext.getState() != DctConstants.State.DISCONNECTING) {
                        boolean disconnectAll = false;
                        if (PhoneConstants.APN_TYPE_DUN.equals(apnContext.getApnType())) {
                            // CAF_MSIM is this below condition required.
                            // if (PhoneConstants.APN_TYPE_DUN.equals(PhoneConstants.APN_TYPE_DEFAULT)) {
                            if (teardownForDun()) {
                                if (DBG) log("tearing down dedicated DUN connection");
                                // we need to tear it down - we brought it up just for dun and
                                // other people are camped on it and now dun is done.  We need
                                // to stop using it and let the normal apn list get used to find
                                // connections for the remaining desired connections
                                disconnectAll = true;
                            }
                        }
                        if (DBG) {
                            log("cleanUpConnection: tearing down" + (disconnectAll ? " all" :""));
                        }
                        Message msg = obtainMessage(DctConstants.EVENT_DISCONNECT_DONE, apnContext);
                        if (disconnectAll) {
                            apnContext.getDcAc().tearDownAll(apnContext.getReason(), msg);
                        } else {
                            apnContext.getDcAc()
                                .tearDown(apnContext, apnContext.getReason(), msg);
                        }
                        apnContext.setState(DctConstants.State.DISCONNECTING);
                        mDisconnectPendingCount++;
                    }
                } else {
                    // apn is connected but no reference to dcac.
                    // Should not be happen, but reset the state in case.
                    apnContext.setState(DctConstants.State.IDLE);
                    mPhone.notifyDataConnection(apnContext.getReason(),
                                                apnContext.getApnType());
                }
            }
        } else {
            // force clean up the data connection.
            if (dcac != null) dcac.reqReset();
            apnContext.setState(DctConstants.State.IDLE);
            mPhone.notifyDataConnection(apnContext.getReason(), apnContext.getApnType());
            apnContext.setDataConnectionAc(null);
        }

        if (mOmhApt != null) {
            mOmhApt.clearActiveApnProfile();
        }

        // Make sure reconnection alarm is cleaned up if there is no ApnContext
        // associated to the connection.
        if (dcac != null) {
            cancelReconnectAlarm(apnContext);
        }

        setupDataForSinglePdnArbitration(apnContext.getReason());

        if (DBG) {
            log("cleanUpConnection: X tearDown=" + tearDown + " reason=" + apnContext.getReason() +
                    " apnContext=" + apnContext + " dcac=" + apnContext.getDcAc());
        }
    }

    protected void setupDataForSinglePdnArbitration(String reason) {
        // In single pdn case, if a higher priority call which was scheduled for retry gets
        // cleaned up due to say apn disabled, we need to try setup data on connectable apns
        // as there won't be any EVENT_DISCONNECT_DONE call back.
        if(DBG) {
            log("setupDataForSinglePdn: reason = " + reason
                    + " isDisconnected = " + isDisconnected());
        }
        if (isOnlySingleDcAllowed(mPhone.getServiceState().getRilDataRadioTechnology())
                && isDisconnected()
                && !Phone.REASON_SINGLE_PDN_ARBITRATION.equals(reason)) {
            setupDataOnConnectableApns(Phone.REASON_SINGLE_PDN_ARBITRATION);
        }
    }

    /**
     * Determine if DUN connection is special and we need to teardown on start/stop
     */
    private boolean teardownForDun() {
        // CDMA always needs to do this the profile id is correct
        final int rilRat = mPhone.getServiceState().getRilDataRadioTechnology();
        if (ServiceState.isCdma(rilRat)) return true;

        return (fetchDunApn() != null);
    }

    /**
     * Cancels the alarm associated with apnContext.
     *
     * @param apnContext on which the alarm should be stopped.
     */
    private void cancelReconnectAlarm(ApnContext apnContext) {
        if (apnContext == null) return;

        PendingIntent intent = apnContext.getReconnectIntent();

        if (intent != null) {
                AlarmManager am =
                    (AlarmManager) mPhone.getContext().getSystemService(Context.ALARM_SERVICE);
                am.cancel(intent);
                apnContext.setReconnectIntent(null);
        }
    }

    /**
     * @param types comma delimited list of APN types
     * @return array of APN types
     */
    private String[] parseTypes(String types) {
        String[] result;
        // If unset, set to DEFAULT.
        if (types == null || types.equals("")) {
            result = new String[1];
            result[0] = PhoneConstants.APN_TYPE_ALL;
        } else {
            result = types.split(",");
        }
        return result;
    }

    private boolean imsiMatches(String imsiDB, String imsiSIM) {
        // Note: imsiDB value has digit number or 'x' character for seperating USIM information
        // for MVNO operator. And then digit number is matched at same order and 'x' character
        // could replace by any digit number.
        // ex) if imsiDB inserted '310260x10xxxxxx' for GG Operator,
        //     that means first 6 digits, 8th and 9th digit
        //     should be set in USIM for GG Operator.
        int len = imsiDB.length();
        int idxCompare = 0;

        if (len <= 0) return false;
        if (len > imsiSIM.length()) return false;

        for (int idx=0; idx<len; idx++) {
            char c = imsiDB.charAt(idx);
            if ((c == 'x') || (c == 'X') || (c == imsiSIM.charAt(idx))) {
                continue;
            } else {
                return false;
            }
        }
        return true;
    }

    @Override
    protected boolean mvnoMatches(IccRecords r, String mvnoType, String mvnoMatchData) {
        if (mvnoType.equalsIgnoreCase("spn")) {
            if ((r.getServiceProviderName() != null) &&
                    r.getServiceProviderName().equalsIgnoreCase(mvnoMatchData)) {
                return true;
            }
        } else if (mvnoType.equalsIgnoreCase("imsi")) {
            String imsiSIM = r.getIMSI();
            if ((imsiSIM != null) && imsiMatches(mvnoMatchData, imsiSIM)) {
                return true;
            }
        } else if (mvnoType.equalsIgnoreCase("gid")) {
            String gid1 = r.getGid1();
            int mvno_match_data_length = mvnoMatchData.length();
            if ((gid1 != null) && (gid1.length() >= mvno_match_data_length) &&
                    gid1.substring(0, mvno_match_data_length).equalsIgnoreCase(mvnoMatchData)) {
                return true;
            }
        }
        return false;
    }

    @Override
    protected boolean isPermanentFail(DcFailCause dcFailCause) {
        return (dcFailCause.isPermanentFail() &&
                (mAttached.get() == false || dcFailCause != DcFailCause.SIGNAL_LOST));
    }

    private ApnSetting makeApnSetting(Cursor cursor) {
        String[] types = parseTypes(
                cursor.getString(cursor.getColumnIndexOrThrow(Telephony.Carriers.TYPE)));
        ApnSetting apn = new ApnSetting(
                cursor.getInt(cursor.getColumnIndexOrThrow(Telephony.Carriers._ID)),
                cursor.getString(cursor.getColumnIndexOrThrow(Telephony.Carriers.NUMERIC)),
                cursor.getString(cursor.getColumnIndexOrThrow(Telephony.Carriers.NAME)),
                cursor.getString(cursor.getColumnIndexOrThrow(Telephony.Carriers.APN)),
                NetworkUtils.trimV4AddrZeros(
                        cursor.getString(
                        cursor.getColumnIndexOrThrow(Telephony.Carriers.PROXY))),
                cursor.getString(cursor.getColumnIndexOrThrow(Telephony.Carriers.PORT)),
                NetworkUtils.trimV4AddrZeros(
                        cursor.getString(
                        cursor.getColumnIndexOrThrow(Telephony.Carriers.MMSC))),
                NetworkUtils.trimV4AddrZeros(
                        cursor.getString(
                        cursor.getColumnIndexOrThrow(Telephony.Carriers.MMSPROXY))),
                cursor.getString(cursor.getColumnIndexOrThrow(Telephony.Carriers.MMSPORT)),
                cursor.getString(cursor.getColumnIndexOrThrow(Telephony.Carriers.USER)),
                cursor.getString(cursor.getColumnIndexOrThrow(Telephony.Carriers.PASSWORD)),
                cursor.getInt(cursor.getColumnIndexOrThrow(Telephony.Carriers.AUTH_TYPE)),
                types,
                cursor.getString(cursor.getColumnIndexOrThrow(Telephony.Carriers.PROTOCOL)),
                cursor.getString(cursor.getColumnIndexOrThrow(
                        Telephony.Carriers.ROAMING_PROTOCOL)),
                cursor.getInt(cursor.getColumnIndexOrThrow(
                        Telephony.Carriers.CARRIER_ENABLED)) == 1,
                cursor.getInt(cursor.getColumnIndexOrThrow(Telephony.Carriers.BEARER)),
                cursor.getInt(cursor.getColumnIndexOrThrow(Telephony.Carriers.PROFILE_ID)),
                cursor.getInt(cursor.getColumnIndexOrThrow(
                        Telephony.Carriers.MODEM_COGNITIVE)) == 1,
                cursor.getInt(cursor.getColumnIndexOrThrow(Telephony.Carriers.MAX_CONNS)),
                cursor.getInt(cursor.getColumnIndexOrThrow(
                        Telephony.Carriers.WAIT_TIME)),
                cursor.getInt(cursor.getColumnIndexOrThrow(Telephony.Carriers.MAX_CONNS_TIME)),
                cursor.getInt(cursor.getColumnIndexOrThrow(Telephony.Carriers.MTU)),
                cursor.getString(cursor.getColumnIndexOrThrow(Telephony.Carriers.MVNO_TYPE)),
                cursor.getString(cursor.getColumnIndexOrThrow(Telephony.Carriers.MVNO_MATCH_DATA)));
        return apn;
    }

    private ArrayList<ApnSetting> createApnList(Cursor cursor) {
        ArrayList<ApnSetting> mnoApns = new ArrayList<ApnSetting>();
        ArrayList<ApnSetting> mvnoApns = new ArrayList<ApnSetting>();
        IccRecords r = mIccRecords.get();

        if (cursor.moveToFirst()) {
            do {
                ApnSetting apn = makeApnSetting(cursor);
                if (apn == null) {
                    continue;
                }

                if (apn.hasMvnoParams()) {
                    if (r != null && mvnoMatches(r, apn.mvnoType, apn.mvnoMatchData)) {
                        mvnoApns.add(apn);
                    }
                } else {
                    mnoApns.add(apn);
                }
            } while (cursor.moveToNext());
        }

        ArrayList<ApnSetting> result = mvnoApns.isEmpty() ? mnoApns : mvnoApns;
        if (DBG) log("createApnList: X result=" + result);
        return result;
    }

    private boolean dataConnectionNotInUse(DcAsyncChannel dcac) {
        if (DBG) log("dataConnectionNotInUse: check if dcac is inuse dcac=" + dcac);
        for (ApnContext apnContext : mApnContexts.values()) {
            if (apnContext.getDcAc() == dcac) {
                if (DBG) log("dataConnectionNotInUse: in use by apnContext=" + apnContext);
                return false;
            }
        }
        // TODO: Fix retry handling so free DataConnections have empty apnlists.
        // Probably move retry handling into DataConnections and reduce complexity
        // of DCT.
        if (DBG) log("dataConnectionNotInUse: tearDownAll");
        dcac.tearDownAll("No connection", null);
        if (DBG) log("dataConnectionNotInUse: not in use return true");
        return true;
    }

    private DcAsyncChannel findFreeDataConnection() {
        for (DcAsyncChannel dcac : mDataConnectionAcHashMap.values()) {
            if (dcac.isInactiveSync() && dataConnectionNotInUse(dcac)) {
                if (DBG) {
                    log("findFreeDataConnection: found free DataConnection=" +
                        " dcac=" + dcac);
                }
                return dcac;
            }
        }
        log("findFreeDataConnection: NO free DataConnection");
        return null;
    }

    private boolean setupData(ApnContext apnContext, int radioTech) {
        if (DBG) log("setupData: apnContext=" + apnContext);
        ApnSetting apnSetting;
        DcAsyncChannel dcac = null;

        apnSetting = apnContext.getNextWaitingApn();
        if (apnSetting == null) {
            if (DBG) log("setupData: return for no apn found!");
            return false;
        }

        int profileId = apnSetting.profileId;
        if (profileId == 0) {
            profileId = getApnProfileID(apnContext.getApnType());
        }

        // On CDMA, if we're explicitly asking for DUN, we need have
        // a dun-profiled connection so we can't share an existing one
        // On GSM/LTE we can share existing apn connections provided they support
        // this type.
        if (apnContext.getApnType() != PhoneConstants.APN_TYPE_DUN ||
                teardownForDun() == false) {
            dcac = checkForCompatibleConnectedApnContext(apnContext);
            if (dcac != null) {
                // Get the dcacApnSetting for the connection we want to share.
                ApnSetting dcacApnSetting = dcac.getApnSettingSync();
                if (dcacApnSetting != null) {
                    // Setting is good, so use it.
                    apnSetting = dcacApnSetting;
                }
            }
        }
        if (dcac == null) {
            if (isOnlySingleDcAllowed(radioTech)) {
                if (isHigherPriorityApnContextActive(apnContext)) {
                    if (DBG) {
                        log("setupData: Higher priority ApnContext active.  Ignoring call");
                    }
                    return false;
                }

                // Only lower priority calls left.  Disconnect them all in this single PDP case
                // so that we can bring up the requested higher priority call (once we receive
                // repsonse for deactivate request for the calls we are about to disconnect
                if (cleanUpAllConnections(true, Phone.REASON_SINGLE_PDN_ARBITRATION)) {
                    // If any call actually requested to be disconnected, means we can't
                    // bring up this connection yet as we need to wait for those data calls
                    // to be disconnected.
                    if (DBG) log("setupData: Some calls are disconnecting first.  Wait and retry");
                    return false;
                }

                // No other calls are active, so proceed
                if (DBG) log("setupData: Single pdp. Continue setting up data call.");
            }

            dcac = findFreeDataConnection();

            if (dcac == null) {
                dcac = createDataConnection();
            }

            if (dcac == null) {
                if (DBG) log("setupData: No free DataConnection and couldn't create one, WEIRD");
                return false;
            }
        }
        if (DBG) log("setupData: dcac=" + dcac + " apnSetting=" + apnSetting);

        apnContext.setDataConnectionAc(dcac);
        apnContext.setApnSetting(apnSetting);
        apnContext.setState(DctConstants.State.CONNECTING);
        mPhone.notifyDataConnection(apnContext.getReason(), apnContext.getApnType());

        Message msg = obtainMessage();
        msg.what = DctConstants.EVENT_DATA_SETUP_COMPLETE;
        msg.obj = apnContext;
        dcac.bringUp(apnContext, getInitialMaxRetry(), profileId, radioTech, mAutoAttachOnCreation,
                msg);

        if (DBG) log("setupData: initing!");
        return true;
    }

    /**
     * Handles changes to the APN database.
     */
    private void onApnChanged() {
        if (DBG) log("onApnChanged: tryRestartDataConnections");
        tryRestartDataConnections(true, Phone.REASON_APN_CHANGED);
    }

    private void tryRestartDataConnections(boolean isCleanupNeeded, String reason) {
        DctConstants.State overallState = getOverallState();
        boolean isDisconnected = (overallState == DctConstants.State.IDLE ||
                overallState == DctConstants.State.FAILED);

        if (mPhone instanceof GSMPhone) {
            // The "current" may no longer be valid.  MMS depends on this to send properly. TBD
            ((GSMPhone)mPhone).updateCurrentCarrierInProvider();
        }

        // TODO: It'd be nice to only do this if the changed entrie(s)
        // match the current operator.
        if (DBG) log("tryRestartDataConnections: createAllApnList and cleanUpAllConnections");
        createAllApnList();
        setInitialAttachApn();
        if (isCleanupNeeded) {
            cleanUpAllConnections(!isDisconnected, reason);
        }
        // If the state is already connected don't setup data now.
        if (isDisconnected &&
                (mPhone.getSubId() == SubscriptionManager.getDefaultDataSubId())) {
        // FIXME: See bug 17426028 maybe no conditional is needed.
            setupDataOnConnectableApns(reason);
        }
    }

    private void onWwanIwlanCoexistenceDone(AsyncResult ar) {
        if (ar.exception != null) {
            log("onWwanIwlanCoexistenceDone: error = " + ar.exception);
        } else {
            byte[] array = (byte[])ar.result;
            log("onWwanIwlanCoexistenceDone, payload hexdump = "
                    + IccUtils.bytesToHexString (array));
            ByteBuffer oemHookResponse = ByteBuffer.wrap(array);
            oemHookResponse.order(ByteOrder.nativeOrder());
            int resp = oemHookResponse.get();
            log("onWwanIwlanCoexistenceDone: resp = " + resp);

            boolean tempStatus = (resp > 0)? true : false;

            if (mWwanIwlanCoexistFlag == tempStatus) {
                log("onWwanIwlanCoexistenceDone: no change in status, ignore.");
                return;
            }
            mWwanIwlanCoexistFlag = tempStatus;

            if (mPhone.getServiceState().getRilDataRadioTechnology()
                    == ServiceState.RIL_RADIO_TECHNOLOGY_IWLAN) {
                log("notifyDataConnection IWLAN_AVAILABLE");
                notifyDataConnection(Phone.REASON_IWLAN_AVAILABLE);
            }

        }
    }

    private void onModemApnProfileReady() {
        if (mState == DctConstants.State.FAILED) {
            cleanUpAllConnections(false, Phone.REASON_PS_RESTRICT_ENABLED);
        }
        if (DBG) log("OMH: onModemApnProfileReady(): Setting up data call");
        tryRestartDataConnections(false, Phone.REASON_SIM_LOADED);
    }

    /**
     * @param cid Connection id provided from RIL.
     * @return DataConnectionAc associated with specified cid.
     */
    private DcAsyncChannel findDataConnectionAcByCid(int cid) {
        for (DcAsyncChannel dcac : mDataConnectionAcHashMap.values()) {
            if (dcac.getCidSync() == cid) {
                return dcac;
            }
        }
        return null;
    }

    // TODO: For multiple Active APNs not exactly sure how to do this.
    @Override
    protected void gotoIdleAndNotifyDataConnection(String reason) {
        if (DBG) log("gotoIdleAndNotifyDataConnection: reason=" + reason);
        notifyDataConnection(reason);
        mActiveApn = null;
    }

    /**
     * "Active" here means ApnContext isEnabled() and not in FAILED state
     * @param apnContext to compare with
     * @return true if higher priority active apn found
     */
    private boolean isHigherPriorityApnContextActive(ApnContext apnContext) {
        for (ApnContext otherContext : mPrioritySortedApnContexts) {
            if (apnContext.getApnType().equalsIgnoreCase(otherContext.getApnType())) return false;
            if (otherContext.isEnabled() && otherContext.getState() != DctConstants.State.FAILED) {
                return true;
            }
        }
        return false;
    }

    /**
     * Reports if we support multiple connections or not.
     * This is a combination of factors, based on carrier and RAT.
     * @param rilRadioTech the RIL Radio Tech currently in use
     * @return true if only single DataConnection is allowed
     */
    private boolean isOnlySingleDcAllowed(int rilRadioTech) {
        int[] singleDcRats = mPhone.getContext().getResources().getIntArray(
                com.android.internal.R.array.config_onlySingleDcAllowed);
        boolean onlySingleDcAllowed = false;
        if (Build.IS_DEBUGGABLE &&
                SystemProperties.getBoolean("persist.telephony.test.singleDc", false)) {
            onlySingleDcAllowed = true;
        }
        if (singleDcRats != null) {
            for (int i=0; i < singleDcRats.length && onlySingleDcAllowed == false; i++) {
                if (rilRadioTech == singleDcRats[i]) onlySingleDcAllowed = true;
            }
        }

        if (DBG) log("isOnlySingleDcAllowed(" + rilRadioTech + "): " + onlySingleDcAllowed);
        return onlySingleDcAllowed;
    }

    @Override
    protected void restartRadio() {
        if (DBG) log("restartRadio: ************TURN OFF RADIO**************");
        cleanUpAllConnections(true, Phone.REASON_RADIO_TURNED_OFF);
        mPhone.getServiceStateTracker().powerOffRadioSafely(this);
        /* Note: no need to call setRadioPower(true).  Assuming the desired
         * radio power state is still ON (as tracked by ServiceStateTracker),
         * ServiceStateTracker will call setRadioPower when it receives the
         * RADIO_STATE_CHANGED notification for the power off.  And if the
         * desired power state has changed in the interim, we don't want to
         * override it with an unconditional power on.
         */

        int reset = Integer.parseInt(SystemProperties.get("net.ppp.reset-by-timeout", "0"));
        SystemProperties.set("net.ppp.reset-by-timeout", String.valueOf(reset+1));
    }

    /**
     * Return true if data connection need to be setup after disconnected due to
     * reason.
     *
     * @param reason the reason why data is disconnected
     * @return true if try setup data connection is need for this reason
     */
    private boolean retryAfterDisconnected(ApnContext apnContext) {
        boolean retry = true;
        String reason = apnContext.getReason();

        if ( Phone.REASON_RADIO_TURNED_OFF.equals(reason) ||
                (isOnlySingleDcAllowed(mPhone.getServiceState().getRilDataRadioTechnology())
                 && isHigherPriorityApnContextActive(apnContext))) {
            retry = false;
        }
        return retry;
    }

    private void startAlarmForReconnect(int delay, ApnContext apnContext) {
        String apnType = apnContext.getApnType();

        Intent intent = new Intent(INTENT_RECONNECT_ALARM + "." + apnType);
        intent.putExtra(INTENT_RECONNECT_ALARM_EXTRA_REASON, apnContext.getReason());
        intent.putExtra(INTENT_RECONNECT_ALARM_EXTRA_TYPE, apnType);

        // Get current sub id.
        int subId = SubscriptionManager.getDefaultDataSubId();
        intent.putExtra(PhoneConstants.SUBSCRIPTION_KEY, subId);

        if (DBG) {
            log("startAlarmForReconnect: delay=" + delay + " action=" + intent.getAction()
                    + " apn=" + apnContext);
        }

        PendingIntent alarmIntent = PendingIntent.getBroadcast (mPhone.getContext(), 0,
                                        intent, PendingIntent.FLAG_UPDATE_CURRENT);
        apnContext.setReconnectIntent(alarmIntent);
        mAlarmManager.set(AlarmManager.ELAPSED_REALTIME_WAKEUP,
                SystemClock.elapsedRealtime() + delay, alarmIntent);
    }

    private void startAlarmForRestartTrySetup(int delay, ApnContext apnContext) {
        String apnType = apnContext.getApnType();
        Intent intent = new Intent(INTENT_RESTART_TRYSETUP_ALARM + "." + apnType);
        intent.putExtra(INTENT_RESTART_TRYSETUP_ALARM_EXTRA_TYPE, apnType);

        if (DBG) {
            log("startAlarmForRestartTrySetup: delay=" + delay + " action=" + intent.getAction()
                    + " apn=" + apnContext);
        }
        PendingIntent alarmIntent = PendingIntent.getBroadcast (mPhone.getContext(), 0,
                                        intent, PendingIntent.FLAG_UPDATE_CURRENT);
        apnContext.setReconnectIntent(alarmIntent);
        mAlarmManager.set(AlarmManager.ELAPSED_REALTIME_WAKEUP,
                SystemClock.elapsedRealtime() + delay, alarmIntent);
    }

    private void notifyNoData(DcFailCause lastFailCauseCode,
                              ApnContext apnContext) {
        if (DBG) log( "notifyNoData: type=" + apnContext.getApnType());
        if (isPermanentFail(lastFailCauseCode)
            && (!apnContext.getApnType().equals(PhoneConstants.APN_TYPE_DEFAULT))) {
            mPhone.notifyDataConnectionFailed(apnContext.getReason(), apnContext.getApnType());
        }
    }

    private void onRecordsLoaded() {
<<<<<<< HEAD
        mAutoAttachOnCreationConfig = mPhone.getContext().getResources()
                .getBoolean(com.android.internal.R.bool.config_auto_attach_data_on_creation);
        if (mAutoAttachOnCreationConfig && mAttached.get()) {
            mAutoAttachOnCreation = true;
        }
=======
        if (DBG) log("onRecordsLoaded: createAllApnList");
        mAutoAttachOnCreationConfig = mPhone.getContext().getResources()
                .getBoolean(com.android.internal.R.bool.config_auto_attach_data_on_creation);
>>>>>>> 94f87ba9

        if (mOmhApt != null) {
            log("OMH: onRecordsLoaded(): calling loadProfiles()");
            /* query for data profiles stored in the modem */
            mOmhApt.loadProfiles();
            if (mPhone.mCi.getRadioState().isOn()) {
                if (DBG) log("onRecordsLoaded: notifying data availability");
                notifyOffApnsOfAvailability(Phone.REASON_SIM_LOADED);
            }
        } else {
            if (DBG) log("onRecordsLoaded: createAllApnList");
            if (mPhone.mCi.getRadioState().isOn()) {
                if (DBG) log("onRecordsLoaded: notifying data availability");
                notifyOffApnsOfAvailability(Phone.REASON_SIM_LOADED);
            }
            tryRestartDataConnections(false, Phone.REASON_SIM_LOADED);
       }
    }

    private void onNvReady() {
        if (DBG) log("onNvReady");
        createAllApnList();
        setupDataOnConnectableApns(Phone.REASON_NV_READY);
    }

    @Override
    protected void onSetDependencyMet(String apnType, boolean met) {
        // don't allow users to tweak hipri to work around default dependency not met
        if (PhoneConstants.APN_TYPE_HIPRI.equals(apnType)) return;

        ApnContext apnContext = mApnContexts.get(apnType);
        if (apnContext == null) {
            loge("onSetDependencyMet: ApnContext not found in onSetDependencyMet(" +
                    apnType + ", " + met + ")");
            return;
        }
        applyNewState(apnContext, apnContext.isEnabled(), met);
        if (PhoneConstants.APN_TYPE_DEFAULT.equals(apnType)) {
            // tie actions on default to similar actions on HIPRI regarding dependencyMet
            apnContext = mApnContexts.get(PhoneConstants.APN_TYPE_HIPRI);
            if (apnContext != null) applyNewState(apnContext, apnContext.isEnabled(), met);
        }
    }

    private void applyNewState(ApnContext apnContext, boolean enabled, boolean met) {
        boolean cleanup = false;
        boolean trySetup = false;
        if (DBG) {
            log("applyNewState(" + apnContext.getApnType() + ", " + enabled +
                    "(" + apnContext.isEnabled() + "), " + met + "(" +
                    apnContext.getDependencyMet() +"))");
        }
        if (apnContext.isReady()) {
            cleanup = true;
            if (enabled && met) {
                DctConstants.State state = apnContext.getState();
                switch(state) {
                    case CONNECTING:
                    case SCANNING:
                    case CONNECTED:
                    case DISCONNECTING:
                        // We're "READY" and active so just return
                        if (DBG) log("applyNewState: 'ready' so return");
                        return;
                    case IDLE:
                        // fall through: this is unexpected but if it happens cleanup and try setup
                    case FAILED:
                    case RETRYING: {
                        // We're "READY" but not active so disconnect (cleanup = true) and
                        // connect (trySetup = true) to be sure we retry the connection.
                        trySetup = true;
                        apnContext.setReason(Phone.REASON_DATA_ENABLED);
                        break;
                    }
                }
            } else if (met) {
                apnContext.setReason(Phone.REASON_DATA_DISABLED);
                // If ConnectivityService has disabled this network, stop trying to bring
                // it up, but do not tear it down - ConnectivityService will do that
                // directly by talking with the DataConnection.
                //
                // This doesn't apply to DUN, however.  Those connections have special
                // requirements from carriers and we need stop using them when the dun
                // request goes away.  This applies to both CDMA and GSM because they both
                // can declare the DUN APN sharable by default traffic, thus still satisfying
                // those requests and not torn down organically.
                if ((apnContext.getApnType() == PhoneConstants.APN_TYPE_DUN && teardownForDun()) ||
                        (apnContext.getApnType() == PhoneConstants.APN_TYPE_MMS)) {
                    cleanup = true;
                } else {
                    cleanup = false;
                }
            } else {
                apnContext.setReason(Phone.REASON_DATA_DEPENDENCY_UNMET);
            }
        } else {
            if (enabled && met) {
                if (apnContext.isEnabled()) {
                    apnContext.setReason(Phone.REASON_DATA_DEPENDENCY_MET);
                } else {
                    apnContext.setReason(Phone.REASON_DATA_ENABLED);
                }
                if (apnContext.getState() == DctConstants.State.FAILED) {
                    apnContext.setState(DctConstants.State.IDLE);
                }
                trySetup = true;
            }
        }
        apnContext.setEnabled(enabled);
        apnContext.setDependencyMet(met);
        if (cleanup) cleanUpConnection(true, apnContext);
        if (trySetup) trySetupData(apnContext);
    }

    private DcAsyncChannel checkForCompatibleConnectedApnContext(ApnContext apnContext) {
        String apnType = apnContext.getApnType();
        ApnSetting dunSetting = null;

        if (PhoneConstants.APN_TYPE_DUN.equals(apnType)) {
            dunSetting = fetchDunApn();
        }
        if (DBG) {
            log("checkForCompatibleConnectedApnContext: apnContext=" + apnContext );
        }

        DcAsyncChannel potentialDcac = null;
        ApnContext potentialApnCtx = null;
        for (ApnContext curApnCtx : mApnContexts.values()) {
            DcAsyncChannel curDcac = curApnCtx.getDcAc();
            log("curDcac: " + curDcac);
            if (curDcac != null) {
                ApnSetting apnSetting = curApnCtx.getApnSetting();
                log("apnSetting: " + apnSetting);
                if (dunSetting != null) {
                    if (dunSetting.equals(apnSetting)) {
                        switch (curApnCtx.getState()) {
                            case CONNECTED:
                                if (DBG) {
                                    log("checkForCompatibleConnectedApnContext:"
                                            + " found dun conn=" + curDcac
                                            + " curApnCtx=" + curApnCtx);
                                }
                                return curDcac;
                            case RETRYING:
                            case CONNECTING:
                                potentialDcac = curDcac;
                                potentialApnCtx = curApnCtx;
                                break;
                            case DISCONNECTING:
                                //Update for DISCONNECTING only if there is no other potential match
                                if (potentialDcac == null) {
                                    potentialDcac = curDcac;
                                    potentialApnCtx = curApnCtx;
                                }
                            default:
                                // Not connected, potential unchanged
                                break;
                        }
                    }
                } else if (apnSetting != null && apnSetting.canHandleType(apnType)) {
                    switch (curApnCtx.getState()) {
                        case CONNECTED:
                            if (DBG) {
                                log("checkForCompatibleConnectedApnContext:"
                                        + " found canHandle conn=" + curDcac
                                        + " curApnCtx=" + curApnCtx);
                            }
                            return curDcac;
                        case RETRYING:
                        case CONNECTING:
                            potentialDcac = curDcac;
                            potentialApnCtx = curApnCtx;
                            break;
                        case DISCONNECTING:
                            // Update for DISCONNECTING only if there is no other potential match
                            if (potentialDcac == null) {
                                potentialDcac = curDcac;
                                potentialApnCtx = curApnCtx;
                            }
                        default:
                            // Not connected, potential unchanged
                            break;
                    }
                }
            } else {
                if (VDBG) {
                    log("checkForCompatibleConnectedApnContext: not conn curApnCtx=" + curApnCtx);
                }
            }
        }
        if (potentialDcac != null) {
            if (DBG) {
                log("checkForCompatibleConnectedApnContext: found potential conn=" + potentialDcac
                        + " curApnCtx=" + potentialApnCtx);
            }
            return potentialDcac;
        }

        if (DBG) log("checkForCompatibleConnectedApnContext: NO conn apnContext=" + apnContext);
        return null;
    }

    @Override
    protected void onEnableApn(int apnId, int enabled) {
        ApnContext apnContext = mApnContexts.get(apnIdToType(apnId));
        if (apnContext == null) {
            loge("onEnableApn(" + apnId + ", " + enabled + "): NO ApnContext");
            return;
        }
        // TODO change our retry manager to use the appropriate numbers for the new APN
        if (DBG) log("onEnableApn: apnContext=" + apnContext + " call applyNewState");
        applyNewState(apnContext, enabled == DctConstants.ENABLED, apnContext.getDependencyMet());
    }

    @Override
    // TODO: We shouldnt need this.
    protected boolean onTrySetupData(String reason) {
        if (DBG) log("onTrySetupData: reason=" + reason);
        setupDataOnConnectableApns(reason);
        return true;
    }

    protected boolean onTrySetupData(ApnContext apnContext) {
        if (DBG) log("onTrySetupData: apnContext=" + apnContext);
        return trySetupData(apnContext);
    }

    @Override
    protected void onRoamingOff() {
        if (DBG) log("onRoamingOff");

        if (!mUserDataEnabled) return;

        if (getDataOnRoamingEnabled() == false) {
            notifyOffApnsOfAvailability(Phone.REASON_ROAMING_OFF);
            setupDataOnConnectableApns(Phone.REASON_ROAMING_OFF);
        } else {
            notifyDataConnection(Phone.REASON_ROAMING_OFF);
        }
    }

    @Override
    protected void onRoamingOn() {
        if (DBG) log("onRoamingOn");

        if (!mUserDataEnabled) return;

        if (getDataOnRoamingEnabled()) {
            if (DBG) log("onRoamingOn: setup data on roaming");
            setupDataOnConnectableApns(Phone.REASON_ROAMING_ON);
            notifyDataConnection(Phone.REASON_ROAMING_ON);
        } else {
            if (DBG) log("onRoamingOn: Tear down data connection on roaming.");
            cleanUpAllConnections(true, Phone.REASON_ROAMING_ON);
            notifyOffApnsOfAvailability(Phone.REASON_ROAMING_ON);
        }
    }

    @Override
    protected void onRadioAvailable() {
        if (DBG) log("onRadioAvailable");
        if (mPhone.getSimulatedRadioControl() != null) {
            // Assume data is connected on the simulator
            // FIXME  this can be improved
            // setState(DctConstants.State.CONNECTED);
            notifyDataConnection(null);

            log("onRadioAvailable: We're on the simulator; assuming data is connected");
        }

        IccRecords r = mIccRecords.get();
        if (r != null && r.getRecordsLoaded()) {
            notifyOffApnsOfAvailability(null);
        }

        if (getOverallState() != DctConstants.State.IDLE) {
            cleanUpConnection(true, null);
        }
    }

    @Override
    protected void onRadioOffOrNotAvailable() {
        // Make sure our reconnect delay starts at the initial value
        // next time the radio comes on

        mReregisterOnReconnectFailure = false;

        if (mPhone.getSimulatedRadioControl() != null) {
            // Assume data is connected on the simulator
            // FIXME  this can be improved
            log("We're on the simulator; assuming radio off is meaningless");
        } else {
            if (DBG) log("onRadioOffOrNotAvailable: is off and clean up all connections");
            cleanUpAllConnections(false, Phone.REASON_RADIO_TURNED_OFF);
        }
        notifyOffApnsOfAvailability(null);
    }

    @Override
    protected void completeConnection(ApnContext apnContext) {
        boolean isProvApn = apnContext.isProvisioningApn();

        if (DBG) log("completeConnection: successful, notify the world apnContext=" + apnContext);

        if (mIsProvisioning && !TextUtils.isEmpty(mProvisioningUrl)) {
            if (DBG) {
                log("completeConnection: MOBILE_PROVISIONING_ACTION url="
                        + mProvisioningUrl);
            }
            Intent newIntent = Intent.makeMainSelectorActivity(Intent.ACTION_MAIN,
                    Intent.CATEGORY_APP_BROWSER);
            newIntent.setData(Uri.parse(mProvisioningUrl));
            newIntent.setFlags(Intent.FLAG_ACTIVITY_BROUGHT_TO_FRONT |
                    Intent.FLAG_ACTIVITY_NEW_TASK);
            try {
                mPhone.getContext().startActivity(newIntent);
            } catch (ActivityNotFoundException e) {
                loge("completeConnection: startActivityAsUser failed" + e);
            }
        }
        mIsProvisioning = false;
        mProvisioningUrl = null;
        if (mProvisioningSpinner != null) {
            sendMessage(obtainMessage(DctConstants.CMD_CLEAR_PROVISIONING_SPINNER,
                    mProvisioningSpinner));
        }

        mPhone.notifyDataConnection(apnContext.getReason(), apnContext.getApnType());
        startNetStatPoll();
        startDataStallAlarm(DATA_STALL_NOT_SUSPECTED);
    }

    /**
     * A SETUP (aka bringUp) has completed, possibly with an error. If
     * there is an error this method will call {@link #onDataSetupCompleteError}.
     */
    @Override
    protected void onDataSetupComplete(AsyncResult ar) {

        DcFailCause cause = DcFailCause.UNKNOWN;
        boolean handleError = false;
        ApnContext apnContext = null;

        if(ar.userObj instanceof ApnContext){
            apnContext = (ApnContext)ar.userObj;
        } else {
            throw new RuntimeException("onDataSetupComplete: No apnContext");
        }

        if (ar.exception == null) {
            DcAsyncChannel dcac = apnContext.getDcAc();

            if (RADIO_TESTS) {
                // Note: To change radio.test.onDSC.null.dcac from command line you need to
                // adb root and adb remount and from the command line you can only change the
                // value to 1 once. To change it a second time you can reboot or execute
                // adb shell stop and then adb shell start. The command line to set the value is:
                // adb shell sqlite3 /data/data/com.android.providers.settings/databases/settings.db "insert into system (name,value) values ('radio.test.onDSC.null.dcac', '1');"
                ContentResolver cr = mPhone.getContext().getContentResolver();
                String radioTestProperty = "radio.test.onDSC.null.dcac";
                if (Settings.System.getInt(cr, radioTestProperty, 0) == 1) {
                    log("onDataSetupComplete: " + radioTestProperty +
                            " is true, set dcac to null and reset property to false");
                    dcac = null;
                    Settings.System.putInt(cr, radioTestProperty, 0);
                    log("onDataSetupComplete: " + radioTestProperty + "=" +
                            Settings.System.getInt(mPhone.getContext().getContentResolver(),
                                    radioTestProperty, -1));
                }
            }
            if (dcac == null) {
                log("onDataSetupComplete: no connection to DC, handle as error");
                cause = DcFailCause.CONNECTION_TO_DATACONNECTIONAC_BROKEN;
                handleError = true;
            } else {
                ApnSetting apn = apnContext.getApnSetting();
                if (DBG) {
                    log("onDataSetupComplete: success apn=" + (apn == null ? "unknown" : apn.apn));
                }
                if (apn != null && apn.proxy != null && apn.proxy.length() != 0) {
                    try {
                        String port = apn.port;
                        if (TextUtils.isEmpty(port)) port = "8080";
                        ProxyInfo proxy = new ProxyInfo(apn.proxy,
                                Integer.parseInt(port), null);
                        dcac.setLinkPropertiesHttpProxySync(proxy);
                    } catch (NumberFormatException e) {
                        loge("onDataSetupComplete: NumberFormatException making ProxyProperties (" +
                                apn.port + "): " + e);
                    }
                }

                // everything is setup
                if(TextUtils.equals(apnContext.getApnType(),PhoneConstants.APN_TYPE_DEFAULT)) {
                    SystemProperties.set(PUPPET_MASTER_RADIO_STRESS_TEST, "true");
                    if (mCanSetPreferApn && mPreferredApn == null) {
                        if (DBG) log("onDataSetupComplete: PREFERED APN is null");
                        mPreferredApn = apn;
                        if (mPreferredApn != null) {
                            setPreferredApn(mPreferredApn.id);
                        }
                    }
                } else {
                    SystemProperties.set(PUPPET_MASTER_RADIO_STRESS_TEST, "false");
                }

                // A connection is setup
                apnContext.setState(DctConstants.State.CONNECTED);
                boolean isProvApn = apnContext.isProvisioningApn();
                final ConnectivityManager cm = ConnectivityManager.from(mPhone.getContext());
                if (mProvisionBroadcastReceiver != null) {
                    mPhone.getContext().unregisterReceiver(mProvisionBroadcastReceiver);
                    mProvisionBroadcastReceiver = null;
                }
                if ((!isProvApn) || mIsProvisioning) {
                    // Hide any provisioning notification.
                    cm.setProvisioningNotificationVisible(false, ConnectivityManager.TYPE_MOBILE,
                            mProvisionActionName);
                    // Complete the connection normally notifying the world we're connected.
                    // We do this if this isn't a special provisioning apn or if we've been
                    // told its time to provision.
                    completeConnection(apnContext);
                } else {
                    // This is a provisioning APN that we're reporting as connected. Later
                    // when the user desires to upgrade this to a "default" connection,
                    // mIsProvisioning == true, we'll go through the code path above.
                    // mIsProvisioning becomes true when CMD_ENABLE_MOBILE_PROVISIONING
                    // is sent to the DCT.
                    if (DBG) {
                        log("onDataSetupComplete: successful, BUT send connected to prov apn as"
                                + " mIsProvisioning:" + mIsProvisioning + " == false"
                                + " && (isProvisioningApn:" + isProvApn + " == true");
                    }

                    // While radio is up, grab provisioning URL.  The URL contains ICCID which
                    // disappears when radio is off.
                    mProvisionBroadcastReceiver = new ProvisionNotificationBroadcastReceiver(
                            cm.getMobileProvisioningUrl(),
                            TelephonyManager.getDefault().getNetworkOperatorName());
                    mPhone.getContext().registerReceiver(mProvisionBroadcastReceiver,
                            new IntentFilter(mProvisionActionName));
                    // Put up user notification that sign-in is required.
                    cm.setProvisioningNotificationVisible(true, ConnectivityManager.TYPE_MOBILE,
                            mProvisionActionName);
                    // Turn off radio to save battery and avoid wasting carrier resources.
                    // The network isn't usable and network validation will just fail anyhow.
                    setRadio(false);

                    Intent intent = new Intent(
                            TelephonyIntents.ACTION_DATA_CONNECTION_CONNECTED_TO_PROVISIONING_APN);
                    intent.putExtra(PhoneConstants.DATA_APN_KEY, apnContext.getApnSetting().apn);
                    intent.putExtra(PhoneConstants.DATA_APN_TYPE_KEY, apnContext.getApnType());

                    String apnType = apnContext.getApnType();
                    LinkProperties linkProperties = getLinkProperties(apnType);
                    if (linkProperties != null) {
                        intent.putExtra(PhoneConstants.DATA_LINK_PROPERTIES_KEY, linkProperties);
                        String iface = linkProperties.getInterfaceName();
                        if (iface != null) {
                            intent.putExtra(PhoneConstants.DATA_IFACE_NAME_KEY, iface);
                        }
                    }
                    NetworkCapabilities networkCapabilities = getNetworkCapabilities(apnType);
                    if (networkCapabilities != null) {
                        intent.putExtra(PhoneConstants.DATA_NETWORK_CAPABILITIES_KEY,
                                networkCapabilities);
                    }

                    mPhone.getContext().sendBroadcastAsUser(intent, UserHandle.ALL);
                }
                if (DBG) {
                    log("onDataSetupComplete: SETUP complete type=" + apnContext.getApnType()
                        + ", reason:" + apnContext.getReason());
                }
            }
        } else {
            cause = (DcFailCause) (ar.result);
            if (DBG) {
                ApnSetting apn = apnContext.getApnSetting();
                log(String.format("onDataSetupComplete: error apn=%s cause=%s",
                        (apn == null ? "unknown" : apn.apn), cause));
            }

            if (cause == null) {
                cause = DcFailCause.UNKNOWN;
            }

            if (cause.isEventLoggable()) {
                // Log this failure to the Event Logs.
                int cid = getCellLocationId();
                EventLog.writeEvent(EventLogTags.PDP_SETUP_FAIL,
                        cause.ordinal(), cid, TelephonyManager.getDefault().getNetworkType());
            }
            ApnSetting apn = apnContext.getApnSetting();
            mPhone.notifyPreciseDataConnectionFailed(apnContext.getReason(),
                    apnContext.getApnType(), apn != null ? apn.apn : "unknown", cause.toString());

            // Count permanent failures and remove the APN we just tried
            if (isPermanentFail(cause)) apnContext.decWaitingApnsPermFailCount();

            apnContext.removeWaitingApn(apnContext.getApnSetting());
            if (DBG) {
                log(String.format("onDataSetupComplete: WaitingApns.size=%d" +
                        " WaitingApnsPermFailureCountDown=%d",
                        apnContext.getWaitingApns().size(),
                        apnContext.getWaitingApnsPermFailCount()));
            }
            handleError = true;
        }

        if (handleError) {
            onDataSetupCompleteError(ar);
        }

        /* If flag is set to false after SETUP_DATA_CALL is invoked, we need
         * to clean data connections.
         */
        if (!mInternalDataEnabled) {
            cleanUpAllConnections(null);
        }

    }

    /**
     * @return number of milli-seconds to delay between trying apns'
     */
    private int getApnDelay(String reason) {
        if (mFailFast || Phone.REASON_NW_TYPE_CHANGED.equals(reason) ||
                Phone.REASON_APN_CHANGED.equals(reason)) {
            return SystemProperties.getInt("persist.radio.apn_ff_delay",
                    APN_FAIL_FAST_DELAY_DEFAULT_MILLIS);
        } else {
            return SystemProperties.getInt("persist.radio.apn_delay", APN_DELAY_DEFAULT_MILLIS);
        }
    }

    /**
     * Error has occurred during the SETUP {aka bringUP} request and the DCT
     * should either try the next waiting APN or start over from the
     * beginning if the list is empty. Between each SETUP request there will
     * be a delay defined by {@link #getApnDelay()}.
     */
    @Override
    protected void onDataSetupCompleteError(AsyncResult ar) {
        String reason = "";
        ApnContext apnContext = null;

        if(ar.userObj instanceof ApnContext){
            apnContext = (ApnContext)ar.userObj;
        } else {
            throw new RuntimeException("onDataSetupCompleteError: No apnContext");
        }

        // See if there are more APN's to try
        if (apnContext.getWaitingApns().isEmpty()) {
            apnContext.setState(DctConstants.State.FAILED);
            mPhone.notifyDataConnection(Phone.REASON_APN_FAILED, apnContext.getApnType());

            apnContext.setDataConnectionAc(null);

            if (apnContext.getWaitingApnsPermFailCount() == 0) {
                if (DBG) {
                    log("onDataSetupCompleteError: All APN's had permanent failures, stop retrying");
                }
            } else {
                int delay = getApnDelay(Phone.REASON_APN_FAILED);
                if (DBG) {
                    log("onDataSetupCompleteError: Not all APN's had permanent failures delay="
                            + delay);
                }
                startAlarmForRestartTrySetup(delay, apnContext);
            }
        } else {
            if (DBG) log("onDataSetupCompleteError: Try next APN");
            apnContext.setState(DctConstants.State.SCANNING);
            // Wait a bit before trying the next APN, so that
            // we're not tying up the RIL command channel
            startAlarmForReconnect(getApnDelay(Phone.REASON_APN_FAILED), apnContext);
        }
    }

    /**
     * Called when EVENT_DISCONNECT_DONE is received.
     */
    @Override
    protected void onDisconnectDone(int connId, AsyncResult ar) {
        ApnContext apnContext = null;

        if (ar.userObj instanceof ApnContext) {
            apnContext = (ApnContext) ar.userObj;
        } else {
            loge("onDisconnectDone: Invalid ar in onDisconnectDone, ignore");
            return;
        }

        if(DBG) log("onDisconnectDone: EVENT_DISCONNECT_DONE apnContext=" + apnContext);
        apnContext.setState(DctConstants.State.IDLE);

        mPhone.notifyDataConnection(apnContext.getReason(), apnContext.getApnType());

        // if all data connection are gone, check whether Airplane mode request was
        // pending.
        if (isDisconnected()) {
            if (mPhone.getServiceStateTracker().processPendingRadioPowerOffAfterDataOff()) {
                if(DBG) log("onDisconnectDone: radio will be turned off, no retries");
                // Radio will be turned off. No need to retry data setup
                apnContext.setApnSetting(null);
                apnContext.setDataConnectionAc(null);

                // Need to notify disconnect as well, in the case of switching Airplane mode.
                // Otherwise, it would cause 30s delayed to turn on Airplane mode.
                if (mDisconnectPendingCount > 0)
                    mDisconnectPendingCount--;

                if (mDisconnectPendingCount == 0) {
                    notifyDataDisconnectComplete();
                    notifyAllDataDisconnected();
                }
                return;
            }
        }

        // If APN is still enabled, try to bring it back up automatically
        if (mAttached.get() && apnContext.isReady() && retryAfterDisconnected(apnContext)) {
            SystemProperties.set(PUPPET_MASTER_RADIO_STRESS_TEST, "false");
            // Wait a bit before trying the next APN, so that
            // we're not tying up the RIL command channel.
            // This also helps in any external dependency to turn off the context.
            if(DBG) log("onDisconnectDone: attached, ready and retry after disconnect");
            startAlarmForReconnect(getApnDelay(apnContext.getReason()), apnContext);
        } else {
            boolean restartRadioAfterProvisioning = mPhone.getContext().getResources().getBoolean(
                    com.android.internal.R.bool.config_restartRadioAfterProvisioning);

            if (apnContext.isProvisioningApn() && restartRadioAfterProvisioning) {
                log("onDisconnectDone: restartRadio after provisioning");
                restartRadio();
            }
            apnContext.setApnSetting(null);
            apnContext.setDataConnectionAc(null);
            if (isOnlySingleDcAllowed(mPhone.getServiceState().getRilDataRadioTechnology())) {
                if(DBG) log("onDisconnectDone: isOnlySigneDcAllowed true so setup single apn");
                setupDataOnConnectableApns(Phone.REASON_SINGLE_PDN_ARBITRATION);
            } else {
                if(DBG) log("onDisconnectDone: not retrying");
            }
        }

        if (mDisconnectPendingCount > 0)
            mDisconnectPendingCount--;

        if (mDisconnectPendingCount == 0) {
            notifyDataDisconnectComplete();
            notifyAllDataDisconnected();
        }

    }

    /**
     * Called when EVENT_DISCONNECT_DC_RETRYING is received.
     */
    @Override
    protected void onDisconnectDcRetrying(int connId, AsyncResult ar) {
        // We could just do this in DC!!!
        ApnContext apnContext = null;

        if (ar.userObj instanceof ApnContext) {
            apnContext = (ApnContext) ar.userObj;
        } else {
            loge("onDisconnectDcRetrying: Invalid ar in onDisconnectDone, ignore");
            return;
        }

        apnContext.setState(DctConstants.State.RETRYING);
        if(DBG) log("onDisconnectDcRetrying: apnContext=" + apnContext);

        mPhone.notifyDataConnection(apnContext.getReason(), apnContext.getApnType());
    }


    @Override
    protected void onVoiceCallStarted() {
        if (DBG) log("onVoiceCallStarted");
        mInVoiceCall = true;
        if (isConnected() && ! mPhone.getServiceStateTracker().isConcurrentVoiceAndDataAllowed()) {
            if (DBG) log("onVoiceCallStarted stop polling");
            stopNetStatPoll();
            stopDataStallAlarm();
            notifyDataConnection(Phone.REASON_VOICE_CALL_STARTED);
        }
    }

    @Override
    protected void onVoiceCallEnded() {
        if (DBG) log("onVoiceCallEnded");
        mInVoiceCall = false;
        if (isConnected()) {
            if (!mPhone.getServiceStateTracker().isConcurrentVoiceAndDataAllowed()) {
                startNetStatPoll();
                startDataStallAlarm(DATA_STALL_NOT_SUSPECTED);
                notifyDataConnection(Phone.REASON_VOICE_CALL_ENDED);
            } else {
                // clean slate after call end.
                resetPollStats();
            }
        }
        // reset reconnect timer
        setupDataOnConnectableApns(Phone.REASON_VOICE_CALL_ENDED);
    }

    @Override
    protected void onCleanUpConnection(boolean tearDown, int apnId, String reason) {
        if (DBG) log("onCleanUpConnection");
        ApnContext apnContext = mApnContexts.get(apnIdToType(apnId));
        if (apnContext != null) {
            apnContext.setReason(reason);
            cleanUpConnection(tearDown, apnContext);
        }
    }

    @Override
    protected boolean isConnected() {
        for (ApnContext apnContext : mApnContexts.values()) {
            if (apnContext.getState() == DctConstants.State.CONNECTED) {
                // At least one context is connected, return true
                return true;
            }
        }
        // There are not any contexts connected, return false
        return false;
    }

    @Override
    public boolean isDisconnected() {
        for (ApnContext apnContext : mApnContexts.values()) {
            if (!apnContext.isDisconnected()) {
                // At least one context was not disconnected return false
                return false;
            }
        }
        // All contexts were disconnected so return true
        return true;
    }

    @Override
    protected void notifyDataConnection(String reason) {
        if (DBG) log("notifyDataConnection: reason=" + reason);
        for (ApnContext apnContext : mApnContexts.values()) {
            if ((mAttached.get() || !mOosIsDisconnect) && apnContext.isReady()) {
                if (DBG) log("notifyDataConnection: type:" + apnContext.getApnType());
                mPhone.notifyDataConnection(reason != null ? reason : apnContext.getReason(),
                        apnContext.getApnType());
            }
        }
        notifyOffApnsOfAvailability(reason);
    }

    private boolean isNvSubscription() {
        int radioTech = mPhone.getServiceState().getRilDataRadioTechnology();
        if (mCdmaSsm == null) {
            return false;
        }
        if (UiccController.getFamilyFromRadioTechnology(radioTech) == UiccController.APP_FAM_3GPP2
                && mCdmaSsm.getCdmaSubscriptionSource() ==
                        CdmaSubscriptionSourceManager.SUBSCRIPTION_FROM_NV) {
            return true;
        }
        return false;
    }

    /**
     * Returns mccmnc for data call either from cdma_home_operator or from IccRecords
     * @return operator numeric
     */
    private String getOperatorNumeric() {
        String result;
        if (isNvSubscription()) {
            result = SystemProperties.get(CDMAPhone.PROPERTY_CDMA_HOME_OPERATOR_NUMERIC);
            log("getOperatorNumberic - returning from NV: " + result);
        } else {
            IccRecords r = mIccRecords.get();
            result = (r != null) ? r.getOperatorNumeric() : "";
            log("getOperatorNumberic - returning from card: " + result);
        }
        if (result == null) result = "";
        return result;
    }

    /**
     * Based on the operator numeric, create a list for all possible
     * Data Connections and setup the preferredApn.
     */
    private void createAllApnList() {
        mAllApnSettings.clear();
        String operator = getOperatorNumeric();
        int radioTech = mPhone.getServiceState().getRilDataRadioTechnology();

        if (mOmhApt != null && (ServiceState.isCdma(radioTech) &&
                ServiceState.RIL_RADIO_TECHNOLOGY_EHRPD != radioTech)) {
            ArrayList<ApnSetting> mOmhApnsList = new ArrayList<ApnSetting>();
            mOmhApnsList = mOmhApt.getOmhApnProfilesList();
            if (!mOmhApnsList.isEmpty()) {
                if (DBG) log("createAllApnList: Copy Omh profiles");
                mAllApnSettings.addAll(mOmhApnsList);
            }
        }

        if (mAllApnSettings.isEmpty()) {
            if (operator != null && !operator.isEmpty()) {
                String selection = "numeric = '" + operator + "'";
                // query only enabled apn.
                // carrier_enabled : 1 means enabled apn, 0 disabled apn.
                selection += " and carrier_enabled = 1";
                if (DBG) log("createAllApnList: selection=" + selection);

                Cursor cursor = mPhone.getContext().getContentResolver().query(
                        Telephony.Carriers.CONTENT_URI, null, selection, null, null);

                if (cursor != null) {
                    if (cursor.getCount() > 0) {
                        mAllApnSettings = createApnList(cursor);
                    }
                    cursor.close();
                }
            }
        }

        dedupeApnSettings();

        if (mAllApnSettings.isEmpty() && isDummyProfileNeeded()) {
            addDummyApnSettings(operator);
        }

        addEmergencyApnSetting();

        if (mAllApnSettings.isEmpty()) {
            if (DBG) log("createAllApnList: No APN found for carrier: " + operator);
            mPreferredApn = null;
            // TODO: What is the right behavior?
            //notifyNoData(DataConnection.FailCause.MISSING_UNKNOWN_APN);
        } else {
            mPreferredApn = getPreferredApn();
            if (mPreferredApn != null && !mPreferredApn.numeric.equals(operator)) {
                mPreferredApn = null;
                setPreferredApn(-1);
            }
            if (DBG) log("createAllApnList: mPreferredApn=" + mPreferredApn);
        }
        if (DBG) log("createAllApnList: X mAllApnSettings=" + mAllApnSettings);

        setDataProfilesAsNeeded();
    }

    private void dedupeApnSettings() {
        ArrayList<ApnSetting> resultApns = new ArrayList<ApnSetting>();

        // coalesce APNs if they are similar enough to prevent
        // us from bringing up two data calls with the same interface
        int i = 0;
        while (i < mAllApnSettings.size() - 1) {
            ApnSetting first = mAllApnSettings.get(i);
            ApnSetting second = null;
            int j = i + 1;
            while (j < mAllApnSettings.size()) {
                second = mAllApnSettings.get(j);
                if (apnsSimilar(first, second)) {
                    ApnSetting newApn = mergeApns(first, second);
                    mAllApnSettings.set(i, newApn);
                    first = newApn;
                    mAllApnSettings.remove(j);
                } else {
                    j++;
                }
            }
            i++;
        }
    }

    //check whether the types of two APN same (even only one type of each APN is same)
    private boolean apnTypeSameAny(ApnSetting first, ApnSetting second) {
        if(VDBG) {
            StringBuilder apnType1 = new StringBuilder(first.apn + ": ");
            for(int index1 = 0; index1 < first.types.length; index1++) {
                apnType1.append(first.types[index1]);
                apnType1.append(",");
            }

            StringBuilder apnType2 = new StringBuilder(second.apn + ": ");
            for(int index1 = 0; index1 < second.types.length; index1++) {
                apnType2.append(second.types[index1]);
                apnType2.append(",");
            }
            log("APN1: is " + apnType1);
            log("APN2: is " + apnType2);
        }

        for(int index1 = 0; index1 < first.types.length; index1++) {
            for(int index2 = 0; index2 < second.types.length; index2++) {
                if(first.types[index1].equals(PhoneConstants.APN_TYPE_ALL) ||
                        second.types[index2].equals(PhoneConstants.APN_TYPE_ALL) ||
                        first.types[index1].equals(second.types[index2])) {
                    if(VDBG)log("apnTypeSameAny: return true");
                    return true;
                }
            }
        }

        if(VDBG)log("apnTypeSameAny: return false");
        return false;
    }

    // Check if neither mention DUN and are substantially similar
    private boolean apnsSimilar(ApnSetting first, ApnSetting second) {
        return (first.canHandleType(PhoneConstants.APN_TYPE_DUN) == false &&
                second.canHandleType(PhoneConstants.APN_TYPE_DUN) == false &&
                Objects.equals(first.apn, second.apn) &&
                !apnTypeSameAny(first, second) &&
                xorEquals(first.proxy, second.proxy) &&
                xorEquals(first.port, second.port) &&
                first.carrierEnabled == second.carrierEnabled &&
                first.bearer == second.bearer &&
                first.profileId == second.profileId &&
                Objects.equals(first.mvnoType, second.mvnoType) &&
                Objects.equals(first.mvnoMatchData, second.mvnoMatchData) &&
                xorEquals(first.mmsc, second.mmsc) &&
                xorEquals(first.mmsProxy, second.mmsProxy) &&
                xorEquals(first.mmsPort, second.mmsPort));
    }

    // equal or one is not specified
    private boolean xorEquals(String first, String second) {
        return (Objects.equals(first, second) ||
                TextUtils.isEmpty(first) ||
                TextUtils.isEmpty(second));
    }

    private ApnSetting mergeApns(ApnSetting dest, ApnSetting src) {
        ArrayList<String> resultTypes = new ArrayList<String>();
        resultTypes.addAll(Arrays.asList(dest.types));
        for (String srcType : src.types) {
            if (resultTypes.contains(srcType) == false) resultTypes.add(srcType);
        }
        String mmsc = (TextUtils.isEmpty(dest.mmsc) ? src.mmsc : dest.mmsc);
        String mmsProxy = (TextUtils.isEmpty(dest.mmsProxy) ? src.mmsProxy : dest.mmsProxy);
        String mmsPort = (TextUtils.isEmpty(dest.mmsPort) ? src.mmsPort : dest.mmsPort);
        String proxy = (TextUtils.isEmpty(dest.proxy) ? src.proxy : dest.proxy);
        String port = (TextUtils.isEmpty(dest.port) ? src.port : dest.port);
        String protocol = src.protocol.equals("IPV4V6") ? src.protocol : dest.protocol;
        String roamingProtocol = src.roamingProtocol.equals("IPV4V6") ? src.roamingProtocol :
                dest.roamingProtocol;

        return new ApnSetting(dest.id, dest.numeric, dest.carrier, dest.apn,
                proxy, port, mmsc, mmsProxy, mmsPort, dest.user, dest.password,
                dest.authType, resultTypes.toArray(new String[0]), protocol,
                roamingProtocol, dest.carrierEnabled, dest.bearer, dest.profileId,
                (dest.modemCognitive || src.modemCognitive), dest.maxConns, dest.waitTime,
                dest.maxConnsTime, dest.mtu, dest.mvnoType, dest.mvnoMatchData);
    }

    private boolean isDummyProfileNeeded() {
        int radioTech = mPhone.getServiceState().getRilDataRadioTechnology();
        int radioTechFam = UiccController.getFamilyFromRadioTechnology(radioTech);
        IccRecords r = mIccRecords.get();
        if (DBG) log("isDummyProfileNeeded: radioTechFam = " + radioTechFam);
        // If uicc app family based on data rat is unknown,
        // check if records selected is RuimRecords.
        return (radioTechFam == UiccController.APP_FAM_3GPP2 ||
                ((radioTechFam == UiccController.APP_FAM_UNKNOWN) &&
                (r != null) && (r instanceof RuimRecords)));
    }

    private void addDummyApnSettings(String operator) {
        // Create dummy data profiles.
        if (DBG) log("createAllApnList: Creating dummy apn for cdma operator:" + operator);
        String[] defaultApnTypes = {
                PhoneConstants.APN_TYPE_DEFAULT,
                PhoneConstants.APN_TYPE_MMS,
                PhoneConstants.APN_TYPE_SUPL,
                PhoneConstants.APN_TYPE_HIPRI,
                PhoneConstants.APN_TYPE_FOTA,
                PhoneConstants.APN_TYPE_IMS,
                PhoneConstants.APN_TYPE_CBS};
        String[] dunApnTypes = {
                PhoneConstants.APN_TYPE_DUN};

        ApnSetting apn = new ApnSetting(DctConstants.APN_DEFAULT_ID, operator, null, null,
                null, null, null, null, null, null, null,
                RILConstants.SETUP_DATA_AUTH_PAP_CHAP, defaultApnTypes,
                PROPERTY_CDMA_IPPROTOCOL, PROPERTY_CDMA_ROAMING_IPPROTOCOL, true, 0,
                0, false, 0, 0, 0, PhoneConstants.UNSET_MTU, "", "");
        mAllApnSettings.add(apn);
        apn = new ApnSetting(DctConstants.APN_DUN_ID, operator, null, null,
                null, null, null, null, null, null, null,
                RILConstants.SETUP_DATA_AUTH_PAP_CHAP, dunApnTypes,
                PROPERTY_CDMA_IPPROTOCOL, PROPERTY_CDMA_ROAMING_IPPROTOCOL, true, 0,
                0, false, 0, 0, 0, PhoneConstants.UNSET_MTU, "", "");
        mAllApnSettings.add(apn);
    }

    /** Return the DC AsyncChannel for the new data connection */
    private DcAsyncChannel createDataConnection() {
        if (DBG) log("createDataConnection E");

        int id = mUniqueIdGenerator.getAndIncrement();
        DataConnection conn = DataConnection.makeDataConnection(mPhone, id,
                                                this, mDcTesterFailBringUpAll, mDcc);
        mDataConnections.put(id, conn);
        DcAsyncChannel dcac = new DcAsyncChannel(conn, LOG_TAG);
        int status = dcac.fullyConnectSync(mPhone.getContext(), this, conn.getHandler());
        if (status == AsyncChannel.STATUS_SUCCESSFUL) {
            mDataConnectionAcHashMap.put(dcac.getDataConnectionIdSync(), dcac);
        } else {
            loge("createDataConnection: Could not connect to dcac=" + dcac + " status=" + status);
        }

        if (DBG) log("createDataConnection() X id=" + id + " dc=" + conn);
        return dcac;
    }

    private void destroyDataConnections() {
        if(mDataConnections != null) {
            if (DBG) log("destroyDataConnections: clear mDataConnectionList");
            mDataConnections.clear();
        } else {
            if (DBG) log("destroyDataConnections: mDataConnecitonList is empty, ignore");
        }
    }

    /**
     * Build a list of APNs to be used to create PDP's.
     *
     * @param requestedApnType
     * @return waitingApns list to be used to create PDP
     *          error when waitingApns.isEmpty()
     */
    private ArrayList<ApnSetting> buildWaitingApns(String requestedApnType, int radioTech) {
        if (DBG) log("buildWaitingApns: E requestedApnType=" + requestedApnType);
        ArrayList<ApnSetting> apnList = new ArrayList<ApnSetting>();

        if (requestedApnType.equals(PhoneConstants.APN_TYPE_DUN)) {
            ApnSetting dun = fetchDunApn();
            if (dun != null) {
                apnList.add(dun);
                if (DBG) log("buildWaitingApns: X added APN_TYPE_DUN apnList=" + apnList);
                return apnList;
            }
        }

        String operator = getOperatorNumeric();
        // This is a workaround for a bug (7305641) where we don't failover to other
        // suitable APNs if our preferred APN fails.  On prepaid ATT sims we need to
        // failover to a provisioning APN, but once we've used their default data
        // connection we are locked to it for life.  This change allows ATT devices
        // to say they don't want to use preferred at all.
        boolean usePreferred = true;
        try {
            usePreferred = ! mPhone.getContext().getResources().getBoolean(com.android.
                    internal.R.bool.config_dontPreferApn);
        } catch (Resources.NotFoundException e) {
            if (DBG) log("buildWaitingApns: usePreferred NotFoundException set to true");
            usePreferred = true;
        }
        if (DBG) {
            log("buildWaitingApns: usePreferred=" + usePreferred
                    + " canSetPreferApn=" + mCanSetPreferApn
                    + " mPreferredApn=" + mPreferredApn
                    + " operator=" + operator + " radioTech=" + radioTech);
        }

        if (usePreferred && mCanSetPreferApn && mPreferredApn != null &&
                mPreferredApn.canHandleType(requestedApnType)) {
            if (DBG) {
                log("buildWaitingApns: Preferred APN:" + operator + ":"
                        + mPreferredApn.numeric + ":" + mPreferredApn);
            }
            if (mPreferredApn.numeric != null && mPreferredApn.numeric.equals(operator)) {
                if (mPreferredApn.bearer == 0 || mPreferredApn.bearer == radioTech) {
                    apnList.add(mPreferredApn);
                    if (DBG) log("buildWaitingApns: X added preferred apnList=" + apnList);
                    return apnList;
                } else {
                    if (DBG) log("buildWaitingApns: no preferred APN");
                    setPreferredApn(-1);
                    mPreferredApn = null;
                }
            } else {
                if (DBG) log("buildWaitingApns: no preferred APN");
                setPreferredApn(-1);
                mPreferredApn = null;
            }
        }
        if (mAllApnSettings != null && !mAllApnSettings.isEmpty()) {
            if (DBG) log("buildWaitingApns: mAllApnSettings=" + mAllApnSettings);
            for (ApnSetting apn : mAllApnSettings) {
                if (DBG) log("buildWaitingApns: apn=" + apn);
                if (apn.canHandleType(requestedApnType)) {
                    if (apn.bearer == 0 || apn.bearer == radioTech) {
                        if (DBG) log("buildWaitingApns: adding apn=" + apn.toString());
                        apnList.add(apn);
                    } else {
                        if (DBG) {
                            log("buildWaitingApns: bearer:" + apn.bearer + " != "
                                    + "radioTech:" + radioTech);
                        }
                    }
                } else {
                    if (DBG) {
                        log("buildWaitingApns: couldn't handle requesedApnType="
                                + requestedApnType);
                    }
                }
            }
        } else {
            loge("mAllApnSettings is empty!");
        }
        if (DBG) log("buildWaitingApns: X apnList=" + apnList);
        return apnList;
    }

    private String apnListToString (ArrayList<ApnSetting> apns) {
        StringBuilder result = new StringBuilder();
        for (int i = 0, size = apns.size(); i < size; i++) {
            result.append('[')
                  .append(apns.get(i).toString())
                  .append(']');
        }
        return result.toString();
    }

    private void setPreferredApn(int pos) {
        if (!mCanSetPreferApn) {
            log("setPreferredApn: X !canSEtPreferApn");
            return;
        }

        String subId = Long.toString(mPhone.getSubId());
        Uri uri = Uri.withAppendedPath(PREFERAPN_NO_UPDATE_URI_USING_SUBID, subId);
        log("setPreferredApn: delete");
        ContentResolver resolver = mPhone.getContext().getContentResolver();
        resolver.delete(uri, null, null);

        if (pos >= 0) {
            log("setPreferredApn: insert");
            ContentValues values = new ContentValues();
            values.put(APN_ID, pos);
            resolver.insert(uri, values);
        }
    }

    private ApnSetting getPreferredApn() {
        if (mAllApnSettings.isEmpty()) {
            log("getPreferredApn: X not found mAllApnSettings.isEmpty");
            return null;
        }

        String subId = Long.toString(mPhone.getSubId());
        Uri uri = Uri.withAppendedPath(PREFERAPN_NO_UPDATE_URI_USING_SUBID, subId);
        Cursor cursor = mPhone.getContext().getContentResolver().query(
                uri, new String[] { "_id", "name", "apn" },
                null, null, Telephony.Carriers.DEFAULT_SORT_ORDER);

        if (cursor != null) {
            mCanSetPreferApn = true;
        } else {
            mCanSetPreferApn = false;
        }
        log("getPreferredApn: mRequestedApnType=" + mRequestedApnType + " cursor=" + cursor
                + " cursor.count=" + ((cursor != null) ? cursor.getCount() : 0));

        if (mCanSetPreferApn && cursor.getCount() > 0) {
            int pos;
            cursor.moveToFirst();
            pos = cursor.getInt(cursor.getColumnIndexOrThrow(Telephony.Carriers._ID));
            for(ApnSetting p : mAllApnSettings) {
                log("getPreferredApn: apnSetting=" + p);
                if (p.id == pos && p.canHandleType(mRequestedApnType)) {
                    log("getPreferredApn: X found apnSetting" + p);
                    cursor.close();
                    return p;
                }
            }
        }

        if (cursor != null) {
            cursor.close();
        }

        log("getPreferredApn: X not found");
        return null;
    }

    @Override
    public void handleMessage (Message msg) {
        if (DBG) log("handleMessage msg=" + msg);

        if (!mPhone.mIsTheCurrentActivePhone || mIsDisposed) {
            loge("handleMessage: Ignore GSM msgs since GSM phone is inactive");
            return;
        }

        switch (msg.what) {
            case DctConstants.EVENT_RECORDS_LOADED:
                onRecordsLoaded();
                break;

            case DctConstants.EVENT_DATA_CONNECTION_DETACHED:
                onDataConnectionDetached();
                break;

            case DctConstants.EVENT_DATA_CONNECTION_ATTACHED:
                onDataConnectionAttached();
                break;

            case DctConstants.EVENT_DO_RECOVERY:
                doRecovery();
                break;

            case DctConstants.EVENT_APN_CHANGED:
                onApnChanged();
                break;

            case DctConstants.EVENT_PS_RESTRICT_ENABLED:
                /**
                 * We don't need to explicitly to tear down the PDP context
                 * when PS restricted is enabled. The base band will deactive
                 * PDP context and notify us with PDP_CONTEXT_CHANGED.
                 * But we should stop the network polling and prevent reset PDP.
                 */
                if (DBG) log("EVENT_PS_RESTRICT_ENABLED " + mIsPsRestricted);
                stopNetStatPoll();
                stopDataStallAlarm();
                mIsPsRestricted = true;
                break;

            case DctConstants.EVENT_PS_RESTRICT_DISABLED:
                /**
                 * When PS restrict is removed, we need setup PDP connection if
                 * PDP connection is down.
                 */
                if (DBG) log("EVENT_PS_RESTRICT_DISABLED " + mIsPsRestricted);
                mIsPsRestricted  = false;
                if (isConnected()) {
                    startNetStatPoll();
                    startDataStallAlarm(DATA_STALL_NOT_SUSPECTED);
                } else {
                    // TODO: Should all PDN states be checked to fail?
                    if (mState == DctConstants.State.FAILED) {
                        cleanUpAllConnections(false, Phone.REASON_PS_RESTRICT_ENABLED);
                        mReregisterOnReconnectFailure = false;
                    }
                    ApnContext apnContext = mApnContexts.get(PhoneConstants.APN_TYPE_DEFAULT);
                    if (apnContext != null) {
                        apnContext.setReason(Phone.REASON_PS_RESTRICT_ENABLED);
                        trySetupData(apnContext);
                    } else {
                        loge("**** Default ApnContext not found ****");
                        if (Build.IS_DEBUGGABLE) {
                            throw new RuntimeException("Default ApnContext not found");
                        }
                    }
                }
                break;

            case DctConstants.EVENT_TRY_SETUP_DATA:
                if (msg.obj instanceof ApnContext) {
                    onTrySetupData((ApnContext)msg.obj);
                } else if (msg.obj instanceof String) {
                    onTrySetupData((String)msg.obj);
                } else {
                    loge("EVENT_TRY_SETUP request w/o apnContext or String");
                }
                break;

            case DctConstants.EVENT_CLEAN_UP_CONNECTION:
                boolean tearDown = (msg.arg1 == 0) ? false : true;
                if (DBG) log("EVENT_CLEAN_UP_CONNECTION tearDown=" + tearDown);
                if (msg.obj instanceof ApnContext) {
                    cleanUpConnection(tearDown, (ApnContext)msg.obj);
                } else {
                    loge("EVENT_CLEAN_UP_CONNECTION request w/o apn context, call super");
                    super.handleMessage(msg);
                }
                break;
            case DctConstants.EVENT_SET_INTERNAL_DATA_ENABLE:
                boolean enabled = (msg.arg1 == DctConstants.ENABLED) ? true : false;
                onSetInternalDataEnabled(enabled, (Message) msg.obj);
                break;

            case DctConstants.EVENT_CLEAN_UP_ALL_CONNECTIONS:
                Message mCause = obtainMessage(DctConstants.EVENT_CLEAN_UP_ALL_CONNECTIONS, null);
                if ((msg.obj != null) && (msg.obj instanceof String)) {
                    mCause.obj = msg.obj;
                }
                super.handleMessage(mCause);
                break;

            case DctConstants.EVENT_CDMA_SUBSCRIPTION_SOURCE_CHANGED: // fall thru
            case DctConstants.EVENT_DATA_RAT_CHANGED:
                // When data rat changes we might need to load different
                // set of apns (example, LTE->1x)
                if (onUpdateIcc()) {
                    log("onUpdateIcc: tryRestartDataConnections " + Phone.REASON_NW_TYPE_CHANGED);
                    tryRestartDataConnections(true, Phone.REASON_NW_TYPE_CHANGED);
                } else if (isNvSubscription()){
                    // If cdma subscription source changed to NV or data rat changed to cdma
                    // (while subscription source was NV) - we need to trigger NV ready
                    onNvReady();
                }
                break;

            case DctConstants.CMD_CLEAR_PROVISIONING_SPINNER:
                // Check message sender intended to clear the current spinner.
                if (mProvisioningSpinner == msg.obj) {
                    mProvisioningSpinner.dismiss();
                    mProvisioningSpinner = null;
                }
                break;

            case DctConstants.EVENT_GET_WWAN_IWLAN_COEXISTENCE_DONE:
                onWwanIwlanCoexistenceDone((AsyncResult)msg.obj);
                break;

            case DctConstants.EVENT_MODEM_DATA_PROFILE_READY:
                onModemApnProfileReady();
                break;

            default:
                // handle the message in the super class DataConnectionTracker
                super.handleMessage(msg);
                break;
        }
    }

    protected int getApnProfileID(String apnType) {
        if (TextUtils.equals(apnType, PhoneConstants.APN_TYPE_IMS)) {
            return RILConstants.DATA_PROFILE_IMS;
        } else if (TextUtils.equals(apnType, PhoneConstants.APN_TYPE_FOTA)) {
            return RILConstants.DATA_PROFILE_FOTA;
        } else if (TextUtils.equals(apnType, PhoneConstants.APN_TYPE_CBS)) {
            return RILConstants.DATA_PROFILE_CBS;
        } else if (TextUtils.equals(apnType, PhoneConstants.APN_TYPE_IA)) {
            return RILConstants.DATA_PROFILE_DEFAULT; // DEFAULT for now
        } else if (TextUtils.equals(apnType, PhoneConstants.APN_TYPE_DUN)) {
            return RILConstants.DATA_PROFILE_TETHERED;
        } else {
            return RILConstants.DATA_PROFILE_DEFAULT;
        }
    }

    private int getCellLocationId() {
        int cid = -1;
        CellLocation loc = mPhone.getCellLocation();

        if (loc != null) {
            if (loc instanceof GsmCellLocation) {
                cid = ((GsmCellLocation)loc).getCid();
            } else if (loc instanceof CdmaCellLocation) {
                cid = ((CdmaCellLocation)loc).getBaseStationId();
            }
        }
        return cid;
    }

    private IccRecords getUiccRecords(int appFamily) {
        return mUiccController.getIccRecords(mPhone.getPhoneId(), appFamily);
    }


    /**
     * @description This function updates mIccRecords reference to track
     *              currently used IccRecords
     * @return true if IccRecords changed
     */
    @Override
    protected boolean onUpdateIcc() {
        boolean result = false;
        if (mUiccController == null ) {
            loge("onUpdateIcc: mUiccController is null. Error!");
            return false;
        }

        int dataRat = mPhone.getServiceState().getRilDataRadioTechnology();
        int appFamily = UiccController.getFamilyFromRadioTechnology(dataRat);
        IccRecords newIccRecords = getUiccRecords(appFamily);
        log("onUpdateIcc: newIccRecords " + ((newIccRecords != null) ?
                newIccRecords.getClass().getName() : null));
        if (dataRat == ServiceState.RIL_RADIO_TECHNOLOGY_UNKNOWN) {
            // Ignore this. This could be due to data not registered
            // We want to ignore RADIO_TECHNOLOGY_UNKNOWN so that we do not tear down data
            // call in case we are out of service.
            return false;
        }

        IccRecords r = mIccRecords.get();
        if (r != newIccRecords) {
            if (r != null) {
                log("Removing stale icc objects. " + ((r != null) ?
                        r.getClass().getName() : null));
                r.unregisterForRecordsLoaded(this);
                mIccRecords.set(null);
            }
            if (newIccRecords != null) {
                log("New records found " + ((newIccRecords != null) ?
                        newIccRecords.getClass().getName() : null));
                mIccRecords.set(newIccRecords);
                newIccRecords.registerForRecordsLoaded(
                        this, DctConstants.EVENT_RECORDS_LOADED, null);
            }
            // Records changed -> return true
            result = true;
        }
        return result;
    }

    public void update() {
        log("update sub = " + mPhone.getSubId());
        log("update(): Active DDS, register for all events now!");
        registerForAllEvents();
        onUpdateIcc();

        mUserDataEnabled = Settings.Global.getInt(mPhone.getContext().getContentResolver(),
                Settings.Global.MOBILE_DATA + mPhone.getPhoneId(), 1) == 1;

        if (mPhone instanceof CDMALTEPhone) {
            ((CDMALTEPhone)mPhone).updateCurrentCarrierInProvider();
            supplyMessenger();
        } else if (mPhone instanceof GSMPhone) {
            ((GSMPhone)mPhone).updateCurrentCarrierInProvider();
            supplyMessenger();
        } else {
            log("Phone object is not MultiSim. This should not hit!!!!");
        }
    }

    @Override
    public void cleanUpAllConnections(String cause) {
        cleanUpAllConnections(cause, null);
    }

    public void updateRecords() {
        onUpdateIcc();
    }

    public void cleanUpAllConnections(String cause, Message disconnectAllCompleteMsg) {
        log("cleanUpAllConnections");
        if (disconnectAllCompleteMsg != null) {
            mDisconnectAllCompleteMsgList.add(disconnectAllCompleteMsg);
        }

        Message msg = obtainMessage(DctConstants.EVENT_CLEAN_UP_ALL_CONNECTIONS);
        msg.obj = cause;
        sendMessage(msg);
    }

    protected void notifyDataDisconnectComplete() {
        log("notifyDataDisconnectComplete");
        for (Message m: mDisconnectAllCompleteMsgList) {
            m.sendToTarget();
        }
        mDisconnectAllCompleteMsgList.clear();
    }


    protected void notifyAllDataDisconnected() {
        sEnableFailFastRefCounter = 0;
        mFailFast = false;
        mAllDataDisconnectedRegistrants.notifyRegistrants();
    }

    public void registerForAllDataDisconnected(Handler h, int what, Object obj) {
        mAllDataDisconnectedRegistrants.addUnique(h, what, obj);

        if (isDisconnected()) {
            log("notify All Data Disconnected");
            notifyAllDataDisconnected();
        }
    }

    public void unregisterForAllDataDisconnected(Handler h) {
        mAllDataDisconnectedRegistrants.remove(h);
    }


    @Override
    protected void onSetInternalDataEnabled(boolean enable) {
        if (DBG) log("onSetInternalDataEnabled: enabled=" + enable);
        onSetInternalDataEnabled(enable, null);
    }

    protected void onSetInternalDataEnabled(boolean enabled, Message onCompleteMsg) {
        if (DBG) log("onSetInternalDataEnabled: enabled=" + enabled);
        boolean sendOnComplete = true;

        synchronized (mDataEnabledLock) {
            mInternalDataEnabled = enabled;
            if (enabled) {
                log("onSetInternalDataEnabled: changed to enabled, try to setup data call");
                onTrySetupData(Phone.REASON_DATA_ENABLED);
            } else {
                sendOnComplete = false;
                log("onSetInternalDataEnabled: changed to disabled, cleanUpAllConnections");
                cleanUpAllConnections(null, onCompleteMsg);
            }
        }

        if (sendOnComplete) {
            if (onCompleteMsg != null) {
                onCompleteMsg.sendToTarget();
            }
        }
    }

    public boolean setInternalDataEnabledFlag(boolean enable) {
        if (DBG) log("setInternalDataEnabledFlag(" + enable + ")");

        if (mInternalDataEnabled != enable) {
            mInternalDataEnabled = enable;
        }
        return true;
    }

    @Override
    public boolean setInternalDataEnabled(boolean enable) {
        return setInternalDataEnabled(enable, null);
    }

    public boolean setInternalDataEnabled(boolean enable, Message onCompleteMsg) {
        if (DBG) log("setInternalDataEnabled(" + enable + ")");

        Message msg = obtainMessage(DctConstants.EVENT_SET_INTERNAL_DATA_ENABLE, onCompleteMsg);
        msg.arg1 = (enable ? DctConstants.ENABLED : DctConstants.DISABLED);
        sendMessage(msg);
        return true;
    }

    public void setDataAllowed(boolean enable, Message response) {
         if (DBG) log("setDataAllowed: enable=" + enable);
         mIsCleanupRequired = !enable;
         mPhone.mCi.setDataAllowed(enable, response);
         mInternalDataEnabled = enable;
    }

    @Override
    protected void log(String s) {
        Rlog.d(LOG_TAG, "[" + mPhone.getPhoneId() + "]" + s);
    }

    @Override
    protected void loge(String s) {
        Rlog.e(LOG_TAG, "[" + mPhone.getPhoneId() + "]" + s);
    }

    @Override
    public void dump(FileDescriptor fd, PrintWriter pw, String[] args) {
        pw.println("DcTracker extends:");
        super.dump(fd, pw, args);
        pw.println(" mReregisterOnReconnectFailure=" + mReregisterOnReconnectFailure);
        pw.println(" canSetPreferApn=" + mCanSetPreferApn);
        pw.println(" mApnObserver=" + mApnObserver);
        pw.println(" getOverallState=" + getOverallState());
        pw.println(" mDataConnectionAsyncChannels=%s\n" + mDataConnectionAcHashMap);
        pw.println(" mAttached=" + mAttached.get());
    }

    @Override
    public String[] getPcscfAddress(String apnType) {
        log("getPcscfAddress()");
        ApnContext apnContext = null;

        if(apnType == null){
            log("apnType is null, return null");
            return null;
        }

        if (TextUtils.equals(apnType, PhoneConstants.APN_TYPE_EMERGENCY)) {
            apnContext = mApnContexts.get(PhoneConstants.APN_TYPE_EMERGENCY);
        } else if (TextUtils.equals(apnType, PhoneConstants.APN_TYPE_IMS)) {
            apnContext = mApnContexts.get(PhoneConstants.APN_TYPE_IMS);
        } else {
            log("apnType is invalid, return null");
            return null;
        }

        if (apnContext == null) {
            log("apnContext is null, return null");
            return null;
        }

        DcAsyncChannel dcac = apnContext.getDcAc();
        String[] result = null;

        if (dcac != null) {
            result = dcac.getPcscfAddr();

            for (int i = 0; i < result.length; i++) {
                log("Pcscf[" + i + "]: " + result[i]);
            }
            return result;
        }
        return null;
    }

    @Override
    public void setImsRegistrationState(boolean registered) {
        log("setImsRegistrationState - mImsRegistrationState(before): "+ mImsRegistrationState
                + ", registered(current) : " + registered);

        if (mPhone == null) return;

        ServiceStateTracker sst = mPhone.getServiceStateTracker();
        if (sst == null) return;

        sst.setImsRegistrationState(registered);
    }

    /**
     * Read APN configuration from Telephony.db for Emergency APN
     * All opertors recognize the connection request for EPDN based on APN type
     * PLMN name,APN name are not mandatory parameters
     */
    private void initEmergencyApnSetting() {
        // Operator Numeric is not available when sim records are not loaded.
        // Query Telephony.db with APN type as EPDN request does not
        // require APN name, plmn and all operators support same APN config.
        // DB will contain only one entry for Emergency APN
        String selection = "type=\"emergency\"";
        Cursor cursor = mPhone.getContext().getContentResolver().query(
                Telephony.Carriers.CONTENT_URI, null, selection, null, null);

        if (cursor != null) {
            if (cursor.getCount() > 0) {
                if (cursor.moveToFirst()) {
                    mEmergencyApn = makeApnSetting(cursor);
                }
            }
            cursor.close();
        }
    }

    /**
     * Add the Emergency APN settings to APN settings list
     */
    private void addEmergencyApnSetting() {
        if(mEmergencyApn != null) {
            if(mAllApnSettings == null) {
                mAllApnSettings = new ArrayList<ApnSetting>();
            } else {
                boolean hasEmergencyApn = false;
                for (ApnSetting apn : mAllApnSettings) {
                    if (ArrayUtils.contains(apn.types, PhoneConstants.APN_TYPE_EMERGENCY)) {
                        hasEmergencyApn = true;
                        break;
                    }
                }

                if(hasEmergencyApn == false) {
                    mAllApnSettings.add(mEmergencyApn);
                } else {
                    log("addEmergencyApnSetting - E-APN setting is already present");
                }
            }
        }
    }
}<|MERGE_RESOLUTION|>--- conflicted
+++ resolved
@@ -1668,17 +1668,9 @@
     }
 
     private void onRecordsLoaded() {
-<<<<<<< HEAD
-        mAutoAttachOnCreationConfig = mPhone.getContext().getResources()
-                .getBoolean(com.android.internal.R.bool.config_auto_attach_data_on_creation);
-        if (mAutoAttachOnCreationConfig && mAttached.get()) {
-            mAutoAttachOnCreation = true;
-        }
-=======
         if (DBG) log("onRecordsLoaded: createAllApnList");
         mAutoAttachOnCreationConfig = mPhone.getContext().getResources()
                 .getBoolean(com.android.internal.R.bool.config_auto_attach_data_on_creation);
->>>>>>> 94f87ba9
 
         if (mOmhApt != null) {
             log("OMH: onRecordsLoaded(): calling loadProfiles()");
