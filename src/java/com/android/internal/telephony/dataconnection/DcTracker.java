--- conflicted
+++ resolved
@@ -35,10 +35,7 @@
 import android.net.LinkProperties;
 import android.net.NetworkCapabilities;
 import android.net.NetworkConfig;
-<<<<<<< HEAD
 import android.net.NetworkFactory;
-=======
->>>>>>> e5cb1de3
 import android.net.NetworkUtils;
 import android.net.NetworkRequest;
 import android.net.ProxyInfo;
@@ -180,11 +177,8 @@
     private final String mProvisionActionName;
     private BroadcastReceiver mProvisionBroadcastReceiver;
     private ProgressDialog mProvisioningSpinner;
-<<<<<<< HEAD
 
     private CdmaSubscriptionSourceManager mCdmaSsm;
-=======
->>>>>>> e5cb1de3
 
     public boolean mImsRegistrationState = false;
     private ApnContext mWaitCleanUpApnContext = null;
@@ -275,11 +269,6 @@
                 DctConstants.EVENT_GET_WWAN_IWLAN_COEXISTENCE_DONE, null);
         mPhone.mCi.registerForDataNetworkStateChanged(this,
                DctConstants.EVENT_DATA_STATE_CHANGED, null);
-        // Note, this is fragile - the Phone is now presenting a merged picture
-        // of PS (volte) & CS and by diving into its internals you're just seeing
-        // the CS data.  This works well for the purposes this is currently used for
-        // but that may not always be the case.  Should probably be redesigned to
-        // accurately reflect what we're really interested in (registerForCSVoiceCallEnded).
         mPhone.getCallTracker().registerForVoiceCallEnded (this,
                DctConstants.EVENT_VOICE_CALL_ENDED, null);
         mPhone.getCallTracker().registerForVoiceCallStarted (this,
@@ -884,13 +873,10 @@
             recordsLoaded = r.getRecordsLoaded();
             if (DBG) log("isDataAllowed getRecordsLoaded=" + recordsLoaded);
         }
-<<<<<<< HEAD
         boolean subscriptionFromNv = isNvSubscription();
 
         int dataSub = SubscriptionManager.getDefaultDataSubId();
         boolean defaultDataSelected = SubscriptionManager.isValidSubscriptionId(dataSub);
-=======
->>>>>>> e5cb1de3
 
         boolean psRestricted = mIsPsRestricted;
         boolean isSetNotification = mPhone.getContext().getResources().getBoolean(
@@ -899,40 +885,19 @@
             attachedState = true;
             psRestricted = false;
         }
-<<<<<<< HEAD
 
         PhoneConstants.State state = PhoneConstants.State.IDLE;
-=======
-        int dataSub = SubscriptionManager.getDefaultDataSubId();
-        boolean defaultDataSelected = SubscriptionManager.isValidSubscriptionId(dataSub);
-        PhoneConstants.State state = PhoneConstants.State.IDLE;
-        // Note this is explicitly not using mPhone.getState.  See b/19090488.
-        // mPhone.getState reports the merge of CS and PS (volte) voice call state
-        // but we only care about CS calls here for data/voice concurrency issues.
-        // Calling getCallTracker currently gives you just the CS side where the
-        // ImsCallTracker is held internally where applicable.
-        // This should be redesigned to ask explicitly what we want:
-        // voiceCallStateAllowDataCall, or dataCallAllowed or something similar.
->>>>>>> e5cb1de3
         if (mPhone.getCallTracker() != null) {
             state = mPhone.getCallTracker().getState();
         }
         boolean allowed =
                     (attachedState || mAutoAttachOnCreation) &&
-<<<<<<< HEAD
                     (subscriptionFromNv || recordsLoaded) &&
-=======
-                    recordsLoaded &&
->>>>>>> e5cb1de3
                     (state == PhoneConstants.State.IDLE ||
                      mPhone.getServiceStateTracker().isConcurrentVoiceAndDataAllowed()) &&
                     internalDataEnabled &&
                     defaultDataSelected &&
                     (!mPhone.getServiceState().getDataRoaming() || getDataOnRoamingEnabled()) &&
-<<<<<<< HEAD
-=======
-                    //!mIsPsRestricted &&
->>>>>>> e5cb1de3
                     !psRestricted &&
                     desiredPowerState;
         if (!allowed && DBG) {
@@ -940,13 +905,9 @@
             if (!(attachedState || mAutoAttachOnCreation)) {
                 reason += " - Attached= " + attachedState;
             }
-<<<<<<< HEAD
             if (!(subscriptionFromNv || recordsLoaded)) {
                 reason += " - SIM not loaded and not NV subscription";
             }
-=======
-            if (!recordsLoaded) reason += " - SIM not loaded";
->>>>>>> e5cb1de3
             if (state != PhoneConstants.State.IDLE &&
                     !mPhone.getServiceStateTracker().isConcurrentVoiceAndDataAllowed()) {
                 reason += " - PhoneState= " + state;
@@ -964,59 +925,23 @@
         return allowed;
     }
 
-    // arg for setupDataOnConnectableApns
-    private enum RetryFailures {
-        // retry failed networks always (the old default)
-        ALWAYS,
-        // retry only when a substantial change has occured.  Either:
-        // 1) we were restricted by voice/data concurrency and aren't anymore
-        // 2) our apn list has change
-        ONLY_ON_CHANGE
-    };
-
     private void setupDataOnConnectableApns(String reason) {
-        setupDataOnConnectableApns(reason, RetryFailures.ALWAYS);
-    }
-
-    private void setupDataOnConnectableApns(String reason, RetryFailures retryFailures) {
         if (DBG) log("setupDataOnConnectableApns: " + reason);
-        ArrayList<ApnSetting> waitingApns = null;
 
         for (ApnContext apnContext : mPrioritySortedApnContexts) {
             if (DBG) log("setupDataOnConnectableApns: apnContext " + apnContext);
             if (apnContext.getState() == DctConstants.State.FAILED) {
-                if (retryFailures == RetryFailures.ALWAYS) {
-                    apnContext.setState(DctConstants.State.IDLE);
-                } else if (apnContext.isConcurrentVoiceAndDataAllowed() == false &&
-                         mPhone.getServiceStateTracker().isConcurrentVoiceAndDataAllowed()) {
-                    // RetryFailures.ONLY_ON_CHANGE - check if voice concurrency has changed
-                    apnContext.setState(DctConstants.State.IDLE);
-                } else {
-                    // RetryFailures.ONLY_ON_CHANGE - check if the apns have changed
-                    int radioTech = mPhone.getServiceState().getRilDataRadioTechnology();
-                    ArrayList<ApnSetting> originalApns = apnContext.getOriginalWaitingApns();
-                    if (originalApns != null && originalApns.isEmpty() == false) {
-                        waitingApns = buildWaitingApns(apnContext.getApnType(), radioTech);
-                        if (originalApns.size() != waitingApns.size() ||
-                                originalApns.containsAll(waitingApns) == false) {
-                            apnContext.setState(DctConstants.State.IDLE);
-                        }
-                    }
-                }
+                apnContext.setState(DctConstants.State.IDLE);
             }
             if (apnContext.isConnectable()) {
                 log("setupDataOnConnectableApns: isConnectable() call trySetupData");
                 apnContext.setReason(reason);
-                trySetupData(apnContext, waitingApns);
+                trySetupData(apnContext);
             }
         }
     }
 
     private boolean trySetupData(ApnContext apnContext) {
-        return trySetupData(apnContext, null);
-    }
-
-    private boolean trySetupData(ApnContext apnContext, ArrayList<ApnSetting> waitingApns) {
         if (DBG) {
             log("trySetupData for type:" + apnContext.getApnType() +
                     " due to " + apnContext.getReason() + " apnContext=" + apnContext);
@@ -1036,8 +961,7 @@
         // Allow SETUP_DATA request for E-APN to be completed during emergency call
         // and MOBILE DATA On/Off cases as well.
         boolean isEmergencyApn = apnContext.getApnType().equals(PhoneConstants.APN_TYPE_EMERGENCY);
-        final ServiceStateTracker sst = mPhone.getServiceStateTracker();
-        boolean desiredPowerState = sst.getDesiredPowerState();
+        boolean desiredPowerState = mPhone.getServiceStateTracker().getDesiredPowerState();
         boolean checkUserDataEnabled =
                     !(apnContext.getApnType().equals(PhoneConstants.APN_TYPE_IMS));
 
@@ -1055,11 +979,10 @@
                 apnContext.setState(DctConstants.State.IDLE);
             }
             int radioTech = mPhone.getServiceState().getRilDataRadioTechnology();
-            apnContext.setConcurrentVoiceAndDataAllowed(sst.isConcurrentVoiceAndDataAllowed());
             if (apnContext.getState() == DctConstants.State.IDLE) {
-                if (waitingApns == null) {
-                    waitingApns = buildWaitingApns(apnContext.getApnType(), radioTech);
-                }
+
+                ArrayList<ApnSetting> waitingApns = buildWaitingApns(apnContext.getApnType(),
+                        radioTech);
                 if (waitingApns.isEmpty()) {
                     notifyNoData(DcFailCause.MISSING_UNKNOWN_APN, apnContext);
                     notifyOffApnsOfAvailability(apnContext.getReason());
@@ -1201,10 +1124,6 @@
                 apnContext.setState(DctConstants.State.IDLE);
                 if (!apnContext.isReady()) {
                     if (dcac != null) {
-                        if (DBG) {
-                            log("cleanUpConnection: teardown, disconnected, !ready apnContext="
-                                    + apnContext);
-                        }
                         dcac.tearDown(apnContext, "", null);
                     }
                     apnContext.setDataConnectionAc(null);
@@ -1218,9 +1137,7 @@
                             // CAF_MSIM is this below condition required.
                             // if (PhoneConstants.APN_TYPE_DUN.equals(PhoneConstants.APN_TYPE_DEFAULT)) {
                             if (teardownForDun()) {
-                                if (DBG) {
-                                    log("cleanUpConnection: disconnectAll DUN connection");
-                                }
+                                if (DBG) log("tearing down dedicated DUN connection");
                                 // we need to tear it down - we brought it up just for dun and
                                 // other people are camped on it and now dun is done.  We need
                                 // to stop using it and let the normal apn list get used to find
@@ -1229,8 +1146,7 @@
                             }
                         }
                         if (DBG) {
-                            log("cleanUpConnection: tearing down" + (disconnectAll ? " all" :"")
-                                    + "apnContext=" + apnContext);
+                            log("cleanUpConnection: tearing down" + (disconnectAll ? " all" :""));
                         }
                         Message msg = obtainMessage(DctConstants.EVENT_DISCONNECT_DONE, apnContext);
                         if (disconnectAll) {
@@ -1595,7 +1511,6 @@
         // match the current operator.
         if (DBG) log("tryRestartDataConnections: createAllApnList and cleanUpAllConnections");
         createAllApnList();
-<<<<<<< HEAD
         if (isCleanupNeeded) {
             cleanUpAllConnections(!isDisconnected, reason);
         }
@@ -1642,15 +1557,6 @@
         }
         if (DBG) log("OMH: onModemApnProfileReady(): Setting up data call");
         tryRestartDataConnections(false, Phone.REASON_SIM_LOADED);
-=======
-        setInitialAttachApn();
-        cleanUpConnectionsOnUpdatedApns(!isDisconnected);
-
-        // FIXME: See bug 17426028 maybe no conditional is needed.
-        if (mPhone.getSubId() == SubscriptionManager.getDefaultDataSubId()) {
-            setupDataOnConnectableApns(Phone.REASON_APN_CHANGED);
-        }
->>>>>>> e5cb1de3
     }
 
     /**
@@ -1802,7 +1708,6 @@
         mAutoAttachOnCreationConfig = mPhone.getContext().getResources()
                 .getBoolean(com.android.internal.R.bool.config_auto_attach_data_on_creation);
 
-<<<<<<< HEAD
         if (mOmhApt != null) {
             log("OMH: onRecordsLoaded(): calling loadProfiles()");
             /* query for data profiles stored in the modem */
@@ -1823,8 +1728,6 @@
 
     private void onNvReady() {
         if (DBG) log("onNvReady");
-=======
->>>>>>> e5cb1de3
         createAllApnList();
         setupDataOnConnectableApns(Phone.REASON_NV_READY);
     }
@@ -2471,8 +2374,6 @@
             mDisconnectPendingCount--;
 
         if (mDisconnectPendingCount == 0) {
-            apnContext.setConcurrentVoiceAndDataAllowed(
-                    mPhone.getServiceStateTracker().isConcurrentVoiceAndDataAllowed());
             notifyDataDisconnectComplete();
             notifyAllDataDisconnected();
         }
@@ -2986,11 +2887,7 @@
             return;
         }
 
-<<<<<<< HEAD
         String subId = Integer.toString(mPhone.getSubId());
-=======
-        String subId = Long.toString(mPhone.getSubId());
->>>>>>> e5cb1de3
         Uri uri = Uri.withAppendedPath(PREFERAPN_NO_UPDATE_URI_USING_SUBID, subId);
         log("setPreferredApn: delete");
         ContentResolver resolver = mPhone.getContext().getContentResolver();
@@ -3010,11 +2907,7 @@
             return null;
         }
 
-<<<<<<< HEAD
         String subId = Integer.toString(mPhone.getSubId());
-=======
-        String subId = Long.toString(mPhone.getSubId());
->>>>>>> e5cb1de3
         Uri uri = Uri.withAppendedPath(PREFERAPN_NO_UPDATE_URI_USING_SUBID, subId);
         Cursor cursor = mPhone.getContext().getContentResolver().query(
                 uri, new String[] { "_id", "name", "apn" },
@@ -3157,7 +3050,6 @@
 
             case DctConstants.EVENT_CDMA_SUBSCRIPTION_SOURCE_CHANGED: // fall thru
             case DctConstants.EVENT_DATA_RAT_CHANGED:
-<<<<<<< HEAD
                 // When data rat changes we might need to load different
                 // set of apns (example, LTE->1x)
                 if (onUpdateIcc()) {
@@ -3168,11 +3060,6 @@
                     // (while subscription source was NV) - we need to trigger NV ready
                     onNvReady();
                 }
-=======
-                //May new Network allow setupData, so try it here
-                setupDataOnConnectableApns(Phone.REASON_NW_TYPE_CHANGED,
-                        RetryFailures.ONLY_ON_CHANGE);
->>>>>>> e5cb1de3
                 break;
 
             case DctConstants.CMD_CLEAR_PROVISIONING_SPINNER:
@@ -3181,7 +3068,6 @@
                     mProvisioningSpinner.dismiss();
                     mProvisioningSpinner = null;
                 }
-<<<<<<< HEAD
                 break;
 
             case DctConstants.EVENT_GET_WWAN_IWLAN_COEXISTENCE_DONE:
@@ -3190,8 +3076,6 @@
 
             case DctConstants.EVENT_MODEM_DATA_PROFILE_READY:
                 onModemApnProfileReady();
-=======
->>>>>>> e5cb1de3
                 break;
 
             default:
@@ -3316,7 +3200,6 @@
         }
     }
 
-<<<<<<< HEAD
     private void onSimRecordsLoaded() {
         setInitialAttachApn(create3gppApnsList(), mSimRecords.get());
     }
@@ -3329,16 +3212,6 @@
         mUserDataEnabled = Settings.Global.getInt(mPhone.getContext().getContentResolver(),
                 Settings.Global.MOBILE_DATA + mPhone.getPhoneId(), 1) == 1;
 
-=======
-    public void update() {
-        log("update sub = " + mPhone.getSubId());
-        log("update(): Active DDS, register for all events now!");
-        registerForAllEvents();
-        onUpdateIcc();
-
-        mUserDataEnabled = getDataEnabled();
-
->>>>>>> e5cb1de3
         if (mPhone instanceof CDMALTEPhone) {
             ((CDMALTEPhone)mPhone).updateCurrentCarrierInProvider();
             supplyMessenger();
@@ -3579,54 +3452,4 @@
             }
         }
     }
-
-    private void cleanUpConnectionsOnUpdatedApns(boolean tearDown) {
-        if (DBG) log("cleanUpConnectionsOnUpdatedApns: tearDown=" + tearDown);
-        if (mAllApnSettings.isEmpty()) {
-            cleanUpAllConnections(tearDown, Phone.REASON_APN_CHANGED);
-        } else {
-            for (ApnContext apnContext : mApnContexts.values()) {
-                if (VDBG) log("cleanUpConnectionsOnUpdatedApns for "+ apnContext);
-
-                boolean cleanUpApn = true;
-                ArrayList<ApnSetting> currentWaitingApns = apnContext.getWaitingApns();
-
-                if ((currentWaitingApns != null) && (!apnContext.isDisconnected())) {
-                    int radioTech = mPhone.getServiceState().getRilDataRadioTechnology();
-                    ArrayList<ApnSetting> waitingApns = buildWaitingApns(
-                            apnContext.getApnType(), radioTech);
-                    if (VDBG) log("new waitingApns:" + waitingApns);
-                    if (waitingApns.size() == currentWaitingApns.size()) {
-                        cleanUpApn = false;
-                        for (int i = 0; i < waitingApns.size(); i++) {
-                            if (!currentWaitingApns.get(i).equals(waitingApns.get(i))) {
-                                if (VDBG) log("new waiting apn is different at " + i);
-                                cleanUpApn = true;
-                                apnContext.setWaitingApns(waitingApns);
-                                break;
-                            }
-                        }
-                    }
-                }
-
-                if (cleanUpApn) {
-                    apnContext.setReason(Phone.REASON_APN_CHANGED);
-                    cleanUpConnection(true, apnContext);
-                }
-            }
-        }
-
-        if (!isConnected()) {
-            stopNetStatPoll();
-            stopDataStallAlarm();
-        }
-
-        mRequestedApnType = PhoneConstants.APN_TYPE_DEFAULT;
-
-        if (DBG) log("mDisconnectPendingCount = " + mDisconnectPendingCount);
-        if (tearDown && mDisconnectPendingCount == 0) {
-            notifyDataDisconnectComplete();
-            notifyAllDataDisconnected();
-        }
-    }
 }