--- conflicted
+++ resolved
@@ -396,11 +396,7 @@
      *
      * @return {@code true} if the overall data is enabled; {@code false} if not.
      */
-<<<<<<< HEAD
-    public synchronized boolean isDataEnabledWithReason(
-=======
     public synchronized boolean isDataEnabledForReason(
->>>>>>> f50f839e
             @TelephonyManager.DataEnabledReason int reason) {
         switch (reason) {
             case TelephonyManager.DATA_ENABLED_REASON_USER:
