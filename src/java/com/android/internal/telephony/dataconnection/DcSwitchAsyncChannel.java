/*
 * Copyright (C) 2014 The Android Open Source Project
 *
 * Licensed under the Apache License, Version 2.0 (the "License");
 * you may not use this file except in compliance with the License.
 * You may obtain a copy of the License at
 *
 *      http://www.apache.org/licenses/LICENSE-2.0
 *
 * Unless required by applicable law or agreed to in writing, software
 * distributed under the License is distributed on an "AS IS" BASIS,
 * WITHOUT WARRANTIES OR CONDITIONS OF ANY KIND, either express or implied.
 * See the License for the specific language governing permissions and
 * limitations under the License.
 */

package com.android.internal.telephony.dataconnection;

import android.net.NetworkRequest;
import android.os.Message;
import android.telephony.Rlog;
import android.util.LocalLog;

import com.android.internal.util.AsyncChannel;
import com.android.internal.util.Protocol;
import com.android.internal.telephony.PhoneConstants;

public class DcSwitchAsyncChannel extends AsyncChannel {
    private static final boolean DBG = true;
    private static final boolean VDBG = false;
    private static final String LOG_TAG = "DcSwitchAsyncChannel";

    private int tagId = 0;
    private DcSwitchStateMachine mDcSwitchState;

    // ***** Event codes for driving the state machine
    private static final int BASE = Protocol.BASE_DATA_CONNECTION_TRACKER + 0x00002000;
    static final int REQ_CONNECT =                    BASE + 0;
    static final int REQ_RETRY_CONNECT  =             BASE + 1;
    static final int REQ_DISCONNECT_ALL =             BASE + 2;
    static final int REQ_IS_IDLE_STATE =              BASE + 3;
    static final int RSP_IS_IDLE_STATE =              BASE + 4;
    static final int REQ_IS_IDLE_OR_DETACHING_STATE = BASE + 5;
    static final int RSP_IS_IDLE_OR_DETACHING_STATE = BASE + 6;
    static final int EVENT_DATA_ATTACHED =            BASE + 7;
    static final int EVENT_DATA_DETACHED =            BASE + 8;
    static final int EVENT_EMERGENCY_CALL_STARTED =   BASE + 9;
    static final int EVENT_EMERGENCY_CALL_ENDED =     BASE + 10;
    static final int EVENT_RESET =                    BASE + 11;

    private static final int CMD_TO_STRING_COUNT = EVENT_RESET - BASE + 1;
    private static String[] sCmdToString = new String[CMD_TO_STRING_COUNT];
    static {
        sCmdToString[REQ_CONNECT - BASE] = "REQ_CONNECT";
        sCmdToString[REQ_RETRY_CONNECT - BASE] = "REQ_RETRY_CONNECT";
        sCmdToString[REQ_DISCONNECT_ALL - BASE] = "REQ_DISCONNECT_ALL";
        sCmdToString[REQ_IS_IDLE_STATE - BASE] = "REQ_IS_IDLE_STATE";
        sCmdToString[RSP_IS_IDLE_STATE - BASE] = "RSP_IS_IDLE_STATE";
        sCmdToString[REQ_IS_IDLE_OR_DETACHING_STATE - BASE] = "REQ_IS_IDLE_OR_DETACHING_STATE";
        sCmdToString[RSP_IS_IDLE_OR_DETACHING_STATE - BASE] = "RSP_IS_IDLE_OR_DETACHING_STATE";
        sCmdToString[EVENT_DATA_ATTACHED - BASE] = "EVENT_DATA_ATTACHED";
        sCmdToString[EVENT_DATA_DETACHED - BASE] = "EVENT_DATA_DETACHED";
        sCmdToString[EVENT_EMERGENCY_CALL_STARTED - BASE] = "EVENT_EMERGENCY_CALL_STARTED";
        sCmdToString[EVENT_EMERGENCY_CALL_ENDED - BASE] = "EVENT_EMERGENCY_CALL_ENDED";
        sCmdToString[EVENT_RESET - BASE] = "EVENT_RESET";
    }

    public static class RequestInfo {
<<<<<<< HEAD
        public boolean executed;
        public final NetworkRequest request;
        public final int priority;

=======
        boolean executed;
        final NetworkRequest request;
        final int priority;
        final int phoneId;
>>>>>>> 78250bae
        private final LocalLog requestLog;

        public RequestInfo(NetworkRequest request, int priority, LocalLog l, int phoneId) {
            this.request = request;
            this.priority = priority;
            this.requestLog = l;
            this.executed = false;
            this.phoneId = phoneId;
        }

        public void log(String str) {
            requestLog.log(str);
        }

        public LocalLog getLog() {
            return requestLog;
        }

        @Override
        public String toString() {
            return "[ request=" + request + ", executed=" + executed +
                ", priority=" + priority + ", phoneId=" + phoneId + "]";
        }
    }

    public static class ConnectInfo {
        final RequestInfo request;
        final Message responseMessage;

        public ConnectInfo(RequestInfo req, Message msg) {
            this.request = req;
            this.responseMessage = msg;
        }
    }

    protected static String cmdToString(int cmd) {
        cmd -= BASE;
        if ((cmd >= 0) && (cmd < sCmdToString.length)) {
            return sCmdToString[cmd];
        } else {
            return AsyncChannel.cmdToString(cmd + BASE);
        }
    }

    public DcSwitchAsyncChannel(DcSwitchStateMachine dcSwitchState, int id) {
        mDcSwitchState = dcSwitchState;
        tagId = id;
    }

    public int connect(RequestInfo apnRequest) {
        ConnectInfo connectInfo = new ConnectInfo(apnRequest, null);
        sendMessage(REQ_CONNECT, connectInfo);
        return PhoneConstants.APN_REQUEST_STARTED;
    }

    public int connect(RequestInfo apnRequest, Message msg) {
        ConnectInfo connectInfo = new ConnectInfo(apnRequest, msg);
        sendMessage(REQ_CONNECT, connectInfo);
        return PhoneConstants.APN_REQUEST_STARTED;
    }

    public void retryConnect() {
        sendMessage(REQ_RETRY_CONNECT);
    }

    public int disconnectAll() {
        sendMessage(REQ_DISCONNECT_ALL);
        return PhoneConstants.APN_REQUEST_STARTED;
    }

    public void notifyDataAttached() {
        sendMessage(EVENT_DATA_ATTACHED);
    }

    public void notifyDataDetached() {
        sendMessage(EVENT_DATA_DETACHED);
    }

    public void notifyEmergencyCallToggled(int start) {
        if (start != 0) {
            sendMessage(EVENT_EMERGENCY_CALL_STARTED);
        } else {
            sendMessage(EVENT_EMERGENCY_CALL_ENDED);
        }
    }

    public void reset() {
        sendMessage(EVENT_RESET);
        if (DBG) log("EVENT_RESET");
    }

    private boolean rspIsIdle(Message response) {
        boolean retVal = response.arg1 == 1;
        if (DBG) log("rspIsIdle=" + retVal);
        return retVal;
    }

    public boolean isIdleSync() {
        Message response = sendMessageSynchronously(REQ_IS_IDLE_STATE);
        if ((response != null) && (response.what == RSP_IS_IDLE_STATE)) {
            return rspIsIdle(response);
        } else {
            if (DBG) log("rspIsIndle error response=" + response);
            return false;
        }
    }

    public void reqIsIdleOrDetaching() {
        sendMessage(REQ_IS_IDLE_OR_DETACHING_STATE);
        if (DBG) log("reqIsIdleOrDetaching");
    }

    public boolean rspIsIdleOrDetaching(Message response) {
        boolean retVal = response.arg1 == 1;
        if (DBG) log("rspIsIdleOrDetaching=" + retVal);
        return retVal;
    }

    public boolean isIdleOrDetachingSync() {
        Message response = sendMessageSynchronously(REQ_IS_IDLE_OR_DETACHING_STATE);
        if ((response != null) && (response.what == RSP_IS_IDLE_OR_DETACHING_STATE)) {
            return rspIsIdleOrDetaching(response);
        } else {
            if (DBG) log("rspIsIdleOrDetaching error response=" + response);
            return false;
        }
    }

    @Override
    public String toString() {
        return mDcSwitchState.getName();
    }

    private void log(String s) {
        Rlog.d(LOG_TAG, "[DcSwitchAsyncChannel-" + tagId + "]: " + s);
    }

}<|MERGE_RESOLUTION|>--- conflicted
+++ resolved
@@ -66,17 +66,10 @@
     }
 
     public static class RequestInfo {
-<<<<<<< HEAD
         public boolean executed;
         public final NetworkRequest request;
         public final int priority;
-
-=======
-        boolean executed;
-        final NetworkRequest request;
-        final int priority;
         final int phoneId;
->>>>>>> 78250bae
         private final LocalLog requestLog;
 
         public RequestInfo(NetworkRequest request, int priority, LocalLog l, int phoneId) {
