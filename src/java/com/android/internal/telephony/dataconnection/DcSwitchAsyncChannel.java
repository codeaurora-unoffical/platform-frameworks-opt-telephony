/*
 * Copyright (C) 2014 The Android Open Source Project
 *
 * Licensed under the Apache License, Version 2.0 (the "License");
 * you may not use this file except in compliance with the License.
 * You may obtain a copy of the License at
 *
 *      http://www.apache.org/licenses/LICENSE-2.0
 *
 * Unless required by applicable law or agreed to in writing, software
 * distributed under the License is distributed on an "AS IS" BASIS,
 * WITHOUT WARRANTIES OR CONDITIONS OF ANY KIND, either express or implied.
 * See the License for the specific language governing permissions and
 * limitations under the License.
 */

package com.android.internal.telephony.dataconnection;

import android.net.NetworkRequest;
import android.os.Message;
import android.telephony.Rlog;
import android.telephony.SubscriptionManager;
import android.util.LocalLog;

import com.android.internal.util.AsyncChannel;
import com.android.internal.util.Protocol;
import com.android.internal.telephony.PhoneConstants;

public class DcSwitchAsyncChannel extends AsyncChannel {
    private static final boolean DBG = true;
    private static final boolean VDBG = false;
    private static final String LOG_TAG = "DcSwitchAsyncChannel";

    private int tagId = 0;
    private DcSwitchStateMachine mDcSwitchState;

    // ***** Event codes for driving the state machine
    private static final int BASE = Protocol.BASE_DATA_CONNECTION_TRACKER + 0x00002000;
    static final int REQ_CONNECT =                    BASE + 0;
    static final int REQ_RETRY_CONNECT  =             BASE + 1;
    static final int REQ_DISCONNECT_ALL =             BASE + 2;
    static final int REQ_IS_IDLE_STATE =              BASE + 3;
    static final int RSP_IS_IDLE_STATE =              BASE + 4;
    static final int REQ_IS_IDLE_OR_DETACHING_STATE = BASE + 5;
    static final int RSP_IS_IDLE_OR_DETACHING_STATE = BASE + 6;
    static final int EVENT_DATA_ATTACHED =            BASE + 7;
    static final int EVENT_DATA_DETACHED =            BASE + 8;
    static final int EVENT_EMERGENCY_CALL_STARTED =   BASE + 9;
    static final int EVENT_EMERGENCY_CALL_ENDED =     BASE + 10;
    static final int EVENT_RESET =                    BASE + 11;

    private static final int CMD_TO_STRING_COUNT = EVENT_RESET - BASE + 1;
    private static String[] sCmdToString = new String[CMD_TO_STRING_COUNT];
    static {
        sCmdToString[REQ_CONNECT - BASE] = "REQ_CONNECT";
        sCmdToString[REQ_RETRY_CONNECT - BASE] = "REQ_RETRY_CONNECT";
        sCmdToString[REQ_DISCONNECT_ALL - BASE] = "REQ_DISCONNECT_ALL";
        sCmdToString[REQ_IS_IDLE_STATE - BASE] = "REQ_IS_IDLE_STATE";
        sCmdToString[RSP_IS_IDLE_STATE - BASE] = "RSP_IS_IDLE_STATE";
        sCmdToString[REQ_IS_IDLE_OR_DETACHING_STATE - BASE] = "REQ_IS_IDLE_OR_DETACHING_STATE";
        sCmdToString[RSP_IS_IDLE_OR_DETACHING_STATE - BASE] = "RSP_IS_IDLE_OR_DETACHING_STATE";
        sCmdToString[EVENT_DATA_ATTACHED - BASE] = "EVENT_DATA_ATTACHED";
        sCmdToString[EVENT_DATA_DETACHED - BASE] = "EVENT_DATA_DETACHED";
        sCmdToString[EVENT_EMERGENCY_CALL_STARTED - BASE] = "EVENT_EMERGENCY_CALL_STARTED";
        sCmdToString[EVENT_EMERGENCY_CALL_ENDED - BASE] = "EVENT_EMERGENCY_CALL_ENDED";
        sCmdToString[EVENT_RESET - BASE] = "EVENT_RESET";
    }

    public static class RequestInfo {
<<<<<<< HEAD
        public boolean executed;
        public final NetworkRequest request;
        public final int priority;
        final int phoneId;
=======
        final NetworkRequest request;
        final int priority;
        int executedPhoneId;
>>>>>>> edb3e722
        private final LocalLog requestLog;

        public RequestInfo(NetworkRequest request, int priority, LocalLog l) {
            this.request = request;
            this.priority = priority;
            this.requestLog = l;
            this.executedPhoneId = SubscriptionManager.INVALID_PHONE_INDEX;
        }

        public void log(String str) {
            requestLog.log(str);
        }

        public LocalLog getLog() {
            return requestLog;
        }

        @Override
        public String toString() {
            return "[ request=" + request + ", executedPhoneId=" + executedPhoneId +
                ", priority=" + priority + "]";
        }
    }

    public static class ConnectInfo {
        final RequestInfo request;
        final Message responseMessage;

        public ConnectInfo(RequestInfo req, Message msg) {
            this.request = req;
            this.responseMessage = msg;
        }
    }

    protected static String cmdToString(int cmd) {
        cmd -= BASE;
        if ((cmd >= 0) && (cmd < sCmdToString.length)) {
            return sCmdToString[cmd];
        } else {
            return AsyncChannel.cmdToString(cmd + BASE);
        }
    }

    public DcSwitchAsyncChannel(DcSwitchStateMachine dcSwitchState, int id) {
        mDcSwitchState = dcSwitchState;
        tagId = id;
    }

    public int connect(RequestInfo apnRequest) {
        ConnectInfo connectInfo = new ConnectInfo(apnRequest, null);
        sendMessage(REQ_CONNECT, connectInfo);
        return PhoneConstants.APN_REQUEST_STARTED;
    }

    public int connect(RequestInfo apnRequest, Message msg) {
        ConnectInfo connectInfo = new ConnectInfo(apnRequest, msg);
        sendMessage(REQ_CONNECT, connectInfo);
        return PhoneConstants.APN_REQUEST_STARTED;
    }

    public void retryConnect() {
        sendMessage(REQ_RETRY_CONNECT);
    }

    public int disconnectAll() {
        sendMessage(REQ_DISCONNECT_ALL);
        return PhoneConstants.APN_REQUEST_STARTED;
    }

    public void notifyDataAttached() {
        sendMessage(EVENT_DATA_ATTACHED);
    }

    public void notifyDataDetached() {
        sendMessage(EVENT_DATA_DETACHED);
    }

    public void notifyEmergencyCallToggled(int start) {
        if (start != 0) {
            sendMessage(EVENT_EMERGENCY_CALL_STARTED);
        } else {
            sendMessage(EVENT_EMERGENCY_CALL_ENDED);
        }
    }

    public void reset() {
        sendMessage(EVENT_RESET);
        if (DBG) log("EVENT_RESET");
    }

    private boolean rspIsIdle(Message response) {
        boolean retVal = response.arg1 == 1;
        if (DBG) log("rspIsIdle=" + retVal);
        return retVal;
    }

    public boolean isIdleSync() {
        Message response = sendMessageSynchronously(REQ_IS_IDLE_STATE);
        if ((response != null) && (response.what == RSP_IS_IDLE_STATE)) {
            return rspIsIdle(response);
        } else {
            if (DBG) log("rspIsIndle error response=" + response);
            return false;
        }
    }

    public void reqIsIdleOrDetaching() {
        sendMessage(REQ_IS_IDLE_OR_DETACHING_STATE);
        if (DBG) log("reqIsIdleOrDetaching");
    }

    public boolean rspIsIdleOrDetaching(Message response) {
        boolean retVal = response.arg1 == 1;
        if (DBG) log("rspIsIdleOrDetaching=" + retVal);
        return retVal;
    }

    public boolean isIdleOrDetachingSync() {
        Message response = sendMessageSynchronously(REQ_IS_IDLE_OR_DETACHING_STATE);
        if ((response != null) && (response.what == RSP_IS_IDLE_OR_DETACHING_STATE)) {
            return rspIsIdleOrDetaching(response);
        } else {
            if (DBG) log("rspIsIdleOrDetaching error response=" + response);
            return false;
        }
    }

    @Override
    public String toString() {
        return mDcSwitchState.getName();
    }

    private void log(String s) {
        Rlog.d(LOG_TAG, "[DcSwitchAsyncChannel-" + tagId + "]: " + s);
    }

}<|MERGE_RESOLUTION|>--- conflicted
+++ resolved
@@ -67,16 +67,9 @@
     }
 
     public static class RequestInfo {
-<<<<<<< HEAD
-        public boolean executed;
         public final NetworkRequest request;
         public final int priority;
-        final int phoneId;
-=======
-        final NetworkRequest request;
-        final int priority;
         int executedPhoneId;
->>>>>>> edb3e722
         private final LocalLog requestLog;
 
         public RequestInfo(NetworkRequest request, int priority, LocalLog l) {
