--- conflicted
+++ resolved
@@ -275,11 +275,7 @@
     protected DataProfile mActiveDp;
 
     /** Holds all data profiles */
-<<<<<<< HEAD
-    protected ArrayList<DataProfile> mAllDps = null;
-=======
     protected ArrayList<DataProfile> mAllDps = new ArrayList<DataProfile>();
->>>>>>> 22a913ef
 
     /** preferred data profile */
     protected DataProfile mPreferredDp = null;
