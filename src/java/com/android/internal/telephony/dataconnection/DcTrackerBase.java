--- conflicted
+++ resolved
@@ -93,15 +93,10 @@
 
     /** Delay between APN attempts.
         Note the property override mechanism is there just for testing purpose only. */
-<<<<<<< HEAD
-    protected static final int APN_DELAY_MILLIS =
-                                SystemProperties.getInt("persist.radio.apn_delay", 20000);
-=======
     protected static final int APN_DELAY_DEFAULT_MILLIS = 20000;
 
     /** Delay between APN attempts when in fail fast mode */
     protected static final int APN_FAIL_FAST_DELAY_DEFAULT_MILLIS = 3000;
->>>>>>> 9c430a4d
 
     AlarmManager mAlarmManager;
 
