/*
 * Copyright (C) 2006 The Android Open Source Project
 * Copyright (c) 2012-2013, The Linux Foundation. All rights reserved.
 *
 * Not a Contribution.
 *
 * Licensed under the Apache License, Version 2.0 (the "License");
 * you may not use this file except in compliance with the License.
 * You may obtain a copy of the License at
 *
 *      http://www.apache.org/licenses/LICENSE-2.0
 *
 * Unless required by applicable law or agreed to in writing, software
 * distributed under the License is distributed on an "AS IS" BASIS,
 * WITHOUT WARRANTIES OR CONDITIONS OF ANY KIND, either express or implied.
 * See the License for the specific language governing permissions and
 * limitations under the License.
 */

package com.android.internal.telephony.dataconnection;

import android.app.AlarmManager;
import android.app.PendingIntent;
import android.content.BroadcastReceiver;
import android.content.ContentResolver;
import android.content.Context;
import android.content.Intent;
import android.content.IntentFilter;
import android.content.SharedPreferences;
import android.database.ContentObserver;
import android.net.ConnectivityManager;
import android.net.LinkCapabilities;
import android.net.LinkProperties;
import android.net.NetworkInfo;
import android.net.TrafficStats;
import android.net.wifi.WifiManager;
import android.os.AsyncResult;
import android.os.Build;
import android.os.Bundle;
import android.os.Handler;
import android.os.HandlerThread;
import android.os.Message;
import android.os.Messenger;
import android.os.SystemClock;
import android.os.SystemProperties;
import android.preference.PreferenceManager;
import android.provider.Settings;
import android.provider.Settings.SettingNotFoundException;
import android.telephony.TelephonyManager;
import android.text.TextUtils;
import android.util.EventLog;
import android.telephony.Rlog;

import com.android.internal.R;
import com.android.internal.telephony.DctConstants;
import com.android.internal.telephony.DctConstants.State;
import com.android.internal.telephony.EventLogTags;
import com.android.internal.telephony.Phone;
import com.android.internal.telephony.PhoneBase;
import com.android.internal.telephony.PhoneConstants;
import com.android.internal.telephony.uicc.IccRecords;
import com.android.internal.telephony.uicc.UiccController;
import com.android.internal.util.AsyncChannel;

import java.io.FileDescriptor;
import java.io.PrintWriter;
import java.util.ArrayList;
import java.util.Arrays;
import java.util.List;
import java.util.Enumeration;
import java.util.HashMap;
import java.util.Map.Entry;
import java.util.Iterator;
import java.util.LinkedHashMap;
import java.util.Set;
import java.util.concurrent.ConcurrentHashMap;
import java.util.concurrent.atomic.AtomicInteger;
import java.util.concurrent.atomic.AtomicReference;

/**
 * {@hide}
 */
public abstract class DcTrackerBase extends Handler {
    protected static final boolean DBG = true;
    protected static final boolean VDBG = false; // STOPSHIP if true
    protected static final boolean VDBG_STALL = true; // STOPSHIP if true
    protected static final boolean RADIO_TESTS = false;

    /**
     * Constants for the data connection activity:
     * physical link down/up
     */
    protected static final int DATA_CONNECTION_ACTIVE_PH_LINK_INACTIVE = 0;
    protected static final int DATA_CONNECTION_ACTIVE_PH_LINK_DOWN = 1;
    protected static final int DATA_CONNECTION_ACTIVE_PH_LINK_UP = 2;

    /** Delay between APN attempts.
        Note the property override mechanism is there just for testing purpose only. */
    protected static final int APN_DELAY_DEFAULT_MILLIS = 20000;

    /** Delay between APN attempts when in fail fast mode */
    protected static final int APN_FAIL_FAST_DELAY_DEFAULT_MILLIS = 3000;

    AlarmManager mAlarmManager;

    protected Object mDataEnabledLock = new Object();

    // responds to the setInternalDataEnabled call - used internally to turn off data
    // for example during emergency calls
    protected boolean mInternalDataEnabled = true;

    // responds to public (user) API to enable/disable data use
    // independent of mInternalDataEnabled and requests for APN access
    // persisted
    protected boolean mUserDataEnabled = true;

    // TODO: move away from static state once 5587429 is fixed.
    protected static boolean sPolicyDataEnabled = true;

    protected boolean[] mDataEnabled = new boolean[DctConstants.APN_NUM_TYPES];

    private int mEnabledCount = 0;

    /* Currently requested APN type (TODO: This should probably be a parameter not a member) */
    protected String mRequestedApnType = PhoneConstants.APN_TYPE_DEFAULT;

    /** Retry configuration: A doubling of retry times from 5secs to 30minutes */
    protected static final String DEFAULT_DATA_RETRY_CONFIG = "default_randomization=2000,"
        + "5000,10000,20000,40000,80000:5000,160000:5000,"
        + "320000:5000,640000:5000,1280000:5000,1800000:5000";

    /** Retry configuration for secondary networks: 4 tries in 20 sec */
    protected static final String SECONDARY_DATA_RETRY_CONFIG =
            "max_retries=3, 5000, 5000, 5000";

    /** Slow poll when attempting connection recovery. */
    protected static final int POLL_NETSTAT_SLOW_MILLIS = 5000;
    /** Default max failure count before attempting to network re-registration. */
    protected static final int DEFAULT_MAX_PDP_RESET_FAIL = 3;

    /**
     * After detecting a potential connection problem, this is the max number
     * of subsequent polls before attempting recovery.
     */
    protected static final int NO_RECV_POLL_LIMIT = 24;
    // 1 sec. default polling interval when screen is on.
    protected static final int POLL_NETSTAT_MILLIS = 1000;
    // 10 min. default polling interval when screen is off.
    protected static final int POLL_NETSTAT_SCREEN_OFF_MILLIS = 1000*60*10;
    // 2 min for round trip time
    protected static final int POLL_LONGEST_RTT = 120 * 1000;
    // Default sent packets without ack which triggers initial recovery steps
    protected static final int NUMBER_SENT_PACKETS_OF_HANG = 10;
    // how long to wait before switching back to default APN
    protected static final int RESTORE_DEFAULT_APN_DELAY = 1 * 60 * 1000;
    // system property that can override the above value
    protected static final String APN_RESTORE_DELAY_PROP_NAME = "android.telephony.apn-restore";
    // represents an invalid IP address
    protected static final String NULL_IP = "0.0.0.0";

    // Default for the data stall alarm while non-aggressive stall detection
    protected static final int DATA_STALL_ALARM_NON_AGGRESSIVE_DELAY_IN_MS_DEFAULT = 1000 * 60 * 6;
    // Default for the data stall alarm for aggressive stall detection
    protected static final int DATA_STALL_ALARM_AGGRESSIVE_DELAY_IN_MS_DEFAULT = 1000 * 60;
    // If attempt is less than this value we're doing first level recovery
    protected static final int DATA_STALL_NO_RECV_POLL_LIMIT = 1;
    // Tag for tracking stale alarms
    protected static final String DATA_STALL_ALARM_TAG_EXTRA = "data.stall.alram.tag";

    protected static final boolean DATA_STALL_SUSPECTED = true;
    protected static final boolean DATA_STALL_NOT_SUSPECTED = false;

    protected String RADIO_RESET_PROPERTY = "gsm.radioreset";

    protected static final String INTENT_RECONNECT_ALARM =
            "com.android.internal.telephony.data-reconnect";
    protected static final String INTENT_RECONNECT_ALARM_EXTRA_TYPE = "reconnect_alarm_extra_type";
    protected static final String INTENT_RECONNECT_ALARM_EXTRA_REASON =
            "reconnect_alarm_extra_reason";

    protected static final String INTENT_RESTART_TRYSETUP_ALARM =
            "com.android.internal.telephony.data-restart-trysetup";
    protected static final String INTENT_RESTART_TRYSETUP_ALARM_EXTRA_TYPE =
            "restart_trysetup_alarm_extra_type";

    protected static final String INTENT_DATA_STALL_ALARM =
            "com.android.internal.telephony.data-stall";



    protected static final String DEFALUT_DATA_ON_BOOT_PROP = "net.def_data_on_boot";

    protected DcTesterFailBringUpAll mDcTesterFailBringUpAll;
    protected DcController mDcc;

    // member variables
    protected PhoneBase mPhone;
    protected UiccController mUiccController;
    protected AtomicReference<IccRecords> mIccRecords = new AtomicReference<IccRecords>();
    protected DctConstants.Activity mActivity = DctConstants.Activity.NONE;
    protected DctConstants.State mState = DctConstants.State.IDLE;
    protected Handler mDataConnectionTracker = null;

    protected long mTxPkts;
    protected long mRxPkts;
    protected int mNetStatPollPeriod;
    protected boolean mNetStatPollEnabled = false;

    protected TxRxSum mDataStallTxRxSum = new TxRxSum(0, 0);
    // Used to track stale data stall alarms.
    protected int mDataStallAlarmTag = (int) SystemClock.elapsedRealtime();
    // The current data stall alarm intent
    protected PendingIntent mDataStallAlarmIntent = null;
    // Number of packets sent since the last received packet
    protected long mSentSinceLastRecv;
    // Controls when a simple recovery attempt it to be tried
    protected int mNoRecvPollCount = 0;
    // Refrence counter for enabling fail fast
    protected static int sEnableFailFastRefCounter = 0;
    // True if data stall detection is enabled
    protected volatile boolean mDataStallDetectionEnabled = true;

    protected volatile boolean mFailFast = false;

    // True when in voice call
    protected boolean mInVoiceCall = false;

    // wifi connection status will be updated by sticky intent
    protected boolean mIsWifiConnected = false;

    /** Intent sent when the reconnect alarm fires. */
    protected PendingIntent mReconnectIntent = null;

    /** CID of active data connection */
    protected int mCidActive;

    // When false we will not auto attach and manually attaching is required.
    protected boolean mAutoAttachOnCreation = false;

    // State of screen
    // (TODO: Reconsider tying directly to screen, maybe this is
    //        really a lower power mode")
    protected boolean mIsScreenOn = true;

    /** Allows the generation of unique Id's for DataConnection objects */
    protected AtomicInteger mUniqueIdGenerator = new AtomicInteger(0);

    /** The data connections. */
    protected HashMap<Integer, DataConnection> mDataConnections =
        new HashMap<Integer, DataConnection>();

    /** The data connection async channels */
    protected HashMap<Integer, DcAsyncChannel> mDataConnectionAcHashMap =
        new HashMap<Integer, DcAsyncChannel>();

    /** Convert an ApnType string to Id (TODO: Use "enumeration" instead of String for ApnType) */
    protected HashMap<String, Integer> mApnToDataConnectionId =
                                    new HashMap<String, Integer>();

    /** Phone.APN_TYPE_* ===> ApnContext */
    protected ConcurrentHashMap<String, ApnContext> mApnContexts =
                                    new ConcurrentHashMap<String, ApnContext>();

    /** Priorities for APN_TYPEs. package level access, used by ApnContext */
    static LinkedHashMap<String, Integer> mApnPriorities =
        new LinkedHashMap<String, Integer>() {
            {
                put(PhoneConstants.APN_TYPE_CBS,     7);
                put(PhoneConstants.APN_TYPE_IMS,     6);
                put(PhoneConstants.APN_TYPE_FOTA,    5);
                put(PhoneConstants.APN_TYPE_HIPRI,   4);
                put(PhoneConstants.APN_TYPE_DUN,     3);
                put(PhoneConstants.APN_TYPE_SUPL,    2);
                put(PhoneConstants.APN_TYPE_MMS,     1);
                put(PhoneConstants.APN_TYPE_DEFAULT, 0);
            }
        };

    /** Currently active data profile */
    protected DataProfile mActiveDp;

    /** Holds all data profiles */
    protected ArrayList<DataProfile> mAllDps = new ArrayList<DataProfile>();

    /** preferred data profile */
    protected DataProfile mPreferredDp = null;

    /** Is packet service restricted by network */
    protected boolean mIsPsRestricted = false;

    /* Once disposed dont handle any messages */
    protected boolean mIsDisposed = false;

    protected ContentResolver mResolver;

    /* Set to true with CMD_ENABLE_MOBILE_PROVISIONING */
    protected boolean mIsProvisioning = false;

    /* Object parameter in CMD_ENABLE_MOBILE_PROVISIONING */
    protected String mProvisioningUrl = null;

    protected AsyncChannel mReplyAc = new AsyncChannel();

    protected BroadcastReceiver mIntentReceiver = new BroadcastReceiver ()
    {
        @Override
        public void onReceive(Context context, Intent intent)
        {
            String action = intent.getAction();
            if (DBG) log("onReceive: action=" + action);
            if (action.equals(Intent.ACTION_SCREEN_ON)) {
                mIsScreenOn = true;
                stopNetStatPoll();
                startNetStatPoll();
                restartDataStallAlarm();
            } else if (action.equals(Intent.ACTION_SCREEN_OFF)) {
                mIsScreenOn = false;
                stopNetStatPoll();
                startNetStatPoll();
                restartDataStallAlarm();
            } else if (action.startsWith(INTENT_RECONNECT_ALARM)) {
                if (DBG) log("Reconnect alarm. Previous state was " + mState);
                onActionIntentReconnectAlarm(intent);
            } else if (action.startsWith(INTENT_RESTART_TRYSETUP_ALARM)) {
                if (DBG) log("Restart trySetup alarm");
                onActionIntentRestartTrySetupAlarm(intent);
            } else if (action.equals(INTENT_DATA_STALL_ALARM)) {
                onActionIntentDataStallAlarm(intent);
            } else if (action.equals(WifiManager.NETWORK_STATE_CHANGED_ACTION)) {
                final android.net.NetworkInfo networkInfo = (NetworkInfo)
                        intent.getParcelableExtra(WifiManager.EXTRA_NETWORK_INFO);
                mIsWifiConnected = (networkInfo != null && networkInfo.isConnected());
                if (DBG) log("NETWORK_STATE_CHANGED_ACTION: mIsWifiConnected=" + mIsWifiConnected);
            } else if (action.equals(WifiManager.WIFI_STATE_CHANGED_ACTION)) {
                final boolean enabled = intent.getIntExtra(WifiManager.EXTRA_WIFI_STATE,
                        WifiManager.WIFI_STATE_UNKNOWN) == WifiManager.WIFI_STATE_ENABLED;

                if (!enabled) {
                    // when WiFi got disabled, the NETWORK_STATE_CHANGED_ACTION
                    // quit and won't report disconnected until next enabling.
                    mIsWifiConnected = false;
                }
                if (DBG) log("WIFI_STATE_CHANGED_ACTION: enabled=" + enabled
                        + " mIsWifiConnected=" + mIsWifiConnected);
            }
        }
    };

    private Runnable mPollNetStat = new Runnable()
    {
        @Override
        public void run() {
            updateDataActivity();

            if (mIsScreenOn) {
                mNetStatPollPeriod = Settings.Global.getInt(mResolver,
                        Settings.Global.PDP_WATCHDOG_POLL_INTERVAL_MS, POLL_NETSTAT_MILLIS);
            } else {
                mNetStatPollPeriod = Settings.Global.getInt(mResolver,
                        Settings.Global.PDP_WATCHDOG_LONG_POLL_INTERVAL_MS,
                        POLL_NETSTAT_SCREEN_OFF_MILLIS);
            }

            if (mNetStatPollEnabled) {
                mDataConnectionTracker.postDelayed(this, mNetStatPollPeriod);
            }
        }
    };

    private class DataRoamingSettingObserver extends ContentObserver {

        public DataRoamingSettingObserver(Handler handler, Context context) {
            super(handler);
            mResolver = context.getContentResolver();
        }

        public void register() {
            mResolver.registerContentObserver(
                    Settings.Global.getUriFor(Settings.Global.DATA_ROAMING), false, this);
        }

        public void unregister() {
            mResolver.unregisterContentObserver(this);
        }

        @Override
        public void onChange(boolean selfChange) {
            // already running on mPhone handler thread
            if (mPhone.getServiceState().getRoaming()) {
                sendMessage(obtainMessage(DctConstants.EVENT_ROAMING_ON));
            }
        }
    }
    private final DataRoamingSettingObserver mDataRoamingSettingObserver;

    /**
     * The Initial MaxRetry sent to a DataConnection as a parameter
     * to DataConnectionAc.bringUp. This value can be defined at compile
     * time using the SystemProperty Settings.Global.DCT_INITIAL_MAX_RETRY
     * and at runtime using gservices to change Settings.Global.DCT_INITIAL_MAX_RETRY.
     */
    private static final int DEFAULT_MDC_INITIAL_RETRY = 1;
    protected int getInitialMaxRetry() {
        if (mFailFast) {
            return 0;
        }
        // Get default value from system property or use DEFAULT_MDC_INITIAL_RETRY
        int value = SystemProperties.getInt(
                Settings.Global.MDC_INITIAL_MAX_RETRY, DEFAULT_MDC_INITIAL_RETRY);

        // Check if its been overridden
        return Settings.Global.getInt(mResolver,
                Settings.Global.MDC_INITIAL_MAX_RETRY, value);
    }

    /**
     * Maintain the sum of transmit and receive packets.
     *
     * The packet counts are initialized and reset to -1 and
     * remain -1 until they can be updated.
     */
    public class TxRxSum {
        public long txPkts;
        public long rxPkts;

        public TxRxSum() {
            reset();
        }

        public TxRxSum(long txPkts, long rxPkts) {
            this.txPkts = txPkts;
            this.rxPkts = rxPkts;
        }

        public TxRxSum(TxRxSum sum) {
            txPkts = sum.txPkts;
            rxPkts = sum.rxPkts;
        }

        public void reset() {
            txPkts = -1;
            rxPkts = -1;
        }

        @Override
        public String toString() {
            return "{txSum=" + txPkts + " rxSum=" + rxPkts + "}";
        }

        public void updateTxRxSum() {
            this.txPkts = TrafficStats.getMobileTcpTxPackets();
            this.rxPkts = TrafficStats.getMobileTcpRxPackets();
        }
    }

    protected void onActionIntentReconnectAlarm(Intent intent) {
        String reason = intent.getStringExtra(INTENT_RECONNECT_ALARM_EXTRA_REASON);
        String apnType = intent.getStringExtra(INTENT_RECONNECT_ALARM_EXTRA_TYPE);

        ApnContext apnContext = mApnContexts.get(apnType);

        if (DBG) {
            log("onActionIntentReconnectAlarm: mState=" + mState + " reason=" + reason +
                    " apnType=" + apnType + " apnContext=" + apnContext +
                    " mDataConnectionAsyncChannels=" + mDataConnectionAcHashMap);
        }

        if ((apnContext != null) && (apnContext.isEnabled())) {
            apnContext.setReason(reason);
            DctConstants.State apnContextState = apnContext.getState();
            if (DBG) {
                log("onActionIntentReconnectAlarm: apnContext state=" + apnContextState);
            }
            if ((apnContextState == DctConstants.State.FAILED)
                    || (apnContextState == DctConstants.State.IDLE)) {
                if (DBG) {
                    log("onActionIntentReconnectAlarm: state is FAILED|IDLE, disassociate");
                }
                DcAsyncChannel dcac = apnContext.getDcAc();
                if (dcac != null) {
                    dcac.tearDown(apnContext, "", null);
                }
                apnContext.setDataConnectionAc(null);
                apnContext.setState(DctConstants.State.IDLE);
            } else {
                if (DBG) log("onActionIntentReconnectAlarm: keep associated");
            }
            // TODO: IF already associated should we send the EVENT_TRY_SETUP_DATA???
            sendMessage(obtainMessage(DctConstants.EVENT_TRY_SETUP_DATA, apnContext));

            apnContext.setReconnectIntent(null);
        }
    }

    protected void onActionIntentRestartTrySetupAlarm(Intent intent) {
        String apnType = intent.getStringExtra(INTENT_RESTART_TRYSETUP_ALARM_EXTRA_TYPE);
        ApnContext apnContext = mApnContexts.get(apnType);
        if (DBG) {
            log("onActionIntentRestartTrySetupAlarm: mState=" + mState +
                    " apnType=" + apnType + " apnContext=" + apnContext +
                    " mDataConnectionAsyncChannels=" + mDataConnectionAcHashMap);
        }
        sendMessage(obtainMessage(DctConstants.EVENT_TRY_SETUP_DATA, apnContext));
    }

    protected void onActionIntentDataStallAlarm(Intent intent) {
        if (VDBG_STALL) log("onActionIntentDataStallAlarm: action=" + intent.getAction());
        Message msg = obtainMessage(DctConstants.EVENT_DATA_STALL_ALARM,
                intent.getAction());
        msg.arg1 = intent.getIntExtra(DATA_STALL_ALARM_TAG_EXTRA, 0);
        sendMessage(msg);
    }

    ConnectivityManager mCm;

    /**
     * Default constructor
     */
    protected DcTrackerBase(PhoneBase phone) {
        super();
        if (DBG) log("DCT.constructor");
        mPhone = phone;
        mResolver = mPhone.getContext().getContentResolver();
        mUiccController = UiccController.getInstance();
        mUiccController.registerForIccChanged(this, DctConstants.EVENT_ICC_CHANGED, null);
        mAlarmManager =
                (AlarmManager) mPhone.getContext().getSystemService(Context.ALARM_SERVICE);
        mCm = (ConnectivityManager) mPhone.getContext().getSystemService(
                Context.CONNECTIVITY_SERVICE);


        IntentFilter filter = new IntentFilter();
        filter.addAction(Intent.ACTION_SCREEN_ON);
        filter.addAction(Intent.ACTION_SCREEN_OFF);
        filter.addAction(WifiManager.NETWORK_STATE_CHANGED_ACTION);
        filter.addAction(WifiManager.WIFI_STATE_CHANGED_ACTION);
        filter.addAction(INTENT_DATA_STALL_ALARM);

        mUserDataEnabled = Settings.Global.getInt(
                mPhone.getContext().getContentResolver(), Settings.Global.MOBILE_DATA, 1) == 1;

        mPhone.getContext().registerReceiver(mIntentReceiver, filter, null, mPhone);

        // This preference tells us 1) initial condition for "dataEnabled",
        // and 2) whether the RIL will setup the baseband to auto-PS attach.

        mDataEnabled[DctConstants.APN_DEFAULT_ID] =
                SystemProperties.getBoolean(DEFALUT_DATA_ON_BOOT_PROP,true);
        if (mDataEnabled[DctConstants.APN_DEFAULT_ID]) {
            mEnabledCount++;
        }

        SharedPreferences sp = PreferenceManager.getDefaultSharedPreferences(mPhone.getContext());
        mAutoAttachOnCreation = sp.getBoolean(PhoneBase.DATA_DISABLED_ON_BOOT_KEY, false);

        // Watch for changes to Settings.Global.DATA_ROAMING
        mDataRoamingSettingObserver = new DataRoamingSettingObserver(mPhone, mPhone.getContext());
        mDataRoamingSettingObserver.register();

        HandlerThread dcHandlerThread = new HandlerThread("DcHandlerThread");
        dcHandlerThread.start();
        Handler dcHandler = new Handler(dcHandlerThread.getLooper());
        mDcc = DcController.makeDcc(mPhone, this, dcHandler);
        mDcTesterFailBringUpAll = new DcTesterFailBringUpAll(mPhone, dcHandler);
    }

    public void dispose() {
        if (DBG) log("DCT.dispose");
        for (DcAsyncChannel dcac : mDataConnectionAcHashMap.values()) {
            dcac.disconnect();
        }
        mDataConnectionAcHashMap.clear();
        mIsDisposed = true;
        mPhone.getContext().unregisterReceiver(mIntentReceiver);
        mUiccController.unregisterForIccChanged(this);
        mDataRoamingSettingObserver.unregister();
        mDcc.dispose();
        mDcTesterFailBringUpAll.dispose();
    }

    public DctConstants.Activity getActivity() {
        return mActivity;
    }

    public boolean isApnTypeActive(String type) {
        // TODO: support simultaneous with List instead
        if (PhoneConstants.APN_TYPE_DUN.equals(type)) {
            DataProfile dunApn = fetchDunApn();
            if (dunApn != null) {
                return ((mActiveDp != null) && (dunApn.toHash().equals(mActiveDp.toHash())));
            }
        }
        return mActiveDp != null && mActiveDp.canHandleType(type);
    }

    protected DataProfile fetchDunApn() {
        if (SystemProperties.getBoolean("net.tethering.noprovisioning", false)) {
            log("fetchDunApn: net.tethering.noprovisioning=true ret: null");
            return null;
        }
        Context c = mPhone.getContext();
        String apnData = Settings.Global.getString(c.getContentResolver(),
                Settings.Global.TETHER_DUN_APN);
        ApnSetting dunSetting = ApnSetting.fromString(apnData);
        if (dunSetting != null) {
            if (VDBG) log("fetchDunApn: global TETHER_DUN_APN dunSetting=" + dunSetting);
            return dunSetting;
        }

        apnData = c.getResources().getString(R.string.config_tether_apndata);
        dunSetting = ApnSetting.fromString(apnData);
        if (VDBG) log("fetchDunApn: config_tether_apndata dunSetting=" + dunSetting);
        return dunSetting;
    }

    public String[] getActiveApnTypes() {
        String[] result;
        if (mActiveDp != null) {
            result = mActiveDp.types;
        } else {
            result = new String[1];
            result[0] = PhoneConstants.APN_TYPE_DEFAULT;
        }
        return result;
    }

    /** TODO: See if we can remove */
    public String getActiveApnString(String apnType) {
        String result = null;
        if (mActiveDp != null) {
            result = mActiveDp.apn;
        }
        return result;
    }

    /**
     * Modify {@link android.provider.Settings.Global#DATA_ROAMING} value.
     */
    public void setDataOnRoamingEnabled(boolean enabled) {
        if (getDataOnRoamingEnabled() != enabled) {
            final ContentResolver resolver = mPhone.getContext().getContentResolver();
            Settings.Global.putInt(resolver, Settings.Global.DATA_ROAMING, enabled ? 1 : 0);
            // will trigger handleDataOnRoamingChange() through observer
        }
    }

    /**
     * Return current {@link android.provider.Settings.Global#DATA_ROAMING} value.
     */
    public boolean getDataOnRoamingEnabled() {
        try {
            final ContentResolver resolver = mPhone.getContext().getContentResolver();
            return Settings.Global.getInt(resolver, Settings.Global.DATA_ROAMING) != 0;
        } catch (SettingNotFoundException snfe) {
            return false;
        }
    }

    // abstract methods
    protected abstract void restartRadio();
    protected abstract void log(String s);
    protected abstract void loge(String s);
    protected abstract boolean isDataAllowed();
    protected abstract boolean isApnTypeAvailable(String type);
    public    abstract DctConstants.State getState(String apnType);
    protected abstract boolean isProvisioningApn(String apnType);
    protected abstract void setState(DctConstants.State s);
    protected abstract void gotoIdleAndNotifyDataConnection(String reason);

    protected abstract boolean onTrySetupData(String reason);
    protected abstract void onRoamingOff();
    protected abstract void onRoamingOn();
    protected abstract void onRadioAvailable();
    protected abstract void onRadioOffOrNotAvailable();
    protected abstract void onDataSetupComplete(AsyncResult ar);
    protected abstract void onDataSetupCompleteError(AsyncResult ar);
    protected abstract void onDisconnectDone(int connId, AsyncResult ar);
    protected abstract void onDisconnectDcRetrying(int connId, AsyncResult ar);
    protected abstract void onVoiceCallStarted();
    protected abstract void onVoiceCallEnded();
    protected abstract void onCleanUpConnection(boolean tearDown, int apnId, String reason);
    protected abstract void onCleanUpAllConnections(String cause);
    public abstract boolean isDataPossible(String apnType);
    protected abstract void onUpdateIcc();
<<<<<<< HEAD
    protected abstract void completeConnection(ApnContext apnContext);
=======
    /* If multiple calls (mms, supl etc) cannot be supported at the same time
     * (e.g: MPDN not supported), disconnect a lower priority call
     */
    protected abstract boolean disconnectOneLowerPriorityCall(String apnType);
>>>>>>> 1fc4b8e7

    @Override
    public void handleMessage(Message msg) {
        switch (msg.what) {
            case AsyncChannel.CMD_CHANNEL_DISCONNECTED: {
                log("DISCONNECTED_CONNECTED: msg=" + msg);
                DcAsyncChannel dcac = (DcAsyncChannel) msg.obj;
                mDataConnectionAcHashMap.remove(dcac.getDataConnectionIdSync());
                dcac.disconnected();
                break;
            }
            case DctConstants.EVENT_ENABLE_NEW_APN:
                onEnableApn(msg.arg1, msg.arg2);
                break;

            case DctConstants.EVENT_TRY_SETUP_DATA:
                String reason = null;
                if (msg.obj instanceof String) {
                    reason = (String) msg.obj;
                }
                onTrySetupData(reason);
                break;

            case DctConstants.EVENT_DATA_STALL_ALARM:
                onDataStallAlarm(msg.arg1);
                break;

            case DctConstants.EVENT_ROAMING_OFF:
                onRoamingOff();
                break;

            case DctConstants.EVENT_ROAMING_ON:
                onRoamingOn();
                break;

            case DctConstants.EVENT_RADIO_AVAILABLE:
                onRadioAvailable();
                break;

            case DctConstants.EVENT_RADIO_OFF_OR_NOT_AVAILABLE:
                onRadioOffOrNotAvailable();
                break;

            case DctConstants.EVENT_DATA_SETUP_COMPLETE:
                mCidActive = msg.arg1;
                onDataSetupComplete((AsyncResult) msg.obj);
                break;

            case DctConstants.EVENT_DATA_SETUP_COMPLETE_ERROR:
                onDataSetupCompleteError((AsyncResult) msg.obj);
                break;

            case DctConstants.EVENT_DISCONNECT_DONE:
                log("DataConnectionTracker.handleMessage: EVENT_DISCONNECT_DONE msg=" + msg);
                onDisconnectDone(msg.arg1, (AsyncResult) msg.obj);
                break;

            case DctConstants.EVENT_DISCONNECT_DC_RETRYING:
                log("DataConnectionTracker.handleMessage: EVENT_DISCONNECT_DC_RETRYING msg=" + msg);
                onDisconnectDcRetrying(msg.arg1, (AsyncResult) msg.obj);
                break;

            case DctConstants.EVENT_VOICE_CALL_STARTED:
                onVoiceCallStarted();
                break;

            case DctConstants.EVENT_VOICE_CALL_ENDED:
                onVoiceCallEnded();
                break;

            case DctConstants.EVENT_CLEAN_UP_ALL_CONNECTIONS: {
                onCleanUpAllConnections((String) msg.obj);
                break;
            }
            case DctConstants.EVENT_CLEAN_UP_CONNECTION: {
                boolean tearDown = (msg.arg1 == 0) ? false : true;
                onCleanUpConnection(tearDown, msg.arg2, (String) msg.obj);
                break;
            }
            case DctConstants.EVENT_SET_INTERNAL_DATA_ENABLE: {
                boolean enabled = (msg.arg1 == DctConstants.ENABLED) ? true : false;
                onSetInternalDataEnabled(enabled);
                break;
            }
            case DctConstants.EVENT_RESET_DONE: {
                if (DBG) log("EVENT_RESET_DONE");
                onResetDone((AsyncResult) msg.obj);
                break;
            }
            case DctConstants.CMD_SET_USER_DATA_ENABLE: {
                final boolean enabled = (msg.arg1 == DctConstants.ENABLED) ? true : false;
                if (DBG) log("CMD_SET_USER_DATA_ENABLE enabled=" + enabled);
                onSetUserDataEnabled(enabled);
                break;
            }
            case DctConstants.CMD_SET_DEPENDENCY_MET: {
                boolean met = (msg.arg1 == DctConstants.ENABLED) ? true : false;
                if (DBG) log("CMD_SET_DEPENDENCY_MET met=" + met);
                Bundle bundle = msg.getData();
                if (bundle != null) {
                    String apnType = (String)bundle.get(DctConstants.APN_TYPE_KEY);
                    if (apnType != null) {
                        onSetDependencyMet(apnType, met);
                    }
                }
                break;
            }
            case DctConstants.CMD_SET_POLICY_DATA_ENABLE: {
                final boolean enabled = (msg.arg1 == DctConstants.ENABLED) ? true : false;
                onSetPolicyDataEnabled(enabled);
                break;
            }
            case DctConstants.CMD_SET_ENABLE_FAIL_FAST_MOBILE_DATA: {
                sEnableFailFastRefCounter += (msg.arg1 == DctConstants.ENABLED) ? 1 : -1;
                if (DBG) {
                    log("CMD_SET_ENABLE_FAIL_FAST_MOBILE_DATA: "
                            + " sEnableFailFastRefCounter=" + sEnableFailFastRefCounter);
                }
                if (sEnableFailFastRefCounter < 0) {
                    final String s = "CMD_SET_ENABLE_FAIL_FAST_MOBILE_DATA: "
                            + "sEnableFailFastRefCounter:" + sEnableFailFastRefCounter + " < 0";
                    loge(s);
                    sEnableFailFastRefCounter = 0;
                }
                final boolean enabled = sEnableFailFastRefCounter > 0;
                if (DBG) {
                    log("CMD_SET_ENABLE_FAIL_FAST_MOBILE_DATA: enabled=" + enabled
                            + " sEnableFailFastRefCounter=" + sEnableFailFastRefCounter);
                }
                if (mFailFast != enabled) {
                    mFailFast = enabled;
                    mDataStallDetectionEnabled = !enabled;
                    if (mDataStallDetectionEnabled
                            && (getOverallState() == DctConstants.State.CONNECTED)
                            && (!mInVoiceCall ||
                                    mPhone.getServiceStateTracker()
                                        .isConcurrentVoiceAndDataAllowed())) {
                        if (DBG) log("CMD_SET_ENABLE_FAIL_FAST_MOBILE_DATA: start data stall");
                        stopDataStallAlarm();
                        startDataStallAlarm(DATA_STALL_NOT_SUSPECTED);
                    } else {
                        if (DBG) log("CMD_SET_ENABLE_FAIL_FAST_MOBILE_DATA: stop data stall");
                        stopDataStallAlarm();
                    }
                }

                break;
            }
            case DctConstants.CMD_ENABLE_MOBILE_PROVISIONING: {
                // TODO: Right now we know when it ends "successfully" when
                // provisioning apn gets dropped, what happens if the user never
                // succeed, I assume there is a timeout and the network will drop
                // it after a period of time.
                Bundle bundle = msg.getData();
                if (bundle != null) {
                    try {
                        mProvisioningUrl = (String)bundle.get(DctConstants.PROVISIONING_URL_KEY);
                    } catch(ClassCastException e) {
                        loge("CMD_ENABLE_MOBILE_PROVISIONING: provisioning url not a string" + e);
                        mProvisioningUrl = null;
                    }
                }
                if (TextUtils.isEmpty(mProvisioningUrl)) {
                    loge("CMD_ENABLE_MOBILE_PROVISIONING: provisioning url is empty, ignoring");
                    mIsProvisioning = false;
                    mProvisioningUrl = null;
                } else {
                    ApnContext apnContext = mApnContexts.get(PhoneConstants.APN_TYPE_DEFAULT);
                    if (apnContext.isProvisioningApn() && apnContext.getState() == State.CONNECTED){
                        log("CMD_ENABLE_MOBILE_PROVISIONING: mIsProvisioning=true url="
                                + mProvisioningUrl);
                        mIsProvisioning = true;
                        completeConnection(mApnContexts.get(PhoneConstants.APN_TYPE_DEFAULT));                        
                    } else {
                        log("CMD_ENABLE_MOBILE_PROVISIONING: No longer connected");
                        mIsProvisioning = false;
                        mProvisioningUrl = null;
                    }
                }
                break;
            }
            case DctConstants.CMD_IS_PROVISIONING_APN: {
                if (DBG) log("CMD_IS_PROVISIONING_APN");
                boolean isProvApn;
                try {
                    String apnType = null;
                    Bundle bundle = msg.getData();
                    if (bundle != null) {
                        apnType = (String)bundle.get(DctConstants.APN_TYPE_KEY);
                    }
                    if (TextUtils.isEmpty(apnType)) {
                        loge("CMD_IS_PROVISIONING_APN: apnType is empty");
                        isProvApn = false;
                    } else {
                        isProvApn = isProvisioningApn(apnType);
                    }
                } catch (ClassCastException e) {
                    loge("CMD_IS_PROVISIONING_APN: NO provisioning url ignoring");
                    isProvApn = false;
                }
                if (DBG) log("CMD_IS_PROVISIONING_APN: ret=" + isProvApn);
                mReplyAc.replyToMessage(msg, DctConstants.CMD_IS_PROVISIONING_APN,
                        isProvApn ? DctConstants.ENABLED : DctConstants.DISABLED);
                break;
            }
            case DctConstants.EVENT_ICC_CHANGED: {
                onUpdateIcc();
                break;
            }
            case DctConstants.EVENT_RESTART_RADIO: {
                restartRadio();
                break;
            }
            default:
                Rlog.e("DATA", "Unidentified event msg=" + msg);
                break;
        }
    }

    /**
     * Report on whether data connectivity is enabled
     *
     * @return {@code false} if data connectivity has been explicitly disabled,
     *         {@code true} otherwise.
     */
    public boolean getAnyDataEnabled() {
        final boolean result;
        synchronized (mDataEnabledLock) {
            result = (mInternalDataEnabled && mUserDataEnabled && sPolicyDataEnabled
                    && (mEnabledCount != 0));
        }
        if (!result && DBG) log("getAnyDataEnabled " + result);
        return result;
    }

    protected boolean isEmergency() {
        final boolean result;
        synchronized (mDataEnabledLock) {
            result = mPhone.isInEcm() || mPhone.isInEmergencyCall();
        }
        log("isEmergency: result=" + result);
        return result;
    }

    protected int apnTypeToId(String type) {
        if (TextUtils.equals(type, PhoneConstants.APN_TYPE_DEFAULT)) {
            return DctConstants.APN_DEFAULT_ID;
        } else if (TextUtils.equals(type, PhoneConstants.APN_TYPE_MMS)) {
            return DctConstants.APN_MMS_ID;
        } else if (TextUtils.equals(type, PhoneConstants.APN_TYPE_SUPL)) {
            return DctConstants.APN_SUPL_ID;
        } else if (TextUtils.equals(type, PhoneConstants.APN_TYPE_DUN)) {
            return DctConstants.APN_DUN_ID;
        } else if (TextUtils.equals(type, PhoneConstants.APN_TYPE_HIPRI)) {
            return DctConstants.APN_HIPRI_ID;
        } else if (TextUtils.equals(type, PhoneConstants.APN_TYPE_IMS)) {
            return DctConstants.APN_IMS_ID;
        } else if (TextUtils.equals(type, PhoneConstants.APN_TYPE_FOTA)) {
            return DctConstants.APN_FOTA_ID;
        } else if (TextUtils.equals(type, PhoneConstants.APN_TYPE_CBS)) {
            return DctConstants.APN_CBS_ID;
        } else {
            return DctConstants.APN_INVALID_ID;
        }
    }

    protected String apnIdToType(int id) {
        switch (id) {
        case DctConstants.APN_DEFAULT_ID:
            return PhoneConstants.APN_TYPE_DEFAULT;
        case DctConstants.APN_MMS_ID:
            return PhoneConstants.APN_TYPE_MMS;
        case DctConstants.APN_SUPL_ID:
            return PhoneConstants.APN_TYPE_SUPL;
        case DctConstants.APN_DUN_ID:
            return PhoneConstants.APN_TYPE_DUN;
        case DctConstants.APN_HIPRI_ID:
            return PhoneConstants.APN_TYPE_HIPRI;
        case DctConstants.APN_IMS_ID:
            return PhoneConstants.APN_TYPE_IMS;
        case DctConstants.APN_FOTA_ID:
            return PhoneConstants.APN_TYPE_FOTA;
        case DctConstants.APN_CBS_ID:
            return PhoneConstants.APN_TYPE_CBS;
        default:
            log("Unknown id (" + id + ") in apnIdToType");
            return PhoneConstants.APN_TYPE_DEFAULT;
        }
    }

    public LinkProperties getLinkProperties(String apnType) {
        int id = apnTypeToId(apnType);

        if (isApnIdEnabled(id)) {
            DcAsyncChannel dcac = mDataConnectionAcHashMap.get(0);
            return dcac.getLinkPropertiesSync();
        } else {
            return new LinkProperties();
        }
    }

    public LinkCapabilities getLinkCapabilities(String apnType) {
        int id = apnTypeToId(apnType);
        if (isApnIdEnabled(id)) {
            DcAsyncChannel dcac = mDataConnectionAcHashMap.get(0);
            return dcac.getLinkCapabilitiesSync();
        } else {
            return new LinkCapabilities();
        }
    }

    // tell all active apns of the current condition
    protected void notifyDataConnection(String reason) {
        for (int id = 0; id < DctConstants.APN_NUM_TYPES; id++) {
            if (mDataEnabled[id]) {
                mPhone.notifyDataConnection(reason, apnIdToType(id));
            }
        }
        notifyOffApnsOfAvailability(reason);
    }

    // a new APN has gone active and needs to send events to catch up with the
    // current condition
    private void notifyApnIdUpToCurrent(String reason, int apnId) {
        switch (mState) {
            case IDLE:
                break;
            case RETRYING:
            case CONNECTING:
            case SCANNING:
                mPhone.notifyDataConnection(reason, apnIdToType(apnId),
                        PhoneConstants.DataState.CONNECTING);
                break;
            case CONNECTED:
            case DISCONNECTING:
                mPhone.notifyDataConnection(reason, apnIdToType(apnId),
                        PhoneConstants.DataState.CONNECTING);
                mPhone.notifyDataConnection(reason, apnIdToType(apnId),
                        PhoneConstants.DataState.CONNECTED);
                break;
            default:
                // Ignore
                break;
        }
    }

    // since we normally don't send info to a disconnected APN, we need to do this specially
    private void notifyApnIdDisconnected(String reason, int apnId) {
        mPhone.notifyDataConnection(reason, apnIdToType(apnId),
                PhoneConstants.DataState.DISCONNECTED);
    }

    // disabled apn's still need avail/unavail notificiations - send them out
    protected void notifyOffApnsOfAvailability(String reason) {
        if (DBG) log("notifyOffApnsOfAvailability - reason= " + reason);
        for (int id = 0; id < DctConstants.APN_NUM_TYPES; id++) {
            if (!isApnIdEnabled(id)) {
                notifyApnIdDisconnected(reason, id);
            }
        }
    }

    public boolean isApnTypeEnabled(String apnType) {
        if (apnType == null) {
            return false;
        } else {
            return isApnIdEnabled(apnTypeToId(apnType));
        }
    }

    protected synchronized boolean isApnIdEnabled(int id) {
        if (id != DctConstants.APN_INVALID_ID) {
            return mDataEnabled[id];
        }
        return false;
    }

    /**
     * Ensure that we are connected to an APN of the specified type.
     *
     * @param type the APN type (currently the only valid values are
     *            {@link PhoneConstants#APN_TYPE_MMS} and {@link PhoneConstants#APN_TYPE_SUPL})
     * @return Success is indicated by {@code Phone.APN_ALREADY_ACTIVE} or
     *         {@code Phone.APN_REQUEST_STARTED}. In the latter case, a
     *         broadcast will be sent by the ConnectivityManager when a
     *         connection to the APN has been established.
     */
    public synchronized int enableApnType(String type) {
        int id = apnTypeToId(type);
        if (id == DctConstants.APN_INVALID_ID) {
            return PhoneConstants.APN_REQUEST_FAILED;
        }

        if (DBG) {
            log("enableApnType(" + type + "), isApnTypeActive = " + isApnTypeActive(type)
                    + ", isApnIdEnabled =" + isApnIdEnabled(id) + " and state = " + mState);
        }

        if (!isApnTypeAvailable(type)) {
            if (DBG) log("enableApnType: not available, type=" + type);
            return PhoneConstants.APN_TYPE_NOT_AVAILABLE;
        }

        if (isApnIdEnabled(id)) {
            if (DBG) log("enableApnType: already active, type=" + type);
            return PhoneConstants.APN_ALREADY_ACTIVE;
        } else {
            setEnabled(id, true);
        }
        return PhoneConstants.APN_REQUEST_STARTED;
    }

    /**
     * The APN of the specified type is no longer needed. Ensure that if use of
     * the default APN has not been explicitly disabled, we are connected to the
     * default APN.
     *
     * @param type the APN type. The only valid values are currently
     *            {@link PhoneConstants#APN_TYPE_MMS} and {@link PhoneConstants#APN_TYPE_SUPL}.
     * @return Success is indicated by {@code PhoneConstants.APN_ALREADY_ACTIVE} or
     *         {@code PhoneConstants.APN_REQUEST_STARTED}. In the latter case, a
     *         broadcast will be sent by the ConnectivityManager when a
     *         connection to the APN has been disconnected. A {@code
     *         PhoneConstants.APN_REQUEST_FAILED} is returned if the type parameter is
     *         invalid or if the apn wasn't enabled.
     */
    public synchronized int disableApnType(String type) {
        if (DBG) log("disableApnType(" + type + ")");
        int id = apnTypeToId(type);
        if (id == DctConstants.APN_INVALID_ID) {
            return PhoneConstants.APN_REQUEST_FAILED;
        }
        if (isApnIdEnabled(id)) {
            setEnabled(id, false);
            if (isApnTypeActive(PhoneConstants.APN_TYPE_DEFAULT)) {
                if (mDataEnabled[DctConstants.APN_DEFAULT_ID]) {
                    return PhoneConstants.APN_ALREADY_ACTIVE;
                } else {
                    return PhoneConstants.APN_REQUEST_STARTED;
                }
            } else {
                return PhoneConstants.APN_REQUEST_STARTED;
            }
        } else {
            return PhoneConstants.APN_REQUEST_FAILED;
        }
    }

    protected void setEnabled(int id, boolean enable) {
        if (DBG) {
            log("setEnabled(" + id + ", " + enable + ") with old state = " + mDataEnabled[id]
                    + " and enabledCount = " + mEnabledCount);
        }
        Message msg = obtainMessage(DctConstants.EVENT_ENABLE_NEW_APN);
        msg.arg1 = id;
        msg.arg2 = (enable ? DctConstants.ENABLED : DctConstants.DISABLED);
        sendMessage(msg);
    }

    protected void onEnableApn(int apnId, int enabled) {
        if (DBG) {
            log("EVENT_APN_ENABLE_REQUEST apnId=" + apnId + ", apnType=" + apnIdToType(apnId) +
                    ", enabled=" + enabled + ", dataEnabled = " + mDataEnabled[apnId] +
                    ", enabledCount = " + mEnabledCount + ", isApnTypeActive = " +
                    isApnTypeActive(apnIdToType(apnId)));
        }
        if (enabled == DctConstants.ENABLED) {
            synchronized (this) {
                if (!mDataEnabled[apnId]) {
                    mDataEnabled[apnId] = true;
                    mEnabledCount++;
                }
            }
            String type = apnIdToType(apnId);
            if (!isApnTypeActive(type)) {
                mRequestedApnType = type;
                onEnableNewApn();
            } else {
                notifyApnIdUpToCurrent(Phone.REASON_APN_SWITCHED, apnId);
            }
        } else {
            // disable
            boolean didDisable = false;
            synchronized (this) {
                if (mDataEnabled[apnId]) {
                    mDataEnabled[apnId] = false;
                    mEnabledCount--;
                    didDisable = true;
                }
            }
            if (didDisable) {
                if ((mEnabledCount == 0) || (apnId == DctConstants.APN_DUN_ID)) {
                    mRequestedApnType = PhoneConstants.APN_TYPE_DEFAULT;
                    onCleanUpConnection(true, apnId, Phone.REASON_DATA_DISABLED);
                }

                // send the disconnect msg manually, since the normal route wont send
                // it (it's not enabled)
                notifyApnIdDisconnected(Phone.REASON_DATA_DISABLED, apnId);
                if (mDataEnabled[DctConstants.APN_DEFAULT_ID] == true
                        && !isApnTypeActive(PhoneConstants.APN_TYPE_DEFAULT)) {
                    // TODO - this is an ugly way to restore the default conn - should be done
                    // by a real contention manager and policy that disconnects the lower pri
                    // stuff as enable requests come in and pops them back on as we disable back
                    // down to the lower pri stuff
                    mRequestedApnType = PhoneConstants.APN_TYPE_DEFAULT;
                    onEnableNewApn();
                }
            }
        }
    }

    /**
     * Called when we switch APNs.
     *
     * mRequestedApnType is set prior to call
     * To be overridden.
     */
    protected void onEnableNewApn() {
    }

    /**
     * Called when EVENT_RESET_DONE is received so goto
     * IDLE state and send notifications to those interested.
     *
     * TODO - currently unused.  Needs to be hooked into DataConnection cleanup
     * TODO - needs to pass some notion of which connection is reset..
     */
    protected void onResetDone(AsyncResult ar) {
        if (DBG) log("EVENT_RESET_DONE");
        String reason = null;
        if (ar.userObj instanceof String) {
            reason = (String) ar.userObj;
        }
        gotoIdleAndNotifyDataConnection(reason);
    }

    /**
     * Prevent mobile data connections from being established, or once again
     * allow mobile data connections. If the state toggles, then either tear
     * down or set up data, as appropriate to match the new state.
     *
     * @param enable indicates whether to enable ({@code true}) or disable (
     *            {@code false}) data
     * @return {@code true} if the operation succeeded
     */
    public boolean setInternalDataEnabled(boolean enable) {
        if (DBG)
            log("setInternalDataEnabled(" + enable + ")");

        Message msg = obtainMessage(DctConstants.EVENT_SET_INTERNAL_DATA_ENABLE);
        msg.arg1 = (enable ? DctConstants.ENABLED : DctConstants.DISABLED);
        sendMessage(msg);
        return true;
    }

    protected void onSetInternalDataEnabled(boolean enabled) {
        synchronized (mDataEnabledLock) {
            mInternalDataEnabled = enabled;
            if (enabled) {
                log("onSetInternalDataEnabled: changed to enabled, try to setup data call");
                onTrySetupData(Phone.REASON_DATA_ENABLED);
            } else {
                log("onSetInternalDataEnabled: changed to disabled, cleanUpAllConnections");
                cleanUpAllConnections(null);
            }
        }
    }

    public void cleanUpAllConnections(String cause) {
        Message msg = obtainMessage(DctConstants.EVENT_CLEAN_UP_ALL_CONNECTIONS);
        msg.obj = cause;
        sendMessage(msg);
    }

    public abstract boolean isDisconnected();

    protected void onSetUserDataEnabled(boolean enabled) {
        synchronized (mDataEnabledLock) {
            if (mUserDataEnabled != enabled) {
                mUserDataEnabled = enabled;
                Settings.Global.putInt(mPhone.getContext().getContentResolver(),
                        Settings.Global.MOBILE_DATA, enabled ? 1 : 0);
                if (getDataOnRoamingEnabled() == false &&
                        mPhone.getServiceState().getRoaming() == true) {
                    if (enabled) {
                        notifyOffApnsOfAvailability(Phone.REASON_ROAMING_ON);
                    } else {
                        notifyOffApnsOfAvailability(Phone.REASON_DATA_DISABLED);
                    }
                }

                if (enabled) {
                    onTrySetupData(Phone.REASON_DATA_ENABLED);
                } else {
                    onCleanUpAllConnections(Phone.REASON_DATA_DISABLED);
                }
            }
        }
    }

    protected void onSetDependencyMet(String apnType, boolean met) {
    }

    protected void onSetPolicyDataEnabled(boolean enabled) {
        synchronized (mDataEnabledLock) {
            if (sPolicyDataEnabled != enabled) {
                sPolicyDataEnabled = enabled;
                if (enabled) {
                    onTrySetupData(Phone.REASON_DATA_ENABLED);
                } else {
                    onCleanUpAllConnections(Phone.REASON_DATA_DISABLED);
                }
            }
        }
    }

    /* Return the list of ApnContexts based on their priorities */
    protected List<ApnContext> getPrioritySortedApnContextList() {

        ArrayList<ApnContext> sortedList = new ArrayList<ApnContext>();

        /*
         *  Get the prioritized enumerated APN Types and retrieve the APN
         *  context associated with it from the list of APN contexts
         */
        Iterator apnTypes = mApnPriorities.keySet().iterator();
        while(apnTypes.hasNext()) {
            ApnContext apnContext = mApnContexts.get(apnTypes.next());
            if (apnContext != null)
                sortedList.add(apnContext);
        }

        return sortedList;
    }

    protected String getReryConfig(boolean forDefault) {
        int nt = mPhone.getServiceState().getNetworkType();

        if ((nt == TelephonyManager.NETWORK_TYPE_CDMA) ||
            (nt == TelephonyManager.NETWORK_TYPE_1xRTT) ||
            (nt == TelephonyManager.NETWORK_TYPE_EVDO_0) ||
            (nt == TelephonyManager.NETWORK_TYPE_EVDO_A) ||
            (nt == TelephonyManager.NETWORK_TYPE_EVDO_B) ||
            (nt == TelephonyManager.NETWORK_TYPE_EHRPD)) {
            // CDMA variant
            return SystemProperties.get("ro.cdma.data_retry_config");
        } else {
            // Use GSM varient for all others.
            if (forDefault) {
                return SystemProperties.get("ro.gsm.data_retry_config");
            } else {
                return SystemProperties.get("ro.gsm.2nd_data_retry_config");
            }
        }
    }

    protected void resetPollStats() {
        mTxPkts = -1;
        mRxPkts = -1;
        mNetStatPollPeriod = POLL_NETSTAT_MILLIS;
    }

    protected abstract DctConstants.State getOverallState();

    protected void startNetStatPoll() {
        if (getOverallState() == DctConstants.State.CONNECTED
                && mNetStatPollEnabled == false) {
            if (DBG) log("startNetStatPoll");
            resetPollStats();
            mNetStatPollEnabled = true;
            mPollNetStat.run();
        }
    }

    protected void stopNetStatPoll() {
        mNetStatPollEnabled = false;
        removeCallbacks(mPollNetStat);
        if (DBG) log("stopNetStatPoll");
    }

    public void updateDataActivity() {
        long sent, received;

        DctConstants.Activity newActivity;

        TxRxSum preTxRxSum = new TxRxSum(mTxPkts, mRxPkts);
        TxRxSum curTxRxSum = new TxRxSum();
        curTxRxSum.updateTxRxSum();
        mTxPkts = curTxRxSum.txPkts;
        mRxPkts = curTxRxSum.rxPkts;

        if (VDBG) {
            log("updateDataActivity: curTxRxSum=" + curTxRxSum + " preTxRxSum=" + preTxRxSum);
        }

        if (mNetStatPollEnabled && (preTxRxSum.txPkts > 0 || preTxRxSum.rxPkts > 0)) {
            sent = mTxPkts - preTxRxSum.txPkts;
            received = mRxPkts - preTxRxSum.rxPkts;

            if (VDBG)
                log("updateDataActivity: sent=" + sent + " received=" + received);
            if (sent > 0 && received > 0) {
                newActivity = DctConstants.Activity.DATAINANDOUT;
            } else if (sent > 0 && received == 0) {
                newActivity = DctConstants.Activity.DATAOUT;
            } else if (sent == 0 && received > 0) {
                newActivity = DctConstants.Activity.DATAIN;
            } else {
                newActivity = (mActivity == DctConstants.Activity.DORMANT) ?
                        mActivity : DctConstants.Activity.NONE;
            }

            if (mActivity != newActivity && mIsScreenOn) {
                if (VDBG)
                    log("updateDataActivity: newActivity=" + newActivity);
                mActivity = newActivity;
                mPhone.notifyDataActivity();
            }
        }
    }

    // Recovery action taken in case of data stall
    protected static class RecoveryAction {
        public static final int GET_DATA_CALL_LIST      = 0;
        public static final int CLEANUP                 = 1;
        public static final int REREGISTER              = 2;
        public static final int RADIO_RESTART           = 3;
        public static final int RADIO_RESTART_WITH_PROP = 4;

        private static boolean isAggressiveRecovery(int value) {
            return ((value == RecoveryAction.CLEANUP) ||
                    (value == RecoveryAction.REREGISTER) ||
                    (value == RecoveryAction.RADIO_RESTART) ||
                    (value == RecoveryAction.RADIO_RESTART_WITH_PROP));
        }
    }

    public int getRecoveryAction() {
        int action = Settings.System.getInt(mPhone.getContext().getContentResolver(),
                "radio.data.stall.recovery.action", RecoveryAction.GET_DATA_CALL_LIST);
        if (VDBG_STALL) log("getRecoveryAction: " + action);
        return action;
    }
    public void putRecoveryAction(int action) {
        Settings.System.putInt(mPhone.getContext().getContentResolver(),
                "radio.data.stall.recovery.action", action);
        if (VDBG_STALL) log("putRecoveryAction: " + action);
    }

    protected boolean isConnected() {
        return false;
    }

    protected void doRecovery() {
        if (getOverallState() == DctConstants.State.CONNECTED) {
            // Go through a series of recovery steps, each action transitions to the next action
            int recoveryAction = getRecoveryAction();
            switch (recoveryAction) {
            case RecoveryAction.GET_DATA_CALL_LIST:
                EventLog.writeEvent(EventLogTags.DATA_STALL_RECOVERY_GET_DATA_CALL_LIST,
                        mSentSinceLastRecv);
                if (DBG) log("doRecovery() get data call list");
                mPhone.mCi.getDataCallList(obtainMessage(DctConstants.EVENT_DATA_STATE_CHANGED));
                putRecoveryAction(RecoveryAction.CLEANUP);
                break;
            case RecoveryAction.CLEANUP:
                EventLog.writeEvent(EventLogTags.DATA_STALL_RECOVERY_CLEANUP, mSentSinceLastRecv);
                if (DBG) log("doRecovery() cleanup all connections");
                cleanUpAllConnections(Phone.REASON_PDP_RESET);
                putRecoveryAction(RecoveryAction.REREGISTER);
                break;
            case RecoveryAction.REREGISTER:
                EventLog.writeEvent(EventLogTags.DATA_STALL_RECOVERY_REREGISTER,
                        mSentSinceLastRecv);
                if (DBG) log("doRecovery() re-register");
                mPhone.getServiceStateTracker().reRegisterNetwork(null);
                putRecoveryAction(RecoveryAction.RADIO_RESTART);
                break;
            case RecoveryAction.RADIO_RESTART:
                EventLog.writeEvent(EventLogTags.DATA_STALL_RECOVERY_RADIO_RESTART,
                        mSentSinceLastRecv);
                if (DBG) log("restarting radio");
                putRecoveryAction(RecoveryAction.RADIO_RESTART_WITH_PROP);
                restartRadio();
                break;
            case RecoveryAction.RADIO_RESTART_WITH_PROP:
                // This is in case radio restart has not recovered the data.
                // It will set an additional "gsm.radioreset" property to tell
                // RIL or system to take further action.
                // The implementation of hard reset recovery action is up to OEM product.
                // Once RADIO_RESET property is consumed, it is expected to set back
                // to false by RIL.
                EventLog.writeEvent(EventLogTags.DATA_STALL_RECOVERY_RADIO_RESTART_WITH_PROP, -1);
                if (DBG) log("restarting radio with gsm.radioreset to true");
                SystemProperties.set(RADIO_RESET_PROPERTY, "true");
                // give 1 sec so property change can be notified.
                try {
                    Thread.sleep(1000);
                } catch (InterruptedException e) {}
                restartRadio();
                putRecoveryAction(RecoveryAction.GET_DATA_CALL_LIST);
                break;
            default:
                throw new RuntimeException("doRecovery: Invalid recoveryAction=" +
                    recoveryAction);
            }
            mSentSinceLastRecv = 0;
        }
    }

    private void updateDataStallInfo() {
        long sent, received;

        TxRxSum preTxRxSum = new TxRxSum(mDataStallTxRxSum);
        mDataStallTxRxSum.updateTxRxSum();

        if (VDBG_STALL) {
            log("updateDataStallInfo: mDataStallTxRxSum=" + mDataStallTxRxSum +
                    " preTxRxSum=" + preTxRxSum);
        }

        sent = mDataStallTxRxSum.txPkts - preTxRxSum.txPkts;
        received = mDataStallTxRxSum.rxPkts - preTxRxSum.rxPkts;

        if (RADIO_TESTS) {
            if (SystemProperties.getBoolean("radio.test.data.stall", false)) {
                log("updateDataStallInfo: radio.test.data.stall true received = 0;");
                received = 0;
            }
        }
        if ( sent > 0 && received > 0 ) {
            if (VDBG_STALL) log("updateDataStallInfo: IN/OUT");
            mSentSinceLastRecv = 0;
            putRecoveryAction(RecoveryAction.GET_DATA_CALL_LIST);
        } else if (sent > 0 && received == 0) {
            if (mPhone.getState() == PhoneConstants.State.IDLE) {
                mSentSinceLastRecv += sent;
            } else {
                mSentSinceLastRecv = 0;
            }
            if (DBG) {
                log("updateDataStallInfo: OUT sent=" + sent +
                        " mSentSinceLastRecv=" + mSentSinceLastRecv);
            }
        } else if (sent == 0 && received > 0) {
            if (VDBG_STALL) log("updateDataStallInfo: IN");
            mSentSinceLastRecv = 0;
            putRecoveryAction(RecoveryAction.GET_DATA_CALL_LIST);
        } else {
            if (VDBG_STALL) log("updateDataStallInfo: NONE");
        }
    }

    protected void onDataStallAlarm(int tag) {
        if (mDataStallAlarmTag != tag) {
            if (DBG) {
                log("onDataStallAlarm: ignore, tag=" + tag + " expecting " + mDataStallAlarmTag);
            }
            return;
        }
        updateDataStallInfo();

        int hangWatchdogTrigger = Settings.Global.getInt(mResolver,
                Settings.Global.PDP_WATCHDOG_TRIGGER_PACKET_COUNT,
                NUMBER_SENT_PACKETS_OF_HANG);

        boolean suspectedStall = DATA_STALL_NOT_SUSPECTED;
        if (mSentSinceLastRecv >= hangWatchdogTrigger) {
            if (DBG) {
                log("onDataStallAlarm: tag=" + tag + " do recovery action=" + getRecoveryAction());
            }
            suspectedStall = DATA_STALL_SUSPECTED;
            sendMessage(obtainMessage(DctConstants.EVENT_DO_RECOVERY));
        } else {
            if (VDBG_STALL) {
                log("onDataStallAlarm: tag=" + tag + " Sent " + String.valueOf(mSentSinceLastRecv) +
                    " pkts since last received, < watchdogTrigger=" + hangWatchdogTrigger);
            }
        }
        startDataStallAlarm(suspectedStall);
    }

    protected void startDataStallAlarm(boolean suspectedStall) {
        int nextAction = getRecoveryAction();
        int delayInMs;

        if (mDataStallDetectionEnabled && getOverallState() == DctConstants.State.CONNECTED) {
            // If screen is on or data stall is currently suspected, set the alarm
            // with an aggresive timeout.
            if (mIsScreenOn || suspectedStall || RecoveryAction.isAggressiveRecovery(nextAction)) {
                delayInMs = Settings.Global.getInt(mResolver,
                        Settings.Global.DATA_STALL_ALARM_AGGRESSIVE_DELAY_IN_MS,
                        DATA_STALL_ALARM_AGGRESSIVE_DELAY_IN_MS_DEFAULT);
            } else {
                delayInMs = Settings.Global.getInt(mResolver,
                        Settings.Global.DATA_STALL_ALARM_NON_AGGRESSIVE_DELAY_IN_MS,
                        DATA_STALL_ALARM_NON_AGGRESSIVE_DELAY_IN_MS_DEFAULT);
            }

            mDataStallAlarmTag += 1;
            if (VDBG_STALL) {
                log("startDataStallAlarm: tag=" + mDataStallAlarmTag +
                        " delay=" + (delayInMs / 1000) + "s");
            }
            Intent intent = new Intent(INTENT_DATA_STALL_ALARM);
            intent.putExtra(DATA_STALL_ALARM_TAG_EXTRA, mDataStallAlarmTag);
            mDataStallAlarmIntent = PendingIntent.getBroadcast(mPhone.getContext(), 0, intent,
                    PendingIntent.FLAG_UPDATE_CURRENT);
            mAlarmManager.set(AlarmManager.ELAPSED_REALTIME, SystemClock.elapsedRealtime() + delayInMs,
                    mDataStallAlarmIntent);
        } else {
            if (VDBG_STALL) {
                log("startDataStallAlarm: NOT started, no connection tag=" + mDataStallAlarmTag);
            }
        }
    }

    protected void stopDataStallAlarm() {
        if (VDBG_STALL) {
            log("stopDataStallAlarm: current tag=" + mDataStallAlarmTag +
                    " mDataStallAlarmIntent=" + mDataStallAlarmIntent);
        }
        mDataStallAlarmTag += 1;
        if (mDataStallAlarmIntent != null) {
            mAlarmManager.cancel(mDataStallAlarmIntent);
            mDataStallAlarmIntent = null;
        }
    }

    protected void restartDataStallAlarm() {
        if (isConnected() == false) return;
        // To be called on screen status change.
        // Do not cancel the alarm if it is set with aggressive timeout.
        int nextAction = getRecoveryAction();

        if (RecoveryAction.isAggressiveRecovery(nextAction)) {
            if (DBG) log("restartDataStallAlarm: action is pending. not resetting the alarm.");
            return;
        }
        if (VDBG_STALL) log("restartDataStallAlarm: stop then start.");
        stopDataStallAlarm();
        startDataStallAlarm(DATA_STALL_NOT_SUSPECTED);
    }

    void sendCleanUpConnection(boolean tearDown, ApnContext apnContext) {
        if (DBG)log("sendCleanUpConnection: tearDown=" + tearDown + " apnContext=" + apnContext);
        Message msg = obtainMessage(DctConstants.EVENT_CLEAN_UP_CONNECTION);
        msg.arg1 = tearDown ? 1 : 0;
        msg.arg2 = 0;
        msg.obj = apnContext;
        sendMessage(msg);
    }

    void sendRestartRadio() {
        if (DBG)log("sendRestartRadio:");
        Message msg = obtainMessage(DctConstants.EVENT_RESTART_RADIO);
        sendMessage(msg);
    }

    public void dump(FileDescriptor fd, PrintWriter pw, String[] args) {
        pw.println("DataConnectionTrackerBase:");
        pw.println(" RADIO_TESTS=" + RADIO_TESTS);
        pw.println(" mInternalDataEnabled=" + mInternalDataEnabled);
        pw.println(" mUserDataEnabled=" + mUserDataEnabled);
        pw.println(" sPolicyDataEnabed=" + sPolicyDataEnabled);
        pw.println(" mDataEnabled:");
        for(int i=0; i < mDataEnabled.length; i++) {
            pw.printf("  mDataEnabled[%d]=%b\n", i, mDataEnabled[i]);
        }
        pw.flush();
        pw.println(" mEnabledCount=" + mEnabledCount);
        pw.println(" mRequestedApnType=" + mRequestedApnType);
        pw.println(" mPhone=" + mPhone.getPhoneName());
        pw.println(" mActivity=" + mActivity);
        pw.println(" mState=" + mState);
        pw.println(" mTxPkts=" + mTxPkts);
        pw.println(" mRxPkts=" + mRxPkts);
        pw.println(" mNetStatPollPeriod=" + mNetStatPollPeriod);
        pw.println(" mNetStatPollEnabled=" + mNetStatPollEnabled);
        pw.println(" mDataStallTxRxSum=" + mDataStallTxRxSum);
        pw.println(" mDataStallAlarmTag=" + mDataStallAlarmTag);
        pw.println(" mDataStallDetectionEanbled=" + mDataStallDetectionEnabled);
        pw.println(" mSentSinceLastRecv=" + mSentSinceLastRecv);
        pw.println(" mNoRecvPollCount=" + mNoRecvPollCount);
        pw.println(" mResolver=" + mResolver);
        pw.println(" mIsWifiConnected=" + mIsWifiConnected);
        pw.println(" mReconnectIntent=" + mReconnectIntent);
        pw.println(" mCidActive=" + mCidActive);
        pw.println(" mAutoAttachOnCreation=" + mAutoAttachOnCreation);
        pw.println(" mIsScreenOn=" + mIsScreenOn);
        pw.println(" mUniqueIdGenerator=" + mUniqueIdGenerator);
        pw.flush();
        pw.println(" ***************************************");
        DcController dcc = mDcc;
        if (dcc != null) {
            dcc.dump(fd, pw, args);
        } else {
            pw.println(" mDcc=null");
        }
        pw.println(" ***************************************");
        HashMap<Integer, DataConnection> dcs = mDataConnections;
        if (dcs != null) {
            Set<Entry<Integer, DataConnection> > mDcSet = mDataConnections.entrySet();
            pw.println(" mDataConnections: count=" + mDcSet.size());
            for (Entry<Integer, DataConnection> entry : mDcSet) {
                pw.printf(" *** mDataConnection[%d] \n", entry.getKey());
                entry.getValue().dump(fd, pw, args);
            }
        } else {
            pw.println("mDataConnections=null");
        }
        pw.println(" ***************************************");
        pw.flush();
        HashMap<String, Integer> apnToDcId = mApnToDataConnectionId;
        if (apnToDcId != null) {
            Set<Entry<String, Integer>> apnToDcIdSet = apnToDcId.entrySet();
            pw.println(" mApnToDataConnectonId size=" + apnToDcIdSet.size());
            for (Entry<String, Integer> entry : apnToDcIdSet) {
                pw.printf(" mApnToDataConnectonId[%s]=%d\n", entry.getKey(), entry.getValue());
            }
        } else {
            pw.println("mApnToDataConnectionId=null");
        }
        pw.println(" ***************************************");
        pw.flush();
        ConcurrentHashMap<String, ApnContext> apnCtxs = mApnContexts;
        if (apnCtxs != null) {
            Set<Entry<String, ApnContext>> apnCtxsSet = apnCtxs.entrySet();
            pw.println(" mApnContexts size=" + apnCtxsSet.size());
            for (Entry<String, ApnContext> entry : apnCtxsSet) {
                entry.getValue().dump(fd, pw, args);
            }
            pw.println(" ***************************************");
        } else {
            pw.println(" mApnContexts=null");
        }
        pw.flush();
        pw.println(" mActiveApn=" + mActiveDp);
        ArrayList<DataProfile> apnSettings = mAllDps;
        if (apnSettings != null) {
            pw.println(" mAllApnSettings size=" + apnSettings.size());
            for (int i=0; i < apnSettings.size(); i++) {
                pw.printf(" mAllApnSettings[%d]: %s\n", i, apnSettings.get(i));
            }
            pw.flush();
        } else {
            pw.println(" mAllApnSettings=null");
        }
        pw.println(" mPreferredApn=" + mPreferredDp);
        pw.println(" mIsPsRestricted=" + mIsPsRestricted);
        pw.println(" mIsDisposed=" + mIsDisposed);
        pw.println(" mIntentReceiver=" + mIntentReceiver);
        pw.println(" mDataRoamingSettingObserver=" + mDataRoamingSettingObserver);
        pw.flush();
    }
}<|MERGE_RESOLUTION|>--- conflicted
+++ resolved
@@ -682,14 +682,12 @@
     protected abstract void onCleanUpAllConnections(String cause);
     public abstract boolean isDataPossible(String apnType);
     protected abstract void onUpdateIcc();
-<<<<<<< HEAD
     protected abstract void completeConnection(ApnContext apnContext);
-=======
+
     /* If multiple calls (mms, supl etc) cannot be supported at the same time
      * (e.g: MPDN not supported), disconnect a lower priority call
      */
     protected abstract boolean disconnectOneLowerPriorityCall(String apnType);
->>>>>>> 1fc4b8e7
 
     @Override
     public void handleMessage(Message msg) {
