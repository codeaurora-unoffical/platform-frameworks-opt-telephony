--- conflicted
+++ resolved
@@ -68,13 +68,10 @@
 import java.io.FileDescriptor;
 import java.io.PrintWriter;
 import java.util.ArrayList;
-<<<<<<< HEAD
 import java.util.Arrays;
 import java.util.List;
 import java.util.Enumeration;
-=======
 import java.util.Comparator;
->>>>>>> 449cbf85
 import java.util.HashMap;
 import java.util.Map.Entry;
 import java.util.Iterator;
@@ -269,7 +266,6 @@
     protected final ConcurrentHashMap<String, ApnContext> mApnContexts =
                                     new ConcurrentHashMap<String, ApnContext>();
 
-<<<<<<< HEAD
     /** Priorities for APN_TYPEs. package level access, used by ApnContext */
     static LinkedHashMap<String, Integer> mApnPriorities =
         new LinkedHashMap<String, Integer>() {
@@ -288,7 +284,6 @@
 
     /** Currently active data profile */
     protected DataProfile mActiveDp;
-=======
     /** kept in sync with mApnContexts
      * Higher numbers are higher priority and sorted so highest priority is first */
     protected final PriorityQueue<ApnContext>mPrioritySortedApnContexts =
@@ -298,10 +293,6 @@
                     return c2.priority - c1.priority;
                 }
             } );
-
-    /* Currently active APN */
-    protected ApnSetting mActiveApn;
->>>>>>> 449cbf85
 
     /** Holds all data profiles */
     protected ArrayList<DataProfile> mAllDps = new ArrayList<DataProfile>();
