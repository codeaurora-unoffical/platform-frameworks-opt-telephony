/*
 * Copyright (C) 2011 The Android Open Source Project
 * Copyright (c) 2010-2013, The Linux Foundation. All rights reserved.
 * Not a Contribution.
 *
 * Licensed under the Apache License, Version 2.0 (the "License");
 * you may not use this file except in compliance with the License.
 * You may obtain a copy of the License at
 *
 *      http://www.apache.org/licenses/LICENSE-2.0
 *
 * Unless required by applicable law or agreed to in writing, software
 * distributed under the License is distributed on an "AS IS" BASIS,
 * WITHOUT WARRANTIES OR CONDITIONS OF ANY KIND, either express or implied.
 * See the License for the specific language governing permissions and
 * limitations under the License.
 */

package com.android.internal.telephony.dataconnection;

import com.android.internal.telephony.dataconnection.DataConnection.ConnectionParams;
import com.android.internal.telephony.dataconnection.DataConnection.DisconnectParams;
import com.android.internal.util.AsyncChannel;
import com.android.internal.util.Protocol;

import android.net.LinkCapabilities;
import android.net.LinkProperties;
import android.net.ProxyProperties;
import android.os.Message;

/**
 * AsyncChannel to a DataConnection
 */
public class DcAsyncChannel extends AsyncChannel {
    private static final boolean DBG = false;
    private String mLogTag;

    private DataConnection mDc;
    private long mDcThreadId;

    public static final int BASE = Protocol.BASE_DATA_CONNECTION_AC;

    public static final int REQ_IS_INACTIVE = BASE + 0;
    public static final int RSP_IS_INACTIVE = BASE + 1;

    public static final int REQ_GET_CID = BASE + 2;
    public static final int RSP_GET_CID = BASE + 3;

    public static final int REQ_GET_APNSETTING = BASE + 4;
    public static final int RSP_GET_APNSETTING = BASE + 5;

    public static final int REQ_GET_LINK_PROPERTIES = BASE + 6;
    public static final int RSP_GET_LINK_PROPERTIES = BASE + 7;

    public static final int REQ_SET_LINK_PROPERTIES_HTTP_PROXY = BASE + 8;
    public static final int RSP_SET_LINK_PROPERTIES_HTTP_PROXY = BASE + 9;

    public static final int REQ_GET_LINK_CAPABILITIES = BASE + 10;
    public static final int RSP_GET_LINK_CAPABILITIES = BASE + 11;

    public static final int REQ_RESET = BASE + 12;
    public static final int RSP_RESET = BASE + 13;

    private static final int CMD_TO_STRING_COUNT = RSP_RESET - BASE + 1;
    private static String[] sCmdToString = new String[CMD_TO_STRING_COUNT];
    static {
        sCmdToString[REQ_IS_INACTIVE - BASE] = "REQ_IS_INACTIVE";
        sCmdToString[RSP_IS_INACTIVE - BASE] = "RSP_IS_INACTIVE";
        sCmdToString[REQ_GET_CID - BASE] = "REQ_GET_CID";
        sCmdToString[RSP_GET_CID - BASE] = "RSP_GET_CID";
        sCmdToString[REQ_GET_APNSETTING - BASE] = "REQ_GET_APNSETTING";
        sCmdToString[RSP_GET_APNSETTING - BASE] = "RSP_GET_APNSETTING";
        sCmdToString[REQ_GET_LINK_PROPERTIES - BASE] = "REQ_GET_LINK_PROPERTIES";
        sCmdToString[RSP_GET_LINK_PROPERTIES - BASE] = "RSP_GET_LINK_PROPERTIES";
        sCmdToString[REQ_SET_LINK_PROPERTIES_HTTP_PROXY - BASE] =
                "REQ_SET_LINK_PROPERTIES_HTTP_PROXY";
        sCmdToString[RSP_SET_LINK_PROPERTIES_HTTP_PROXY - BASE] =
                "RSP_SET_LINK_PROPERTIES_HTTP_PROXY";
        sCmdToString[REQ_GET_LINK_CAPABILITIES - BASE] = "REQ_GET_LINK_CAPABILITIES";
        sCmdToString[RSP_GET_LINK_CAPABILITIES - BASE] = "RSP_GET_LINK_CAPABILITIES";
        sCmdToString[REQ_RESET - BASE] = "REQ_RESET";
        sCmdToString[RSP_RESET - BASE] = "RSP_RESET";
    }

    // Convert cmd to string or null if unknown
    protected static String cmdToString(int cmd) {
        cmd -= BASE;
        if ((cmd >= 0) && (cmd < sCmdToString.length)) {
            return sCmdToString[cmd];
        } else {
            return AsyncChannel.cmdToString(cmd + BASE);
        }
    }

    /**
     * enum used to notify action taken or necessary to be
     * taken after the link property is changed.
     */
    public enum LinkPropertyChangeAction {
        NONE, CHANGED, RESET;

        public static LinkPropertyChangeAction fromInt(int value) {
            if (value == NONE.ordinal()) {
                return NONE;
            } else if (value == CHANGED.ordinal()) {
                return CHANGED;
            } else if (value == RESET.ordinal()) {
                return RESET;
            } else {
                throw new RuntimeException("LinkPropertyChangeAction.fromInt: bad value=" + value);
            }
        }
    }

    public DcAsyncChannel(DataConnection dc, String logTag) {
        mDc = dc;
        mDcThreadId = mDc.getHandler().getLooper().getThread().getId();
        mLogTag = logTag;
    }

    /**
     * Request if the state machine is in the inactive state.
     * Response {@link #rspIsInactive}
     */
    public void reqIsInactive() {
        sendMessage(REQ_IS_INACTIVE);
        if (DBG) log("reqIsInactive");
    }

    /**
     * Evaluate RSP_IS_INACTIVE.
     *
     * @return true if the state machine is in the inactive state.
     */
    public boolean rspIsInactive(Message response) {
        boolean retVal = response.arg1 == 1;
        if (DBG) log("rspIsInactive=" + retVal);
        return retVal;
    }

    /**
     * @return true if the state machine is in the inactive state
     * and can be used for a new connection.
     */
    public boolean isInactiveSync() {
        boolean value;
        if (isCallerOnDifferentThread()) {
            Message response = sendMessageSynchronously(REQ_IS_INACTIVE);
            if ((response != null) && (response.what == RSP_IS_INACTIVE)) {
                value = rspIsInactive(response);
            } else {
                log("rspIsInactive error response=" + response);
                value = false;
            }
        } else {
            value = mDc.getIsInactive();
        }
        return value;
    }

    /**
     * Request the Connection ID.
     * Response {@link #rspCid}
     */
    public void reqCid() {
        sendMessage(REQ_GET_CID);
        if (DBG) log("reqCid");
    }

    /**
     * Evaluate a RSP_GET_CID message and return the cid.
     *
     * @param response Message
     * @return connection id or -1 if an error
     */
    public int rspCid(Message response) {
        int retVal = response.arg1;
        if (DBG) log("rspCid=" + retVal);
        return retVal;
    }

    /**
     * @return connection id or -1 if an error
     */
    public int getCidSync() {
        int value;
        if (isCallerOnDifferentThread()) {
            Message response = sendMessageSynchronously(REQ_GET_CID);
            if ((response != null) && (response.what == RSP_GET_CID)) {
                value = rspCid(response);
            } else {
                log("rspCid error response=" + response);
                value = -1;
            }
        } else {
            value = mDc.getCid();
        }
        return value;
    }

    /**
     * Request the connections ApnSetting.
     * Response {@link #rspApnSetting}
     */
    public void reqApnSetting() {
        sendMessage(REQ_GET_APNSETTING);
        if (DBG) log("reqApnSetting");
    }

    /**
     * Evaluate a RSP_APN_SETTING message and return the ApnSetting.
     *
     * @param response Message
     * @return ApnSetting, maybe null
     */
    public DataProfile rspApnSetting(Message response) {
<<<<<<< HEAD
        DataProfile retVal = (ApnSetting) response.obj;
=======
        DataProfile retVal = (DataProfile) response.obj;
>>>>>>> 22a913ef
        if (DBG) log("rspApnSetting=" + retVal);
        return retVal;
    }

    /**
     * Get the connections ApnSetting.
     *
     * @return ApnSetting or null if an error
     */
    public DataProfile getApnSettingSync() {
        DataProfile value;
        if (isCallerOnDifferentThread()) {
            Message response = sendMessageSynchronously(REQ_GET_APNSETTING);
            if ((response != null) && (response.what == RSP_GET_APNSETTING)) {
                value = rspApnSetting(response);
            } else {
                log("getApnSetting error response=" + response);
                value = null;
            }
        } else {
            value = mDc.getDataProfile();
        }
        return value;
    }

    /**
     * Request the connections LinkProperties.
     * Response {@link #rspLinkProperties}
     */
    public void reqLinkProperties() {
        sendMessage(REQ_GET_LINK_PROPERTIES);
        if (DBG) log("reqLinkProperties");
    }

    /**
     * Evaluate RSP_GET_LINK_PROPERTIES
     *
     * @param response
     * @return LinkProperties, maybe null.
     */
    public LinkProperties rspLinkProperties(Message response) {
        LinkProperties retVal = (LinkProperties) response.obj;
        if (DBG) log("rspLinkProperties=" + retVal);
        return retVal;
    }

    /**
     * Get the connections LinkProperties.
     *
     * @return LinkProperties or null if an error
     */
    public LinkProperties getLinkPropertiesSync() {
        LinkProperties value;
        if (isCallerOnDifferentThread()) {
            Message response = sendMessageSynchronously(REQ_GET_LINK_PROPERTIES);
            if ((response != null) && (response.what == RSP_GET_LINK_PROPERTIES)) {
                value = rspLinkProperties(response);
            } else {
                log("getLinkProperties error response=" + response);
                value = null;
            }
        } else {
            value = mDc.getCopyLinkProperties();
        }
        return value;
    }

    /**
     * Request setting the connections LinkProperties.HttpProxy.
     * Response RSP_SET_LINK_PROPERTIES when complete.
     */
    public void reqSetLinkPropertiesHttpProxy(ProxyProperties proxy) {
        sendMessage(REQ_SET_LINK_PROPERTIES_HTTP_PROXY, proxy);
        if (DBG) log("reqSetLinkPropertiesHttpProxy proxy=" + proxy);
    }

    /**
     * Set the connections LinkProperties.HttpProxy
     */
    public void setLinkPropertiesHttpProxySync(ProxyProperties proxy) {
        if (isCallerOnDifferentThread()) {
            Message response =
                sendMessageSynchronously(REQ_SET_LINK_PROPERTIES_HTTP_PROXY, proxy);
            if ((response != null) && (response.what == RSP_SET_LINK_PROPERTIES_HTTP_PROXY)) {
                if (DBG) log("setLinkPropertiesHttpPoxy ok");
            } else {
                log("setLinkPropertiesHttpPoxy error response=" + response);
            }
        } else {
            mDc.setLinkPropertiesHttpProxy(proxy);
        }
    }

    /**
     * Request the connections LinkCapabilities.
     * Response {@link #rspLinkCapabilities}
     */
    public void reqLinkCapabilities() {
        sendMessage(REQ_GET_LINK_CAPABILITIES);
        if (DBG) log("reqLinkCapabilities");
    }

    /**
     * Evaluate RSP_GET_LINK_CAPABILITIES
     *
     * @param response
     * @return LinkCapabilites, maybe null.
     */
    public LinkCapabilities rspLinkCapabilities(Message response) {
        LinkCapabilities retVal = (LinkCapabilities) response.obj;
        if (DBG) log("rspLinkCapabilities=" + retVal);
        return retVal;
    }

    /**
     * Get the connections LinkCapabilities.
     *
     * @return LinkCapabilities or null if an error
     */
    public LinkCapabilities getLinkCapabilitiesSync() {
        LinkCapabilities value;
        if (isCallerOnDifferentThread()) {
            Message response = sendMessageSynchronously(REQ_GET_LINK_CAPABILITIES);
            if ((response != null) && (response.what == RSP_GET_LINK_CAPABILITIES)) {
                value = rspLinkCapabilities(response);
            } else {
                value = null;
            }
        } else {
            value = mDc.getCopyLinkCapabilities();
        }
        return value;
    }

    /**
     * Request the connections LinkCapabilities.
     * Response RSP_RESET when complete
     */
    public void reqReset() {
        sendMessage(REQ_RESET);
        if (DBG) log("reqReset");
    }

    /**
     * Bring up a connection to the apn and return an AsyncResult in onCompletedMsg.
     * Used for cellular networks that use Acesss Point Names (APN) such
     * as GSM networks.
     *
     * @param apnContext is the Access Point Name to bring up a connection to
     * @param initialMaxRetry the number of retires for initial bringup.
     * @param profileId for the conneciton
     * @param onCompletedMsg is sent with its msg.obj as an AsyncResult object.
     *        With AsyncResult.userObj set to the original msg.obj,
     *        AsyncResult.result = FailCause and AsyncResult.exception = Exception().
     */
    public void bringUp(ApnContext apnContext, int initialMaxRetry, int profileId,
            Message onCompletedMsg) {
        if (DBG) {
            log("bringUp: apnContext=" + apnContext + " initialMaxRetry=" + initialMaxRetry
                + " onCompletedMsg=" + onCompletedMsg);
        }
        sendMessage(DataConnection.EVENT_CONNECT,
                    new ConnectionParams(apnContext, initialMaxRetry, profileId, onCompletedMsg));
    }

    /**
     * Tear down the connection through the apn on the network.
     *
     * @param onCompletedMsg is sent with its msg.obj as an AsyncResult object.
     *        With AsyncResult.userObj set to the original msg.obj.
     */
    public void tearDown(ApnContext apnContext, String reason, Message onCompletedMsg) {
        if (DBG) {
            log("tearDown: apnContext=" + apnContext
                    + " reason=" + reason + " onCompletedMsg=" + onCompletedMsg);
        }
        sendMessage(DataConnection.EVENT_DISCONNECT,
                        new DisconnectParams(apnContext, reason, onCompletedMsg));
    }

    /**
     * Tear down the connection through the apn on the network.  Ignores refcount and
     * and always tears down.
     *
     * @param onCompletedMsg is sent with its msg.obj as an AsyncResult object.
     *        With AsyncResult.userObj set to the original msg.obj.
     */
    public void tearDownAll(String reason, Message onCompletedMsg) {
        if (DBG) log("tearDownAll: reason=" + reason + " onCompletedMsg=" + onCompletedMsg);
        sendMessage(DataConnection.EVENT_DISCONNECT_ALL,
                new DisconnectParams(null, reason, onCompletedMsg));
    }

    /**
     * @return connection id
     */
    public int getDataConnectionIdSync() {
        // Safe because this is owned by the caller.
        return mDc.getDataConnectionId();
    }

    @Override
    public String toString() {
        return mDc.getName();
    }

    private boolean isCallerOnDifferentThread() {
        long curThreadId = Thread.currentThread().getId();
        boolean value = mDcThreadId != curThreadId;
        if (DBG) log("isCallerOnDifferentThread: " + value);
        return value;
    }

    private void log(String s) {
        android.telephony.Rlog.d(mLogTag, "DataConnectionAc " + s);
    }
}<|MERGE_RESOLUTION|>--- conflicted
+++ resolved
@@ -214,11 +214,7 @@
      * @return ApnSetting, maybe null
      */
     public DataProfile rspApnSetting(Message response) {
-<<<<<<< HEAD
-        DataProfile retVal = (ApnSetting) response.obj;
-=======
         DataProfile retVal = (DataProfile) response.obj;
->>>>>>> 22a913ef
         if (DBG) log("rspApnSetting=" + retVal);
         return retVal;
     }
