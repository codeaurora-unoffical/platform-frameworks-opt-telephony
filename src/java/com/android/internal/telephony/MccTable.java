--- conflicted
+++ resolved
@@ -20,7 +20,6 @@
 import android.app.ActivityManager;
 import android.content.Context;
 import android.content.res.Configuration;
-import android.icu.util.ULocale;
 import android.os.Build;
 import android.os.RemoteException;
 import android.os.SystemProperties;
@@ -29,6 +28,9 @@
 
 import com.android.internal.app.LocaleStore;
 import com.android.internal.app.LocaleStore.LocaleInfo;
+
+import libcore.icu.ICU;
+import libcore.timezone.TimeZoneFinder;
 
 import java.util.ArrayList;
 import java.util.Arrays;
@@ -50,11 +52,7 @@
 
     static class MccEntry implements Comparable<MccEntry> {
         final int mMcc;
-        @UnsupportedAppUsage(maxTargetSdk = Build.VERSION_CODES.Q,
-                publicAlternatives = "There is no alternative for {@code MccTable.MccEntry.mIso}, "
-                        + "but it was included in hidden APIs due to a static analysis false "
-                        + "positive and has been made greylist-max-q. Please file a bug if you "
-                        + "still require this API.")
+        @UnsupportedAppUsage
         final String mIso;
         final int mSmallestDigitsMnc;
 
@@ -73,11 +71,7 @@
         }
     }
 
-    @UnsupportedAppUsage(maxTargetSdk = Build.VERSION_CODES.Q,
-            publicAlternatives = "There is no alternative for {@code MccTable.entryForMcc}, "
-                    + "but it was included in hidden APIs due to a static analysis false positive "
-                    + "and has been made greylist-max-q. Please file a bug if you still require "
-                    + "this API.")
+    @UnsupportedAppUsage
     private static MccEntry entryForMcc(int mcc) {
         MccEntry m = new MccEntry(mcc, "", 0);
 
@@ -88,6 +82,21 @@
         } else {
             return sTable.get(index);
         }
+    }
+
+    /**
+     * Returns a default time zone ID for the given MCC.
+     * @param mcc Mobile Country Code
+     * @return default TimeZone ID, or null if not specified
+     */
+    @UnsupportedAppUsage
+    public static String defaultTimeZoneForMcc(int mcc) {
+        MccEntry entry = entryForMcc(mcc);
+        if (entry == null) {
+            return null;
+        }
+        final String lowerCaseCountryCode = entry.mIso;
+        return TimeZoneFinder.getInstance().lookupDefaultTimeZoneIdByCountry(lowerCaseCountryCode);
     }
 
     /**
@@ -124,11 +133,7 @@
      * an ISO 2-3 character language code if available.
      * Returns null if unavailable.
      */
-    @UnsupportedAppUsage(maxTargetSdk = Build.VERSION_CODES.Q,
-            publicAlternatives = "There is no alternative for {@code MccTable.defaultLanguageForMcc"
-                    + "}, but it was included in hidden APIs due to a static analysis false "
-                    + "positive and has been made greylist-max-q. Please file a bug if you still "
-                    + "require this API.")
+    @UnsupportedAppUsage
     public static String defaultLanguageForMcc(int mcc) {
         MccEntry entry = entryForMcc(mcc);
         if (entry == null) {
@@ -144,7 +149,7 @@
         }
 
         // Ask CLDR for the language this country uses...
-        ULocale likelyLocale = ULocale.addLikelySubtags(new ULocale("und", country));
+        Locale likelyLocale = ICU.addLikelySubtags(new Locale("und", country));
         String likelyLanguage = likelyLocale.getLanguage();
         Slog.d(LOG_TAG, "defaultLanguageForMcc(" + mcc + "): country " + country + " uses " +
                likelyLanguage);
@@ -156,11 +161,7 @@
      * the smallest number of digits that M if available.
      * Returns 2 if unavailable.
      */
-    @UnsupportedAppUsage(maxTargetSdk = Build.VERSION_CODES.Q,
-            publicAlternatives = "There is no alternative for {@code MccTable"
-                    + ".smallestDigitsMccForMnc}, but it was included in hidden APIs due to a "
-                    + "static analysis false positive and has been made greylist-max-q. Please "
-                    + "file a bug if you still require this API.")
+    @UnsupportedAppUsage
     public static int smallestDigitsMccForMnc(int mcc) {
         MccEntry entry = entryForMcc(mcc);
 
@@ -200,6 +201,9 @@
             }
 
             Slog.d(LOG_TAG, "updateMccMncConfiguration: mcc=" + mcc + ", mnc=" + mnc);
+            if (mcc != 0) {
+                setTimezoneFromMccIfNeeded(context, mcc);
+            }
 
             try {
                 Configuration config = new Configuration();
@@ -264,11 +268,7 @@
      *
      * @return Locale or null if no appropriate value
      */
-    @UnsupportedAppUsage(maxTargetSdk = Build.VERSION_CODES.Q,
-            publicAlternatives = "There is no alternative for {@code MccTable"
-                    + ".getLocaleForLanguageCountry}, but it was included in hidden APIs due to a "
-                    + "static analysis false positive and has been made greylist-max-q. Please "
-                    + "file a bug if you still require this API.")
+    @UnsupportedAppUsage
     private static Locale getLocaleForLanguageCountry(Context context, String language,
             String country) {
         if (language == null) {
@@ -353,8 +353,6 @@
     }
 
     /**
-<<<<<<< HEAD
-=======
      * If the timezone is not already set, set it based on the MCC of the SIM.
      * @param context Context to act on.
      * @param mcc Mobile Country Code of the SIM or SIM-like entity (build prop on CDMA)
@@ -373,7 +371,6 @@
     }
 
     /**
->>>>>>> d3d0c8af
      * Get Locale based on the MCC of the SIM.
      *
      * @param context Context to act on.
@@ -406,263 +403,259 @@
 
 
         /*
-         * The table below is built from two main resources:
+         * The table below is built from two resources:
          *
-         * 1) ITU "LIST OF MOBILE COUNTRY OR GEOGRAPHICAL AREA CODES (POSITION ON 1 FEBRUARY 2017)"
-         *    available here: http://handle.itu.int/11.1002/pub/80f1788f-en
-         *
+         * 1) ITU "Mobile Network Code (MNC) for the international
+         *   identification plan for mobile terminals and mobile users"
+         *   which is available as an annex to the ITU operational bulletin
+         *   available here: http://www.itu.int/itu-t/bulletin/annex.html
          *
          * 2) The ISO 3166 country codes list, available here:
-         *    https://www.iso.org/iso-3166-country-codes.html
-         *
-         * There are entries below that are not found in the ITU documentation and have unclear
-         * origin but have been kept from previous Android releases as their entries do not conflict
-         * with ITU values. These are commented with (*).
+         *    http://www.iso.org/iso/en/prods-services/iso3166ma/02iso-3166-code-lists/index.html
          *
          * This table has not been verified.
          */
 
-        sTable.add(new MccEntry(202, "gr", 2)); // Greece
-        sTable.add(new MccEntry(204, "nl", 2)); // Netherlands (Kingdom of the)
-        sTable.add(new MccEntry(206, "be", 2)); // Belgium
-        sTable.add(new MccEntry(208, "fr", 2)); // France
-        sTable.add(new MccEntry(212, "mc", 2)); // Monaco (Principality of)
-        sTable.add(new MccEntry(213, "ad", 2)); // Andorra (Principality of)
-        sTable.add(new MccEntry(214, "es", 2)); // Spain
-        sTable.add(new MccEntry(216, "hu", 2)); // Hungary (Republic of)
-        sTable.add(new MccEntry(218, "ba", 2)); // Bosnia and Herzegovina
-        sTable.add(new MccEntry(219, "hr", 2)); // Croatia (Republic of)
-        sTable.add(new MccEntry(220, "rs", 2)); // Serbia (Republic of)
-        sTable.add(new MccEntry(221, "xk", 2)); // Kosovo
-        sTable.add(new MccEntry(222, "it", 2)); // Italy
-        sTable.add(new MccEntry(225, "va", 2)); // Vatican City State
-        sTable.add(new MccEntry(226, "ro", 2)); // Romania
-        sTable.add(new MccEntry(228, "ch", 2)); // Switzerland (Confederation of)
-        sTable.add(new MccEntry(230, "cz", 2)); // Czechia
-        sTable.add(new MccEntry(231, "sk", 2)); // Slovak Republic
-        sTable.add(new MccEntry(232, "at", 2)); // Austria
-        sTable.add(new MccEntry(234, "gb", 2)); // United Kingdom of Great Britain and Northern Ireland
-        sTable.add(new MccEntry(235, "gb", 2)); // United Kingdom of Great Britain and Northern Ireland
-        sTable.add(new MccEntry(238, "dk", 2)); // Denmark
-        sTable.add(new MccEntry(240, "se", 2)); // Sweden
-        sTable.add(new MccEntry(242, "no", 2)); // Norway
-        sTable.add(new MccEntry(244, "fi", 2)); // Finland
-        sTable.add(new MccEntry(246, "lt", 2)); // Lithuania (Republic of)
-        sTable.add(new MccEntry(247, "lv", 2)); // Latvia (Republic of)
-        sTable.add(new MccEntry(248, "ee", 2)); // Estonia (Republic of)
-        sTable.add(new MccEntry(250, "ru", 2)); // Russian Federation
-        sTable.add(new MccEntry(255, "ua", 2)); // Ukraine
-        sTable.add(new MccEntry(257, "by", 2)); // Belarus (Republic of)
-        sTable.add(new MccEntry(259, "md", 2)); // Moldova (Republic of)
-        sTable.add(new MccEntry(260, "pl", 2)); // Poland (Republic of)
-        sTable.add(new MccEntry(262, "de", 2)); // Germany (Federal Republic of)
-        sTable.add(new MccEntry(266, "gi", 2)); // Gibraltar
-        sTable.add(new MccEntry(268, "pt", 2)); // Portugal
-        sTable.add(new MccEntry(270, "lu", 2)); // Luxembourg
-        sTable.add(new MccEntry(272, "ie", 2)); // Ireland
-        sTable.add(new MccEntry(274, "is", 2)); // Iceland
-        sTable.add(new MccEntry(276, "al", 2)); // Albania (Republic of)
-        sTable.add(new MccEntry(278, "mt", 2)); // Malta
-        sTable.add(new MccEntry(280, "cy", 2)); // Cyprus (Republic of)
-        sTable.add(new MccEntry(282, "ge", 2)); // Georgia
-        sTable.add(new MccEntry(283, "am", 2)); // Armenia (Republic of)
-        sTable.add(new MccEntry(284, "bg", 2)); // Bulgaria (Republic of)
-        sTable.add(new MccEntry(286, "tr", 2)); // Turkey
-        sTable.add(new MccEntry(288, "fo", 2)); // Faroe Islands
-        sTable.add(new MccEntry(289, "ge", 2)); // Abkhazia (Georgia) (*)
-        sTable.add(new MccEntry(290, "gl", 2)); // Greenland (Denmark)
-        sTable.add(new MccEntry(292, "sm", 2)); // San Marino (Republic of)
-        sTable.add(new MccEntry(293, "si", 2)); // Slovenia (Republic of)
-        sTable.add(new MccEntry(294, "mk", 2)); // The Former Yugoslav Republic of Macedonia
-        sTable.add(new MccEntry(295, "li", 2)); // Liechtenstein (Principality of)
-        sTable.add(new MccEntry(297, "me", 2)); // Montenegro
-        sTable.add(new MccEntry(302, "ca", 3)); // Canada
-        sTable.add(new MccEntry(308, "pm", 2)); // Saint Pierre and Miquelon (Collectivité territoriale de la République française)
-        sTable.add(new MccEntry(310, "us", 3)); // United States of America
-        sTable.add(new MccEntry(311, "us", 3)); // United States of America
-        sTable.add(new MccEntry(312, "us", 3)); // United States of America
-        sTable.add(new MccEntry(313, "us", 3)); // United States of America
-        sTable.add(new MccEntry(314, "us", 3)); // United States of America
-        sTable.add(new MccEntry(315, "us", 3)); // United States of America
-        sTable.add(new MccEntry(316, "us", 3)); // United States of America
-        sTable.add(new MccEntry(330, "pr", 2)); // Puerto Rico
-        sTable.add(new MccEntry(332, "vi", 2)); // United States Virgin Islands
-        sTable.add(new MccEntry(334, "mx", 3)); // Mexico
-        sTable.add(new MccEntry(338, "jm", 3)); // Jamaica
-        sTable.add(new MccEntry(340, "gp", 2)); // Guadeloupe (French Department of)
-        sTable.add(new MccEntry(342, "bb", 3)); // Barbados
-        sTable.add(new MccEntry(344, "ag", 3)); // Antigua and Barbuda
-        sTable.add(new MccEntry(346, "ky", 3)); // Cayman Islands
-        sTable.add(new MccEntry(348, "vg", 3)); // British Virgin Islands
-        sTable.add(new MccEntry(350, "bm", 2)); // Bermuda
-        sTable.add(new MccEntry(352, "gd", 2)); // Grenada
-        sTable.add(new MccEntry(354, "ms", 2)); // Montserrat
-        sTable.add(new MccEntry(356, "kn", 2)); // Saint Kitts and Nevis
-        sTable.add(new MccEntry(358, "lc", 2)); // Saint Lucia
-        sTable.add(new MccEntry(360, "vc", 2)); // Saint Vincent and the Grenadines
-        sTable.add(new MccEntry(362, "cw", 2)); // Curaçao
-        sTable.add(new MccEntry(363, "aw", 2)); // Aruba
-        sTable.add(new MccEntry(364, "bs", 2)); // Bahamas (Commonwealth of the)
-        sTable.add(new MccEntry(365, "ai", 3)); // Anguilla
-        sTable.add(new MccEntry(366, "dm", 2)); // Dominica (Commonwealth of)
-        sTable.add(new MccEntry(368, "cu", 2)); // Cuba
-        sTable.add(new MccEntry(370, "do", 2)); // Dominican Republic
-        sTable.add(new MccEntry(372, "ht", 2)); // Haiti (Republic of)
-        sTable.add(new MccEntry(374, "tt", 2)); // Trinidad and Tobago
-        sTable.add(new MccEntry(376, "tc", 2)); // Turks and Caicos Islands
-        sTable.add(new MccEntry(400, "az", 2)); // Azerbaijani Republic
-        sTable.add(new MccEntry(401, "kz", 2)); // Kazakhstan (Republic of)
-        sTable.add(new MccEntry(402, "bt", 2)); // Bhutan (Kingdom of)
-        sTable.add(new MccEntry(404, "in", 2)); // India (Republic of)
-        sTable.add(new MccEntry(405, "in", 2)); // India (Republic of)
-        sTable.add(new MccEntry(406, "in", 2)); // India (Republic of)
-        sTable.add(new MccEntry(410, "pk", 2)); // Pakistan (Islamic Republic of)
-        sTable.add(new MccEntry(412, "af", 2)); // Afghanistan
-        sTable.add(new MccEntry(413, "lk", 2)); // Sri Lanka (Democratic Socialist Republic of)
-        sTable.add(new MccEntry(414, "mm", 2)); // Myanmar (the Republic of the Union of)
-        sTable.add(new MccEntry(415, "lb", 2)); // Lebanon
-        sTable.add(new MccEntry(416, "jo", 2)); // Jordan (Hashemite Kingdom of)
-        sTable.add(new MccEntry(417, "sy", 2)); // Syrian Arab Republic
-        sTable.add(new MccEntry(418, "iq", 2)); // Iraq (Republic of)
-        sTable.add(new MccEntry(419, "kw", 2)); // Kuwait (State of)
-        sTable.add(new MccEntry(420, "sa", 2)); // Saudi Arabia (Kingdom of)
-        sTable.add(new MccEntry(421, "ye", 2)); // Yemen (Republic of)
-        sTable.add(new MccEntry(422, "om", 2)); // Oman (Sultanate of)
-        sTable.add(new MccEntry(423, "ps", 2)); // Palestine (*)
-        sTable.add(new MccEntry(424, "ae", 2)); // United Arab Emirates
-        sTable.add(new MccEntry(425, "il", 2)); // Israel (State of)
-        sTable.add(new MccEntry(426, "bh", 2)); // Bahrain (Kingdom of)
-        sTable.add(new MccEntry(427, "qa", 2)); // Qatar (State of)
-        sTable.add(new MccEntry(428, "mn", 2)); // Mongolia
-        sTable.add(new MccEntry(429, "np", 2)); // Nepal (Federal Democratic Republic of)
-        sTable.add(new MccEntry(430, "ae", 2)); // United Arab Emirates
-        sTable.add(new MccEntry(431, "ae", 2)); // United Arab Emirates
-        sTable.add(new MccEntry(432, "ir", 2)); // Iran (Islamic Republic of)
-        sTable.add(new MccEntry(434, "uz", 2)); // Uzbekistan (Republic of)
-        sTable.add(new MccEntry(436, "tj", 2)); // Tajikistan (Republic of)
-        sTable.add(new MccEntry(437, "kg", 2)); // Kyrgyz Republic
-        sTable.add(new MccEntry(438, "tm", 2)); // Turkmenistan
-        sTable.add(new MccEntry(440, "jp", 2)); // Japan
-        sTable.add(new MccEntry(441, "jp", 2)); // Japan
-        sTable.add(new MccEntry(450, "kr", 2)); // Korea (Republic of)
-        sTable.add(new MccEntry(452, "vn", 2)); // Viet Nam (Socialist Republic of)
-        sTable.add(new MccEntry(454, "hk", 2)); // Hong Kong, China
-        sTable.add(new MccEntry(455, "mo", 2)); // Macao, China
-        sTable.add(new MccEntry(456, "kh", 2)); // Cambodia (Kingdom of)
-        sTable.add(new MccEntry(457, "la", 2)); // Lao People's Democratic Republic
-        sTable.add(new MccEntry(460, "cn", 2)); // China (People's Republic of)
-        sTable.add(new MccEntry(461, "cn", 2)); // China (People's Republic of)
-        sTable.add(new MccEntry(466, "tw", 2)); // Taiwan, China
-        sTable.add(new MccEntry(467, "kp", 2)); // Democratic People's Republic of Korea
-        sTable.add(new MccEntry(470, "bd", 2)); // Bangladesh (People's Republic of)
-        sTable.add(new MccEntry(472, "mv", 2)); // Maldives (Republic of)
-        sTable.add(new MccEntry(502, "my", 2)); // Malaysia
-        sTable.add(new MccEntry(505, "au", 2)); // Australia
-        sTable.add(new MccEntry(510, "id", 2)); // Indonesia (Republic of)
-        sTable.add(new MccEntry(514, "tl", 2)); // Timor-Leste (Democratic Republic of)
-        sTable.add(new MccEntry(515, "ph", 2)); // Philippines (Republic of the)
-        sTable.add(new MccEntry(520, "th", 2)); // Thailand
-        sTable.add(new MccEntry(525, "sg", 2)); // Singapore (Republic of)
-        sTable.add(new MccEntry(528, "bn", 2)); // Brunei Darussalam
-        sTable.add(new MccEntry(530, "nz", 2)); // New Zealand
-        sTable.add(new MccEntry(534, "mp", 2)); // Northern Mariana Islands (Commonwealth of the) (*)
-        sTable.add(new MccEntry(535, "gu", 2)); // Guam (*)
-        sTable.add(new MccEntry(536, "nr", 2)); // Nauru (Republic of)
-        sTable.add(new MccEntry(537, "pg", 2)); // Papua New Guinea
-        sTable.add(new MccEntry(539, "to", 2)); // Tonga (Kingdom of)
-        sTable.add(new MccEntry(540, "sb", 2)); // Solomon Islands
-        sTable.add(new MccEntry(541, "vu", 2)); // Vanuatu (Republic of)
-        sTable.add(new MccEntry(542, "fj", 2)); // Fiji (Republic of)
-        sTable.add(new MccEntry(543, "wf", 2)); // Wallis and Futuna (Territoire français d'outre-mer)
-        sTable.add(new MccEntry(544, "as", 2)); // American Samoa
-        sTable.add(new MccEntry(545, "ki", 2)); // Kiribati (Republic of)
-        sTable.add(new MccEntry(546, "nc", 2)); // New Caledonia (Territoire français d'outre-mer)
-        sTable.add(new MccEntry(547, "pf", 2)); // French Polynesia (Territoire français d'outre-mer)
-        sTable.add(new MccEntry(548, "ck", 2)); // Cook Islands
-        sTable.add(new MccEntry(549, "ws", 2)); // Samoa (Independent State of)
-        sTable.add(new MccEntry(550, "fm", 2)); // Micronesia (Federated States of)
-        sTable.add(new MccEntry(551, "mh", 2)); // Marshall Islands (Republic of the)
-        sTable.add(new MccEntry(552, "pw", 2)); // Palau (Republic of)
-        sTable.add(new MccEntry(553, "tv", 2)); // Tuvalu
-        sTable.add(new MccEntry(554, "tk", 2)); // Tokelau
-        sTable.add(new MccEntry(555, "nu", 2)); // Niue
-        sTable.add(new MccEntry(602, "eg", 2)); // Egypt (Arab Republic of)
-        sTable.add(new MccEntry(603, "dz", 2)); // Algeria (People's Democratic Republic of)
-        sTable.add(new MccEntry(604, "ma", 2)); // Morocco (Kingdom of)
-        sTable.add(new MccEntry(605, "tn", 2)); // Tunisia
-        sTable.add(new MccEntry(606, "ly", 2)); // Libya
-        sTable.add(new MccEntry(607, "gm", 2)); // Gambia (Republic of the)
-        sTable.add(new MccEntry(608, "sn", 2)); // Senegal (Republic of)
-        sTable.add(new MccEntry(609, "mr", 2)); // Mauritania (Islamic Republic of)
-        sTable.add(new MccEntry(610, "ml", 2)); // Mali (Republic of)
-        sTable.add(new MccEntry(611, "gn", 2)); // Guinea (Republic of)
-        sTable.add(new MccEntry(612, "ci", 2)); // Côte d'Ivoire (Republic of)
-        sTable.add(new MccEntry(613, "bf", 2)); // Burkina Faso
-        sTable.add(new MccEntry(614, "ne", 2)); // Niger (Republic of the)
-        sTable.add(new MccEntry(615, "tg", 2)); // Togolese Republic
-        sTable.add(new MccEntry(616, "bj", 2)); // Benin (Republic of)
-        sTable.add(new MccEntry(617, "mu", 2)); // Mauritius (Republic of)
-        sTable.add(new MccEntry(618, "lr", 2)); // Liberia (Republic of)
-        sTable.add(new MccEntry(619, "sl", 2)); // Sierra Leone
-        sTable.add(new MccEntry(620, "gh", 2)); // Ghana
-        sTable.add(new MccEntry(621, "ng", 2)); // Nigeria (Federal Republic of)
-        sTable.add(new MccEntry(622, "td", 2)); // Chad (Republic of)
-        sTable.add(new MccEntry(623, "cf", 2)); // Central African Republic
-        sTable.add(new MccEntry(624, "cm", 2)); // Cameroon (Republic of)
-        sTable.add(new MccEntry(625, "cv", 2)); // Cape Verde (Republic of)
-        sTable.add(new MccEntry(626, "st", 2)); // Sao Tome and Principe (Democratic Republic of)
-        sTable.add(new MccEntry(627, "gq", 2)); // Equatorial Guinea (Republic of)
-        sTable.add(new MccEntry(628, "ga", 2)); // Gabonese Republic
-        sTable.add(new MccEntry(629, "cg", 2)); // Congo (Republic of the)
-        sTable.add(new MccEntry(630, "cd", 2)); // Democratic Republic of the Congo
-        sTable.add(new MccEntry(631, "ao", 2)); // Angola (Republic of)
-        sTable.add(new MccEntry(632, "gw", 2)); // Guinea-Bissau (Republic of)
-        sTable.add(new MccEntry(633, "sc", 2)); // Seychelles (Republic of)
-        sTable.add(new MccEntry(634, "sd", 2)); // Sudan (Republic of the)
-        sTable.add(new MccEntry(635, "rw", 2)); // Rwanda (Republic of)
-        sTable.add(new MccEntry(636, "et", 2)); // Ethiopia (Federal Democratic Republic of)
-        sTable.add(new MccEntry(637, "so", 2)); // Somali Democratic Republic
-        sTable.add(new MccEntry(638, "dj", 2)); // Djibouti (Republic of)
-        sTable.add(new MccEntry(639, "ke", 2)); // Kenya (Republic of)
-        sTable.add(new MccEntry(640, "tz", 2)); // Tanzania (United Republic of)
-        sTable.add(new MccEntry(641, "ug", 2)); // Uganda (Republic of)
-        sTable.add(new MccEntry(642, "bi", 2)); // Burundi (Republic of)
-        sTable.add(new MccEntry(643, "mz", 2)); // Mozambique (Republic of)
-        sTable.add(new MccEntry(645, "zm", 2)); // Zambia (Republic of)
-        sTable.add(new MccEntry(646, "mg", 2)); // Madagascar (Republic of)
-        sTable.add(new MccEntry(647, "re", 2)); // French Departments and Territories in the Indian Ocean
-        sTable.add(new MccEntry(648, "zw", 2)); // Zimbabwe (Republic of)
-        sTable.add(new MccEntry(649, "na", 2)); // Namibia (Republic of)
-        sTable.add(new MccEntry(650, "mw", 2)); // Malawi
-        sTable.add(new MccEntry(651, "ls", 2)); // Lesotho (Kingdom of)
-        sTable.add(new MccEntry(652, "bw", 2)); // Botswana (Republic of)
-        sTable.add(new MccEntry(653, "sz", 2)); // Swaziland (Kingdom of)
-        sTable.add(new MccEntry(654, "km", 2)); // Comoros (Union of the)
-        sTable.add(new MccEntry(655, "za", 2)); // South Africa (Republic of)
-        sTable.add(new MccEntry(657, "er", 2)); // Eritrea
-        sTable.add(new MccEntry(658, "sh", 2)); // Saint Helena, Ascension and Tristan da Cunha
-        sTable.add(new MccEntry(659, "ss", 2)); // South Sudan (Republic of)
-        sTable.add(new MccEntry(702, "bz", 2)); // Belize
-        sTable.add(new MccEntry(704, "gt", 2)); // Guatemala (Republic of)
-        sTable.add(new MccEntry(706, "sv", 2)); // El Salvador (Republic of)
-        sTable.add(new MccEntry(708, "hn", 3)); // Honduras (Republic of)
-        sTable.add(new MccEntry(710, "ni", 2)); // Nicaragua
-        sTable.add(new MccEntry(712, "cr", 2)); // Costa Rica
-        sTable.add(new MccEntry(714, "pa", 2)); // Panama (Republic of)
-        sTable.add(new MccEntry(716, "pe", 2)); // Peru
-        sTable.add(new MccEntry(722, "ar", 3)); // Argentine Republic
-        sTable.add(new MccEntry(724, "br", 2)); // Brazil (Federative Republic of)
-        sTable.add(new MccEntry(730, "cl", 2)); // Chile
-        sTable.add(new MccEntry(732, "co", 3)); // Colombia (Republic of)
-        sTable.add(new MccEntry(734, "ve", 2)); // Venezuela (Bolivarian Republic of)
-        sTable.add(new MccEntry(736, "bo", 2)); // Bolivia (Republic of)
-        sTable.add(new MccEntry(738, "gy", 2)); // Guyana
-        sTable.add(new MccEntry(740, "ec", 2)); // Ecuador
-        sTable.add(new MccEntry(742, "gf", 2)); // French Guiana (French Department of)
-        sTable.add(new MccEntry(744, "py", 2)); // Paraguay (Republic of)
-        sTable.add(new MccEntry(746, "sr", 2)); // Suriname (Republic of)
-        sTable.add(new MccEntry(748, "uy", 2)); // Uruguay (Eastern Republic of)
-        sTable.add(new MccEntry(750, "fk", 2)); // Falkland Islands (Malvinas)
+		sTable.add(new MccEntry(202,"gr",2));	//Greece
+		sTable.add(new MccEntry(204,"nl",2));	//Netherlands (Kingdom of the)
+		sTable.add(new MccEntry(206,"be",2));	//Belgium
+		sTable.add(new MccEntry(208,"fr",2));	//France
+		sTable.add(new MccEntry(212,"mc",2));	//Monaco (Principality of)
+		sTable.add(new MccEntry(213,"ad",2));	//Andorra (Principality of)
+		sTable.add(new MccEntry(214,"es",2));	//Spain
+		sTable.add(new MccEntry(216,"hu",2));	//Hungary (Republic of)
+		sTable.add(new MccEntry(218,"ba",2));	//Bosnia and Herzegovina
+		sTable.add(new MccEntry(219,"hr",2));	//Croatia (Republic of)
+		sTable.add(new MccEntry(220,"rs",2));	//Serbia and Montenegro
+		sTable.add(new MccEntry(222,"it",2));	//Italy
+		sTable.add(new MccEntry(225,"va",2));	//Vatican City State
+		sTable.add(new MccEntry(226,"ro",2));	//Romania
+		sTable.add(new MccEntry(228,"ch",2));	//Switzerland (Confederation of)
+		sTable.add(new MccEntry(230,"cz",2));	//Czechia
+		sTable.add(new MccEntry(231,"sk",2));	//Slovak Republic
+		sTable.add(new MccEntry(232,"at",2));	//Austria
+		sTable.add(new MccEntry(234,"gb",2));	//United Kingdom of Great Britain and Northern Ireland
+		sTable.add(new MccEntry(235,"gb",2));	//United Kingdom of Great Britain and Northern Ireland
+		sTable.add(new MccEntry(238,"dk",2));	//Denmark
+		sTable.add(new MccEntry(240,"se",2));	//Sweden
+		sTable.add(new MccEntry(242,"no",2));	//Norway
+		sTable.add(new MccEntry(244,"fi",2));	//Finland
+		sTable.add(new MccEntry(246,"lt",2));	//Lithuania (Republic of)
+		sTable.add(new MccEntry(247,"lv",2));	//Latvia (Republic of)
+		sTable.add(new MccEntry(248,"ee",2));	//Estonia (Republic of)
+		sTable.add(new MccEntry(250,"ru",2));	//Russian Federation
+		sTable.add(new MccEntry(255,"ua",2));	//Ukraine
+		sTable.add(new MccEntry(257,"by",2));	//Belarus (Republic of)
+		sTable.add(new MccEntry(259,"md",2));	//Moldova (Republic of)
+		sTable.add(new MccEntry(260,"pl",2));	//Poland (Republic of)
+		sTable.add(new MccEntry(262,"de",2));	//Germany (Federal Republic of)
+		sTable.add(new MccEntry(266,"gi",2));	//Gibraltar
+		sTable.add(new MccEntry(268,"pt",2));	//Portugal
+		sTable.add(new MccEntry(270,"lu",2));	//Luxembourg
+		sTable.add(new MccEntry(272,"ie",2));	//Ireland
+		sTable.add(new MccEntry(274,"is",2));	//Iceland
+		sTable.add(new MccEntry(276,"al",2));	//Albania (Republic of)
+		sTable.add(new MccEntry(278,"mt",2));	//Malta
+		sTable.add(new MccEntry(280,"cy",2));	//Cyprus (Republic of)
+		sTable.add(new MccEntry(282,"ge",2));	//Georgia
+		sTable.add(new MccEntry(283,"am",2));	//Armenia (Republic of)
+		sTable.add(new MccEntry(284,"bg",2));	//Bulgaria (Republic of)
+		sTable.add(new MccEntry(286,"tr",2));	//Turkey
+		sTable.add(new MccEntry(288,"fo",2));	//Faroe Islands
+                sTable.add(new MccEntry(289,"ge",2));    //Abkhazia (Georgia)
+		sTable.add(new MccEntry(290,"gl",2));	//Greenland (Denmark)
+		sTable.add(new MccEntry(292,"sm",2));	//San Marino (Republic of)
+		sTable.add(new MccEntry(293,"si",2));	//Slovenia (Republic of)
+                sTable.add(new MccEntry(294,"mk",2));   //The Former Yugoslav Republic of Macedonia
+		sTable.add(new MccEntry(295,"li",2));	//Liechtenstein (Principality of)
+                sTable.add(new MccEntry(297,"me",2));    //Montenegro (Republic of)
+		sTable.add(new MccEntry(302,"ca",3));	//Canada
+		sTable.add(new MccEntry(308,"pm",2));	//Saint Pierre and Miquelon (Collectivit territoriale de la Rpublique franaise)
+		sTable.add(new MccEntry(310,"us",3));	//United States of America
+		sTable.add(new MccEntry(311,"us",3));	//United States of America
+		sTable.add(new MccEntry(312,"us",3));	//United States of America
+		sTable.add(new MccEntry(313,"us",3));	//United States of America
+		sTable.add(new MccEntry(314,"us",3));	//United States of America
+		sTable.add(new MccEntry(315,"us",3));	//United States of America
+		sTable.add(new MccEntry(316,"us",3));	//United States of America
+		sTable.add(new MccEntry(330,"pr",2));	//Puerto Rico
+		sTable.add(new MccEntry(332,"vi",2));	//United States Virgin Islands
+		sTable.add(new MccEntry(334,"mx",3));	//Mexico
+		sTable.add(new MccEntry(338,"jm",3));	//Jamaica
+		sTable.add(new MccEntry(340,"gp",2));	//Guadeloupe (French Department of)
+		sTable.add(new MccEntry(342,"bb",3));	//Barbados
+		sTable.add(new MccEntry(344,"ag",3));	//Antigua and Barbuda
+		sTable.add(new MccEntry(346,"ky",3));	//Cayman Islands
+		sTable.add(new MccEntry(348,"vg",3));	//British Virgin Islands
+		sTable.add(new MccEntry(350,"bm",2));	//Bermuda
+		sTable.add(new MccEntry(352,"gd",2));	//Grenada
+		sTable.add(new MccEntry(354,"ms",2));	//Montserrat
+		sTable.add(new MccEntry(356,"kn",2));	//Saint Kitts and Nevis
+		sTable.add(new MccEntry(358,"lc",2));	//Saint Lucia
+		sTable.add(new MccEntry(360,"vc",2));	//Saint Vincent and the Grenadines
+		sTable.add(new MccEntry(362,"ai",2));	//Netherlands Antilles
+		sTable.add(new MccEntry(363,"aw",2));	//Aruba
+		sTable.add(new MccEntry(364,"bs",2));	//Bahamas (Commonwealth of the)
+		sTable.add(new MccEntry(365,"ai",3));	//Anguilla
+		sTable.add(new MccEntry(366,"dm",2));	//Dominica (Commonwealth of)
+		sTable.add(new MccEntry(368,"cu",2));	//Cuba
+		sTable.add(new MccEntry(370,"do",2));	//Dominican Republic
+		sTable.add(new MccEntry(372,"ht",2));	//Haiti (Republic of)
+		sTable.add(new MccEntry(374,"tt",2));	//Trinidad and Tobago
+		sTable.add(new MccEntry(376,"tc",2));	//Turks and Caicos Islands
+		sTable.add(new MccEntry(400,"az",2));	//Azerbaijani Republic
+		sTable.add(new MccEntry(401,"kz",2));	//Kazakhstan (Republic of)
+		sTable.add(new MccEntry(402,"bt",2));	//Bhutan (Kingdom of)
+		sTable.add(new MccEntry(404,"in",2));	//India (Republic of)
+		sTable.add(new MccEntry(405,"in",2));	//India (Republic of)
+		sTable.add(new MccEntry(406,"in",2));	//India (Republic of)
+		sTable.add(new MccEntry(410,"pk",2));	//Pakistan (Islamic Republic of)
+		sTable.add(new MccEntry(412,"af",2));	//Afghanistan
+		sTable.add(new MccEntry(413,"lk",2));	//Sri Lanka (Democratic Socialist Republic of)
+		sTable.add(new MccEntry(414,"mm",2));	//Myanmar (Union of)
+		sTable.add(new MccEntry(415,"lb",2));	//Lebanon
+		sTable.add(new MccEntry(416,"jo",2));	//Jordan (Hashemite Kingdom of)
+		sTable.add(new MccEntry(417,"sy",2));	//Syrian Arab Republic
+		sTable.add(new MccEntry(418,"iq",2));	//Iraq (Republic of)
+		sTable.add(new MccEntry(419,"kw",2));	//Kuwait (State of)
+		sTable.add(new MccEntry(420,"sa",2));	//Saudi Arabia (Kingdom of)
+		sTable.add(new MccEntry(421,"ye",2));	//Yemen (Republic of)
+		sTable.add(new MccEntry(422,"om",2));	//Oman (Sultanate of)
+                sTable.add(new MccEntry(423,"ps",2));    //Palestine
+		sTable.add(new MccEntry(424,"ae",2));	//United Arab Emirates
+		sTable.add(new MccEntry(425,"il",2));	//Israel (State of)
+		sTable.add(new MccEntry(426,"bh",2));	//Bahrain (Kingdom of)
+		sTable.add(new MccEntry(427,"qa",2));	//Qatar (State of)
+		sTable.add(new MccEntry(428,"mn",2));	//Mongolia
+		sTable.add(new MccEntry(429,"np",2));	//Nepal
+		sTable.add(new MccEntry(430,"ae",2));	//United Arab Emirates
+		sTable.add(new MccEntry(431,"ae",2));	//United Arab Emirates
+		sTable.add(new MccEntry(432,"ir",2));	//Iran (Islamic Republic of)
+		sTable.add(new MccEntry(434,"uz",2));	//Uzbekistan (Republic of)
+		sTable.add(new MccEntry(436,"tj",2));	//Tajikistan (Republic of)
+		sTable.add(new MccEntry(437,"kg",2));	//Kyrgyz Republic
+		sTable.add(new MccEntry(438,"tm",2));	//Turkmenistan
+		sTable.add(new MccEntry(440,"jp",2));	//Japan
+		sTable.add(new MccEntry(441,"jp",2));	//Japan
+		sTable.add(new MccEntry(450,"kr",2));	//Korea (Republic of)
+		sTable.add(new MccEntry(452,"vn",2));	//Viet Nam (Socialist Republic of)
+		sTable.add(new MccEntry(454,"hk",2));	//"Hong Kong, China"
+		sTable.add(new MccEntry(455,"mo",2));	//"Macao, China"
+		sTable.add(new MccEntry(456,"kh",2));	//Cambodia (Kingdom of)
+		sTable.add(new MccEntry(457,"la",2));	//Lao People's Democratic Republic
+		sTable.add(new MccEntry(460,"cn",2));	//China (People's Republic of)
+		sTable.add(new MccEntry(461,"cn",2));	//China (People's Republic of)
+		sTable.add(new MccEntry(466,"tw",2));	//Taiwan
+		sTable.add(new MccEntry(467,"kp",2));	//Democratic People's Republic of Korea
+		sTable.add(new MccEntry(470,"bd",2));	//Bangladesh (People's Republic of)
+		sTable.add(new MccEntry(472,"mv",2));	//Maldives (Republic of)
+		sTable.add(new MccEntry(502,"my",2));	//Malaysia
+		sTable.add(new MccEntry(505,"au",2));	//Australia
+		sTable.add(new MccEntry(510,"id",2));	//Indonesia (Republic of)
+		sTable.add(new MccEntry(514,"tl",2));	//Democratic Republic of Timor-Leste
+		sTable.add(new MccEntry(515,"ph",2));	//Philippines (Republic of the)
+		sTable.add(new MccEntry(520,"th",2));	//Thailand
+		sTable.add(new MccEntry(525,"sg",2));	//Singapore (Republic of)
+		sTable.add(new MccEntry(528,"bn",2));	//Brunei Darussalam
+		sTable.add(new MccEntry(530,"nz",2));	//New Zealand
+		sTable.add(new MccEntry(534,"mp",2));	//Northern Mariana Islands (Commonwealth of the)
+		sTable.add(new MccEntry(535,"gu",2));	//Guam
+		sTable.add(new MccEntry(536,"nr",2));	//Nauru (Republic of)
+		sTable.add(new MccEntry(537,"pg",2));	//Papua New Guinea
+		sTable.add(new MccEntry(539,"to",2));	//Tonga (Kingdom of)
+		sTable.add(new MccEntry(540,"sb",2));	//Solomon Islands
+		sTable.add(new MccEntry(541,"vu",2));	//Vanuatu (Republic of)
+		sTable.add(new MccEntry(542,"fj",2));	//Fiji (Republic of)
+		sTable.add(new MccEntry(543,"wf",2));	//Wallis and Futuna (Territoire franais d'outre-mer)
+		sTable.add(new MccEntry(544,"as",2));	//American Samoa
+		sTable.add(new MccEntry(545,"ki",2));	//Kiribati (Republic of)
+		sTable.add(new MccEntry(546,"nc",2));	//New Caledonia (Territoire franais d'outre-mer)
+		sTable.add(new MccEntry(547,"pf",2));	//French Polynesia (Territoire franais d'outre-mer)
+		sTable.add(new MccEntry(548,"ck",2));	//Cook Islands
+		sTable.add(new MccEntry(549,"ws",2));	//Samoa (Independent State of)
+		sTable.add(new MccEntry(550,"fm",2));	//Micronesia (Federated States of)
+		sTable.add(new MccEntry(551,"mh",2));	//Marshall Islands (Republic of the)
+		sTable.add(new MccEntry(552,"pw",2));	//Palau (Republic of)
+		sTable.add(new MccEntry(553,"tv",2));	//Tuvalu
+		sTable.add(new MccEntry(555,"nu",2));	//Niue
+		sTable.add(new MccEntry(602,"eg",2));	//Egypt (Arab Republic of)
+		sTable.add(new MccEntry(603,"dz",2));	//Algeria (People's Democratic Republic of)
+		sTable.add(new MccEntry(604,"ma",2));	//Morocco (Kingdom of)
+		sTable.add(new MccEntry(605,"tn",2));	//Tunisia
+		sTable.add(new MccEntry(606,"ly",2));	//Libya (Socialist People's Libyan Arab Jamahiriya)
+		sTable.add(new MccEntry(607,"gm",2));	//Gambia (Republic of the)
+		sTable.add(new MccEntry(608,"sn",2));	//Senegal (Republic of)
+		sTable.add(new MccEntry(609,"mr",2));	//Mauritania (Islamic Republic of)
+		sTable.add(new MccEntry(610,"ml",2));	//Mali (Republic of)
+		sTable.add(new MccEntry(611,"gn",2));	//Guinea (Republic of)
+		sTable.add(new MccEntry(612,"ci",2));	//Côte d'Ivoire (Republic of)
+		sTable.add(new MccEntry(613,"bf",2));	//Burkina Faso
+		sTable.add(new MccEntry(614,"ne",2));	//Niger (Republic of the)
+		sTable.add(new MccEntry(615,"tg",2));	//Togolese Republic
+		sTable.add(new MccEntry(616,"bj",2));	//Benin (Republic of)
+		sTable.add(new MccEntry(617,"mu",2));	//Mauritius (Republic of)
+		sTable.add(new MccEntry(618,"lr",2));	//Liberia (Republic of)
+		sTable.add(new MccEntry(619,"sl",2));	//Sierra Leone
+		sTable.add(new MccEntry(620,"gh",2));	//Ghana
+		sTable.add(new MccEntry(621,"ng",2));	//Nigeria (Federal Republic of)
+		sTable.add(new MccEntry(622,"td",2));	//Chad (Republic of)
+		sTable.add(new MccEntry(623,"cf",2));	//Central African Republic
+		sTable.add(new MccEntry(624,"cm",2));	//Cameroon (Republic of)
+		sTable.add(new MccEntry(625,"cv",2));	//Cape Verde (Republic of)
+		sTable.add(new MccEntry(626,"st",2));	//Sao Tome and Principe (Democratic Republic of)
+		sTable.add(new MccEntry(627,"gq",2));	//Equatorial Guinea (Republic of)
+		sTable.add(new MccEntry(628,"ga",2));	//Gabonese Republic
+		sTable.add(new MccEntry(629,"cg",2));	//Congo (Republic of the)
+		sTable.add(new MccEntry(630,"cd",2));	//Democratic Republic of the Congo
+		sTable.add(new MccEntry(631,"ao",2));	//Angola (Republic of)
+		sTable.add(new MccEntry(632,"gw",2));	//Guinea-Bissau (Republic of)
+		sTable.add(new MccEntry(633,"sc",2));	//Seychelles (Republic of)
+		sTable.add(new MccEntry(634,"sd",2));	//Sudan (Republic of the)
+		sTable.add(new MccEntry(635,"rw",2));	//Rwanda (Republic of)
+		sTable.add(new MccEntry(636,"et",2));	//Ethiopia (Federal Democratic Republic of)
+		sTable.add(new MccEntry(637,"so",2));	//Somali Democratic Republic
+		sTable.add(new MccEntry(638,"dj",2));	//Djibouti (Republic of)
+		sTable.add(new MccEntry(639,"ke",2));	//Kenya (Republic of)
+		sTable.add(new MccEntry(640,"tz",2));	//Tanzania (United Republic of)
+		sTable.add(new MccEntry(641,"ug",2));	//Uganda (Republic of)
+		sTable.add(new MccEntry(642,"bi",2));	//Burundi (Republic of)
+		sTable.add(new MccEntry(643,"mz",2));	//Mozambique (Republic of)
+		sTable.add(new MccEntry(645,"zm",2));	//Zambia (Republic of)
+		sTable.add(new MccEntry(646,"mg",2));	//Madagascar (Republic of)
+		sTable.add(new MccEntry(647,"re",2));	//Reunion (French Department of)
+		sTable.add(new MccEntry(648,"zw",2));	//Zimbabwe (Republic of)
+		sTable.add(new MccEntry(649,"na",2));	//Namibia (Republic of)
+		sTable.add(new MccEntry(650,"mw",2));	//Malawi
+		sTable.add(new MccEntry(651,"ls",2));	//Lesotho (Kingdom of)
+		sTable.add(new MccEntry(652,"bw",2));	//Botswana (Republic of)
+		sTable.add(new MccEntry(653,"sz",2));	//Swaziland (Kingdom of)
+		sTable.add(new MccEntry(654,"km",2));	//Comoros (Union of the)
+		sTable.add(new MccEntry(655,"za",2));	//South Africa (Republic of)
+		sTable.add(new MccEntry(657,"er",2));	//Eritrea
+		sTable.add(new MccEntry(658,"sh",2));	//Saint Helena, Ascension and Tristan da Cunha
+		sTable.add(new MccEntry(659,"ss",2));	//South Sudan (Republic of)
+		sTable.add(new MccEntry(702,"bz",2));	//Belize
+		sTable.add(new MccEntry(704,"gt",2));	//Guatemala (Republic of)
+		sTable.add(new MccEntry(706,"sv",2));	//El Salvador (Republic of)
+		sTable.add(new MccEntry(708,"hn",3));	//Honduras (Republic of)
+		sTable.add(new MccEntry(710,"ni",2));	//Nicaragua
+		sTable.add(new MccEntry(712,"cr",2));	//Costa Rica
+		sTable.add(new MccEntry(714,"pa",2));	//Panama (Republic of)
+		sTable.add(new MccEntry(716,"pe",2));	//Peru
+		sTable.add(new MccEntry(722,"ar",3));	//Argentine Republic
+		sTable.add(new MccEntry(724,"br",2));	//Brazil (Federative Republic of)
+		sTable.add(new MccEntry(730,"cl",2));	//Chile
+		sTable.add(new MccEntry(732,"co",3));	//Colombia (Republic of)
+		sTable.add(new MccEntry(734,"ve",2));	//Venezuela (Bolivarian Republic of)
+		sTable.add(new MccEntry(736,"bo",2));	//Bolivia (Republic of)
+		sTable.add(new MccEntry(738,"gy",2));	//Guyana
+		sTable.add(new MccEntry(740,"ec",2));	//Ecuador
+		sTable.add(new MccEntry(742,"gf",2));	//French Guiana (French Department of)
+		sTable.add(new MccEntry(744,"py",2));	//Paraguay (Republic of)
+		sTable.add(new MccEntry(746,"sr",2));	//Suriname (Republic of)
+		sTable.add(new MccEntry(748,"uy",2));	//Uruguay (Eastern Republic of)
+		sTable.add(new MccEntry(750,"fk",2));	//Falkland Islands (Malvinas)
+        //table.add(new MccEntry(901,"",2));	//"International Mobile, shared code"
 
         Collections.sort(sTable);
     }
