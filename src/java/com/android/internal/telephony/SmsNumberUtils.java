/*
 * Copyright (C) 2014 The Android Open Source Project
 *
 * Licensed under the Apache License, Version 2.0 (the "License");
 * you may not use this file except in compliance with the License.
 * You may obtain a copy of the License at
 *
 *      http://www.apache.org/licenses/LICENSE-2.0
 *
 * Unless required by applicable law or agreed to in writing, software
 * distributed under the License is distributed on an "AS IS" BASIS,
 * WITHOUT WARRANTIES OR CONDITIONS OF ANY KIND, either express or implied.
 * See the License for the specific language governing permissions and
 * limitations under the License.
 */

package com.android.internal.telephony;

import java.util.ArrayList;
import java.util.Arrays;
import java.util.HashMap;
import java.util.List;

import android.content.Context;
import android.os.SystemProperties;
import android.os.Build;
import android.text.TextUtils;
import android.content.ContentResolver;
import android.database.Cursor;
import android.database.SQLException;
import android.telephony.PhoneNumberUtils;
import android.telephony.TelephonyManager;
import android.telephony.Rlog;
import com.android.internal.telephony.HbpcdLookup.MccIdd;
import com.android.internal.telephony.HbpcdLookup.MccLookup;


 /**
 * This class implements handle the MO SMS target address before sending.
 * This is special for VZW requirement. Follow the specificaitons of assisted dialing
 * of MO SMS while traveling on VZW CDMA, international CDMA or GSM markets.
 * {@hide}
 */
public class SmsNumberUtils {
    private static final String TAG = "SmsNumberUtils";
    private static final boolean DBG = Build.IS_DEBUGGABLE;

    private static final String PLUS_SIGN = "+";

    private static final int NANP_SHORT_LENGTH = 7;
    private static final int NANP_MEDIUM_LENGTH = 10;
    private static final int NANP_LONG_LENGTH = 11;

    private static final int NANP_CC = 1;
    private static final String NANP_NDD = "1";
    private static final String NANP_IDD = "011";

    private static final int MIN_COUNTRY_AREA_LOCAL_LENGTH = 10;

    private static final int GSM_UMTS_NETWORK = 0;
    private static final int CDMA_HOME_NETWORK = 1;
    private static final int CDMA_ROAMING_NETWORK = 2;

    private static final int NP_NONE = 0;
    private static final int NP_NANP_BEGIN = 1;

    /* <Phone Number>, <NXX>-<XXXX> N[2-9] */
    private static final int NP_NANP_LOCAL = NP_NANP_BEGIN;

    /* <Area_code>-<Phone Number>, <NXX>-<NXX>-<XXXX> N[2-9] */
    private static final int NP_NANP_AREA_LOCAL = NP_NANP_BEGIN + 1;

    /* <1>-<Area_code>-<Phone Number>, 1-<NXX>-<NXX>-<XXXX> N[2-9] */
    private static final int NP_NANP_NDD_AREA_LOCAL = NP_NANP_BEGIN + 2;

    /* <+><U.S.Country_code><Area_code><Phone Number>, +1-<NXX>-<NXX>-<XXXX> N[2-9] */
    private static final int NP_NANP_NBPCD_CC_AREA_LOCAL = NP_NANP_BEGIN + 3;

    /* <Local_IDD><Country_code><Area_code><Phone Number>, 001-1-<NXX>-<NXX>-<XXXX> N[2-9] */
    private static final int NP_NANP_LOCALIDD_CC_AREA_LOCAL = NP_NANP_BEGIN + 4;

    /* <+><Home_IDD><Country_code><Area_code><Phone Number>, +011-1-<NXX>-<NXX>-<XXXX> N[2-9] */
    private static final int NP_NANP_NBPCD_HOMEIDD_CC_AREA_LOCAL = NP_NANP_BEGIN + 5;

    private static final int NP_INTERNATIONAL_BEGIN = 100;
    /* <+>-<Home_IDD>-<Country_code>-<Area_code>-<Phone Number>, +011-86-25-86281234 */
    private static final int NP_NBPCD_HOMEIDD_CC_AREA_LOCAL = NP_INTERNATIONAL_BEGIN;

    /* <Home_IDD>-<Country_code>-<Area_code>-<Phone Number>, 011-86-25-86281234 */
    private static final int NP_HOMEIDD_CC_AREA_LOCAL = NP_INTERNATIONAL_BEGIN + 1;

    /* <NBPCD>-<Country_code>-<Area_code>-<Phone Number>, +1-86-25-86281234 */
    private static final int NP_NBPCD_CC_AREA_LOCAL = NP_INTERNATIONAL_BEGIN + 2;

    /* <Local_IDD>-<Country_code>-<Area_code>-<Phone Number>, 00-86-25-86281234 */
    private static final int NP_LOCALIDD_CC_AREA_LOCAL = NP_INTERNATIONAL_BEGIN + 3;

    /* <Country_code>-<Area_code>-<Phone Number>, 86-25-86281234*/
    private static final int NP_CC_AREA_LOCAL = NP_INTERNATIONAL_BEGIN + 4;

    private static int[] ALL_COUNTRY_CODES = null;
    private static int MAX_COUNTRY_CODES_LENGTH;
    private static HashMap<String, ArrayList<String>> IDDS_MAPS =
            new HashMap<String, ArrayList<String>>();

    private static class NumberEntry {
        public String number;
        public String IDD;
        public int countryCode;
        public NumberEntry(String number) {
            this.number = number;
        }
    }

    /* Breaks the given number down and formats it according to the rules
     * for different number plans and differnt network.
     *
     * @param number destionation number which need to be format
     * @param activeMcc current network's mcc
     * @param networkType current network type
     *
     * @return the number after fromatting.
     */
    private static String formatNumber(Context context, String number,
                               String activeMcc,
                               int networkType) {
        if (number == null ) {
            throw new IllegalArgumentException("number is null");
        }

        if (activeMcc == null || activeMcc.trim().length() == 0) {
            throw new IllegalArgumentException("activeMcc is null or empty!");
        }

        String networkPortionNumber = PhoneNumberUtils.extractNetworkPortion(number);
        if (networkPortionNumber == null || networkPortionNumber.length() == 0) {
            throw new IllegalArgumentException("Number is invalid!");
        }

        NumberEntry numberEntry = new NumberEntry(networkPortionNumber);
        ArrayList<String> allIDDs = getAllIDDs(context, activeMcc);

        // First check whether the number is a NANP number.
        int nanpState = checkNANP(numberEntry, allIDDs);
        if (DBG) Rlog.d(TAG, "NANP type: " + getNumberPlanType(nanpState));

        if ((nanpState == NP_NANP_LOCAL)
            || (nanpState == NP_NANP_AREA_LOCAL)
            || (nanpState == NP_NANP_NDD_AREA_LOCAL)) {
            return networkPortionNumber;
        } else if (nanpState == NP_NANP_NBPCD_CC_AREA_LOCAL) {
            if (networkType == CDMA_HOME_NETWORK
                    || networkType == CDMA_ROAMING_NETWORK) {
                // Remove "+"
                return networkPortionNumber.substring(1);
            } else {
                return networkPortionNumber;
            }
        } else if (nanpState == NP_NANP_LOCALIDD_CC_AREA_LOCAL) {
            if (networkType == CDMA_HOME_NETWORK) {
                return networkPortionNumber;
            } else if (networkType == GSM_UMTS_NETWORK) {
                // Remove the local IDD and replace with "+"
                int iddLength  =  numberEntry.IDD != null ? numberEntry.IDD.length() : 0;
                return PLUS_SIGN + networkPortionNumber.substring(iddLength);
            } else if (networkType == CDMA_ROAMING_NETWORK) {
                // Remove the local IDD
                int iddLength  =  numberEntry.IDD != null ? numberEntry.IDD.length() : 0;
                return  networkPortionNumber.substring(iddLength);
            }
        }

        int internationalState = checkInternationalNumberPlan(context, numberEntry, allIDDs,
                NANP_IDD);
        if (DBG) Rlog.d(TAG, "International type: " + getNumberPlanType(internationalState));
        String returnNumber = null;

        switch (internationalState) {
            case NP_NBPCD_HOMEIDD_CC_AREA_LOCAL:
                if (networkType == GSM_UMTS_NETWORK) {
                    // Remove "+"
                    returnNumber = networkPortionNumber.substring(1);
                }
                break;

            case NP_NBPCD_CC_AREA_LOCAL:
                // Replace "+" with "011"
                returnNumber = NANP_IDD + networkPortionNumber.substring(1);
                break;

            case NP_LOCALIDD_CC_AREA_LOCAL:
                if (networkType == GSM_UMTS_NETWORK || networkType == CDMA_ROAMING_NETWORK) {
                    int iddLength  =  numberEntry.IDD != null ? numberEntry.IDD.length() : 0;
                    // Replace <Local IDD> to <Home IDD>("011")
                    returnNumber = NANP_IDD + networkPortionNumber.substring(iddLength);
                }
                break;

            case NP_CC_AREA_LOCAL:
                int countryCode = numberEntry.countryCode;

                if (!inExceptionListForNpCcAreaLocal(numberEntry)
                    && networkPortionNumber.length() >= 11 && countryCode != NANP_CC) {
                    // Add "011"
                    returnNumber = NANP_IDD + networkPortionNumber;
                }
                break;

            case NP_HOMEIDD_CC_AREA_LOCAL:
                returnNumber = networkPortionNumber;
                break;

            default:
                // Replace "+" with 011 in CDMA network if the number's country
                // code is not in the HbpcdLookup database.
                if (networkPortionNumber.startsWith(PLUS_SIGN)
                    && (networkType == CDMA_HOME_NETWORK || networkType == CDMA_ROAMING_NETWORK)) {
                    if (networkPortionNumber.startsWith(PLUS_SIGN + NANP_IDD)) {
                        // Only remove "+"
                        returnNumber = networkPortionNumber.substring(1);
                    } else {
                        // Replace "+" with "011"
                        returnNumber = NANP_IDD + networkPortionNumber.substring(1);
                    }
                }
        }

        if (returnNumber == null) {
            returnNumber = networkPortionNumber;
        }
        return returnNumber;
    }

    /* Query International direct dialing from HbpcdLookup.db
     * for specified country code
     *
     * @param mcc current network's country code
     *
     * @return the IDD array list.
     */
    private static ArrayList<String> getAllIDDs(Context context, String mcc) {
        ArrayList<String> allIDDs = IDDS_MAPS.get(mcc);
        if (allIDDs != null) {
            return allIDDs;
        } else {
            allIDDs = new ArrayList<String>();
        }

        String projection[] = {MccIdd.IDD, MccIdd.MCC};
        String where = null;

        // if mcc is null         : return all rows
        // if mcc is empty-string : return those rows whose mcc is emptry-string
        String[] selectionArgs = null;
        if (mcc != null) {
            where = MccIdd.MCC + "=?";
            selectionArgs = new String[] {mcc};
        }

        Cursor cursor = null;
        try {
            cursor = context.getContentResolver().query(MccIdd.CONTENT_URI, projection,
                    where, selectionArgs, null);
            if (cursor.getCount() > 0) {
                while (cursor.moveToNext()) {
                    String idd = cursor.getString(0);
                    if (!allIDDs.contains(idd)) {
                        allIDDs.add(idd);
                    }
                }
            }
        } catch (SQLException e) {
            Rlog.e(TAG, "Can't access HbpcdLookup database", e);
        } finally {
            if (cursor != null) {
                cursor.close();
            }
        }

        IDDS_MAPS.put(mcc, allIDDs);

        if (DBG) Rlog.d(TAG, "MCC = " + mcc + ", all IDDs = " + allIDDs);
        return allIDDs;
    }


    /* Verify if the the destination number is a NANP number
     *
     * @param numberEntry including number and IDD array
     * @param allIDDs the IDD array list of the current network's country code
     *
     * @return the number plan type related NANP
     */
    private static int checkNANP(NumberEntry numberEntry, ArrayList<String> allIDDs) {
        boolean isNANP = false;
        String number = numberEntry.number;

        if (number.length() == NANP_SHORT_LENGTH) {
            // 7 digits - Seven digit phone numbers
            char firstChar = number.charAt(0);
            if (firstChar >= '2' && firstChar <= '9') {
                isNANP = true;
                for (int i=1; i< NANP_SHORT_LENGTH; i++ ) {
                    char c= number.charAt(i);
                    if (!PhoneNumberUtils.isISODigit(c)) {
                        isNANP = false;
                        break;
                    }
                }
            }
            if (isNANP) {
                return NP_NANP_LOCAL;
            }
        } else if (number.length() == NANP_MEDIUM_LENGTH) {
            // 10 digits - Three digit area code followed by seven digit phone numbers/
            if (isNANP(number)) {
                return NP_NANP_AREA_LOCAL;
            }
        } else if (number.length() == NANP_LONG_LENGTH) {
            // 11 digits - One digit U.S. NDD(National Direct Dial) prefix '1',
            // followed by three digit area code and seven digit phone numbers
            if (isNANP(number)) {
                return NP_NANP_NDD_AREA_LOCAL;
            }
        } else if (number.startsWith(PLUS_SIGN)) {
            number = number.substring(1);
            if (number.length() == NANP_LONG_LENGTH) {
                // '+' and 11 digits -'+', followed by NANP CC prefix '1' followed by
                // three digit area code and seven digit phone numbers
                if (isNANP(number)) {
                    return NP_NANP_NBPCD_CC_AREA_LOCAL;
                }
            } else if (number.startsWith(NANP_IDD) && number.length() == NANP_LONG_LENGTH + 3) {
                // '+' and 14 digits -'+', followed by NANP IDD "011" followed by NANP CC
                // prefix '1' followed by three digit area code and seven digit phone numbers
                number = number.substring(3);
                if (isNANP(number)) {
                    return NP_NANP_NBPCD_HOMEIDD_CC_AREA_LOCAL;
                }
            }
        } else {
            // Check whether it's NP_NANP_LOCALIDD_CC_AREA_LOCAL
            for (String idd : allIDDs) {
                if (number.startsWith(idd)) {
                    String number2 = number.substring(idd.length());
                    if(number2 !=null && number2.startsWith(String.valueOf(NANP_CC))){
                        if (isNANP(number2)) {
                            numberEntry.IDD = idd;
                            return NP_NANP_LOCALIDD_CC_AREA_LOCAL;
                        }
                    }
                }
            }
        }

        return NP_NONE;
    }

    private static boolean isNANP(String number) {
        if (number.length() == NANP_MEDIUM_LENGTH
            || (number.length() == NANP_LONG_LENGTH  && number.startsWith(NANP_NDD))) {
            if (number.length() == NANP_LONG_LENGTH) {
                number = number.substring(1);
            }
            return (PhoneNumberUtils.isNanp(number));
        }
        return false;
    }

    /* Verify if the the destination number is an internal number
     *
     * @param numberEntry including number and IDD array
     * @param allIDDs the IDD array list of the current network's country code
     *
     * @return the number plan type related international number
     */
    private static int checkInternationalNumberPlan(Context context, NumberEntry numberEntry,
            ArrayList<String> allIDDs,String homeIDD) {
        String number = numberEntry.number;
        int countryCode = -1;

        if (number.startsWith(PLUS_SIGN)) {
            // +xxxxxxxxxx
            String numberNoNBPCD = number.substring(1);
            if (numberNoNBPCD.startsWith(homeIDD)) {
                // +011xxxxxxxx
                String numberCountryAreaLocal = numberNoNBPCD.substring(homeIDD.length());
                if ((countryCode = getCountryCode(context, numberCountryAreaLocal)) > 0) {
                    numberEntry.countryCode = countryCode;
                    return NP_NBPCD_HOMEIDD_CC_AREA_LOCAL;
                }
            } else if ((countryCode = getCountryCode(context, numberNoNBPCD)) > 0) {
                numberEntry.countryCode = countryCode;
                return NP_NBPCD_CC_AREA_LOCAL;
            }

        } else if (number.startsWith(homeIDD)) {
            // 011xxxxxxxxx
            String numberCountryAreaLocal = number.substring(homeIDD.length());
            if ((countryCode = getCountryCode(context, numberCountryAreaLocal)) > 0) {
                numberEntry.countryCode = countryCode;
                return NP_HOMEIDD_CC_AREA_LOCAL;
            }
        } else {
            for (String exitCode : allIDDs) {
                if (number.startsWith(exitCode)) {
                    String numberNoIDD = number.substring(exitCode.length());
                    if ((countryCode = getCountryCode(context, numberNoIDD)) > 0) {
                        numberEntry.countryCode = countryCode;
                        numberEntry.IDD = exitCode;
                        return NP_LOCALIDD_CC_AREA_LOCAL;
                    }
                }
            }

            if (!number.startsWith("0") && (countryCode = getCountryCode(context, number)) > 0) {
                numberEntry.countryCode = countryCode;
                return NP_CC_AREA_LOCAL;
            }
        }
        return NP_NONE;
    }

    /**
     *  Returns the country code from the given number.
     */
    private static int getCountryCode(Context context, String number) {
        int countryCode = -1;
        if (number.length() >= MIN_COUNTRY_AREA_LOCAL_LENGTH) {
            // Check Country code
            int[] allCCs = getAllCountryCodes(context);
            if (allCCs == null) {
                return countryCode;
            }

            int[] ccArray = new int[MAX_COUNTRY_CODES_LENGTH];
            for (int i = 0; i < MAX_COUNTRY_CODES_LENGTH; i ++) {
                ccArray[i] = Integer.valueOf(number.substring(0, i+1));
            }

            for (int i = 0; i < allCCs.length; i ++) {
                int tempCC = allCCs[i];
                for (int j = 0; j < MAX_COUNTRY_CODES_LENGTH; j ++) {
                    if (tempCC == ccArray[j]) {
                        if (DBG) Rlog.d(TAG, "Country code = " + tempCC);
                        return tempCC;
                    }
                }
            }
        }

        return countryCode;
    }

    /**
     *  Gets all country Codes information with given MCC.
     */
    private static int[] getAllCountryCodes(Context context) {
        if (ALL_COUNTRY_CODES != null) {
            return ALL_COUNTRY_CODES;
        }

        Cursor cursor = null;
        try {
            String projection[] = {MccLookup.COUNTRY_CODE};
            cursor = context.getContentResolver().query(MccLookup.CONTENT_URI,
                    projection, null, null, null);

            if (cursor.getCount() > 0) {
                ALL_COUNTRY_CODES = new int[cursor.getCount()];
                int i = 0;
                while (cursor.moveToNext()) {
                    int countryCode = cursor.getInt(0);
                    ALL_COUNTRY_CODES[i++] = countryCode;
                    int length = String.valueOf(countryCode).trim().length();
                    if (length > MAX_COUNTRY_CODES_LENGTH) {
                        MAX_COUNTRY_CODES_LENGTH = length;
                    }
                }
            }
        } catch (SQLException e) {
            Rlog.e(TAG, "Can't access HbpcdLookup database", e);
        } finally {
            if (cursor != null) {
                cursor.close();
            }
        }
        return ALL_COUNTRY_CODES;
    }

    private static boolean inExceptionListForNpCcAreaLocal(NumberEntry numberEntry) {
        int countryCode = numberEntry.countryCode;
        boolean result = (numberEntry.number.length() == 12
                          && (countryCode == 7 || countryCode == 20
                              || countryCode == 65 || countryCode == 90));
        return result;
    }

    private static String getNumberPlanType(int state) {
        String numberPlanType = "Number Plan type (" + state + "): ";

        if (state == NP_NANP_LOCAL) {
            numberPlanType = "NP_NANP_LOCAL";
        } else if (state == NP_NANP_AREA_LOCAL) {
            numberPlanType = "NP_NANP_AREA_LOCAL";
        } else if (state  == NP_NANP_NDD_AREA_LOCAL) {
            numberPlanType = "NP_NANP_NDD_AREA_LOCAL";
        } else if (state == NP_NANP_NBPCD_CC_AREA_LOCAL) {
            numberPlanType = "NP_NANP_NBPCD_CC_AREA_LOCAL";
        } else if (state == NP_NANP_LOCALIDD_CC_AREA_LOCAL) {
            numberPlanType = "NP_NANP_LOCALIDD_CC_AREA_LOCAL";
        } else if (state == NP_NANP_NBPCD_HOMEIDD_CC_AREA_LOCAL) {
            numberPlanType = "NP_NANP_NBPCD_HOMEIDD_CC_AREA_LOCAL";
        } else if (state == NP_NBPCD_HOMEIDD_CC_AREA_LOCAL) {
            numberPlanType = "NP_NBPCD_IDD_CC_AREA_LOCAL";
        } else if (state == NP_HOMEIDD_CC_AREA_LOCAL) {
            numberPlanType = "NP_IDD_CC_AREA_LOCAL";
        } else if (state == NP_NBPCD_CC_AREA_LOCAL) {
            numberPlanType = "NP_NBPCD_CC_AREA_LOCAL";
        } else if (state == NP_LOCALIDD_CC_AREA_LOCAL) {
            numberPlanType = "NP_IDD_CC_AREA_LOCAL";
        } else if (state == NP_CC_AREA_LOCAL) {
            numberPlanType = "NP_CC_AREA_LOCAL";
        } else {
            numberPlanType = "Unknown type";
        }
        return numberPlanType;
    }

    /**
     *  Filter the destination number if using VZW sim card.
     */
    public static String filterDestAddr(PhoneBase phoneBase, String destAddr) {
        if (DBG) Rlog.d(TAG, "enter filterDestAddr. destAddr=\"" + destAddr + "\"" );

        if (destAddr == null || !PhoneNumberUtils.isGlobalPhoneNumber(destAddr)) {
            Rlog.w(TAG, "destAddr" + destAddr + " is not a global phone number!");
            return destAddr;
        }

        final String networkOperator = TelephonyManager.getDefault().getNetworkOperator();
        String result = null;

        if (needToConvert(phoneBase)) {
            final int networkType = getNetworkType(phoneBase);
<<<<<<< HEAD
            if (networkType != -1) {
=======
            if (networkType != -1 && !TextUtils.isEmpty(networkOperator)) {
>>>>>>> 94f87ba9
                String networkMcc = networkOperator.substring(0, 3);
                if (networkMcc != null && networkMcc.trim().length() > 0) {
                    result = formatNumber(phoneBase.getContext(), destAddr, networkMcc, networkType);
                }
            }
        }

        if (DBG) Rlog.d(TAG, "leave filterDestAddr, new destAddr=\"" + result + "\"" );
        return result != null ? result : destAddr;
    }

    /**
     * Returns the current network type
     */
    private static int getNetworkType(PhoneBase phoneBase) {
        int networkType = -1;
        int phoneType = TelephonyManager.getDefault().getPhoneType();

        if (phoneType == TelephonyManager.PHONE_TYPE_GSM) {
            networkType = GSM_UMTS_NETWORK;
        } else if (phoneType == TelephonyManager.PHONE_TYPE_CDMA) {
            if (isInternationalRoaming(phoneBase)) {
                networkType = CDMA_ROAMING_NETWORK;
            } else {
                networkType = CDMA_HOME_NETWORK;
            }
        } else {
            if (DBG) Rlog.w(TAG, "warning! unknown mPhoneType value=" + phoneType);
        }

        return networkType;
    }

    private static boolean isInternationalRoaming(PhoneBase phoneBase) {
        String operatorIsoCountry = phoneBase.getSystemProperty(
                TelephonyProperties.PROPERTY_OPERATOR_ISO_COUNTRY, "");
        String simIsoCountry = phoneBase.getSystemProperty(
                TelephonyProperties.PROPERTY_ICC_OPERATOR_ISO_COUNTRY, "");
        boolean internationalRoaming = !TextUtils.isEmpty(operatorIsoCountry)
                && !TextUtils.isEmpty(simIsoCountry)
                && !simIsoCountry.equals(operatorIsoCountry);
        if (internationalRoaming) {
            if ("us".equals(simIsoCountry)) {
                internationalRoaming = !"vi".equals(operatorIsoCountry);
            } else if ("vi".equals(simIsoCountry)) {
                internationalRoaming = !"us".equals(operatorIsoCountry);
            }
        }
        return internationalRoaming;
    }

    private static boolean needToConvert(PhoneBase phoneBase) {
        boolean bNeedToConvert  = false;
        String[] listArray = phoneBase.getContext().getResources()
                .getStringArray(com.android.internal.R.array
                .config_sms_convert_destination_number_support);
        if (listArray != null && listArray.length > 0) {
            for (int i=0; i<listArray.length; i++) {
                if (!TextUtils.isEmpty(listArray[i])) {
                    String[] needToConvertArray = listArray[i].split(";");
                    if (needToConvertArray != null && needToConvertArray.length > 0) {
                        if (needToConvertArray.length == 1) {
                            bNeedToConvert = "true".equalsIgnoreCase(needToConvertArray[0]);
                        } else if (needToConvertArray.length == 2 &&
                                !TextUtils.isEmpty(needToConvertArray[1]) &&
                                compareGid1(phoneBase, needToConvertArray[1])) {
                            bNeedToConvert = "true".equalsIgnoreCase(needToConvertArray[0]);
                            break;
                        }
                    }
                }
            }
        }
        return bNeedToConvert;
    }

    private static boolean compareGid1(PhoneBase phoneBase, String serviceGid1) {
        String gid1 = phoneBase.getGroupIdLevel1();
        boolean ret = true;

        if (TextUtils.isEmpty(serviceGid1)) {
            if (DBG) Rlog.d(TAG, "compareGid1 serviceGid is empty, return " + ret);
            return ret;
        }

        int gid_length = serviceGid1.length();
        // Check if gid1 match service GID1
        if (!((gid1 != null) && (gid1.length() >= gid_length) &&
                gid1.substring(0, gid_length).equalsIgnoreCase(serviceGid1))) {
            if (DBG) Rlog.d(TAG, " gid1 " + gid1 + " serviceGid1 " + serviceGid1);
            ret = false;
        }
        if (DBG) Rlog.d(TAG, "compareGid1 is " + (ret?"Same":"Different"));
        return ret;
    }
}<|MERGE_RESOLUTION|>--- conflicted
+++ resolved
@@ -543,11 +543,7 @@
 
         if (needToConvert(phoneBase)) {
             final int networkType = getNetworkType(phoneBase);
-<<<<<<< HEAD
-            if (networkType != -1) {
-=======
             if (networkType != -1 && !TextUtils.isEmpty(networkOperator)) {
->>>>>>> 94f87ba9
                 String networkMcc = networkOperator.substring(0, 3);
                 if (networkMcc != null && networkMcc.trim().length() > 0) {
                     result = formatNumber(phoneBase.getContext(), destAddr, networkMcc, networkType);
