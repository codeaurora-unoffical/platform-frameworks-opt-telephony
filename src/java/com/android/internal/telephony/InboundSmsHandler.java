/*
 * Copyright (c) 2012-2013, The Linux Foundation. All rights reserved.
 * Not a Contribution.
 * Copyright (C) 2013 The Android Open Source Project
 *
 * Licensed under the Apache License, Version 2.0 (the "License");
 * you may not use this file except in compliance with the License.
 * You may obtain a copy of the License at
 *
 *      http://www.apache.org/licenses/LICENSE-2.0
 *
 * Unless required by applicable law or agreed to in writing, software
 * distributed under the License is distributed on an "AS IS" BASIS,
 * WITHOUT WARRANTIES OR CONDITIONS OF ANY KIND, either express or implied.
 * See the License for the specific language governing permissions and
 * limitations under the License.
 */

package com.android.internal.telephony;

import android.app.Activity;
import android.app.AppOpsManager;
import android.content.BroadcastReceiver;
import android.content.ComponentName;
import android.content.ContentResolver;
import android.content.ContentUris;
import android.content.ContentValues;
import android.content.Context;
import android.content.Intent;
import android.content.SharedPreferences;
import android.database.Cursor;
import android.database.SQLException;
import android.net.Uri;
import android.os.AsyncResult;
import android.os.Build;
import android.os.Message;
import android.os.PowerManager;
import android.os.SystemProperties;
import android.preference.PreferenceManager;
import android.provider.Telephony;
import android.provider.Telephony.Sms.Intents;
import android.telephony.Rlog;
import android.telephony.SmsMessage;
import android.telephony.TelephonyManager;

import com.android.internal.telephony.util.BlacklistUtils;
import com.android.internal.telephony.PhoneBase;
import com.android.internal.util.HexDump;
import com.android.internal.util.State;
import com.android.internal.util.StateMachine;

import java.io.ByteArrayOutputStream;
import java.util.Arrays;

import static android.telephony.TelephonyManager.PHONE_TYPE_CDMA;

/**
 * This class broadcasts incoming SMS messages to interested apps after storing them in
 * the SmsProvider "raw" table and ACKing them to the SMSC. After each message has been
 * broadcast, its parts are removed from the raw table. If the device crashes after ACKing
 * but before the broadcast completes, the pending messages will be rebroadcast on the next boot.
 *
 * <p>The state machine starts in {@link IdleState} state. When the {@link SMSDispatcher} receives a
 * new SMS from the radio, it calls {@link #dispatchNormalMessage},
 * which sends a message to the state machine, causing the wakelock to be acquired in
 * {@link #haltedProcessMessage}, which transitions to {@link DeliveringState} state, where the message
 * is saved to the raw table, then acknowledged via the {@link SMSDispatcher} which called us.
 *
 * <p>After saving the SMS, if the message is complete (either single-part or the final segment
 * of a multi-part SMS), we broadcast the completed PDUs as an ordered broadcast, then transition to
 * {@link WaitingState} state to wait for the broadcast to complete. When the local
 * {@link BroadcastReceiver} is called with the result, it sends {@link #EVENT_BROADCAST_COMPLETE}
 * to the state machine, causing us to either broadcast the next pending message (if one has
 * arrived while waiting for the broadcast to complete), or to transition back to the halted state
 * after all messages are processed. Then the wakelock is released and we wait for the next SMS.
 */
public abstract class InboundSmsHandler extends StateMachine {
    protected static final boolean DBG = true;
    private static final boolean VDBG = false;  // STOPSHIP if true, logs user data

    /** Query projection for checking for duplicate message segments. */
    private static final String[] PDU_PROJECTION = {
            "pdu"
    };

    /** Query projection for combining concatenated message segments. */
    private static final String[] PDU_SEQUENCE_PORT_PROJECTION = {
            "pdu",
            "sequence",
            "destination_port"
    };

    static final int PDU_COLUMN = 0;
    static final int SEQUENCE_COLUMN = 1;
    static final int DESTINATION_PORT_COLUMN = 2;
    static final int DATE_COLUMN = 3;
    static final int REFERENCE_NUMBER_COLUMN = 4;
    static final int COUNT_COLUMN = 5;
    static final int ADDRESS_COLUMN = 6;
    static final int ID_COLUMN = 7;

    static final String SELECT_BY_ID = "_id=?";
    static final String SELECT_BY_REFERENCE = "address=? AND reference_number=? AND count=?";

    /** New SMS received as an AsyncResult. */
    public static final int EVENT_NEW_SMS = 1;

    /** Message type containing a {@link InboundSmsTracker} ready to broadcast to listeners. */
    static final int EVENT_BROADCAST_SMS = 2;

    /** Message from resultReceiver notifying {@link WaitingState} of a completed broadcast. */
    static final int EVENT_BROADCAST_COMPLETE = 3;

    /** Sent on exit from {@link WaitingState} to return to idle after sending all broadcasts. */
    static final int EVENT_RETURN_TO_IDLE = 4;

    /** Release wakelock after a short timeout when returning to idle state. */
    static final int EVENT_RELEASE_WAKELOCK = 5;

    /** Sent by {@link SmsBroadcastUndelivered} after cleaning the raw table. */
    static final int EVENT_START_ACCEPTING_SMS = 6;

    /** Update phone object */
    static final int EVENT_UPDATE_PHONE_OBJECT = 7;

    /** Wakelock release delay when returning to idle state. */
    private static final int WAKELOCK_TIMEOUT = 3000;

    /** URI for raw table of SMS provider. */
    private static final Uri sRawUri = Uri.withAppendedPath(Telephony.Sms.CONTENT_URI, "raw");

    protected final Context mContext;
    private final ContentResolver mResolver;

    /** Special handler for WAP push messages. */
    private final WapPushOverSms mWapPush;

    /** Wake lock to ensure device stays awake while dispatching the SMS intents. */
    final PowerManager.WakeLock mWakeLock;

    /** DefaultState throws an exception or logs an error for unhandled message types. */
    final DefaultState mDefaultState = new DefaultState();

    /** Startup state. Waiting for {@link SmsBroadcastUndelivered} to complete. */
    final StartupState mStartupState = new StartupState();

    /** Idle state. Waiting for messages to process. */
    final IdleState mIdleState = new IdleState();

    /** Delivering state. Saves the PDU in the raw table and acknowledges to SMSC. */
    final DeliveringState mDeliveringState = new DeliveringState();

    /** Broadcasting state. Waits for current broadcast to complete before delivering next. */
    final WaitingState mWaitingState = new WaitingState();

    /** Helper class to check whether storage is available for incoming messages. */
    protected SmsStorageMonitor mStorageMonitor;

    private final boolean mSmsReceiveDisabled;

    protected PhoneBase mPhone;

    protected CellBroadcastHandler mCellBroadcastHandler;


    /**
     * Create a new SMS broadcast helper.
     * @param name the class name for logging
     * @param context the context of the phone app
     * @param storageMonitor the SmsStorageMonitor to check for storage availability
     */
    protected InboundSmsHandler(String name, Context context, SmsStorageMonitor storageMonitor,
            PhoneBase phone, CellBroadcastHandler cellBroadcastHandler) {
        super(name);

        mContext = context;
        mStorageMonitor = storageMonitor;
        mPhone = phone;
        mCellBroadcastHandler = cellBroadcastHandler;
        mResolver = context.getContentResolver();
        mWapPush = new WapPushOverSms(context);

        boolean smsCapable = mContext.getResources().getBoolean(
                com.android.internal.R.bool.config_sms_capable);
        mSmsReceiveDisabled = !SystemProperties.getBoolean(
                TelephonyProperties.PROPERTY_SMS_RECEIVE, smsCapable);

        PowerManager pm = (PowerManager) mContext.getSystemService(Context.POWER_SERVICE);
        mWakeLock = pm.newWakeLock(PowerManager.PARTIAL_WAKE_LOCK, name);
        mWakeLock.acquire();    // wake lock released after we enter idle state

        addState(mDefaultState);
        addState(mStartupState, mDefaultState);
        addState(mIdleState, mDefaultState);
        addState(mDeliveringState, mDefaultState);
            addState(mWaitingState, mDeliveringState);

        setInitialState(mStartupState);
        if (DBG) log("created InboundSmsHandler");
    }

    /**
     * Tell the state machine to quit after processing all messages.
     */
    public void dispose() {
        quit();
    }

    /**
     * Update the phone object when it changes.
     */
    public void updatePhoneObject(PhoneBase phone) {
        sendMessage(EVENT_UPDATE_PHONE_OBJECT, phone);
    }

    /**
     * Dispose of the WAP push object and release the wakelock.
     */
    @Override
    protected void onQuitting() {
        mWapPush.dispose();

        while (mWakeLock.isHeld()) {
            mWakeLock.release();
        }
    }

    public PhoneBase getPhone() {
        return mPhone;
    }

    /**
     * This parent state throws an exception (for debug builds) or prints an error for unhandled
     * message types.
     */
    class DefaultState extends State {
        @Override
        public boolean processMessage(Message msg) {
            switch (msg.what) {
                case EVENT_UPDATE_PHONE_OBJECT: {
                    onUpdatePhoneObject((PhoneBase) msg.obj);
                    break;
                }
                default: {
                    String errorText = "processMessage: unhandled message type " + msg.what;
                    if (Build.IS_DEBUGGABLE) {
                        throw new RuntimeException(errorText);
                    } else {
                        loge(errorText);
                    }
                    break;
                }
            }
            return HANDLED;
        }
    }

    /**
     * The Startup state waits for {@link SmsBroadcastUndelivered} to process the raw table and
     * notify the state machine to broadcast any complete PDUs that might not have been broadcast.
     */
    class StartupState extends State {
        @Override
        public boolean processMessage(Message msg) {
            switch (msg.what) {
                case EVENT_NEW_SMS:
                case EVENT_BROADCAST_SMS:
                    deferMessage(msg);
                    return HANDLED;

                case EVENT_START_ACCEPTING_SMS:
                    transitionTo(mIdleState);
                    return HANDLED;

                case EVENT_BROADCAST_COMPLETE:
                case EVENT_RETURN_TO_IDLE:
                case EVENT_RELEASE_WAKELOCK:
                default:
                    // let DefaultState handle these unexpected message types
                    return NOT_HANDLED;
            }
        }
    }

    /**
     * In the idle state the wakelock is released until a new SM arrives, then we transition
     * to Delivering mode to handle it, acquiring the wakelock on exit.
     */
    class IdleState extends State {
        @Override
        public void enter() {
            if (DBG) log("entering Idle state");
            sendMessageDelayed(EVENT_RELEASE_WAKELOCK, WAKELOCK_TIMEOUT);
        }

        @Override
        public void exit() {
            mWakeLock.acquire();
            if (DBG) log("acquired wakelock, leaving Idle state");
        }

        @Override
        public boolean processMessage(Message msg) {
            if (DBG) log("Idle state processing message type " + msg.what);
            switch (msg.what) {
                case EVENT_NEW_SMS:
                case EVENT_BROADCAST_SMS:
                    deferMessage(msg);
                    transitionTo(mDeliveringState);
                    return HANDLED;

                case EVENT_RELEASE_WAKELOCK:
                    mWakeLock.release();
                    if (DBG) {
                        if (mWakeLock.isHeld()) {
                            // this is okay as long as we call release() for every acquire()
                            log("mWakeLock is still held after release");
                        } else {
                            log("mWakeLock released");
                        }
                    }
                    return HANDLED;

                case EVENT_RETURN_TO_IDLE:
                    // already in idle state; ignore
                    return HANDLED;

                case EVENT_BROADCAST_COMPLETE:
                case EVENT_START_ACCEPTING_SMS:
                default:
                    // let DefaultState handle these unexpected message types
                    return NOT_HANDLED;
            }
        }
    }

    /**
     * In the delivering state, the inbound SMS is processed and stored in the raw table.
     * The message is acknowledged before we exit this state. If there is a message to broadcast,
     * transition to {@link WaitingState} state to send the ordered broadcast and wait for the
     * results. When all messages have been processed, the halting state will release the wakelock.
     */
    class DeliveringState extends State {
        @Override
        public void enter() {
            if (DBG) log("entering Delivering state");
        }

        @Override
        public void exit() {
            if (DBG) log("leaving Delivering state");
        }

        @Override
        public boolean processMessage(Message msg) {
            switch (msg.what) {
                case EVENT_NEW_SMS:
                    // handle new SMS from RIL
                    handleNewSms((AsyncResult) msg.obj);
                    sendMessage(EVENT_RETURN_TO_IDLE);
                    return HANDLED;

                case EVENT_BROADCAST_SMS:
                    // if any broadcasts were sent, transition to waiting state
                    if (processMessagePart((InboundSmsTracker) msg.obj)) {
                        transitionTo(mWaitingState);
                    }
                    return HANDLED;

                case EVENT_RETURN_TO_IDLE:
                    // return to idle after processing all other messages
                    transitionTo(mIdleState);
                    return HANDLED;

                case EVENT_RELEASE_WAKELOCK:
                    mWakeLock.release();    // decrement wakelock from previous entry to Idle
                    if (!mWakeLock.isHeld()) {
                        // wakelock should still be held until 3 seconds after we enter Idle
                        loge("mWakeLock released while delivering/broadcasting!");
                    }
                    return HANDLED;

                // we shouldn't get this message type in this state, log error and halt.
                case EVENT_BROADCAST_COMPLETE:
                case EVENT_START_ACCEPTING_SMS:
                default:
                    // let DefaultState handle these unexpected message types
                    return NOT_HANDLED;
            }
        }
    }

    /**
     * The waiting state delegates handling of new SMS to parent {@link DeliveringState}, but
     * defers handling of the {@link #EVENT_BROADCAST_SMS} phase until after the current
     * result receiver sends {@link #EVENT_BROADCAST_COMPLETE}. Before transitioning to
     * {@link DeliveringState}, {@link #EVENT_RETURN_TO_IDLE} is sent to transition to
     * {@link IdleState} after any deferred {@link #EVENT_BROADCAST_SMS} messages are handled.
     */
    class WaitingState extends State {
        @Override
        public boolean processMessage(Message msg) {
            switch (msg.what) {
                case EVENT_BROADCAST_SMS:
                    // defer until the current broadcast completes
                    deferMessage(msg);
                    return HANDLED;

                case EVENT_BROADCAST_COMPLETE:
                    // return to idle after handling all deferred messages
                    sendMessage(EVENT_RETURN_TO_IDLE);
                    transitionTo(mDeliveringState);
                    return HANDLED;

                case EVENT_RETURN_TO_IDLE:
                    // not ready to return to idle; ignore
                    return HANDLED;

                default:
                    // parent state handles the other message types
                    return NOT_HANDLED;
            }
        }
    }

    void handleNewSms(AsyncResult ar) {
        if (ar.exception != null) {
            loge("Exception processing incoming SMS: " + ar.exception);
            return;
        }

        int result, blacklistMatchType = -1;
        SmsMessage sms = null;

        try {
            sms = (SmsMessage) ar.result;
            result = dispatchMessage(sms.mWrappedSmsMessage);
        } catch (RuntimeException ex) {
            loge("Exception dispatching message", ex);
            result = Intents.RESULT_SMS_GENERIC_ERROR;
        }

        // Translate (internal) blacklist check results to
        // RESULT_SMS_HANDLED + match type
        switch (result) {
            case Intents.RESULT_SMS_BLACKLISTED_UNKNOWN:
                blacklistMatchType = BlacklistUtils.MATCH_UNKNOWN;
                result = Intents.RESULT_SMS_HANDLED;
                break;
            case Intents.RESULT_SMS_BLACKLISTED_LIST:
                blacklistMatchType = BlacklistUtils.MATCH_LIST;
                result = Intents.RESULT_SMS_HANDLED;
                break;
            case Intents.RESULT_SMS_BLACKLISTED_REGEX:
                blacklistMatchType = BlacklistUtils.MATCH_REGEX;
                result = Intents.RESULT_SMS_HANDLED;
                break;
        }


        // RESULT_OK means that the SMS will be acknowledged by special handling,
        // e.g. for SMS-PP data download. Any other result, we should ack here.
        if (result != Activity.RESULT_OK) {
            boolean handled = (result == Intents.RESULT_SMS_HANDLED);
            notifyAndAcknowledgeLastIncomingSms(handled, result, blacklistMatchType, sms, null);
        }
    }

    /**
     * Process an SMS message from the RIL, calling subclass methods to handle 3GPP and
     * 3GPP2-specific message types.
     *
     * @param smsb the SmsMessageBase object from the RIL
     * @return a result code from {@link android.provider.Telephony.Sms.Intents},
     *  or {@link Activity#RESULT_OK} for delayed acknowledgment to SMSC
     */
    public int dispatchMessage(SmsMessageBase smsb) {
        // If sms is null, there was a parsing error.
        if (smsb == null) {
            loge("dispatchSmsMessage: message is null");
            return Intents.RESULT_SMS_GENERIC_ERROR;
        }

        if (mSmsReceiveDisabled) {
            // Device doesn't support receiving SMS,
            log("Received short message on device which doesn't support "
                    + "receiving SMS. Ignored.");
            return Intents.RESULT_SMS_HANDLED;
        }

        return dispatchMessageRadioSpecific(smsb);
    }

    /**
     * Process voicemail notification, SMS-PP data download, CDMA CMAS, CDMA WAP push, and other
     * 3GPP/3GPP2-specific messages. Regular SMS messages are handled by calling the shared
     * {@link #dispatchNormalMessage} from this class.
     *
     * @param smsb the SmsMessageBase object from the RIL
     * @return a result code from {@link android.provider.Telephony.Sms.Intents},
     *  or {@link Activity#RESULT_OK} for delayed acknowledgment to SMSC
     */
    protected abstract int dispatchMessageRadioSpecific(SmsMessageBase smsb);

    /**
     * Send an acknowledge message to the SMSC.
     * @param success indicates that last message was successfully received.
     * @param result result code indicating any error
     * @param response callback message sent when operation completes.
     */
    protected abstract void acknowledgeLastIncomingSms(boolean success,
            int result, Message response);

    /**
     * Called when the phone changes the default method updates mPhone
     * mStorageMonitor and mCellBroadcastHandler.updatePhoneObject.
     * Override if different or other behavior is desired.
     *
     * @param phone
     */
    protected void onUpdatePhoneObject(PhoneBase phone) {
        mPhone = phone;
        mStorageMonitor = mPhone.mSmsStorageMonitor;
        log("onUpdatePhoneObject: phone=" + mPhone.getClass().getSimpleName());
    }

    /**
     * Notify interested apps if the framework has rejected an incoming SMS,
     * and send an acknowledge message to the network.
     * @param success indicates that last message was successfully received.
     * @param result result code indicating any error
     * @param blacklistMatchType blacklist type if the message was blacklisted,
     *                           -1 if it wasn't blacklisted
     * @param sms incoming SMS
     * @param response callback message sent when operation completes.
     */
    void notifyAndAcknowledgeLastIncomingSms(boolean success,
            int result, int blacklistMatchType, SmsMessage sms, Message response) {
        if (!success || blacklistMatchType >= 0) {
            // broadcast SMS_REJECTED_ACTION intent
            Intent intent = new Intent(Intents.SMS_REJECTED_ACTION);
            intent.putExtra("result", result);
            intent.putExtra("blacklisted", blacklistMatchType >= 0);
            if (blacklistMatchType >= 0) {
                intent.putExtra("blacklistMatchType", blacklistMatchType);
            }
            if (sms != null) {
                intent.putExtra("sender", sms.getOriginatingAddress());
                intent.putExtra("timestamp", sms.getTimestampMillis());
            }
            if (DBG) log("notifyAndAcknowledgeLastIncomingSms(): reject intent= " + intent);
            mContext.sendBroadcast(intent, android.Manifest.permission.RECEIVE_SMS);
        }
        acknowledgeLastIncomingSms(success, result, response);
    }

    /**
     * Return true if this handler is for 3GPP2 messages; false for 3GPP format.
     * @return true for the 3GPP2 handler; false for the 3GPP handler
     */
    protected abstract boolean is3gpp2();

    /**
     * Dispatch a normal incoming SMS. This is called from {@link #dispatchMessageRadioSpecific}
     * if no format-specific handling was required. Saves the PDU to the SMS provider raw table,
     * creates an {@link InboundSmsTracker}, then sends it to the state machine as an
     * {@link #EVENT_BROADCAST_SMS}. Returns {@link Intents#RESULT_SMS_HANDLED} or an error value.
     *
     * @param sms the message to dispatch
     * @return {@link Intents#RESULT_SMS_HANDLED} if the message was accepted, or an error status
     */
    protected int dispatchNormalMessage(SmsMessageBase sms) {
        int blacklistResult = checkIfBlacklisted(sms);
        if (blacklistResult != Intents.RESULT_SMS_HANDLED) {
            return blacklistResult;
        }

        SmsHeader smsHeader = sms.getUserDataHeader();
        InboundSmsTracker tracker;

        if ((smsHeader == null) || (smsHeader.concatRef == null)) {
            // Message is not concatenated.
            int destPort = -1;
            if (smsHeader != null && smsHeader.portAddrs != null) {
                // The message was sent to a port.
                destPort = smsHeader.portAddrs.destPort;
                if (DBG) log("destination port: " + destPort);
            }

            tracker = new InboundSmsTracker(sms.getPdu(), sms.getTimestampMillis(), destPort,
                    is3gpp2(), false);
        } else {
            // Create a tracker for this message segment.
            SmsHeader.ConcatRef concatRef = smsHeader.concatRef;
            SmsHeader.PortAddrs portAddrs = smsHeader.portAddrs;
            int destPort = (portAddrs != null ? portAddrs.destPort : -1);

            tracker = new InboundSmsTracker(sms.getPdu(), sms.getTimestampMillis(), destPort,
                    is3gpp2(), sms.getOriginatingAddress(), concatRef.refNumber,
                    concatRef.seqNumber, concatRef.msgCount, false);
        }

        if (VDBG) log("created tracker: " + tracker);
        return addTrackerToRawTableAndSendMessage(tracker);
    }

    private int checkIfBlacklisted(SmsMessageBase sms) {
        int result = BlacklistUtils.isListed(mContext,
                sms.getOriginatingAddress(), BlacklistUtils.BLOCK_MESSAGES);

        switch (result) {
            case BlacklistUtils.MATCH_UNKNOWN:
                return Intents.RESULT_SMS_BLACKLISTED_UNKNOWN;
            case BlacklistUtils.MATCH_LIST:
                return Intents.RESULT_SMS_BLACKLISTED_LIST;
            case BlacklistUtils.MATCH_REGEX:
                return Intents.RESULT_SMS_BLACKLISTED_REGEX;
        }

        return Intents.RESULT_SMS_HANDLED;
    }

    /**
     * Helper to add the tracker to the raw table and then send a message to broadcast it, if
     * successful. Returns the SMS intent status to return to the SMSC.
     * @param tracker the tracker to save to the raw table and then deliver
     * @return {@link Intents#RESULT_SMS_HANDLED} or {@link Intents#RESULT_SMS_GENERIC_ERROR}
     * or {@link Intents#RESULT_SMS_DUPLICATED}
     */
    protected int addTrackerToRawTableAndSendMessage(InboundSmsTracker tracker) {
        switch(addTrackerToRawTable(tracker)) {
        case Intents.RESULT_SMS_HANDLED:
            sendMessage(EVENT_BROADCAST_SMS, tracker);
            return Intents.RESULT_SMS_HANDLED;

        case Intents.RESULT_SMS_DUPLICATED:
            return Intents.RESULT_SMS_HANDLED;

        case Intents.RESULT_SMS_GENERIC_ERROR:
        default:
            return Intents.RESULT_SMS_GENERIC_ERROR;
        }
    }

    /**
     * Process the inbound SMS segment. If the message is complete, send it as an ordered
     * broadcast to interested receivers and return true. If the message is a segment of an
     * incomplete multi-part SMS, return false.
     * @param tracker the tracker containing the message segment to process
     * @return true if an ordered broadcast was sent; false if waiting for more message segments
     */
    boolean processMessagePart(InboundSmsTracker tracker) {
        int messageCount = tracker.getMessageCount();
        byte[][] pdus;
        int destPort = tracker.getDestPort();

        if (messageCount == 1) {
            // single-part message
            pdus = new byte[][]{tracker.getPdu()};
        } else {
            // multi-part message
            Cursor cursor = null;
            try {
                // used by several query selection arguments
                String address = tracker.getAddress();
                String refNumber = Integer.toString(tracker.getReferenceNumber());
                String count = Integer.toString(tracker.getMessageCount());

                // query for all segments and broadcast message if we have all the parts
                String[] whereArgs = {address, refNumber, count};
                cursor = mResolver.query(sRawUri, PDU_SEQUENCE_PORT_PROJECTION,
                        SELECT_BY_REFERENCE, whereArgs, null);

                int cursorCount = cursor.getCount();
                if (cursorCount < messageCount) {
                    // Wait for the other message parts to arrive. It's also possible for the last
                    // segment to arrive before processing the EVENT_BROADCAST_SMS for one of the
                    // earlier segments. In that case, the broadcast will be sent as soon as all
                    // segments are in the table, and any later EVENT_BROADCAST_SMS messages will
                    // get a row count of 0 and return.
                    return false;
                }

                // All the parts are in place, deal with them
                pdus = new byte[messageCount][];
                while (cursor.moveToNext()) {
                    // subtract offset to convert sequence to 0-based array index
                    int index = cursor.getInt(SEQUENCE_COLUMN) - tracker.getIndexOffset();

                    pdus[index] = HexDump.hexStringToByteArray(cursor.getString(PDU_COLUMN));

                    // Read the destination port from the first segment (needed for CDMA WAP PDU).
                    // It's not a bad idea to prefer the port from the first segment in other cases.
                    if (index == 0 && !cursor.isNull(DESTINATION_PORT_COLUMN)) {
                        int port = cursor.getInt(DESTINATION_PORT_COLUMN);
                        // strip format flags and convert to real port number, or -1
                        port = InboundSmsTracker.getRealDestPort(port);
                        if (port != -1) {
                            destPort = port;
                        }
                    }
                }
            } catch (SQLException e) {
                loge("Can't access multipart SMS database", e);
                return false;
            } finally {
                if (cursor != null) {
                    cursor.close();
                }
            }
        }

        BroadcastReceiver resultReceiver = new SmsBroadcastReceiver(tracker);

        if (destPort == SmsHeader.PORT_WAP_PUSH) {
            // Build up the data stream
            ByteArrayOutputStream output = new ByteArrayOutputStream();
            for (byte[] pdu : pdus) {
                // 3GPP needs to extract the User Data from the PDU; 3GPP2 has already done this
                if (!tracker.is3gpp2()) {
                    SmsMessage msg = SmsMessage.createFromPdu(pdu, SmsConstants.FORMAT_3GPP);
                    pdu = msg.getUserData();
                }
                output.write(pdu, 0, pdu.length);
            }
            int result = mWapPush.dispatchWapPdu(output.toByteArray(), resultReceiver, this);
            if (DBG) log("dispatchWapPdu() returned " + result);
            // result is Activity.RESULT_OK if an ordered broadcast was sent
            return (result == Activity.RESULT_OK);
        }

        Intent intent;
        if (destPort == -1) {
            intent = new Intent(Intents.SMS_DELIVER_ACTION);

            // Direct the intent to only the default SMS app. If we can't find a default SMS app
            // then sent it to all broadcast receivers.
            ComponentName componentName = SmsApplication.getDefaultSmsApplication(mContext, true);
            if (componentName != null) {
                // Deliver SMS message only to this receiver
                intent.setComponent(componentName);
                log("Delivering SMS to: " + componentName.getPackageName() +
                        " " + componentName.getClassName());
            }
        } else {
            Uri uri = Uri.parse("sms://localhost:" + destPort);
            intent = new Intent(Intents.DATA_SMS_RECEIVED_ACTION, uri);
        }

        intent.putExtra("pdus", pdus);
        intent.putExtra("format", tracker.getFormat());
        dispatchIntent(intent, android.Manifest.permission.RECEIVE_SMS,
                AppOpsManager.OP_RECEIVE_SMS, resultReceiver);
        return true;
    }

    /**
     * Dispatch the intent with the specified permission, appOp, and result receiver, using
     * this state machine's handler thread to run the result receiver.
     *
     * @param intent the intent to broadcast
     * @param permission receivers are required to have this permission
     * @param appOp app op that is being performed when dispatching to a receiver
     */
    protected void dispatchIntent(Intent intent, String permission, int appOp,
            BroadcastReceiver resultReceiver) {
        intent.addFlags(Intent.FLAG_RECEIVER_NO_ABORT);
        mContext.sendOrderedBroadcast(intent, permission, appOp, resultReceiver,
                getHandler(), Activity.RESULT_OK, null, null);
    }

    /**
     * Helper for {@link SmsBroadcastUndelivered} to delete an old message in the raw table.
     */
    void deleteFromRawTable(String deleteWhere, String[] deleteWhereArgs) {
        int rows = mResolver.delete(sRawUri, deleteWhere, deleteWhereArgs);
        if (rows == 0) {
            loge("No rows were deleted from raw table!");
        } else if (DBG) {
            log("Deleted " + rows + " rows from raw table.");
        }
    }

    /**
     * Insert a message PDU into the raw table so we can acknowledge it immediately.
     * If the device crashes before the broadcast to listeners completes, it will be delivered
     * from the raw table on the next device boot. For single-part messages, the deleteWhere
     * and deleteWhereArgs fields of the tracker will be set to delete the correct row after
     * the ordered broadcast completes.
     *
     * @param tracker the tracker to add to the raw table
     * @return true on success; false on failure to write to database
     */
    private int addTrackerToRawTable(InboundSmsTracker tracker) {
        if (tracker.getMessageCount() != 1) {
            // check for duplicate message segments
            Cursor cursor = null;
            try {
                // sequence numbers are 1-based except for CDMA WAP, which is 0-based
                int sequence = tracker.getSequenceNumber();

                // convert to strings for query
                String address = tracker.getAddress();
                String refNumber = Integer.toString(tracker.getReferenceNumber());
                String count = Integer.toString(tracker.getMessageCount());

                String seqNumber = Integer.toString(sequence);

                // set the delete selection args for multi-part message
                String[] deleteWhereArgs = {address, refNumber, count};
                tracker.setDeleteWhere(SELECT_BY_REFERENCE, deleteWhereArgs);

                // Check for duplicate message segments
                cursor = mResolver.query(sRawUri, PDU_PROJECTION,
                        "address=? AND reference_number=? AND count=? AND sequence=?",
                        new String[] {address, refNumber, count, seqNumber}, null);

                // moveToNext() returns false if no duplicates were found
                if (cursor.moveToNext()) {
                    loge("Discarding duplicate message segment, refNumber=" + refNumber
                            + " seqNumber=" + seqNumber);
                    String oldPduString = cursor.getString(PDU_COLUMN);
                    byte[] pdu = tracker.getPdu();
                    byte[] oldPdu = HexDump.hexStringToByteArray(oldPduString);
                    if (!Arrays.equals(oldPdu, tracker.getPdu())) {
                        loge("Warning: dup message segment PDU of length " + pdu.length
                                + " is different from existing PDU of length " + oldPdu.length);
                    }
                    return Intents.RESULT_SMS_DUPLICATED;   // reject message
                }
                cursor.close();
            } catch (SQLException e) {
                loge("Can't access multipart SMS database", e);
                return Intents.RESULT_SMS_GENERIC_ERROR;    // reject message
            } finally {
                if (cursor != null) {
                    cursor.close();
                }
            }
        }

        ContentValues values = tracker.getContentValues();

        if (VDBG) log("adding content values to raw table: " + values.toString());
        Uri newUri = mResolver.insert(sRawUri, values);
        if (DBG) log("URI of new row -> " + newUri);

        try {
            long rowId = ContentUris.parseId(newUri);
            if (tracker.getMessageCount() == 1) {
                // set the delete selection args for single-part message
                tracker.setDeleteWhere(SELECT_BY_ID, new String[]{Long.toString(rowId)});
            }
            return Intents.RESULT_SMS_HANDLED;
        } catch (Exception e) {
            loge("error parsing URI for new row: " + newUri, e);
            return Intents.RESULT_SMS_GENERIC_ERROR;
        }
    }

    /**
     * Returns whether the default message format for the current radio technology is 3GPP2.
     * @return true if the radio technology uses 3GPP2 format by default, false for 3GPP format
     */
    static boolean isCurrentFormat3gpp2() {
        int activePhone = TelephonyManager.getDefault().getCurrentPhoneType();
        return (PHONE_TYPE_CDMA == activePhone);
    }

    protected void storeVoiceMailCount() {
        // Store the voice mail count in persistent memory.
        String imsi = mPhone.getSubscriberId();
        int mwi = mPhone.getVoiceMessageCount();
<<<<<<< HEAD
=======
        int sub = mPhone.getSubscription();
>>>>>>> 12aaa4fe

        log("Storing Voice Mail Count = " + mwi
                    + " for imsi = " + imsi
                    + " for mVmCountKey = " + ((PhoneBase)mPhone).VM_COUNT
                    + " vmId = " + ((PhoneBase)mPhone).VM_ID
                    + " in preferences.");

        SharedPreferences sp = PreferenceManager.getDefaultSharedPreferences(mContext);
        SharedPreferences.Editor editor = sp.edit();
<<<<<<< HEAD
        editor.putInt(mPhone.VM_COUNT, mwi);
        editor.putString(mPhone.VM_ID, imsi);
=======
        editor.putInt(mPhone.VM_COUNT + sub, mwi);
        editor.putString(mPhone.VM_ID + sub, imsi);
>>>>>>> 12aaa4fe
        editor.commit();
    }

    /**
     * Handler for an {@link InboundSmsTracker} broadcast. Deletes PDUs from the raw table and
     * logs the broadcast duration (as an error if the other receivers were especially slow).
     */
    private final class SmsBroadcastReceiver extends BroadcastReceiver {
        private final String mDeleteWhere;
        private final String[] mDeleteWhereArgs;
        private long mBroadcastTimeNano;

        SmsBroadcastReceiver(InboundSmsTracker tracker) {
            mDeleteWhere = tracker.getDeleteWhere();
            mDeleteWhereArgs = tracker.getDeleteWhereArgs();
            mBroadcastTimeNano = System.nanoTime();
        }

        @Override
        public void onReceive(Context context, Intent intent) {
            String action = intent.getAction();
            if (action.equals(Intents.SMS_DELIVER_ACTION)) {
                // Now dispatch the notification only intent
                intent.setAction(Intents.SMS_RECEIVED_ACTION);
                intent.setComponent(null);
                dispatchIntent(intent, android.Manifest.permission.RECEIVE_SMS,
                        AppOpsManager.OP_RECEIVE_SMS, this);
            } else if (action.equals(Intents.WAP_PUSH_DELIVER_ACTION)) {
                // Now dispatch the notification only intent
                intent.setAction(Intents.WAP_PUSH_RECEIVED_ACTION);
                intent.setComponent(null);
                dispatchIntent(intent, android.Manifest.permission.RECEIVE_SMS,
                        AppOpsManager.OP_RECEIVE_SMS, this);
            } else {
                // Now that the intents have been deleted we can clean up the PDU data.
                if (!Intents.DATA_SMS_RECEIVED_ACTION.equals(action)
                        && !Intents.DATA_SMS_RECEIVED_ACTION.equals(action)
                        && !Intents.WAP_PUSH_RECEIVED_ACTION.equals(action)) {
                    loge("unexpected BroadcastReceiver action: " + action);
                }

                int rc = getResultCode();
                if ((rc != Activity.RESULT_OK) && (rc != Intents.RESULT_SMS_HANDLED)) {
                    loge("a broadcast receiver set the result code to " + rc
                            + ", deleting from raw table anyway!");
                } else if (DBG) {
                    log("successful broadcast, deleting from raw table.");
                }

                deleteFromRawTable(mDeleteWhere, mDeleteWhereArgs);
                sendMessage(EVENT_BROADCAST_COMPLETE);

                int durationMillis = (int) ((System.nanoTime() - mBroadcastTimeNano) / 1000000);
                if (durationMillis >= 5000) {
                    loge("Slow ordered broadcast completion time: " + durationMillis + " ms");
                } else if (DBG) {
                    log("ordered broadcast completed in: " + durationMillis + " ms");
                }
            }
        }
    }

    /**
     * Log with debug level.
     * @param s the string to log
     */
    @Override
    protected void log(String s) {
        Rlog.d(getName(), s);
    }

    /**
     * Log with error level.
     * @param s the string to log
     */
    @Override
    protected void loge(String s) {
        Rlog.e(getName(), s);
    }

    /**
     * Log with error level.
     * @param s the string to log
     * @param e is a Throwable which logs additional information.
     */
    @Override
    protected void loge(String s, Throwable e) {
        Rlog.e(getName(), s, e);
    }
}<|MERGE_RESOLUTION|>--- conflicted
+++ resolved
@@ -871,10 +871,7 @@
         // Store the voice mail count in persistent memory.
         String imsi = mPhone.getSubscriberId();
         int mwi = mPhone.getVoiceMessageCount();
-<<<<<<< HEAD
-=======
         int sub = mPhone.getSubscription();
->>>>>>> 12aaa4fe
 
         log("Storing Voice Mail Count = " + mwi
                     + " for imsi = " + imsi
@@ -884,13 +881,8 @@
 
         SharedPreferences sp = PreferenceManager.getDefaultSharedPreferences(mContext);
         SharedPreferences.Editor editor = sp.edit();
-<<<<<<< HEAD
-        editor.putInt(mPhone.VM_COUNT, mwi);
-        editor.putString(mPhone.VM_ID, imsi);
-=======
         editor.putInt(mPhone.VM_COUNT + sub, mwi);
         editor.putString(mPhone.VM_ID + sub, imsi);
->>>>>>> 12aaa4fe
         editor.commit();
     }
 
