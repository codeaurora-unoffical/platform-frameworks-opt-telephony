/*
 * Copyright (C) 2013 The Android Open Source Project
 *
 * Licensed under the Apache License, Version 2.0 (the "License");
 * you may not use this file except in compliance with the License.
 * You may obtain a copy of the License at
 *
 *      http://www.apache.org/licenses/LICENSE-2.0
 *
 * Unless required by applicable law or agreed to in writing, software
 * distributed under the License is distributed on an "AS IS" BASIS,
 * WITHOUT WARRANTIES OR CONDITIONS OF ANY KIND, either express or implied.
 * See the License for the specific language governing permissions and
 * limitations under the License.
 */

package com.android.internal.telephony;

import static android.service.carrier.CarrierMessagingService.RECEIVE_OPTIONS_SKIP_NOTIFY_WHEN_CREDENTIAL_PROTECTED_STORAGE_UNAVAILABLE;
import static android.telephony.TelephonyManager.PHONE_TYPE_CDMA;

import android.app.Activity;
import android.app.ActivityManagerNative;
import android.app.AppOpsManager;
import android.app.BroadcastOptions;
import android.app.Notification;
import android.app.NotificationManager;
import android.app.PendingIntent;
import android.app.PendingIntent.CanceledException;
import android.content.BroadcastReceiver;
import android.content.ComponentName;
import android.content.ContentResolver;
import android.content.ContentUris;
import android.content.ContentValues;
import android.content.Context;
import android.content.Intent;
import android.content.IntentFilter;
import android.content.pm.IPackageManager;
import android.content.pm.PackageManager;
import android.content.pm.ResolveInfo;
import android.content.pm.UserInfo;
import android.database.Cursor;
import android.database.SQLException;
import android.net.Uri;
import android.os.storage.StorageManager;
import android.os.AsyncResult;
import android.os.Binder;
import android.os.Build;
import android.os.Bundle;
import android.os.IDeviceIdleController;
import android.os.Message;
import android.os.PowerManager;
import android.os.RemoteException;
import android.os.ServiceManager;
import android.os.UserHandle;
import android.os.UserManager;
import android.provider.Telephony;
import android.provider.Telephony.Sms.Intents;
import android.service.carrier.CarrierMessagingService;
import android.service.carrier.ICarrierMessagingCallback;
import android.service.carrier.ICarrierMessagingService;
import android.service.carrier.MessagePdu;
import android.telephony.CarrierMessagingServiceManager;
import android.telephony.Rlog;
import android.telephony.SmsManager;
import android.telephony.SmsMessage;
import android.telephony.SubscriptionManager;
import android.telephony.TelephonyManager;
import android.text.TextUtils;

import com.android.internal.R;
import com.android.internal.annotations.VisibleForTesting;
import com.android.internal.telephony.uicc.UiccCard;
import com.android.internal.telephony.uicc.UiccController;
import com.android.internal.util.HexDump;
import com.android.internal.util.State;
import com.android.internal.util.StateMachine;

import java.io.ByteArrayOutputStream;
import java.util.ArrayList;
import java.util.Arrays;
import java.util.List;

/**
 * This class broadcasts incoming SMS messages to interested apps after storing them in
 * the SmsProvider "raw" table and ACKing them to the SMSC. After each message has been
 * broadcast, its parts are removed from the raw table. If the device crashes after ACKing
 * but before the broadcast completes, the pending messages will be rebroadcast on the next boot.
 *
 * <p>The state machine starts in {@link IdleState} state. When the {@link SMSDispatcher} receives a
 * new SMS from the radio, it calls {@link #dispatchNormalMessage},
 * which sends a message to the state machine, causing the wakelock to be acquired in
 * {@link #haltedProcessMessage}, which transitions to {@link DeliveringState} state, where the message
 * is saved to the raw table, then acknowledged via the {@link SMSDispatcher} which called us.
 *
 * <p>After saving the SMS, if the message is complete (either single-part or the final segment
 * of a multi-part SMS), we broadcast the completed PDUs as an ordered broadcast, then transition to
 * {@link WaitingState} state to wait for the broadcast to complete. When the local
 * {@link BroadcastReceiver} is called with the result, it sends {@link #EVENT_BROADCAST_COMPLETE}
 * to the state machine, causing us to either broadcast the next pending message (if one has
 * arrived while waiting for the broadcast to complete), or to transition back to the halted state
 * after all messages are processed. Then the wakelock is released and we wait for the next SMS.
 */
public abstract class InboundSmsHandler extends StateMachine {
    protected static final boolean DBG = true;
    private static final boolean VDBG = false; // STOPSHIP if true, logs user data

    /** Query projection for checking for duplicate message segments. */
    private static final String[] PDU_PROJECTION = {
            "pdu"
    };

    /** Query projection for combining concatenated message segments. */
    private static final String[] PDU_SEQUENCE_PORT_PROJECTION = {
            "pdu",
            "sequence",
            "destination_port"
    };

    public static final int PDU_COLUMN = 0;
    public static final int SEQUENCE_COLUMN = 1;
    public static final int DESTINATION_PORT_COLUMN = 2;
    public static final int DATE_COLUMN = 3;
    public static final int REFERENCE_NUMBER_COLUMN = 4;
    public static final int COUNT_COLUMN = 5;
    public static final int ADDRESS_COLUMN = 6;
    public static final int ID_COLUMN = 7;
    public static final int MESSAGE_BODY_COLUMN = 8;

    public static final String SELECT_BY_ID = "_id=?";
    public static final String SELECT_BY_REFERENCE = "address=? AND reference_number=? AND " +
            "count=? AND deleted=0";

    /** New SMS received as an AsyncResult. */
    public static final int EVENT_NEW_SMS = 1;

    /** Message type containing a {@link InboundSmsTracker} ready to broadcast to listeners. */
    public static final int EVENT_BROADCAST_SMS = 2;

    /** Message from resultReceiver notifying {@link WaitingState} of a completed broadcast. */
    private static final int EVENT_BROADCAST_COMPLETE = 3;

    /** Sent on exit from {@link WaitingState} to return to idle after sending all broadcasts. */
    private static final int EVENT_RETURN_TO_IDLE = 4;

    /** Release wakelock on entering IdleState. */
    private static final int EVENT_RELEASE_WAKELOCK = 5;

    /** Sent by {@link SmsBroadcastUndelivered} after cleaning the raw table. */
    public static final int EVENT_START_ACCEPTING_SMS = 6;

    /** Update phone object */
    private static final int EVENT_UPDATE_PHONE_OBJECT = 7;

    /** New SMS received as an AsyncResult. */
    public static final int EVENT_INJECT_SMS = 8;

    /** Release wakelock after a short timeout.  */
    static final int EVENT_WAKE_LOCK_TIMEOUT = 9;

    /** Wakelock release delay when returning to idle state. */
    private static final int WAKELOCK_TIMEOUT = 3000;

    // The notitfication tag used when showing a notification. The combination of notification tag
    // and notification id should be unique within the phone app.
    private static final String NOTIFICATION_TAG = "InboundSmsHandler";
    private static final int NOTIFICATION_ID_NEW_MESSAGE = 1;

    /** URI for raw table of SMS provider. */
    protected static final Uri sRawUri = Uri.withAppendedPath(Telephony.Sms.CONTENT_URI, "raw");
    protected static final Uri sRawUriPermanentDelete =
            Uri.withAppendedPath(Telephony.Sms.CONTENT_URI, "raw/permanentDelete");

    protected final Context mContext;
    private final ContentResolver mResolver;

    /** Special handler for WAP push messages. */
    private final WapPushOverSms mWapPush;

    /** Wake lock to ensure device stays awake while dispatching the SMS intents. */
    private final PowerManager.WakeLock mWakeLock;

    /** Wakelock count to ensure that wakelock is released only when count is 0 */
    int mWakeLockCount = 0;

    /** DefaultState throws an exception or logs an error for unhandled message types. */
    private final DefaultState mDefaultState = new DefaultState();

    /** Startup state. Waiting for {@link SmsBroadcastUndelivered} to complete. */
    private final StartupState mStartupState = new StartupState();

    /** Idle state. Waiting for messages to process. */
    private final IdleState mIdleState = new IdleState();

    /** Delivering state. Saves the PDU in the raw table and acknowledges to SMSC. */
    private final DeliveringState mDeliveringState = new DeliveringState();

    /** Broadcasting state. Waits for current broadcast to complete before delivering next. */
    private final WaitingState mWaitingState = new WaitingState();

    /** Helper class to check whether storage is available for incoming messages. */
    protected SmsStorageMonitor mStorageMonitor;

    private final boolean mSmsReceiveDisabled;

    protected Phone mPhone;

    protected CellBroadcastHandler mCellBroadcastHandler;

    private UserManager mUserManager;

    IDeviceIdleController mDeviceIdleController;

    // Delete permanently from raw table
    private final int DELETE_PERMANENTLY = 1;
    // Only mark deleted, but keep in db for message de-duping
    private final int MARK_DELETED = 2;

    private static String ACTION_OPEN_SMS_APP =
        "com.android.internal.telephony.OPEN_DEFAULT_SMS_APP";

    /**
     * Create a new SMS broadcast helper.
     * @param name the class name for logging
     * @param context the context of the phone app
     * @param storageMonitor the SmsStorageMonitor to check for storage availability
     */
    protected InboundSmsHandler(String name, Context context, SmsStorageMonitor storageMonitor,
            Phone phone, CellBroadcastHandler cellBroadcastHandler) {
        super(name);

        mContext = context;
        mStorageMonitor = storageMonitor;
        mPhone = phone;
        mCellBroadcastHandler = cellBroadcastHandler;
        mResolver = context.getContentResolver();
        mWapPush = new WapPushOverSms(context);

        boolean smsCapable = mContext.getResources().getBoolean(
                com.android.internal.R.bool.config_sms_capable);
        mSmsReceiveDisabled = !TelephonyManager.from(mContext).getSmsReceiveCapableForPhone(
                mPhone.getPhoneId(), smsCapable);

        PowerManager pm = (PowerManager) mContext.getSystemService(Context.POWER_SERVICE);
        mWakeLock = pm.newWakeLock(PowerManager.PARTIAL_WAKE_LOCK, name);
        mWakeLock.setReferenceCounted(false);
        acquireWakeLock();    // wake lock released after we enter idle state
        mUserManager = (UserManager) mContext.getSystemService(Context.USER_SERVICE);
        mDeviceIdleController = TelephonyComponentFactory.getInstance().getIDeviceIdleController();

        addState(mDefaultState);
        addState(mStartupState, mDefaultState);
        addState(mIdleState, mDefaultState);
        addState(mDeliveringState, mDefaultState);
            addState(mWaitingState, mDeliveringState);

        setInitialState(mStartupState);
        if (DBG) log("created InboundSmsHandler");
    }

    /**
     * Tell the state machine to quit after processing all messages.
     */
    public void dispose() {
        quit();
    }

    /**
     * Update the phone object when it changes.
     */
    public void updatePhoneObject(Phone phone) {
        sendMessage(EVENT_UPDATE_PHONE_OBJECT, phone);
    }

    /**
     * Dispose of the WAP push object and release the wakelock.
     */
    @Override
    protected void onQuitting() {
        mWapPush.dispose();

        while (mWakeLock.isHeld()) {
            mWakeLock.release();
        }
    }

    // CAF_MSIM Is this used anywhere ? if not remove it
    public Phone getPhone() {
        return mPhone;
    }

    /**
     * Acquire PowerManager wakelock
     */
    void acquireWakeLock() {
        synchronized (mWakeLock) {
            mWakeLock.acquire();
            mWakeLockCount++;
            removeMessages(EVENT_WAKE_LOCK_TIMEOUT);
            sendMessageDelayed(EVENT_WAKE_LOCK_TIMEOUT, WAKELOCK_TIMEOUT);
        }
    }

    /**
     * Decrement wakelock
     */
    void decrementWakeLock() {
        synchronized (mWakeLock) {
            mWakeLockCount--;
            if (mWakeLockCount == 0) {
                releaseWakeLock();
            }
        }
    }

    /**
     * Release wakelock when wakelock count is 0 or when timeout occurs.
     */
    void releaseWakeLock() {
        synchronized (mWakeLock) {
            mWakeLockCount = 0;
            mWakeLock.release();
            removeMessages(EVENT_WAKE_LOCK_TIMEOUT);
        }
    }

    /**
     * This parent state throws an exception (for debug builds) or prints an error for unhandled
     * message types.
     */
    private class DefaultState extends State {
        @Override
        public boolean processMessage(Message msg) {
            switch (msg.what) {
                case EVENT_UPDATE_PHONE_OBJECT: {
                    onUpdatePhoneObject((Phone) msg.obj);
                    break;
                }

                case EVENT_WAKE_LOCK_TIMEOUT:
                    loge("Release wakelock as it timed out");
                    releaseWakeLock();
                    break;

                default: {
                    String errorText = "processMessage: unhandled message type " + msg.what +
                        " currState=" + getCurrentState().getName();
                    if (Build.IS_DEBUGGABLE) {
                        loge("---- Dumping InboundSmsHandler ----");
                        loge("Total records=" + getLogRecCount());
                        for (int i = Math.max(getLogRecSize() - 20, 0); i < getLogRecSize(); i++) {
                            loge("Rec[%d]: %s\n" + i + getLogRec(i).toString());
                        }
                        loge("---- Dumped InboundSmsHandler ----");

                        throw new RuntimeException(errorText);
                    } else {
                        loge(errorText);
                    }
                    break;
                }
            }
            return HANDLED;
        }
    }

    /**
     * The Startup state waits for {@link SmsBroadcastUndelivered} to process the raw table and
     * notify the state machine to broadcast any complete PDUs that might not have been broadcast.
     */
    private class StartupState extends State {
        @Override
        public boolean processMessage(Message msg) {
            log("StartupState.processMessage:" + msg.what);
            switch (msg.what) {
                case EVENT_NEW_SMS:
                case EVENT_INJECT_SMS:
                case EVENT_BROADCAST_SMS:
                    deferMessage(msg);
                    return HANDLED;

                case EVENT_START_ACCEPTING_SMS:
                    transitionTo(mIdleState);
                    return HANDLED;

                case EVENT_BROADCAST_COMPLETE:
                case EVENT_RETURN_TO_IDLE:
                case EVENT_RELEASE_WAKELOCK:
                default:
                    // let DefaultState handle these unexpected message types
                    return NOT_HANDLED;
            }
        }
    }

    /**
     * In the idle state the wakelock is released until a new SM arrives, then we transition
     * to Delivering mode to handle it, acquiring the wakelock on exit.
     */
    private class IdleState extends State {
        @Override
        public void enter() {
            if (DBG) log("entering Idle state");
            sendMessage(EVENT_RELEASE_WAKELOCK);
        }

        @Override
        public void exit() {
            acquireWakeLock();
            if (DBG) log("acquired wakelock, leaving Idle state");
        }

        @Override
        public boolean processMessage(Message msg) {
            log("IdleState.processMessage:" + msg.what);
            if (DBG) log("Idle state processing message type " + msg.what);
            switch (msg.what) {
                case EVENT_NEW_SMS:
                case EVENT_INJECT_SMS:
                case EVENT_BROADCAST_SMS:
                    deferMessage(msg);
                    transitionTo(mDeliveringState);
                    return HANDLED;

                case EVENT_RELEASE_WAKELOCK:
                    decrementWakeLock();
                    if (DBG) {
                        if (mWakeLock.isHeld()) {
                            // this is okay as long as we call release() for every acquire()
                            log("mWakeLock is still held after release wakelockcount = "
                                    + mWakeLockCount);
                        } else {
                            log("mWakeLock released wakelockcount = " + mWakeLockCount);
                        }
                    }
                    return HANDLED;

                case EVENT_RETURN_TO_IDLE:
                    // already in idle state; ignore
                    return HANDLED;

                case EVENT_BROADCAST_COMPLETE:
                case EVENT_START_ACCEPTING_SMS:
                default:
                    // let DefaultState handle these unexpected message types
                    return NOT_HANDLED;
            }
        }
    }

    /**
     * In the delivering state, the inbound SMS is processed and stored in the raw table.
     * The message is acknowledged before we exit this state. If there is a message to broadcast,
     * transition to {@link WaitingState} state to send the ordered broadcast and wait for the
     * results. When all messages have been processed, the halting state will release the wakelock.
     */
    private class DeliveringState extends State {
        @Override
        public void enter() {
            if (DBG) log("entering Delivering state");
        }

        @Override
        public void exit() {
            if (DBG) log("leaving Delivering state");
        }

        @Override
        public boolean processMessage(Message msg) {
            log("DeliveringState.processMessage:" + msg.what);
            switch (msg.what) {
                case EVENT_NEW_SMS:
                    // handle new SMS from RIL
                    handleNewSms((AsyncResult) msg.obj);
                    sendMessage(EVENT_RETURN_TO_IDLE);
                    return HANDLED;

                case EVENT_INJECT_SMS:
                    // handle new injected SMS
                    handleInjectSms((AsyncResult) msg.obj);
                    sendMessage(EVENT_RETURN_TO_IDLE);
                    return HANDLED;

                case EVENT_BROADCAST_SMS:
                    // if any broadcasts were sent, transition to waiting state
                    InboundSmsTracker inboundSmsTracker = (InboundSmsTracker) msg.obj;
                    if (processMessagePart(inboundSmsTracker)) {
                        transitionTo(mWaitingState);
                    } else {
                        // if event is sent from SmsBroadcastUndelivered.broadcastSms(), and
                        // processMessagePart() returns false, the state machine will be stuck in
                        // DeliveringState until next message is received. Send message to
                        // transition to idle to avoid that so that wakelock can be released
                        log("No broadcast sent on processing EVENT_BROADCAST_SMS in Delivering " +
                                "state. Return to Idle state");
                        sendMessage(EVENT_RETURN_TO_IDLE);
                    }
                    return HANDLED;

                case EVENT_RETURN_TO_IDLE:
                    // return to idle after processing all other messages
                    transitionTo(mIdleState);
                    return HANDLED;

                case EVENT_RELEASE_WAKELOCK:
                    decrementWakeLock(); // decrement wakelock from previous entry to Idle
                    if (!mWakeLock.isHeld()) {
                        // wakelock should still be held until 3 seconds after we enter Idle
                        loge("mWakeLock released while delivering/broadcasting! wakelockcount = "
                                + mWakeLockCount);
                    }
                    return HANDLED;

                // we shouldn't get this message type in this state, log error and halt.
                case EVENT_BROADCAST_COMPLETE:
                case EVENT_START_ACCEPTING_SMS:
                default:
                    // let DefaultState handle these unexpected message types
                    return NOT_HANDLED;
            }
        }
    }

    /**
     * The waiting state delegates handling of new SMS to parent {@link DeliveringState}, but
     * defers handling of the {@link #EVENT_BROADCAST_SMS} phase until after the current
     * result receiver sends {@link #EVENT_BROADCAST_COMPLETE}. Before transitioning to
     * {@link DeliveringState}, {@link #EVENT_RETURN_TO_IDLE} is sent to transition to
     * {@link IdleState} after any deferred {@link #EVENT_BROADCAST_SMS} messages are handled.
     */
    private class WaitingState extends State {
        @Override
        public boolean processMessage(Message msg) {
            log("WaitingState.processMessage:" + msg.what);
            switch (msg.what) {
                case EVENT_BROADCAST_SMS:
                    // defer until the current broadcast completes
                    deferMessage(msg);
                    return HANDLED;

                case EVENT_BROADCAST_COMPLETE:
                    // return to idle after handling all deferred messages
                    sendMessage(EVENT_RETURN_TO_IDLE);
                    transitionTo(mDeliveringState);
                    return HANDLED;

                case EVENT_RETURN_TO_IDLE:
                    // not ready to return to idle; ignore
                    return HANDLED;

                default:
                    // parent state handles the other message types
                    return NOT_HANDLED;
            }
        }
    }

    private void handleNewSms(AsyncResult ar) {
        if (ar.exception != null) {
            loge("Exception processing incoming SMS: " + ar.exception);
            return;
        }

        int result;
        try {
            SmsMessage sms = (SmsMessage) ar.result;
            result = dispatchMessage(sms.mWrappedSmsMessage);
        } catch (RuntimeException ex) {
            loge("Exception dispatching message", ex);
            result = Intents.RESULT_SMS_GENERIC_ERROR;
        }

        // RESULT_OK means that the SMS will be acknowledged by special handling,
        // e.g. for SMS-PP data download. Any other result, we should ack here.
        if (result != Activity.RESULT_OK) {
            boolean handled = (result == Intents.RESULT_SMS_HANDLED);
            notifyAndAcknowledgeLastIncomingSms(handled, result, null);
        }
    }

    /**
     * This method is called when a new SMS PDU is injected into application framework.
     * @param ar is the AsyncResult that has the SMS PDU to be injected.
     */
    private void handleInjectSms(AsyncResult ar) {
        int result;
        PendingIntent receivedIntent = null;
        try {
            receivedIntent = (PendingIntent) ar.userObj;
            SmsMessage sms = (SmsMessage) ar.result;
            if (sms == null) {
              result = Intents.RESULT_SMS_GENERIC_ERROR;
            } else {
              result = dispatchMessage(sms.mWrappedSmsMessage);
            }
        } catch (RuntimeException ex) {
            loge("Exception dispatching message", ex);
            result = Intents.RESULT_SMS_GENERIC_ERROR;
        }

        if (receivedIntent != null) {
            try {
                receivedIntent.send(result);
            } catch (CanceledException e) { }
        }
    }

    /**
     * Process an SMS message from the RIL, calling subclass methods to handle 3GPP and
     * 3GPP2-specific message types.
     *
     * @param smsb the SmsMessageBase object from the RIL
     * @return a result code from {@link android.provider.Telephony.Sms.Intents},
     *  or {@link Activity#RESULT_OK} for delayed acknowledgment to SMSC
     */
    private int dispatchMessage(SmsMessageBase smsb) {
        // If sms is null, there was a parsing error.
        if (smsb == null) {
            loge("dispatchSmsMessage: message is null");
            return Intents.RESULT_SMS_GENERIC_ERROR;
        }

        if (mSmsReceiveDisabled) {
            // Device doesn't support receiving SMS,
            log("Received short message on device which doesn't support "
                    + "receiving SMS. Ignored.");
            return Intents.RESULT_SMS_HANDLED;
        }

        // onlyCore indicates if the device is in cryptkeeper
        boolean onlyCore = false;
        try {
            onlyCore = IPackageManager.Stub.asInterface(ServiceManager.getService("package")).
                    isOnlyCoreApps();
        } catch (RemoteException e) {
        }
        if (onlyCore) {
            // Device is unable to receive SMS in encrypted state
            log("Received a short message in encrypted state. Rejecting.");
            return Intents.RESULT_SMS_GENERIC_ERROR;
        }

        return dispatchMessageRadioSpecific(smsb);
    }

    /**
     * Process voicemail notification, SMS-PP data download, CDMA CMAS, CDMA WAP push, and other
     * 3GPP/3GPP2-specific messages. Regular SMS messages are handled by calling the shared
     * {@link #dispatchNormalMessage} from this class.
     *
     * @param smsb the SmsMessageBase object from the RIL
     * @return a result code from {@link android.provider.Telephony.Sms.Intents},
     *  or {@link Activity#RESULT_OK} for delayed acknowledgment to SMSC
     */
    protected abstract int dispatchMessageRadioSpecific(SmsMessageBase smsb);

    /**
     * Send an acknowledge message to the SMSC.
     * @param success indicates that last message was successfully received.
     * @param result result code indicating any error
     * @param response callback message sent when operation completes.
     */
    protected abstract void acknowledgeLastIncomingSms(boolean success,
            int result, Message response);

    /**
     * Called when the phone changes the default method updates mPhone
     * mStorageMonitor and mCellBroadcastHandler.updatePhoneObject.
     * Override if different or other behavior is desired.
     *
     * @param phone
     */
    protected void onUpdatePhoneObject(Phone phone) {
        mPhone = phone;
        mStorageMonitor = mPhone.mSmsStorageMonitor;
        log("onUpdatePhoneObject: phone=" + mPhone.getClass().getSimpleName());
    }

    /**
     * Notify interested apps if the framework has rejected an incoming SMS,
     * and send an acknowledge message to the network.
     * @param success indicates that last message was successfully received.
     * @param result result code indicating any error
     * @param response callback message sent when operation completes.
     */
    private void notifyAndAcknowledgeLastIncomingSms(boolean success,
            int result, Message response) {
        if (!success) {
            // broadcast SMS_REJECTED_ACTION intent
            Intent intent = new Intent(Intents.SMS_REJECTED_ACTION);
            intent.putExtra("result", result);
            mContext.sendBroadcast(intent, android.Manifest.permission.RECEIVE_SMS);
        }
        acknowledgeLastIncomingSms(success, result, response);
    }

    /**
     * Return true if this handler is for 3GPP2 messages; false for 3GPP format.
     * @return true for the 3GPP2 handler; false for the 3GPP handler
     */
    protected abstract boolean is3gpp2();

    /**
     * Dispatch a normal incoming SMS. This is called from {@link #dispatchMessageRadioSpecific}
     * if no format-specific handling was required. Saves the PDU to the SMS provider raw table,
     * creates an {@link InboundSmsTracker}, then sends it to the state machine as an
     * {@link #EVENT_BROADCAST_SMS}. Returns {@link Intents#RESULT_SMS_HANDLED} or an error value.
     *
     * @param sms the message to dispatch
     * @return {@link Intents#RESULT_SMS_HANDLED} if the message was accepted, or an error status
     */
    protected int dispatchNormalMessage(SmsMessageBase sms) {
        SmsHeader smsHeader = sms.getUserDataHeader();
        InboundSmsTracker tracker;

        if ((smsHeader == null) || (smsHeader.concatRef == null)) {
            // Message is not concatenated.
            int destPort = -1;
            if (smsHeader != null && smsHeader.portAddrs != null) {
                // The message was sent to a port.
                destPort = smsHeader.portAddrs.destPort;
                if (DBG) log("destination port: " + destPort);
            }

            tracker = TelephonyComponentFactory.getInstance().makeInboundSmsTracker(sms.getPdu(),
                    sms.getTimestampMillis(), destPort, is3gpp2(), false,
                    sms.getDisplayOriginatingAddress(), sms.getMessageBody());
        } else {
            // Create a tracker for this message segment.
            SmsHeader.ConcatRef concatRef = smsHeader.concatRef;
            SmsHeader.PortAddrs portAddrs = smsHeader.portAddrs;
            int destPort = (portAddrs != null ? portAddrs.destPort : -1);

            tracker = TelephonyComponentFactory.getInstance().makeInboundSmsTracker(sms.getPdu(),
                    sms.getTimestampMillis(), destPort, is3gpp2(),
                    sms.getDisplayOriginatingAddress(), concatRef.refNumber, concatRef.seqNumber,
                    concatRef.msgCount, false, sms.getMessageBody());
        }

        if (VDBG) log("created tracker: " + tracker);

        // de-duping is done only for text messages
        // destPort = -1 indicates text messages, otherwise it's a data sms
        return addTrackerToRawTableAndSendMessage(tracker,
                tracker.getDestPort() == -1 /* de-dup if text message */);
    }

    /**
     * Helper to add the tracker to the raw table and then send a message to broadcast it, if
     * successful. Returns the SMS intent status to return to the SMSC.
     * @param tracker the tracker to save to the raw table and then deliver
     * @return {@link Intents#RESULT_SMS_HANDLED} or {@link Intents#RESULT_SMS_GENERIC_ERROR}
     * or {@link Intents#RESULT_SMS_DUPLICATED}
     */
    protected int addTrackerToRawTableAndSendMessage(InboundSmsTracker tracker, boolean deDup) {
        switch(addTrackerToRawTable(tracker, deDup)) {
        case Intents.RESULT_SMS_HANDLED:
            sendMessage(EVENT_BROADCAST_SMS, tracker);
            return Intents.RESULT_SMS_HANDLED;

        case Intents.RESULT_SMS_DUPLICATED:
            return Intents.RESULT_SMS_HANDLED;

        case Intents.RESULT_SMS_GENERIC_ERROR:
        default:
            return Intents.RESULT_SMS_GENERIC_ERROR;
        }
    }

    /**
     * Process the inbound SMS segment. If the message is complete, send it as an ordered
     * broadcast to interested receivers and return true. If the message is a segment of an
     * incomplete multi-part SMS, return false.
     * @param tracker the tracker containing the message segment to process
     * @return true if an ordered broadcast was sent; false if waiting for more message segments
     */
    private boolean processMessagePart(InboundSmsTracker tracker) {
        int messageCount = tracker.getMessageCount();
        byte[][] pdus;
        int destPort = tracker.getDestPort();

        if (messageCount == 1) {
            // single-part message
            pdus = new byte[][]{tracker.getPdu()};
        } else {
            // multi-part message
            Cursor cursor = null;
            try {
                // used by several query selection arguments
                String address = tracker.getAddress();
                String refNumber = Integer.toString(tracker.getReferenceNumber());
                String count = Integer.toString(tracker.getMessageCount());

                // query for all segments and broadcast message if we have all the parts
                String[] whereArgs = {address, refNumber, count};
                cursor = mResolver.query(sRawUri, PDU_SEQUENCE_PORT_PROJECTION,
                        SELECT_BY_REFERENCE, whereArgs, null);

                int cursorCount = cursor.getCount();
                if (cursorCount < messageCount) {
                    // Wait for the other message parts to arrive. It's also possible for the last
                    // segment to arrive before processing the EVENT_BROADCAST_SMS for one of the
                    // earlier segments. In that case, the broadcast will be sent as soon as all
                    // segments are in the table, and any later EVENT_BROADCAST_SMS messages will
                    // get a row count of 0 and return.
                    return false;
                }

                // All the parts are in place, deal with them
                pdus = new byte[messageCount][];
                while (cursor.moveToNext()) {
                    // subtract offset to convert sequence to 0-based array index
                    int index = cursor.getInt(SEQUENCE_COLUMN) - tracker.getIndexOffset();

                    pdus[index] = HexDump.hexStringToByteArray(cursor.getString(PDU_COLUMN));

                    // Read the destination port from the first segment (needed for CDMA WAP PDU).
                    // It's not a bad idea to prefer the port from the first segment in other cases.
                    if (index == 0 && !cursor.isNull(DESTINATION_PORT_COLUMN)) {
                        int port = cursor.getInt(DESTINATION_PORT_COLUMN);
                        // strip format flags and convert to real port number, or -1
                        port = InboundSmsTracker.getRealDestPort(port);
                        if (port != -1) {
                            destPort = port;
                        }
                    }
                }
            } catch (SQLException e) {
                loge("Can't access multipart SMS database", e);
                return false;
            } finally {
                if (cursor != null) {
                    cursor.close();
                }
            }
        }

        // Do not process null pdu(s). Check for that and return false in that case.
        List<byte[]> pduList = Arrays.asList(pdus);
        if (pduList.size() == 0 || pduList.contains(null)) {
            loge("processMessagePart: returning false due to " +
                    (pduList.size() == 0 ? "pduList.size() == 0" : "pduList.contains(null)"));
            return false;
        }

        SmsBroadcastReceiver resultReceiver = new SmsBroadcastReceiver(tracker);

        if (!mUserManager.isUserUnlocked()) {
            return processMessagePartWithUserLocked(tracker, pdus, destPort, resultReceiver);
        }

        if (destPort == SmsHeader.PORT_WAP_PUSH) {
            // Build up the data stream
            ByteArrayOutputStream output = new ByteArrayOutputStream();
            for (byte[] pdu : pdus) {
                // 3GPP needs to extract the User Data from the PDU; 3GPP2 has already done this
                if (!tracker.is3gpp2()) {
                    SmsMessage msg = SmsMessage.createFromPdu(pdu, SmsConstants.FORMAT_3GPP);
                    if (msg != null) {
                        pdu = msg.getUserData();
                    } else {
                        loge("processMessagePart: SmsMessage.createFromPdu returned null");
                        return false;
                    }
                }
                output.write(pdu, 0, pdu.length);
            }
            int result = mWapPush.dispatchWapPdu(output.toByteArray(), resultReceiver, this);
            if (DBG) log("dispatchWapPdu() returned " + result);
            // result is Activity.RESULT_OK if an ordered broadcast was sent
            if (result == Activity.RESULT_OK) {
                return true;
            } else {
                deleteFromRawTable(tracker.getDeleteWhere(), tracker.getDeleteWhereArgs(),
                        MARK_DELETED);
                return false;
            }
        }

        if (BlockChecker.isBlocked(mContext, tracker.getAddress())) {
            deleteFromRawTable(tracker.getDeleteWhere(), tracker.getDeleteWhereArgs(),
                    DELETE_PERMANENTLY);
            return false;
        }

        boolean filterInvoked = filterSms(
            pdus, destPort, tracker, resultReceiver, true /* userUnlocked */);

        if (!filterInvoked) {
            dispatchSmsDeliveryIntent(pdus, tracker.getFormat(), destPort, resultReceiver);
        }

        return true;
    }

    /**
     * Processes the message part while the credential-encrypted storage is still locked.
     *
     * <p>If the message is a regular MMS, show a new message notification. If the message is a
     * SMS, ask the carrier app to filter it and show the new message notification if the carrier
     * app asks to keep the message.
     *
     * @return true if an ordered broadcast was sent to the carrier app; false otherwise.
     */
    private boolean processMessagePartWithUserLocked(InboundSmsTracker tracker,
            byte[][] pdus, int destPort, SmsBroadcastReceiver resultReceiver) {
        log("Credential-encrypted storage not available. Port: " + destPort);
        if (destPort == SmsHeader.PORT_WAP_PUSH && mWapPush.isWapPushForMms(pdus[0], this)) {
            showNewMessageNotification();
            return false;
        }
        if (destPort == -1) {
            // This is a regular SMS - hand it to the carrier or system app for filtering.
            boolean filterInvoked = filterSms(
                pdus, destPort, tracker, resultReceiver, false /* userUnlocked */);
            if (filterInvoked) {
                // filter invoked, wait for it to return the result.
                return true;
            } else {
                // filter not invoked, show the notification and do nothing further.
                showNewMessageNotification();
                return false;
            }
        }
        return false;
    }

    private void showNewMessageNotification() {
        // Do not show the notification on non-FBE devices.
        if (!StorageManager.isFileEncryptedNativeOrEmulated()) {
            return;
        }
        log("Show new message notification.");
        PendingIntent intent = PendingIntent.getBroadcast(
            mContext,
            0,
            new Intent(ACTION_OPEN_SMS_APP),
            PendingIntent.FLAG_ONE_SHOT);
        Notification.Builder mBuilder = new Notification.Builder(mContext)
                .setSmallIcon(com.android.internal.R.drawable.sym_action_chat)
                .setAutoCancel(true)
                .setVisibility(Notification.VISIBILITY_PUBLIC)
                .setDefaults(Notification.DEFAULT_ALL)
                .setContentTitle(mContext.getString(R.string.new_sms_notification_title))
                .setContentText(mContext.getString(R.string.new_sms_notification_content))
                .setContentIntent(intent);
        NotificationManager mNotificationManager =
            (NotificationManager) mContext.getSystemService(Context.NOTIFICATION_SERVICE);
        mNotificationManager.notify(
                NOTIFICATION_TAG, NOTIFICATION_ID_NEW_MESSAGE, mBuilder.build());
    }

    static void cancelNewMessageNotification(Context context) {
        NotificationManager mNotificationManager =
            (NotificationManager) context.getSystemService(Context.NOTIFICATION_SERVICE);
        mNotificationManager.cancel(InboundSmsHandler.NOTIFICATION_TAG,
            InboundSmsHandler.NOTIFICATION_ID_NEW_MESSAGE);
    }

    /**
     * Filters the SMS.
     *
     * <p>currently 3 filters exists: the carrier package, the system package, and the
     * VisualVoicemailSmsFilter.
     *
     * <p>The filtering process is:
     *
     * <p>If the carrier package exists, the SMS will be filtered with it first. If the carrier
     * package did not drop the SMS, then the VisualVoicemailSmsFilter will filter it in the
     * callback.
     *
     * <p>If the carrier package does not exists, we will let the VisualVoicemailSmsFilter filter
     * it. If the SMS passed the filter, then we will try to find the system package to do the
     * filtering.
     *
     * @return true if a filter is invoked and the SMS processing flow is diverted, false otherwise.
     */
    private boolean filterSms(byte[][] pdus, int destPort,
        InboundSmsTracker tracker, SmsBroadcastReceiver resultReceiver, boolean userUnlocked) {
        List<String> carrierPackages = null;
        UiccCard card = UiccController.getInstance().getUiccCard(mPhone.getPhoneId());
        if (card != null) {
            carrierPackages = card.getCarrierPackageNamesForIntent(
                    mContext.getPackageManager(),
                    new Intent(CarrierMessagingService.SERVICE_INTERFACE));
        } else {
            loge("UiccCard not initialized.");
        }

        if (carrierPackages != null && carrierPackages.size() == 1) {
            log("Found carrier package.");
            CarrierSmsFilter smsFilter = new CarrierSmsFilter(pdus, destPort,
                    tracker.getFormat(), resultReceiver);
            CarrierSmsFilterCallback smsFilterCallback = new CarrierSmsFilterCallback(smsFilter,
                    userUnlocked);
            smsFilter.filterSms(carrierPackages.get(0), smsFilterCallback);
            return true;
        }

        // It is possible that carrier app is not present as a CarrierPackage, but instead as a
        // system app
        List<String> systemPackages =
                getSystemAppForIntent(new Intent(CarrierMessagingService.SERVICE_INTERFACE));

        if (systemPackages != null && systemPackages.size() == 1) {
            log("Found system package.");
            CarrierSmsFilter smsFilter = new CarrierSmsFilter(pdus, destPort,
                    tracker.getFormat(), resultReceiver);
            CarrierSmsFilterCallback smsFilterCallback = new CarrierSmsFilterCallback(smsFilter,
                    userUnlocked);
            smsFilter.filterSms(systemPackages.get(0), smsFilterCallback);
            return true;
        }
        logv("Unable to find carrier package: " + carrierPackages
                + ", nor systemPackages: " + systemPackages);

        if (VisualVoicemailSmsFilter.filter(
                mContext, pdus, tracker.getFormat(), destPort, mPhone.getSubId())) {
            log("Visual voicemail SMS dropped");
            dropSms(resultReceiver);
            return true;
        }

        return false;
    }

    private List<String> getSystemAppForIntent(Intent intent) {
        List<String> packages = new ArrayList<String>();
        PackageManager packageManager = mContext.getPackageManager();
        List<ResolveInfo> receivers = packageManager.queryIntentServices(intent, 0);
        String carrierFilterSmsPerm = "android.permission.CARRIER_FILTER_SMS";

        for (ResolveInfo info : receivers) {
            if (info.serviceInfo == null) {
                loge("Can't get service information from " + info);
                continue;
            }
            String packageName = info.serviceInfo.packageName;
                if (packageManager.checkPermission(carrierFilterSmsPerm, packageName) ==
                        packageManager.PERMISSION_GRANTED) {
                    packages.add(packageName);
                    if (DBG) log("getSystemAppForIntent: added package "+ packageName);
                }
        }
        return packages;
    }

    /**
     * Dispatch the intent with the specified permission, appOp, and result receiver, using
     * this state machine's handler thread to run the result receiver.
     *
     * @param intent the intent to broadcast
     * @param permission receivers are required to have this permission
     * @param appOp app op that is being performed when dispatching to a receiver
     * @param user user to deliver the intent to
     */
    public void dispatchIntent(Intent intent, String permission, int appOp,
            Bundle opts, BroadcastReceiver resultReceiver, UserHandle user) {
        intent.addFlags(Intent.FLAG_RECEIVER_NO_ABORT);
        final String action = intent.getAction();
        if (Intents.SMS_DELIVER_ACTION.equals(action)
                || Intents.SMS_RECEIVED_ACTION.equals(action)
                || Intents.WAP_PUSH_DELIVER_ACTION.equals(action)
                || Intents.WAP_PUSH_RECEIVED_ACTION.equals(action)) {
            // Some intents need to be delivered with high priority:
            // SMS_DELIVER, SMS_RECEIVED, WAP_PUSH_DELIVER, WAP_PUSH_RECEIVED
            // In some situations, like after boot up or system under load, normal
            // intent delivery could take a long time.
            // This flag should only be set for intents for visible, timely operations
            // which is true for the intents above.
            intent.addFlags(Intent.FLAG_RECEIVER_FOREGROUND);
        }
        SubscriptionManager.putPhoneIdAndSubIdExtra(intent, mPhone.getPhoneId());
        if (user.equals(UserHandle.ALL)) {
            // Get a list of currently started users.
            int[] users = null;
            try {
                users = ActivityManagerNative.getDefault().getRunningUserIds();
            } catch (RemoteException re) {
            }
            if (users == null) {
                users = new int[] {user.getIdentifier()};
            }
            // Deliver the broadcast only to those running users that are permitted
            // by user policy.
            for (int i = users.length - 1; i >= 0; i--) {
                UserHandle targetUser = new UserHandle(users[i]);
                if (users[i] != UserHandle.USER_SYSTEM) {
                    // Is the user not allowed to use SMS?
                    if (mUserManager.hasUserRestriction(UserManager.DISALLOW_SMS, targetUser)) {
                        continue;
                    }
                    // Skip unknown users and managed profiles as well
                    UserInfo info = mUserManager.getUserInfo(users[i]);
                    if (info == null || info.isManagedProfile()) {
                        continue;
                    }
                }
                // Only pass in the resultReceiver when the USER_SYSTEM is processed.
                mContext.sendOrderedBroadcastAsUser(intent, targetUser, permission, appOp, opts,
                        users[i] == UserHandle.USER_SYSTEM ? resultReceiver : null,
                        getHandler(), Activity.RESULT_OK, null, null);
            }
        } else {
            mContext.sendOrderedBroadcastAsUser(intent, user, permission, appOp, opts,
                    resultReceiver, getHandler(), Activity.RESULT_OK, null, null);
        }
    }

    /**
     * Helper for {@link SmsBroadcastUndelivered} to delete an old message in the raw table.
     */
    private void deleteFromRawTable(String deleteWhere, String[] deleteWhereArgs,
                                    int deleteType) {
        Uri uri = deleteType == DELETE_PERMANENTLY ? sRawUriPermanentDelete : sRawUri;
        int rows = mResolver.delete(uri, deleteWhere, deleteWhereArgs);
        if (rows == 0) {
            loge("No rows were deleted from raw table!");
        } else if (DBG) {
            log("Deleted " + rows + " rows from raw table.");
        }
    }

    private Bundle handleSmsWhitelisting(ComponentName target) {
        String pkgName;
        String reason;
        if (target != null) {
            pkgName = target.getPackageName();
            reason = "sms-app";
        } else {
            pkgName = mContext.getPackageName();
            reason = "sms-broadcast";
        }
        try {
            long duration = mDeviceIdleController.addPowerSaveTempWhitelistAppForSms(
                    pkgName, 0, reason);
            BroadcastOptions bopts = BroadcastOptions.makeBasic();
            bopts.setTemporaryAppWhitelistDuration(duration);
            return bopts.toBundle();
        } catch (RemoteException e) {
        }

        return null;
    }

    /**
     * Creates and dispatches the intent to the default SMS app or the appropriate port.
     *
     * @param pdus message pdus
     * @param format the message format, typically "3gpp" or "3gpp2"
     * @param destPort the destination port
     * @param resultReceiver the receiver handling the delivery result
     */
    private void dispatchSmsDeliveryIntent(byte[][] pdus, String format, int destPort,
            BroadcastReceiver resultReceiver) {
        Intent intent = new Intent();
        intent.putExtra("pdus", pdus);
        intent.putExtra("format", format);

        if (destPort == -1) {
            intent.setAction(Intents.SMS_DELIVER_ACTION);
            // Direct the intent to only the default SMS app. If we can't find a default SMS app
            // then sent it to all broadcast receivers.
            // We are deliberately delivering to the primary user's default SMS App.
            ComponentName componentName = SmsApplication.getDefaultSmsApplication(mContext, true);
            if (componentName != null) {
                // Deliver SMS message only to this receiver.
                intent.setComponent(componentName);
                log("Delivering SMS to: " + componentName.getPackageName() +
                    " " + componentName.getClassName());
            } else {
                intent.setComponent(null);
            }

            // TODO: Validate that this is the right place to store the SMS.
            if (SmsManager.getDefault().getAutoPersisting()) {
                final Uri uri = writeInboxMessage(intent);
                if (uri != null) {
                    // Pass this to SMS apps so that they know where it is stored
                    intent.putExtra("uri", uri.toString());
                }
            }
        } else {
            intent.setAction(Intents.DATA_SMS_RECEIVED_ACTION);
            Uri uri = Uri.parse("sms://localhost:" + destPort);
            intent.setData(uri);
            intent.setComponent(null);
        }

        Bundle options = handleSmsWhitelisting(intent.getComponent());
        dispatchIntent(intent, android.Manifest.permission.RECEIVE_SMS,
                AppOpsManager.OP_RECEIVE_SMS, options, resultReceiver, UserHandle.SYSTEM);
    }

    /**
     * Function to check if message should be dropped because same message has already been
     * received. In certain cases it checks for similar messages instead of exact same (cases where
     * keeping both messages in db can cause ambiguity)
     * @return true if duplicate exists, false otherwise
     */
    private boolean duplicateExists(InboundSmsTracker tracker) throws SQLException {
        String address = tracker.getAddress();
        // convert to strings for query
        String refNumber = Integer.toString(tracker.getReferenceNumber());
        String count = Integer.toString(tracker.getMessageCount());
        // sequence numbers are 1-based except for CDMA WAP, which is 0-based
        int sequence = tracker.getSequenceNumber();
        String seqNumber = Integer.toString(sequence);
        String date = Long.toString(tracker.getTimestamp());
        String messageBody = tracker.getMessageBody();
        String where;
        if (tracker.getMessageCount() == 1) {
            where = "address=? AND reference_number=? AND count=? AND sequence=? AND " +
                    "date=? AND message_body=?";
        } else {
            // for multi-part messages, deduping should also be done against undeleted
            // segments that can cause ambiguity when contacenating the segments, that is,
            // segments with same address, reference_number, count and sequence
            where = "address=? AND reference_number=? AND count=? AND sequence=? AND " +
                    "((date=? AND message_body=?) OR deleted=0)";
        }

        Cursor cursor = null;
        try {
            // Check for duplicate message segments
            cursor = mResolver.query(sRawUri, PDU_PROJECTION, where,
                    new String[]{address, refNumber, count, seqNumber, date, messageBody},
                    null);

            // moveToNext() returns false if no duplicates were found
            if (cursor != null && cursor.moveToNext()) {
                loge("Discarding duplicate message segment, refNumber=" + refNumber
                        + " seqNumber=" + seqNumber + " count=" + count);
                if (VDBG) {
                    loge("address=" + address + " date=" + date + " messageBody=" +
                            messageBody);
                }
                String oldPduString = cursor.getString(PDU_COLUMN);
                byte[] pdu = tracker.getPdu();
                byte[] oldPdu = HexDump.hexStringToByteArray(oldPduString);
                if (!Arrays.equals(oldPdu, tracker.getPdu())) {
                    loge("Warning: dup message segment PDU of length " + pdu.length
                            + " is different from existing PDU of length " + oldPdu.length);
                }
                return true;   // reject message
            }
        } finally {
            if (cursor != null) {
                cursor.close();
            }
        }

        return false;
    }

    /**
     * Insert a message PDU into the raw table so we can acknowledge it immediately.
     * If the device crashes before the broadcast to listeners completes, it will be delivered
     * from the raw table on the next device boot. For single-part messages, the deleteWhere
     * and deleteWhereArgs fields of the tracker will be set to delete the correct row after
     * the ordered broadcast completes.
     *
     * @param tracker the tracker to add to the raw table
     * @return true on success; false on failure to write to database
     */
    private int addTrackerToRawTable(InboundSmsTracker tracker, boolean deDup) {
        if (deDup) {
            try {
                if (duplicateExists(tracker)) {
                    return Intents.RESULT_SMS_DUPLICATED;   // reject message
                }
            } catch (SQLException e) {
                loge("Can't access SMS database", e);
                return Intents.RESULT_SMS_GENERIC_ERROR;    // reject message
            }
        } else {
            logd("Skipped message de-duping logic");
        }

        String address = tracker.getAddress();
        String refNumber = Integer.toString(tracker.getReferenceNumber());
        String count = Integer.toString(tracker.getMessageCount());
        ContentValues values = tracker.getContentValues();

        if (VDBG) log("adding content values to raw table: " + values.toString());
        Uri newUri = mResolver.insert(sRawUri, values);
        if (DBG) log("URI of new row -> " + newUri);

        try {
            long rowId = ContentUris.parseId(newUri);
            if (tracker.getMessageCount() == 1) {
                // set the delete selection args for single-part message
                tracker.setDeleteWhere(SELECT_BY_ID, new String[]{Long.toString(rowId)});
            } else {
                // set the delete selection args for multi-part message
                String[] deleteWhereArgs = {address, refNumber, count};
                tracker.setDeleteWhere(SELECT_BY_REFERENCE, deleteWhereArgs);
            }
            return Intents.RESULT_SMS_HANDLED;
        } catch (Exception e) {
            loge("error parsing URI for new row: " + newUri, e);
            return Intents.RESULT_SMS_GENERIC_ERROR;
        }
    }

    /**
     * Returns whether the default message format for the current radio technology is 3GPP2.
     * @return true if the radio technology uses 3GPP2 format by default, false for 3GPP format
     */
    static boolean isCurrentFormat3gpp2() {
        int activePhone = TelephonyManager.getDefault().getCurrentPhoneType();
        return (PHONE_TYPE_CDMA == activePhone);
    }

    /**
     * Handler for an {@link InboundSmsTracker} broadcast. Deletes PDUs from the raw table and
     * logs the broadcast duration (as an error if the other receivers were especially slow).
     */
    private final class SmsBroadcastReceiver extends BroadcastReceiver {
        private final String mDeleteWhere;
        private final String[] mDeleteWhereArgs;
        private long mBroadcastTimeNano;

        SmsBroadcastReceiver(InboundSmsTracker tracker) {
            mDeleteWhere = tracker.getDeleteWhere();
            mDeleteWhereArgs = tracker.getDeleteWhereArgs();
            mBroadcastTimeNano = System.nanoTime();
        }

        @Override
        public void onReceive(Context context, Intent intent) {
            String action = intent.getAction();
            if (action.equals(Intents.SMS_DELIVER_ACTION)) {
                // Now dispatch the notification only intent
                intent.setAction(Intents.SMS_RECEIVED_ACTION);
                intent.setComponent(null);
                // All running users will be notified of the received sms.
                Bundle options = handleSmsWhitelisting(null);
                dispatchIntent(intent, android.Manifest.permission.RECEIVE_SMS,
                        AppOpsManager.OP_RECEIVE_SMS, options, this, UserHandle.ALL);
            } else if (action.equals(Intents.WAP_PUSH_DELIVER_ACTION)) {
                // Now dispatch the notification only intent
                intent.setAction(Intents.WAP_PUSH_RECEIVED_ACTION);
                intent.setComponent(null);
                // Only the primary user will receive notification of incoming mms.
                // That app will do the actual downloading of the mms.
                Bundle options = null;
                try {
                    long duration = mDeviceIdleController.addPowerSaveTempWhitelistAppForMms(
                            mContext.getPackageName(), 0, "mms-broadcast");
                    BroadcastOptions bopts = BroadcastOptions.makeBasic();
                    bopts.setTemporaryAppWhitelistDuration(duration);
                    options = bopts.toBundle();
                } catch (RemoteException e) {
                }

                String mimeType = intent.getType();
                dispatchIntent(intent, WapPushOverSms.getPermissionForType(mimeType),
                        WapPushOverSms.getAppOpsPermissionForIntent(mimeType), options, this,
                        UserHandle.SYSTEM);
            } else {
                // Now that the intents have been deleted we can clean up the PDU data.
                if (!Intents.DATA_SMS_RECEIVED_ACTION.equals(action)
                        && !Intents.SMS_RECEIVED_ACTION.equals(action)
                        && !Intents.DATA_SMS_RECEIVED_ACTION.equals(action)
                        && !Intents.WAP_PUSH_RECEIVED_ACTION.equals(action)) {
                    loge("unexpected BroadcastReceiver action: " + action);
                }

                int rc = getResultCode();
                if ((rc != Activity.RESULT_OK) && (rc != Intents.RESULT_SMS_HANDLED)) {
                    loge("a broadcast receiver set the result code to " + rc
                            + ", deleting from raw table anyway!");
                } else if (DBG) {
                    log("successful broadcast, deleting from raw table.");
                }

                deleteFromRawTable(mDeleteWhere, mDeleteWhereArgs, MARK_DELETED);
                sendMessage(EVENT_BROADCAST_COMPLETE);

                int durationMillis = (int) ((System.nanoTime() - mBroadcastTimeNano) / 1000000);
                if (durationMillis >= 5000) {
                    loge("Slow ordered broadcast completion time: " + durationMillis + " ms");
                } else if (DBG) {
                    log("ordered broadcast completed in: " + durationMillis + " ms");
                }
            }
        }
    }

    /**
     * Asynchronously binds to the carrier messaging service, and filters out the message if
     * instructed to do so by the carrier messaging service. A new instance must be used for every
     * message.
     */
    private final class CarrierSmsFilter extends CarrierMessagingServiceManager {
        private final byte[][] mPdus;
        private final int mDestPort;
        private final String mSmsFormat;
        private final SmsBroadcastReceiver mSmsBroadcastReceiver;
        // Instantiated in filterSms.
        private volatile CarrierSmsFilterCallback mSmsFilterCallback;

        CarrierSmsFilter(byte[][] pdus, int destPort, String smsFormat,
                SmsBroadcastReceiver smsBroadcastReceiver) {
            mPdus = pdus;
            mDestPort = destPort;
            mSmsFormat = smsFormat;
            mSmsBroadcastReceiver = smsBroadcastReceiver;
        }

        /**
         * Attempts to bind to a {@link ICarrierMessagingService}. Filtering is initiated
         * asynchronously once the service is ready using {@link #onServiceReady}.
         */
        void filterSms(String carrierPackageName, CarrierSmsFilterCallback smsFilterCallback) {
            mSmsFilterCallback = smsFilterCallback;
            if (!bindToCarrierMessagingService(mContext, carrierPackageName)) {
                loge("bindService() for carrier messaging service failed");
                smsFilterCallback.onFilterComplete(CarrierMessagingService.RECEIVE_OPTIONS_DEFAULT);
            } else {
                logv("bindService() for carrier messaging service succeeded");
            }
        }

        /**
         * Invokes the {@code carrierMessagingService} to filter messages. The filtering result is
         * delivered to {@code smsFilterCallback}.
         */
        @Override
        protected void onServiceReady(ICarrierMessagingService carrierMessagingService) {
            try {
                carrierMessagingService.filterSms(
                        new MessagePdu(Arrays.asList(mPdus)), mSmsFormat, mDestPort,
                        mPhone.getSubId(), mSmsFilterCallback);
            } catch (RemoteException e) {
                loge("Exception filtering the SMS: " + e);
                mSmsFilterCallback.onFilterComplete(
                    CarrierMessagingService.RECEIVE_OPTIONS_DEFAULT);
            }
        }
    }

    /**
     * A callback used to notify the platform of the carrier messaging app filtering result. Once
     * the result is ready, the carrier messaging service connection is disposed.
     */
    private final class CarrierSmsFilterCallback extends ICarrierMessagingCallback.Stub {
        private final CarrierSmsFilter mSmsFilter;
        private final boolean mUserUnlocked;

        CarrierSmsFilterCallback(CarrierSmsFilter smsFilter, boolean userUnlocked) {
            mSmsFilter = smsFilter;
            mUserUnlocked = userUnlocked;
        }

        /**
         * This method should be called only once.
         */
        @Override
        public void onFilterComplete(int result) {
            mSmsFilter.disposeConnection(mContext);
            // Calling identity was the CarrierMessagingService in this callback, change it back to
            // ours. This is required for dropSms() and VisualVoicemailSmsFilter.filter().
            long token = Binder.clearCallingIdentity();
            try {
                logv("onFilterComplete: result is " + result);
                if ((result & CarrierMessagingService.RECEIVE_OPTIONS_DROP) == 0) {
                    if (VisualVoicemailSmsFilter.filter(mContext, mSmsFilter.mPdus,
                            mSmsFilter.mSmsFormat, mSmsFilter.mDestPort, mPhone.getSubId())) {
                        log("Visual voicemail SMS dropped");
                        dropSms(mSmsFilter.mSmsBroadcastReceiver);
                        return;
                    }

                    if (mUserUnlocked) {
                        dispatchSmsDeliveryIntent(mSmsFilter.mPdus, mSmsFilter.mSmsFormat,
                                mSmsFilter.mDestPort, mSmsFilter.mSmsBroadcastReceiver);
                    } else {
                        // Don't do anything further, leave the message in the raw table if the
                        // credential-encrypted storage is still locked and show the new message
                        // notification if the message is visible to the user.
                        if (!isSkipNotifyFlagSet(result)) {
                            showNewMessageNotification();
                        }
                        sendMessage(EVENT_BROADCAST_COMPLETE);
                    }
                } else {
                    // Drop this SMS.
                    dropSms(mSmsFilter.mSmsBroadcastReceiver);
                }
            } finally {
                // return back to the CarrierMessagingService, restore the calling identity.
                Binder.restoreCallingIdentity(token);
            }
        }

        @Override
        public void onSendSmsComplete(int result, int messageRef) {
            loge("Unexpected onSendSmsComplete call with result: " + result);
        }

        @Override
        public void onSendMultipartSmsComplete(int result, int[] messageRefs) {
            loge("Unexpected onSendMultipartSmsComplete call with result: " + result);
        }

        @Override
        public void onSendMmsComplete(int result, byte[] sendConfPdu) {
            loge("Unexpected onSendMmsComplete call with result: " + result);
        }

        @Override
        public void onDownloadMmsComplete(int result) {
            loge("Unexpected onDownloadMmsComplete call with result: " + result);
        }
    }

    private void dropSms(SmsBroadcastReceiver receiver) {
        // Needs phone package permissions.
        deleteFromRawTable(receiver.mDeleteWhere, receiver.mDeleteWhereArgs, MARK_DELETED);
        sendMessage(EVENT_BROADCAST_COMPLETE);
    }

    /** Checks whether the flag to skip new message notification is set in the bitmask returned
     *  from the carrier app.
     */
    private boolean isSkipNotifyFlagSet(int callbackResult) {
        return (callbackResult
            & RECEIVE_OPTIONS_SKIP_NOTIFY_WHEN_CREDENTIAL_PROTECTED_STORAGE_UNAVAILABLE) > 0;
    }

    /**
     * Log with debug level.
     * @param s the string to log
     */
    @Override
    protected void log(String s) {
        Rlog.d(getName(), s);
    }

    /**
     * Log with error level.
     * @param s the string to log
     */
    @Override
    protected void loge(String s) {
        Rlog.e(getName(), s);
    }

    /**
     * Log with error level.
     * @param s the string to log
     * @param e is a Throwable which logs additional information.
     */
    @Override
    protected void loge(String s, Throwable e) {
        Rlog.e(getName(), s, e);
    }

    /**
     * Store a received SMS into Telephony provider
     *
     * @param intent The intent containing the received SMS
     * @return The URI of written message
     */
    private Uri writeInboxMessage(Intent intent) {
        final SmsMessage[] messages = Telephony.Sms.Intents.getMessagesFromIntent(intent);
        if (messages == null || messages.length < 1) {
            loge("Failed to parse SMS pdu");
            return null;
        }
        // Sometimes, SmsMessage.mWrappedSmsMessage is null causing NPE when we access
        // the methods on it although the SmsMessage itself is not null. So do this check
        // before we do anything on the parsed SmsMessages.
        for (final SmsMessage sms : messages) {
            try {
                sms.getDisplayMessageBody();
            } catch (NullPointerException e) {
                loge("NPE inside SmsMessage");
                return null;
            }
        }
        final ContentValues values = parseSmsMessage(messages);
        final long identity = Binder.clearCallingIdentity();
        try {
            return mContext.getContentResolver().insert(Telephony.Sms.Inbox.CONTENT_URI, values);
        } catch (Exception e) {
            loge("Failed to persist inbox message", e);
        } finally {
            Binder.restoreCallingIdentity(identity);
        }
        return null;
    }

    /**
     * Convert SmsMessage[] into SMS database schema columns
     *
     * @param msgs The SmsMessage array of the received SMS
     * @return ContentValues representing the columns of parsed SMS
     */
    private static ContentValues parseSmsMessage(SmsMessage[] msgs) {
        final SmsMessage sms = msgs[0];
        final ContentValues values = new ContentValues();
        values.put(Telephony.Sms.Inbox.ADDRESS, sms.getDisplayOriginatingAddress());
        values.put(Telephony.Sms.Inbox.BODY, buildMessageBodyFromPdus(msgs));
        values.put(Telephony.Sms.Inbox.DATE_SENT, sms.getTimestampMillis());
        values.put(Telephony.Sms.Inbox.DATE, System.currentTimeMillis());
        values.put(Telephony.Sms.Inbox.PROTOCOL, sms.getProtocolIdentifier());
        values.put(Telephony.Sms.Inbox.SEEN, 0);
        values.put(Telephony.Sms.Inbox.READ, 0);
        final String subject = sms.getPseudoSubject();
        if (!TextUtils.isEmpty(subject)) {
            values.put(Telephony.Sms.Inbox.SUBJECT, subject);
        }
        values.put(Telephony.Sms.Inbox.REPLY_PATH_PRESENT, sms.isReplyPathPresent() ? 1 : 0);
        values.put(Telephony.Sms.Inbox.SERVICE_CENTER, sms.getServiceCenterAddress());
        return values;
    }

    /**
     * Build up the SMS message body from the SmsMessage array of received SMS
     *
     * @param msgs The SmsMessage array of the received SMS
     * @return The text message body
     */
    private static String buildMessageBodyFromPdus(SmsMessage[] msgs) {
        if (msgs.length == 1) {
            // There is only one part, so grab the body directly.
            return replaceFormFeeds(msgs[0].getDisplayMessageBody());
        } else {
            // Build up the body from the parts.
            StringBuilder body = new StringBuilder();
            for (SmsMessage msg: msgs) {
                // getDisplayMessageBody() can NPE if mWrappedMessage inside is null.
                body.append(msg.getDisplayMessageBody());
            }
            return replaceFormFeeds(body.toString());
        }
    }

    // Some providers send formfeeds in their messages. Convert those formfeeds to newlines.
    private static String replaceFormFeeds(String s) {
        return s == null ? "" : s.replace('\f', '\n');
    }

    @VisibleForTesting
    public PowerManager.WakeLock getWakeLock() {
        return mWakeLock;
    }

    @VisibleForTesting
    public int getWakeLockTimeout() {
        return WAKELOCK_TIMEOUT;
    }

<<<<<<< HEAD
    @VisibleForTesting
    public int getWakelockCount() {
        return mWakeLockCount;
=======
    /**
     * Handler for the broadcast sent when the new message notification is clicked. It launches the
     * default SMS app.
     */
    private static class NewMessageNotificationActionReceiver extends BroadcastReceiver {
        @Override
        public void onReceive(Context context, Intent intent) {
            if (ACTION_OPEN_SMS_APP.equals(intent.getAction())) {
                context.startActivity(context.getPackageManager().getLaunchIntentForPackage(
                    Telephony.Sms.getDefaultSmsPackage(context)));
            }
        }
    }

    /**
     * Registers the broadcast receiver to launch the default SMS app when the user clicks the
     * new message notification.
     */
    static void registerNewMessageNotificationActionHandler(Context context) {
        IntentFilter userFilter = new IntentFilter();
        userFilter.addAction(ACTION_OPEN_SMS_APP);
        context.registerReceiver(new NewMessageNotificationActionReceiver(), userFilter);
>>>>>>> 86dd3d22
    }
}<|MERGE_RESOLUTION|>--- conflicted
+++ resolved
@@ -1654,11 +1654,11 @@
         return WAKELOCK_TIMEOUT;
     }
 
-<<<<<<< HEAD
     @VisibleForTesting
     public int getWakelockCount() {
         return mWakeLockCount;
-=======
+    }
+
     /**
      * Handler for the broadcast sent when the new message notification is clicked. It launches the
      * default SMS app.
@@ -1681,6 +1681,5 @@
         IntentFilter userFilter = new IntentFilter();
         userFilter.addAction(ACTION_OPEN_SMS_APP);
         context.registerReceiver(new NewMessageNotificationActionReceiver(), userFilter);
->>>>>>> 86dd3d22
     }
 }