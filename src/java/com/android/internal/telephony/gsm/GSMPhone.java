--- conflicted
+++ resolved
@@ -212,12 +212,9 @@
                 Rlog.w(LOG_TAG, "Failure to open com.android.internal.telephony.debug socket", ex);
             }
         }
-<<<<<<< HEAD
 */
-=======
         setProperties();
     }
->>>>>>> 736a46c9
 
     protected void setProperties() {
         //Change the system property
