/*
 * Copyright (c) 2012-2013, The Linux Foundation. All rights reserved.
 * Not a Contribution.
 *
 * Copyright (C) 2006 The Android Open Source Project
 *
 * Licensed under the Apache License, Version 2.0 (the "License");
 * you may not use this file except in compliance with the License.
 * You may obtain a copy of the License at
 *
 *      http://www.apache.org/licenses/LICENSE-2.0
 *
 * Unless required by applicable law or agreed to in writing, software
 * distributed under the License is distributed on an "AS IS" BASIS,
 * WITHOUT WARRANTIES OR CONDITIONS OF ANY KIND, either express or implied.
 * See the License for the specific language governing permissions and
 * limitations under the License.
 */

package com.android.internal.telephony.gsm;

import android.content.ContentValues;
import android.content.Context;
import android.content.SharedPreferences;
import android.database.SQLException;
import android.net.Uri;
import android.os.AsyncResult;
import android.os.Handler;
import android.os.Message;
import android.os.Registrant;
import android.os.RegistrantList;
import android.os.SystemProperties;
import android.preference.PreferenceManager;
import android.provider.Settings;
import android.provider.Settings.Secure;
import android.provider.Telephony;
import android.telephony.CellLocation;
import android.telephony.PhoneNumberUtils;
import android.telephony.ServiceState;
import com.android.internal.telephony.CallTracker;
import android.text.TextUtils;
import android.telephony.Rlog;

import static com.android.internal.telephony.CommandsInterface.CF_ACTION_DISABLE;
import static com.android.internal.telephony.CommandsInterface.CF_ACTION_ENABLE;
import static com.android.internal.telephony.CommandsInterface.CF_ACTION_ERASURE;
import static com.android.internal.telephony.CommandsInterface.CF_ACTION_REGISTRATION;
import static com.android.internal.telephony.CommandsInterface.CF_REASON_ALL;
import static com.android.internal.telephony.CommandsInterface.CF_REASON_ALL_CONDITIONAL;
import static com.android.internal.telephony.CommandsInterface.CF_REASON_NO_REPLY;
import static com.android.internal.telephony.CommandsInterface.CF_REASON_NOT_REACHABLE;
import static com.android.internal.telephony.CommandsInterface.CF_REASON_BUSY;
import static com.android.internal.telephony.CommandsInterface.CF_REASON_UNCONDITIONAL;
import static com.android.internal.telephony.CommandsInterface.SERVICE_CLASS_VOICE;
import static com.android.internal.telephony.TelephonyProperties.PROPERTY_BASEBAND_VERSION;

import com.android.internal.telephony.SmsBroadcastUndelivered;
import com.android.internal.telephony.dataconnection.DcTracker;
import com.android.internal.telephony.CallForwardInfo;
import com.android.internal.telephony.CallStateException;
import com.android.internal.telephony.CommandsInterface;
import com.android.internal.telephony.Connection;
import com.android.internal.telephony.IccPhoneBookInterfaceManager;
import com.android.internal.telephony.IccSmsInterfaceManager;
import com.android.internal.telephony.MmiCode;
import com.android.internal.telephony.OperatorInfo;
import com.android.internal.telephony.Phone;
import com.android.internal.telephony.PhoneBase;
import com.android.internal.telephony.PhoneConstants;
import com.android.internal.telephony.PhoneNotifier;
import com.android.internal.telephony.PhoneProxy;
import com.android.internal.telephony.PhoneSubInfo;
import com.android.internal.telephony.TelephonyProperties;
import com.android.internal.telephony.UUSInfo;
import com.android.internal.telephony.test.SimulatedRadioControl;
import com.android.internal.telephony.uicc.IccRecords;
import com.android.internal.telephony.uicc.IccVmNotSupportedException;
import com.android.internal.telephony.uicc.UiccCardApplication;
import com.android.internal.telephony.uicc.UiccController;
import com.android.internal.telephony.ServiceStateTracker;

import java.io.FileDescriptor;
import java.io.IOException;
import java.io.PrintWriter;
import java.net.InetSocketAddress;
import java.net.ServerSocket;
import java.net.Socket;
import java.util.ArrayList;
import java.util.List;

/**
 * {@hide}
 */
public class GSMPhone extends PhoneBase {
    // NOTE that LOG_TAG here is "GSM", which means that log messages
    // from this file will go into the radio log rather than the main
    // log.  (Use "adb logcat -b radio" to see them.)
    protected static final String LOG_TAG = "GSMPhone";
    private static final boolean LOCAL_DEBUG = true;
    private static final boolean VDBG = false; /* STOPSHIP if true */
    private static final boolean DBG_PORT = false; /* STOPSHIP if true */

    // Key used to read/write current ciphering state
    public static final String CIPHERING_KEY = "ciphering_key";
    // Key used to read/write voice mail number
    public static final String VM_NUMBER = "vm_number_key";
    // Key used to read/write the SIM IMSI used for storing the voice mail
    public static final String VM_SIM_IMSI = "vm_sim_imsi_key";
    // Key used to read/write if Call Forwarding is enabled
    public static final String CF_ENABLED = "cf_enabled_key";

    // Event constant for checking if Call Forwarding is enabled
    private static final int CHECK_CALLFORWARDING_STATUS = 75;

    // Instance Variables
    GsmCallTracker mCT;
    protected GsmServiceStateTracker mSST;
    ArrayList <GsmMmiCode> mPendingMMIs = new ArrayList<GsmMmiCode>();
    protected SimPhoneBookInterfaceManager mSimPhoneBookIntManager;
    PhoneSubInfo mSubInfo;

    Registrant mPostDialHandler;

    /** List of Registrants to receive Supplementary Service Notifications. */
    RegistrantList mSsnRegistrants = new RegistrantList();

    Thread mDebugPortThread;
    ServerSocket mDebugSocket;

    protected String mImei;
    protected String mImeiSv;
    private String mVmNumber;

    // Create Cfu (Call forward unconditional) so that dialling number &
    // mOnComplete (Message object passed by client) can be packed &
    // given as a single Cfu object as user data to RIL.
    private static class Cfu {
        final String mSetCfNumber;
        final Message mOnComplete;

        Cfu(String cfNumber, Message onComplete) {
            mSetCfNumber = cfNumber;
            mOnComplete = onComplete;
        }
    }

    // Constructors

    public
    GSMPhone (Context context, CommandsInterface ci, PhoneNotifier notifier) {
        this(context,ci,notifier, false);
    }

    public
    GSMPhone (Context context, CommandsInterface ci, PhoneNotifier notifier, boolean unitTestMode) {
        super("GSM", notifier, context, ci, unitTestMode);

        if (ci instanceof SimulatedRadioControl) {
            mSimulatedRadioControl = (SimulatedRadioControl) ci;
        }

        mCi.setPhoneType(PhoneConstants.PHONE_TYPE_GSM);
        mCT = new GsmCallTracker(this);

        initSubscriptionSpecifics();

        if (!unitTestMode) {
            mSimPhoneBookIntManager = new SimPhoneBookInterfaceManager(this);
            mSubInfo = new PhoneSubInfo(this);
        }

        mCi.registerForAvailable(this, EVENT_RADIO_AVAILABLE, null);
        mCi.registerForOffOrNotAvailable(this, EVENT_RADIO_OFF_OR_NOT_AVAILABLE, null);
        mCi.registerForOn(this, EVENT_RADIO_ON, null);
        mCi.setOnUSSD(this, EVENT_USSD, null);
        mCi.setOnSuppServiceNotification(this, EVENT_SSN, null);
        mSST.registerForNetworkAttached(this, EVENT_REGISTERED_TO_NETWORK, null);
        mCi.setOnSs(this, EVENT_SS, null);

/* This block blows up java 7
        if (DBG_PORT) {
            try {
                //debugSocket = new LocalServerSocket("com.android.internal.telephony.debug");
                mDebugSocket = new ServerSocket();
                mDebugSocket.setReuseAddress(true);
                mDebugSocket.bind (new InetSocketAddress("127.0.0.1", 6666));

                mDebugPortThread
                    = new Thread(
                        new Runnable() {
                            @Override
                            public void run() {
                                for(;;) {
                                    try {
                                        Socket sock;
                                        sock = mDebugSocket.accept();
                                        Rlog.i(LOG_TAG, "New connection; resetting radio");
                                        mCi.resetRadio(null);
                                        sock.close();
                                    } catch (IOException ex) {
                                        Rlog.w(LOG_TAG,
                                            "Exception accepting socket", ex);
                                    }
                                }
                            }
                        },
                        "GSMPhone debug");

                mDebugPortThread.start();

            } catch (IOException ex) {
                Rlog.w(LOG_TAG, "Failure to open com.android.internal.telephony.debug socket", ex);
            }
        }
*/
<<<<<<< HEAD
=======
        setProperties();
    }
>>>>>>> 8b30f8d8

    protected void setProperties() {
        //Change the system property
        SystemProperties.set(TelephonyProperties.CURRENT_ACTIVE_PHONE,
                new Integer(PhoneConstants.PHONE_TYPE_GSM).toString());
    }

    protected void initSubscriptionSpecifics() {
        mSST = new GsmServiceStateTracker(this);
        mDcTracker = new DcTracker(this);
    }

    @Override
    public void dispose() {
        synchronized(PhoneProxy.lockForRadioTechnologyChange) {
            super.dispose();

            //Unregister from all former registered events
            mCi.unregisterForAvailable(this); //EVENT_RADIO_AVAILABLE
            unregisterForSimRecordEvents();
            mCi.unregisterForOffOrNotAvailable(this); //EVENT_RADIO_OFF_OR_NOT_AVAILABLE
            mCi.unregisterForOn(this); //EVENT_RADIO_ON
            mSST.unregisterForNetworkAttached(this); //EVENT_REGISTERED_TO_NETWORK
            mCi.unSetOnUSSD(this);
            mCi.unSetOnSuppServiceNotification(this);
            mCi.unSetOnUSSD(this);
            mCi.unSetOnSs(this);

            mPendingMMIs.clear();

            //Force all referenced classes to unregister their former registered events
            mCT.dispose();
            mDcTracker.dispose();
            mSST.dispose();
            if (mSimPhoneBookIntManager != null) {
                mSimPhoneBookIntManager.dispose();
            }
            mSubInfo.dispose();
        }
    }

    @Override
    public void removeReferences() {
        Rlog.d(LOG_TAG, "removeReferences");
        mSimulatedRadioControl = null;
        mSimPhoneBookIntManager = null;
        mSubInfo = null;
        mCT = null;
        mSST = null;
        super.removeReferences();
    }

    @Override
    protected void finalize() {
        if(LOCAL_DEBUG) Rlog.d(LOG_TAG, "GSMPhone finalized");
    }


    @Override
    public ServiceState
    getServiceState() {
        if (mSST != null) {
            return mSST.mSS;
        } else {
            // avoid potential NPE in EmergencyCallHelper during Phone switch
            return new ServiceState();
        }
    }

    @Override
    public CellLocation getCellLocation() {
        return mSST.getCellLocation();
    }

    @Override
    public PhoneConstants.State getState() {
        return mCT.mState;
    }

    @Override
    public int getPhoneType() {
        return PhoneConstants.PHONE_TYPE_GSM;
    }

    @Override
    public ServiceStateTracker getServiceStateTracker() {
        return mSST;
    }

    @Override
    public CallTracker getCallTracker() {
        return mCT;
    }

    // pending voice mail count updated after phone creation
    private void updateVoiceMail() {
        int countVoiceMessages = 0;
        IccRecords r = mIccRecords.get();
        if (r != null) {
            // get voice mail count from SIM
            countVoiceMessages = r.getVoiceMessageCount();
        }
        if (countVoiceMessages == 0) {
            countVoiceMessages = getStoredVoiceMessageCount();
        }
        Rlog.d(LOG_TAG, "updateVoiceMail countVoiceMessages = " + countVoiceMessages);
        setVoiceMessageCount(countVoiceMessages);
    }

    public boolean getCallForwardingIndicator() {
        boolean cf = false;
        IccRecords r = mIccRecords.get();
        if (r != null) {
            cf = r.getVoiceCallForwardingFlag();
        }
        if (!cf) {
            cf = getCallForwardingPreference();
        }
        return cf;
    }
    @Override
    public List<? extends MmiCode>
    getPendingMmiCodes() {
        return mPendingMMIs;
    }

    @Override
    public PhoneConstants.DataState getDataConnectionState(String apnType) {
        PhoneConstants.DataState ret = PhoneConstants.DataState.DISCONNECTED;

        if (mSST == null) {
            // Radio Technology Change is ongoning, dispose() and removeReferences() have
            // already been called

            ret = PhoneConstants.DataState.DISCONNECTED;
        } else if (mSST.getCurrentDataConnectionState()
                != ServiceState.STATE_IN_SERVICE
                && mOosIsDisconnect) {
            // If we're out of service, open TCP sockets may still work
            // but no data will flow
            ret = PhoneConstants.DataState.DISCONNECTED;
            Rlog.d(LOG_TAG, "getDataConnectionState: Data is Out of Service. ret = " + ret);
        } else if (mDcTracker.isApnTypeEnabled(apnType) == false ||
                mDcTracker.isApnTypeActive(apnType) == false) {
            //TODO: isApnTypeActive() is just checking whether ApnContext holds
            //      Dataconnection or not. Checking each ApnState below should
            //      provide the same state. Calling isApnTypeActive() can be removed.
            ret = PhoneConstants.DataState.DISCONNECTED;
        } else { /* mSST.gprsState == ServiceState.STATE_IN_SERVICE */
            switch (mDcTracker.getState(apnType)) {
                case RETRYING:
                case FAILED:
                case IDLE:
                    ret = PhoneConstants.DataState.DISCONNECTED;
                break;

                case CONNECTED:
                case DISCONNECTING:
                    if ( mCT.mState != PhoneConstants.State.IDLE
                            && !mSST.isConcurrentVoiceAndDataAllowed()) {
                        ret = PhoneConstants.DataState.SUSPENDED;
                    } else {
                        ret = PhoneConstants.DataState.CONNECTED;
                    }
                break;

                case CONNECTING:
                case SCANNING:
                    ret = PhoneConstants.DataState.CONNECTING;
                break;
            }
        }

        return ret;
    }

    @Override
    public DataActivityState getDataActivityState() {
        DataActivityState ret = DataActivityState.NONE;

        if (mSST.getCurrentDataConnectionState() == ServiceState.STATE_IN_SERVICE) {
            switch (mDcTracker.getActivity()) {
                case DATAIN:
                    ret = DataActivityState.DATAIN;
                break;

                case DATAOUT:
                    ret = DataActivityState.DATAOUT;
                break;

                case DATAINANDOUT:
                    ret = DataActivityState.DATAINANDOUT;
                break;

                case DORMANT:
                    ret = DataActivityState.DORMANT;
                break;

                default:
                    ret = DataActivityState.NONE;
                break;
            }
        }

        return ret;
    }

    /**
     * Notify any interested party of a Phone state change
     * {@link com.android.internal.telephony.PhoneConstants.State}
     */
    /*package*/ void notifyPhoneStateChanged() {
        mNotifier.notifyPhoneState(this);
    }

    /**
     * Notify registrants of a change in the call state. This notifies changes in
     * {@link com.android.internal.telephony.Call.State}. Use this when changes
     * in the precise call state are needed, else use notifyPhoneStateChanged.
     */
    /*package*/ void notifyPreciseCallStateChanged() {
        /* we'd love it if this was package-scoped*/
        super.notifyPreciseCallStateChangedP();
    }

    /*package*/ void
    notifyNewRingingConnection(Connection c) {
        /* we'd love it if this was package-scoped*/
        super.notifyNewRingingConnectionP(c);
    }

    /*package*/ void
    notifyDisconnect(Connection cn) {
        mDisconnectRegistrants.notifyResult(cn);
    }

    void notifyUnknownConnection() {
        mUnknownConnectionRegistrants.notifyResult(this);
    }

    void notifySuppServiceFailed(SuppService code) {
        mSuppServiceFailedRegistrants.notifyResult(code);
    }

    /*package*/ void
    notifyServiceStateChanged(ServiceState ss) {
        super.notifyServiceStateChangedP(ss);
    }

    /*package*/
    void notifyLocationChanged() {
        mNotifier.notifyCellLocation(this);
    }

    @Override
    public void
    notifyCallForwardingIndicator() {
        mNotifier.notifyCallForwardingChanged(this);
    }

    // override for allowing access from other classes of this package
    /**
     * {@inheritDoc}
     */
    @Override
    public void
    setSystemProperty(String property, String value) {
        super.setSystemProperty(property, value);
    }

    @Override
    public void registerForSuppServiceNotification(
            Handler h, int what, Object obj) {
        mSsnRegistrants.addUnique(h, what, obj);
        if (mSsnRegistrants.size() == 1) mCi.setSuppServiceNotifications(true, null);
    }

    @Override
    public void unregisterForSuppServiceNotification(Handler h) {
        mSsnRegistrants.remove(h);
        if (mSsnRegistrants.size() == 0) mCi.setSuppServiceNotifications(false, null);
    }

    @Override
    public void registerForSimRecordsLoaded(Handler h, int what, Object obj) {
        mSimRecordsLoadedRegistrants.addUnique(h, what, obj);
    }

    @Override
    public void unregisterForSimRecordsLoaded(Handler h) {
        mSimRecordsLoadedRegistrants.remove(h);
    }

    @Override
    public void
    acceptCall() throws CallStateException {
        mCT.acceptCall();
    }

    @Override
    public void
    rejectCall() throws CallStateException {
        mCT.rejectCall();
    }

    @Override
    public void
    switchHoldingAndActive() throws CallStateException {
        mCT.switchWaitingOrHoldingAndActive();
    }

    @Override
    public boolean canConference() {
        return mCT.canConference();
    }

    public boolean canDial() {
        return mCT.canDial();
    }

    @Override
    public void conference() {
        mCT.conference();
    }

    @Override
    public void clearDisconnected() {
        mCT.clearDisconnected();
    }

    @Override
    public boolean canTransfer() {
        return mCT.canTransfer();
    }

    @Override
    public void explicitCallTransfer() {
        mCT.explicitCallTransfer();
    }

    @Override
    public GsmCall
    getForegroundCall() {
        return mCT.mForegroundCall;
    }

    @Override
    public GsmCall
    getBackgroundCall() {
        return mCT.mBackgroundCall;
    }

    @Override
    public GsmCall
    getRingingCall() {
        return mCT.mRingingCall;
    }

    private boolean handleCallDeflectionIncallSupplementaryService(
            String dialString) {
        if (dialString.length() > 1) {
            return false;
        }

        if (getRingingCall().getState() != GsmCall.State.IDLE) {
            if (LOCAL_DEBUG) Rlog.d(LOG_TAG, "MmiCode 0: rejectCall");
            try {
                mCT.rejectCall();
            } catch (CallStateException e) {
                if (LOCAL_DEBUG) Rlog.d(LOG_TAG,
                    "reject failed", e);
                notifySuppServiceFailed(Phone.SuppService.REJECT);
            }
        } else if (getBackgroundCall().getState() != GsmCall.State.IDLE) {
            if (LOCAL_DEBUG) Rlog.d(LOG_TAG,
                    "MmiCode 0: hangupWaitingOrBackground");
            mCT.hangupWaitingOrBackground();
        }

        return true;
    }

    private boolean handleCallWaitingIncallSupplementaryService(
            String dialString) {
        int len = dialString.length();

        if (len > 2) {
            return false;
        }

        GsmCall call = getForegroundCall();

        try {
            if (len > 1) {
                char ch = dialString.charAt(1);
                int callIndex = ch - '0';

                if (callIndex >= 1 && callIndex <= GsmCallTracker.MAX_CONNECTIONS) {
                    if (LOCAL_DEBUG) Rlog.d(LOG_TAG,
                            "MmiCode 1: hangupConnectionByIndex " +
                            callIndex);
                    mCT.hangupConnectionByIndex(call, callIndex);
                }
            } else {
                if (call.getState() != GsmCall.State.IDLE) {
                    if (LOCAL_DEBUG) Rlog.d(LOG_TAG,
                            "MmiCode 1: hangup foreground");
                    //mCT.hangupForegroundResumeBackground();
                    mCT.hangup(call);
                } else {
                    if (LOCAL_DEBUG) Rlog.d(LOG_TAG,
                            "MmiCode 1: switchWaitingOrHoldingAndActive");
                    mCT.switchWaitingOrHoldingAndActive();
                }
            }
        } catch (CallStateException e) {
            if (LOCAL_DEBUG) Rlog.d(LOG_TAG,
                "hangup failed", e);
            notifySuppServiceFailed(Phone.SuppService.HANGUP);
        }

        return true;
    }

    private boolean handleCallHoldIncallSupplementaryService(String dialString) {
        int len = dialString.length();

        if (len > 2) {
            return false;
        }

        GsmCall call = getForegroundCall();

        if (len > 1) {
            try {
                char ch = dialString.charAt(1);
                int callIndex = ch - '0';
                GsmConnection conn = mCT.getConnectionByIndex(call, callIndex);

                // gsm index starts at 1, up to 5 connections in a call,
                if (conn != null && callIndex >= 1 && callIndex <= GsmCallTracker.MAX_CONNECTIONS) {
                    if (LOCAL_DEBUG) Rlog.d(LOG_TAG, "MmiCode 2: separate call "+
                            callIndex);
                    mCT.separate(conn);
                } else {
                    if (LOCAL_DEBUG) Rlog.d(LOG_TAG, "separate: invalid call index "+
                            callIndex);
                    notifySuppServiceFailed(Phone.SuppService.SEPARATE);
                }
            } catch (CallStateException e) {
                if (LOCAL_DEBUG) Rlog.d(LOG_TAG,
                    "separate failed", e);
                notifySuppServiceFailed(Phone.SuppService.SEPARATE);
            }
        } else {
            try {
                if (getRingingCall().getState() != GsmCall.State.IDLE) {
                    if (LOCAL_DEBUG) Rlog.d(LOG_TAG,
                    "MmiCode 2: accept ringing call");
                    mCT.acceptCall();
                } else {
                    if (LOCAL_DEBUG) Rlog.d(LOG_TAG,
                    "MmiCode 2: switchWaitingOrHoldingAndActive");
                    mCT.switchWaitingOrHoldingAndActive();
                }
            } catch (CallStateException e) {
                if (LOCAL_DEBUG) Rlog.d(LOG_TAG,
                    "switch failed", e);
                notifySuppServiceFailed(Phone.SuppService.SWITCH);
            }
        }

        return true;
    }

    private boolean handleMultipartyIncallSupplementaryService(
            String dialString) {
        if (dialString.length() > 1) {
            return false;
        }

        if (LOCAL_DEBUG) Rlog.d(LOG_TAG, "MmiCode 3: merge calls");
        conference();
        return true;
    }

    private boolean handleEctIncallSupplementaryService(String dialString) {

        int len = dialString.length();

        if (len != 1) {
            return false;
        }

        if (LOCAL_DEBUG) Rlog.d(LOG_TAG, "MmiCode 4: explicit call transfer");
        explicitCallTransfer();
        return true;
    }

    private boolean handleCcbsIncallSupplementaryService(String dialString) {
        if (dialString.length() > 1) {
            return false;
        }

        Rlog.i(LOG_TAG, "MmiCode 5: CCBS not supported!");
        // Treat it as an "unknown" service.
        notifySuppServiceFailed(Phone.SuppService.UNKNOWN);
        return true;
    }

    @Override
    public boolean handleInCallMmiCommands(String dialString) {
        if (!isInCall()) {
            return false;
        }

        if (TextUtils.isEmpty(dialString)) {
            return false;
        }

        boolean result = false;
        char ch = dialString.charAt(0);
        switch (ch) {
            case '0':
                result = handleCallDeflectionIncallSupplementaryService(
                        dialString);
                break;
            case '1':
                result = handleCallWaitingIncallSupplementaryService(
                        dialString);
                break;
            case '2':
                result = handleCallHoldIncallSupplementaryService(dialString);
                break;
            case '3':
                result = handleMultipartyIncallSupplementaryService(dialString);
                break;
            case '4':
                result = handleEctIncallSupplementaryService(dialString);
                break;
            case '5':
                result = handleCcbsIncallSupplementaryService(dialString);
                break;
            default:
                break;
        }

        return result;
    }

    boolean isInCall() {
        GsmCall.State foregroundCallState = getForegroundCall().getState();
        GsmCall.State backgroundCallState = getBackgroundCall().getState();
        GsmCall.State ringingCallState = getRingingCall().getState();

       return (foregroundCallState.isAlive() ||
                backgroundCallState.isAlive() ||
                ringingCallState.isAlive());
    }

    @Override
    public Connection
    dial(String dialString) throws CallStateException {
        return dial(dialString, null);
    }

    @Override
    public Connection
    dial (String dialString, UUSInfo uusInfo) throws CallStateException {
        // Need to make sure dialString gets parsed properly
        String newDialString = PhoneNumberUtils.stripSeparators(dialString);

        // handle in-call MMI first if applicable
        if (handleInCallMmiCommands(newDialString)) {
            return null;
        }

        // Only look at the Network portion for mmi
        String networkPortion = PhoneNumberUtils.extractNetworkPortionAlt(newDialString);
        GsmMmiCode mmi =
                GsmMmiCode.newFromDialString(networkPortion, this, mUiccApplication.get());
        if (LOCAL_DEBUG) Rlog.d(LOG_TAG,
                               "dialing w/ mmi '" + mmi + "'...");

        if (mmi == null) {
            return mCT.dial(newDialString, uusInfo);
        } else if (mmi.isTemporaryModeCLIR()) {
            return mCT.dial(mmi.mDialingNumber, mmi.getCLIRMode(), uusInfo);
        } else {
            mPendingMMIs.add(mmi);
            mMmiRegistrants.notifyRegistrants(new AsyncResult(null, mmi, null));
            mmi.processCode();

            // FIXME should this return null or something else?
            return null;
        }
    }

    @Override
    public boolean handlePinMmi(String dialString) {
        GsmMmiCode mmi = GsmMmiCode.newFromDialString(dialString, this, mUiccApplication.get());

        if (mmi != null && mmi.isPinPukCommand()) {
            mPendingMMIs.add(mmi);
            mMmiRegistrants.notifyRegistrants(new AsyncResult(null, mmi, null));
            mmi.processCode();
            return true;
        }

        return false;
    }

    @Override
    public void sendUssdResponse(String ussdMessge) {
        GsmMmiCode mmi = GsmMmiCode.newFromUssdUserInput(ussdMessge, this, mUiccApplication.get());
        mPendingMMIs.add(mmi);
        mMmiRegistrants.notifyRegistrants(new AsyncResult(null, mmi, null));
        mmi.sendUssd(ussdMessge);
    }

    @Override
    public void
    sendDtmf(char c) {
        if (!PhoneNumberUtils.is12Key(c)) {
            Rlog.e(LOG_TAG,
                    "sendDtmf called with invalid character '" + c + "'");
        } else {
            if (mCT.mState ==  PhoneConstants.State.OFFHOOK) {
                mCi.sendDtmf(c, null);
            }
        }
    }

    @Override
    public void
    startDtmf(char c) {
        if (!PhoneNumberUtils.is12Key(c)) {
            Rlog.e(LOG_TAG,
                "startDtmf called with invalid character '" + c + "'");
        } else {
            mCi.startDtmf(c, null);
        }
    }

    @Override
    public void
    stopDtmf() {
        mCi.stopDtmf(null);
    }

    public void
    sendBurstDtmf(String dtmfString) {
        Rlog.e(LOG_TAG, "[GSMPhone] sendBurstDtmf() is a CDMA method");
    }

    @Override
    public void
    setRadioPower(boolean power) {
        mSST.setRadioPower(power);
    }

    protected void storeVoiceMailNumber(String number) {
        SharedPreferences sp = PreferenceManager.getDefaultSharedPreferences(getContext());
        SharedPreferences.Editor editor = sp.edit();
        editor.putString(VM_NUMBER, number);
        editor.apply();
        setVmSimImsi(getSubscriberId());
    }

    @Override
    public String getVoiceMailNumber() {
        // Read from the SIM. If its null, try reading from the shared preference area.
        IccRecords r = mIccRecords.get();
        String number = (r != null) ? r.getVoiceMailNumber() : "";
        if (TextUtils.isEmpty(number)) {
            SharedPreferences sp = PreferenceManager.getDefaultSharedPreferences(getContext());
            number = sp.getString(VM_NUMBER, null);
        }
        return number;
    }

    protected String getVmSimImsi() {
        SharedPreferences sp = PreferenceManager.getDefaultSharedPreferences(getContext());
        return sp.getString(VM_SIM_IMSI, null);
    }

    protected void setVmSimImsi(String imsi) {
        SharedPreferences sp = PreferenceManager.getDefaultSharedPreferences(getContext());
        SharedPreferences.Editor editor = sp.edit();
        editor.putString(VM_SIM_IMSI, imsi);
        editor.apply();
    }

    @Override
    public String getVoiceMailAlphaTag() {
        String ret;
        IccRecords r = mIccRecords.get();

        ret = (r != null) ? r.getVoiceMailAlphaTag() : "";

        if (ret == null || ret.length() == 0) {
            return mContext.getText(
                com.android.internal.R.string.defaultVoiceMailAlphaTag).toString();
        }

        return ret;
    }

    @Override
    public String getDeviceId() {
        return mImei;
    }

    @Override
    public String getDeviceSvn() {
        return mImeiSv;
    }

    @Override
    public String getImei() {
        return mImei;
    }

    @Override
    public String getEsn() {
        Rlog.e(LOG_TAG, "[GSMPhone] getEsn() is a CDMA method");
        return "0";
    }

    @Override
    public String getMeid() {
        Rlog.e(LOG_TAG, "[GSMPhone] getMeid() is a CDMA method");
        return "0";
    }

    @Override
    public String getSubscriberId() {
        IccRecords r = mIccRecords.get();
        return (r != null) ? r.getIMSI() : null;
    }

    @Override
    public String getGroupIdLevel1() {
        IccRecords r = mIccRecords.get();
        return (r != null) ? r.getGid1() : null;
    }

    @Override
    public String getLine1Number() {
        IccRecords r = mIccRecords.get();
        return (r != null) ? r.getMsisdnNumber() : null;
    }

    @Override
    public String getMsisdn() {
        IccRecords r = mIccRecords.get();
        return (r != null) ? r.getMsisdnNumber() : null;
    }

    @Override
    public String getLine1AlphaTag() {
        IccRecords r = mIccRecords.get();
        return (r != null) ? r.getMsisdnAlphaTag() : null;
    }

    @Override
    public void setLine1Number(String alphaTag, String number, Message onComplete) {
        IccRecords r = mIccRecords.get();
        if (r != null) {
            r.setMsisdnNumber(alphaTag, number, onComplete);
        }
    }

    @Override
    public void setVoiceMailNumber(String alphaTag,
                            String voiceMailNumber,
                            Message onComplete) {

        Message resp;
        mVmNumber = voiceMailNumber;
        resp = obtainMessage(EVENT_SET_VM_NUMBER_DONE, 0, 0, onComplete);
        IccRecords r = mIccRecords.get();
        if (r != null) {
            r.setVoiceMailNumber(alphaTag, mVmNumber, resp);
        }
    }

    private boolean isValidCommandInterfaceCFReason (int commandInterfaceCFReason) {
        switch (commandInterfaceCFReason) {
        case CF_REASON_UNCONDITIONAL:
        case CF_REASON_BUSY:
        case CF_REASON_NO_REPLY:
        case CF_REASON_NOT_REACHABLE:
        case CF_REASON_ALL:
        case CF_REASON_ALL_CONDITIONAL:
            return true;
        default:
            return false;
        }
    }

    private boolean isValidCommandInterfaceCFAction (int commandInterfaceCFAction) {
        switch (commandInterfaceCFAction) {
        case CF_ACTION_DISABLE:
        case CF_ACTION_ENABLE:
        case CF_ACTION_REGISTRATION:
        case CF_ACTION_ERASURE:
            return true;
        default:
            return false;
        }
    }

    protected  boolean isCfEnable(int action) {
        return (action == CF_ACTION_ENABLE) || (action == CF_ACTION_REGISTRATION);
    }

    @Override
    public void getCallForwardingOption(int commandInterfaceCFReason, Message onComplete) {
        if (isValidCommandInterfaceCFReason(commandInterfaceCFReason)) {
            if (LOCAL_DEBUG) Rlog.d(LOG_TAG, "requesting call forwarding query.");
            Message resp;
            if (commandInterfaceCFReason == CF_REASON_UNCONDITIONAL) {
                resp = obtainMessage(EVENT_GET_CALL_FORWARD_DONE, onComplete);
            } else {
                resp = onComplete;
            }
            mCi.queryCallForwardStatus(commandInterfaceCFReason,0,null,resp);
        }
    }

    @Override
    public void setCallForwardingOption(int commandInterfaceCFAction,
            int commandInterfaceCFReason,
            String dialingNumber,
            int timerSeconds,
            Message onComplete) {
        if (    (isValidCommandInterfaceCFAction(commandInterfaceCFAction)) &&
                (isValidCommandInterfaceCFReason(commandInterfaceCFReason))) {

            Message resp;
            if (commandInterfaceCFReason == CF_REASON_UNCONDITIONAL) {
                Cfu cfu = new Cfu(dialingNumber, onComplete);
                resp = obtainMessage(EVENT_SET_CALL_FORWARD_DONE,
                        isCfEnable(commandInterfaceCFAction) ? 1 : 0, 0, cfu);
            } else {
                resp = onComplete;
            }
            mCi.setCallForward(commandInterfaceCFAction,
                    commandInterfaceCFReason,
                    CommandsInterface.SERVICE_CLASS_VOICE,
                    dialingNumber,
                    timerSeconds,
                    resp);
        }
    }

    @Override
    public void getOutgoingCallerIdDisplay(Message onComplete) {
        mCi.getCLIR(onComplete);
    }

    @Override
    public void setOutgoingCallerIdDisplay(int commandInterfaceCLIRMode,
                                           Message onComplete) {
        mCi.setCLIR(commandInterfaceCLIRMode,
                obtainMessage(EVENT_SET_CLIR_COMPLETE, commandInterfaceCLIRMode, 0, onComplete));
    }

    @Override
    public void getCallWaiting(Message onComplete) {
        //As per 3GPP TS 24.083, section 1.6 UE doesn't need to send service
        //class parameter in call waiting interrogation  to network
        mCi.queryCallWaiting(CommandsInterface.SERVICE_CLASS_NONE, onComplete);
    }

    @Override
    public void setCallWaiting(boolean enable, Message onComplete) {
        mCi.setCallWaiting(enable, CommandsInterface.SERVICE_CLASS_VOICE, onComplete);
    }

    @Override
    public void
    getAvailableNetworks(Message response) {
        mCi.getAvailableNetworks(response);
    }

    /**
     * Small container class used to hold information relevant to
     * the carrier selection process. operatorNumeric can be ""
     * if we are looking for automatic selection. operatorAlphaLong is the
     * corresponding operator name.
     */
    private static class NetworkSelectMessage {
        public Message message;
        public String operatorNumeric;
        public String operatorAlphaLong;
    }

    @Override
    public void
    setNetworkSelectionModeAutomatic(Message response) {
        // wrap the response message in our own message along with
        // an empty string (to indicate automatic selection) for the
        // operator's id.
        NetworkSelectMessage nsm = new NetworkSelectMessage();
        nsm.message = response;
        nsm.operatorNumeric = "";
        nsm.operatorAlphaLong = "";

        // get the message
        Message msg = obtainMessage(EVENT_SET_NETWORK_AUTOMATIC_COMPLETE, nsm);
        if (LOCAL_DEBUG)
            Rlog.d(LOG_TAG, "wrapping and sending message to connect automatically");

        mCi.setNetworkSelectionModeAutomatic(msg);
    }

    @Override
    public void
    selectNetworkManually(OperatorInfo network,
            Message response) {
        // wrap the response message in our own message along with
        // the operator's id.
        NetworkSelectMessage nsm = new NetworkSelectMessage();
        nsm.message = response;
        nsm.operatorNumeric = network.getOperatorNumeric();
        nsm.operatorAlphaLong = network.getOperatorAlphaLong();

        // get the message
        Message msg = obtainMessage(EVENT_SET_NETWORK_MANUAL_COMPLETE, nsm);

        if (network.getRadioTech().equals("")) {
            mCi.setNetworkSelectionModeManual(network.getOperatorNumeric(), msg);
        } else {
            mCi.setNetworkSelectionModeManual(network.getOperatorNumeric()
                    + "+" + network.getRadioTech(), msg);
        }
    }

    @Override
    public void
    getNeighboringCids(Message response) {
        mCi.getNeighboringCids(response);
    }

    @Override
    public void setOnPostDialCharacter(Handler h, int what, Object obj) {
        mPostDialHandler = new Registrant(h, what, obj);
    }

    @Override
    public void setMute(boolean muted) {
        mCT.setMute(muted);
    }

    @Override
    public boolean getMute() {
        return mCT.getMute();
    }

    @Override
    public void getDataCallList(Message response) {
        mCi.getDataCallList(response);
    }

    @Override
    public void updateServiceLocation() {
        mSST.enableSingleLocationUpdate();
    }

    @Override
    public void enableLocationUpdates() {
        mSST.enableLocationUpdates();
    }

    @Override
    public void disableLocationUpdates() {
        mSST.disableLocationUpdates();
    }

    @Override
    public boolean getDataRoamingEnabled() {
        return mDcTracker.getDataOnRoamingEnabled();
    }

    @Override
    public void setDataRoamingEnabled(boolean enable) {
        mDcTracker.setDataOnRoamingEnabled(enable);
    }

    /**
     * Removes the given MMI from the pending list and notifies
     * registrants that it is complete.
     * @param mmi MMI that is done
     */
    /*package*/ void
    onMMIDone(GsmMmiCode mmi) {
        /* Only notify complete if it's on the pending list.
         * Otherwise, it's already been handled (eg, previously canceled).
         * The exception is cancellation of an incoming USSD-REQUEST, which is
         * not on the list.
         */
        if (mPendingMMIs.remove(mmi) || mmi.isUssdRequest() || mmi.isSsInfo()) {
            mMmiCompleteRegistrants.notifyRegistrants(
                new AsyncResult(null, mmi, null));
        }
    }

    /**
     * This method stores the CF_ENABLED flag in preferences
     * @param enabled
     */
    protected void setCallForwardingPreference(boolean enabled) {
        if (LOCAL_DEBUG) Rlog.d(LOG_TAG, "Set callforwarding info to perferences");
        SharedPreferences sp = PreferenceManager.getDefaultSharedPreferences(mContext);
        SharedPreferences.Editor edit = sp.edit();
        edit.putBoolean(CF_ENABLED, enabled);
        edit.commit();

        // Using the same method as VoiceMail to be able to track when the sim card is changed.
        setVmSimImsi(getSubscriberId());
    }

    protected boolean getCallForwardingPreference() {
        if (LOCAL_DEBUG) Rlog.d(LOG_TAG, "Get callforwarding info from perferences");

        SharedPreferences sp = PreferenceManager.getDefaultSharedPreferences(mContext);
        boolean cf = sp.getBoolean(CF_ENABLED, false);
        return cf;
    }

    /**
     * Used to check if Call Forwarding status is present on sim card. If not, a message is
     * sent so we can check if the CF status is stored as a Shared Preference.
     */
    private void updateCallForwardStatus() {
        if (LOCAL_DEBUG) Rlog.d(LOG_TAG, "updateCallForwardStatus got sim records");
        IccRecords r = mIccRecords.get();
        if (r != null && r.isCallForwardStatusStored()) {
            // The Sim card has the CF info
            if (LOCAL_DEBUG) Rlog.d(LOG_TAG, "Callforwarding info is present on sim");
            notifyCallForwardingIndicator();
        } else {
            Message msg = obtainMessage(CHECK_CALLFORWARDING_STATUS);
            sendMessage(msg);
        }
    }

    private void
    onNetworkInitiatedUssd(GsmMmiCode mmi) {
        mMmiCompleteRegistrants.notifyRegistrants(
            new AsyncResult(null, mmi, null));
    }


    /** ussdMode is one of CommandsInterface.USSD_MODE_* */
    private void
    onIncomingUSSD (int ussdMode, String ussdMessage) {
        boolean isUssdError;
        boolean isUssdRequest;

        isUssdRequest
            = (ussdMode == CommandsInterface.USSD_MODE_REQUEST);

        isUssdError
            = (ussdMode != CommandsInterface.USSD_MODE_NOTIFY
                && ussdMode != CommandsInterface.USSD_MODE_REQUEST);

        // See comments in GsmMmiCode.java
        // USSD requests aren't finished until one
        // of these two events happen
        GsmMmiCode found = null;
        for (int i = 0, s = mPendingMMIs.size() ; i < s; i++) {
            if(mPendingMMIs.get(i).isPendingUSSD()) {
                found = mPendingMMIs.get(i);
                break;
            }
        }

        if (found != null) {
            // Complete pending USSD

            if (isUssdError) {
                found.onUssdFinishedError();
            } else {
                found.onUssdFinished(ussdMessage, isUssdRequest);
            }
        } else { // pending USSD not found
            // The network may initiate its own USSD request

            // ignore everything that isnt a Notify or a Request
            // also, discard if there is no message to present
            if (!isUssdError && ussdMessage != null) {
                GsmMmiCode mmi;
                mmi = GsmMmiCode.newNetworkInitiatedUssd(ussdMessage,
                                                   isUssdRequest,
                                                   GSMPhone.this,
                                                   mUiccApplication.get());
                onNetworkInitiatedUssd(mmi);
            }
        }
    }

    /**
     * Make sure the network knows our preferred setting.
     */
    protected  void syncClirSetting() {
        SharedPreferences sp = PreferenceManager.getDefaultSharedPreferences(getContext());
        int clirSetting = sp.getInt(CLIR_KEY, -1);
        if (clirSetting >= 0) {
            mCi.setCLIR(clirSetting, null);
        }
    }

    @Override
    public void handleMessage (Message msg) {
        AsyncResult ar;
        Message onComplete;

        if (!mIsTheCurrentActivePhone) {
            Rlog.e(LOG_TAG, "Received message " + msg +
                    "[" + msg.what + "] while being destroyed. Ignoring.");
            return;
        }
        switch (msg.what) {
            case EVENT_RADIO_AVAILABLE: {
                mCi.getBasebandVersion(
                        obtainMessage(EVENT_GET_BASEBAND_VERSION_DONE));

                mCi.getIMEI(obtainMessage(EVENT_GET_IMEI_DONE));
                mCi.getIMEISV(obtainMessage(EVENT_GET_IMEISV_DONE));
            }
            break;

            case EVENT_RADIO_ON:
            break;

            case EVENT_REGISTERED_TO_NETWORK:
                syncClirSetting();
                break;

            case EVENT_SIM_RECORDS_LOADED:
                updateCurrentCarrierInProvider();

                // Check if this is a different SIM than the previous one. If so unset the
                // voice mail number and the call forwarding flag.
                String imsi = getVmSimImsi();
                String imsiFromSIM = getSubscriberId();
                if (imsi != null && imsiFromSIM != null && !imsiFromSIM.equals(imsi)) {
                    storeVoiceMailNumber(null);
                    setCallForwardingPreference(false);
                    setVmSimImsi(null);
                }

                updateCallForwardStatus();
                mSimRecordsLoadedRegistrants.notifyRegistrants();
                updateVoiceMail();
            break;

            case EVENT_GET_BASEBAND_VERSION_DONE:
                ar = (AsyncResult)msg.obj;

                if (ar.exception != null) {
                    break;
                }

                if (LOCAL_DEBUG) Rlog.d(LOG_TAG, "Baseband version: " + ar.result);
                setSystemProperty(PROPERTY_BASEBAND_VERSION, (String)ar.result);
            break;

            case EVENT_GET_IMEI_DONE:
                ar = (AsyncResult)msg.obj;

                if (ar.exception != null) {
                    break;
                }

                mImei = (String)ar.result;
            break;

            case EVENT_GET_IMEISV_DONE:
                ar = (AsyncResult)msg.obj;

                if (ar.exception != null) {
                    break;
                }

                mImeiSv = (String)ar.result;
            break;

            case EVENT_USSD:
                ar = (AsyncResult)msg.obj;

                String[] ussdResult = (String[]) ar.result;

                if (ussdResult.length > 1) {
                    try {
                        onIncomingUSSD(Integer.parseInt(ussdResult[0]), ussdResult[1]);
                    } catch (NumberFormatException e) {
                        Rlog.w(LOG_TAG, "error parsing USSD");
                    }
                }
            break;

            case EVENT_RADIO_OFF_OR_NOT_AVAILABLE:
                // Some MMI requests (eg USSD) are not completed
                // within the course of a CommandsInterface request
                // If the radio shuts off or resets while one of these
                // is pending, we need to clean up.

                for (int i = mPendingMMIs.size() - 1; i >= 0; i--) {
                    if (mPendingMMIs.get(i).isPendingUSSD()) {
                        mPendingMMIs.get(i).onUssdFinishedError();
                    }
                }
            break;

            case EVENT_SSN:
                ar = (AsyncResult)msg.obj;
                SuppServiceNotification not = (SuppServiceNotification) ar.result;
                mSsnRegistrants.notifyRegistrants(ar);
            break;

            case EVENT_SET_CALL_FORWARD_DONE:
                ar = (AsyncResult)msg.obj;
                IccRecords r = mIccRecords.get();
                Cfu cfu = (Cfu) ar.userObj;
                if (ar.exception == null && r != null) {
                    r.setVoiceCallForwardingFlag(1, msg.arg1 == 1, cfu.mSetCfNumber);
                    setCallForwardingPreference(msg.arg1 == 1);
                }
                if (cfu.mOnComplete != null) {
                    AsyncResult.forMessage(cfu.mOnComplete, ar.result, ar.exception);
                    cfu.mOnComplete.sendToTarget();
                }
                break;

            case EVENT_SET_VM_NUMBER_DONE:
                ar = (AsyncResult)msg.obj;
                if (IccVmNotSupportedException.class.isInstance(ar.exception)) {
                    storeVoiceMailNumber(mVmNumber);
                    ar.exception = null;
                }
                onComplete = (Message) ar.userObj;
                if (onComplete != null) {
                    AsyncResult.forMessage(onComplete, ar.result, ar.exception);
                    onComplete.sendToTarget();
                }
                break;


            case EVENT_GET_CALL_FORWARD_DONE:
                ar = (AsyncResult)msg.obj;
                if (ar.exception == null) {
                    handleCfuQueryResult((CallForwardInfo[])ar.result);
                }
                onComplete = (Message) ar.userObj;
                if (onComplete != null) {
                    AsyncResult.forMessage(onComplete, ar.result, ar.exception);
                    onComplete.sendToTarget();
                }
                break;

            case EVENT_SET_NETWORK_AUTOMATIC:
                // Automatic network selection from EF_CSP SIM record
                ar = (AsyncResult) msg.obj;
                if (mSST.mSS.getIsManualSelection()) {
                    setNetworkSelectionModeAutomatic((Message) ar.result);
                } else {
                    // prevent duplicate request which will push current PLMN to
                    // low priority
                    Rlog.d(LOG_TAG, "Stop duplicate SET_NETWORK_SELECTION_AUTOMATIC to Ril ");
                }
                break;

            case EVENT_ICC_RECORD_EVENTS:
                ar = (AsyncResult)msg.obj;
                processIccRecordEvents((Integer)ar.result);
                break;

            // handle the select network completion callbacks.
            case EVENT_SET_NETWORK_MANUAL_COMPLETE:
            case EVENT_SET_NETWORK_AUTOMATIC_COMPLETE:
                handleSetSelectNetwork((AsyncResult) msg.obj);
                break;

            case EVENT_SET_CLIR_COMPLETE:
                ar = (AsyncResult)msg.obj;
                if (ar.exception == null) {
                    saveClirSetting(msg.arg1);
                }
                onComplete = (Message) ar.userObj;
                if (onComplete != null) {
                    AsyncResult.forMessage(onComplete, ar.result, ar.exception);
                    onComplete.sendToTarget();
                }
                break;

            case EVENT_SS:
                ar = (AsyncResult)msg.obj;
                Rlog.d(LOG_TAG, "Event EVENT_SS received");
                // SS data is already being handled through MMI codes.
                // So, this result if processed as MMI response would help
                // in re-using the existing functionality.
                GsmMmiCode mmi = new GsmMmiCode(this, mUiccApplication.get());
                mmi.processSsData(ar);
                break;

            case CHECK_CALLFORWARDING_STATUS:
                boolean cfEnabled = getCallForwardingPreference();
                if (LOCAL_DEBUG) Rlog.d(LOG_TAG, "Callforwarding is " + cfEnabled);
                if (cfEnabled) {
                    notifyCallForwardingIndicator();
                }
                break;

             default:
                 super.handleMessage(msg);
        }
    }

    protected UiccCardApplication getUiccCardApplication() {
        return  mUiccController.getUiccCardApplication(UiccController.APP_FAM_3GPP);
    }

    // Set the Card into the Phone Book.
    @Override
    protected void setCardInPhoneBook() {
        if (mUiccController == null ) {
            return;
        }

        if (mSimPhoneBookIntManager == null) {
            return;
        }

        mSimPhoneBookIntManager.setIccCard(mUiccController.getUiccCard());
    }

    @Override
    protected void onUpdateIccAvailability() {
        if (mUiccController == null ) {
            return;
        }

        // Get the latest info on the card and
        // send this to Phone Book
        setCardInPhoneBook();

        UiccCardApplication newUiccApplication = getUiccCardApplication();

        UiccCardApplication app = mUiccApplication.get();
        if (app != newUiccApplication) {
            if (app != null) {
                if (LOCAL_DEBUG) log("Removing stale icc objects.");
                if (mIccRecords.get() != null) {
                    unregisterForSimRecordEvents();
                }
                mIccRecords.set(null);
                mUiccApplication.set(null);
            }
            if (newUiccApplication != null) {
                if (LOCAL_DEBUG) log("New Uicc application found");
                mUiccApplication.set(newUiccApplication);
                mIccRecords.set(newUiccApplication.getIccRecords());
                registerForSimRecordEvents();
            }
        }
    }

    private void processIccRecordEvents(int eventCode) {
        switch (eventCode) {
            case IccRecords.EVENT_CFI:
                notifyCallForwardingIndicator();
                break;
        }
    }

   /**
     * Sets the "current" field in the telephony provider according to the SIM's operator
     *
     * @return true for success; false otherwise.
     */
    public boolean updateCurrentCarrierInProvider() {
        IccRecords r = mIccRecords.get();
        if (r != null) {
            try {
                Uri uri = Uri.withAppendedPath(Telephony.Carriers.CONTENT_URI, "current");
                ContentValues map = new ContentValues();
                map.put(Telephony.Carriers.NUMERIC, r.getOperatorNumeric());
                mContext.getContentResolver().insert(uri, map);
                return true;
            } catch (SQLException e) {
                Rlog.e(LOG_TAG, "Can't store current operator", e);
            }
        }
        return false;
    }

    /**
     * Used to track the settings upon completion of the network change.
     */
    private void handleSetSelectNetwork(AsyncResult ar) {
        // look for our wrapper within the asyncresult, skip the rest if it
        // is null.
        if (!(ar.userObj instanceof NetworkSelectMessage)) {
            if (LOCAL_DEBUG) Rlog.d(LOG_TAG, "unexpected result from user object.");
            return;
        }

        NetworkSelectMessage nsm = (NetworkSelectMessage) ar.userObj;

        // found the object, now we send off the message we had originally
        // attached to the request.
        if (nsm.message != null) {
            if (LOCAL_DEBUG) Rlog.d(LOG_TAG, "sending original message to recipient");
            AsyncResult.forMessage(nsm.message, ar.result, ar.exception);
            nsm.message.sendToTarget();
        }

        // open the shared preferences editor, and write the value.
        // nsm.operatorNumeric is "" if we're in automatic.selection.
        SharedPreferences sp = PreferenceManager.getDefaultSharedPreferences(getContext());
        SharedPreferences.Editor editor = sp.edit();
        editor.putString(NETWORK_SELECTION_KEY, nsm.operatorNumeric);
        editor.putString(NETWORK_SELECTION_NAME_KEY, nsm.operatorAlphaLong);

        // commit and log the result.
        if (! editor.commit()) {
            Rlog.e(LOG_TAG, "failed to commit network selection preference");
        }

    }

    /**
     * Saves CLIR setting so that we can re-apply it as necessary
     * (in case the RIL resets it across reboots).
     */
    public void saveClirSetting(int commandInterfaceCLIRMode) {
        // open the shared preferences editor, and write the value.
        SharedPreferences sp = PreferenceManager.getDefaultSharedPreferences(getContext());
        SharedPreferences.Editor editor = sp.edit();
        editor.putInt(CLIR_KEY, commandInterfaceCLIRMode);

        // commit and log the result.
        if (! editor.commit()) {
            Rlog.e(LOG_TAG, "failed to commit CLIR preference");
        }
    }

    private void handleCfuQueryResult(CallForwardInfo[] infos) {
        IccRecords r = mIccRecords.get();
        if (r != null) {
            if (infos == null || infos.length == 0) {
                // Assume the default is not active
                // Set unconditional CFF in SIM to false
                r.setVoiceCallForwardingFlag(1, false, null);
            } else {
                for (int i = 0, s = infos.length; i < s; i++) {
                    if ((infos[i].serviceClass & SERVICE_CLASS_VOICE) != 0) {
                        setCallForwardingPreference(infos[i].status == 1);
                        r.setVoiceCallForwardingFlag(1, (infos[i].status == 1),
                            infos[i].number);
                        // should only have the one
                        break;
                    }
                }
            }
        }
    }

    /**
     * Retrieves the PhoneSubInfo of the GSMPhone
     */
    @Override
    public PhoneSubInfo getPhoneSubInfo(){
        return mSubInfo;
    }

    /**
     * Retrieves the IccPhoneBookInterfaceManager of the GSMPhone
     */
    @Override
    public IccPhoneBookInterfaceManager getIccPhoneBookInterfaceManager(){
        return mSimPhoneBookIntManager;
    }

    /**
     * Activate or deactivate cell broadcast SMS.
     *
     * @param activate 0 = activate, 1 = deactivate
     * @param response Callback message is empty on completion
     */
    @Override
    public void activateCellBroadcastSms(int activate, Message response) {
        Rlog.e(LOG_TAG, "[GSMPhone] activateCellBroadcastSms() is obsolete; use SmsManager");
        response.sendToTarget();
    }

    /**
     * Query the current configuration of cdma cell broadcast SMS.
     *
     * @param response Callback message is empty on completion
     */
    @Override
    public void getCellBroadcastSmsConfig(Message response) {
        Rlog.e(LOG_TAG, "[GSMPhone] getCellBroadcastSmsConfig() is obsolete; use SmsManager");
        response.sendToTarget();
    }

    /**
     * Configure cdma cell broadcast SMS.
     *
     * @param response Callback message is empty on completion
     */
    @Override
    public void setCellBroadcastSmsConfig(int[] configValuesArray, Message response) {
        Rlog.e(LOG_TAG, "[GSMPhone] setCellBroadcastSmsConfig() is obsolete; use SmsManager");
        response.sendToTarget();
    }

    @Override
    public boolean isCspPlmnEnabled() {
        IccRecords r = mIccRecords.get();
        return (r != null) ? r.isCspPlmnEnabled() : false;
    }

    public boolean isManualNetSelAllowed() {

        int nwMode = Phone.PREFERRED_NT_MODE;

        nwMode = android.provider.Settings.Global.getInt(mContext.getContentResolver(),
                    android.provider.Settings.Global.PREFERRED_NETWORK_MODE, nwMode);

        Rlog.d(LOG_TAG, "isManualNetSelAllowed in mode = " + nwMode);
        /*
         *  For multimode targets in global mode manual network
         *  selection is disallowed
         */
        if (SystemProperties.getBoolean(PhoneBase.PROPERTY_MULTIMODE_CDMA, false)
                && ((nwMode == Phone.NT_MODE_LTE_CMDA_EVDO_GSM_WCDMA)
                        || (nwMode == Phone.NT_MODE_GLOBAL)) ){
            Rlog.d(LOG_TAG, "Manual selection not supported in mode = " + nwMode);
            return false;
        }

        /*
         *  Single mode phone with - GSM network modes/global mode
         *  LTE only for 3GPP
         *  LTE centric + 3GPP Legacy
         *  Note: the actual enabling/disabling manual selection for these
         *  cases will be controlled by csp
         */
        return true;
    }

    private void registerForSimRecordEvents() {
        IccRecords r = mIccRecords.get();
        if (r == null) {
            return;
        }
        r.registerForNetworkSelectionModeAutomatic(
                this, EVENT_SET_NETWORK_AUTOMATIC, null);
        r.registerForRecordsEvents(this, EVENT_ICC_RECORD_EVENTS, null);
        r.registerForRecordsLoaded(this, EVENT_SIM_RECORDS_LOADED, null);
    }

    private void unregisterForSimRecordEvents() {
        IccRecords r = mIccRecords.get();
        if (r == null) {
            return;
        }
        r.unregisterForNetworkSelectionModeAutomatic(this);
        r.unregisterForRecordsEvents(this);
        r.unregisterForRecordsLoaded(this);
    }

    @Override
    public void dump(FileDescriptor fd, PrintWriter pw, String[] args) {
        pw.println("GSMPhone extends:");
        super.dump(fd, pw, args);
        pw.println(" mCT=" + mCT);
        pw.println(" mSST=" + mSST);
        pw.println(" mPendingMMIs=" + mPendingMMIs);
        pw.println(" mSimPhoneBookIntManager=" + mSimPhoneBookIntManager);
        pw.println(" mSubInfo=" + mSubInfo);
        if (VDBG) pw.println(" mImei=" + mImei);
        if (VDBG) pw.println(" mImeiSv=" + mImeiSv);
        pw.println(" mVmNumber=" + mVmNumber);
    }

    protected void log(String s) {
        Rlog.d(LOG_TAG, "[GSMPhone] " + s);
    }

    private boolean isValidFacilityString(String facility) {
        if (facility.equals(CommandsInterface.CB_FACILITY_BAOC)) {
            return true;
        }
        if (facility.equals(CommandsInterface.CB_FACILITY_BAOIC)) {
            return true;
        }
        if (facility.equals(CommandsInterface.CB_FACILITY_BAOICxH)) {
            return true;
        }
        if (facility.equals(CommandsInterface.CB_FACILITY_BAIC)) {
            return true;
        }
        if (facility.equals(CommandsInterface.CB_FACILITY_BAICr)) {
            return true;
        }
        if (facility.equals(CommandsInterface.CB_FACILITY_BA_ALL)) {
            return true;
        }
        if (facility.equals(CommandsInterface.CB_FACILITY_BA_MO)) {
            return true;
        }
        if (facility.equals(CommandsInterface.CB_FACILITY_BA_MT)) {
            return true;
        }
        if (facility.equals(CommandsInterface.CB_FACILITY_BA_SIM)) {
            return true;
        }
        if (facility.equals(CommandsInterface.CB_FACILITY_BA_FD)) {
            return true;
        }
        return false;
    }

    public void getCallBarringOption(String facility, String password, Message onComplete) {
        if (isValidFacilityString(facility)) {
            mCi.queryFacilityLock(facility, password, CommandsInterface.SERVICE_CLASS_NONE,
                    onComplete);
        }
    }

    public void setCallBarringOption(String facility, boolean lockState, String password,
            Message onComplete) {
        if (isValidFacilityString(facility)) {
            mCi.setFacilityLock(facility, lockState, password,
                    CommandsInterface.SERVICE_CLASS_VOICE, onComplete);
        }
    }

    public void requestChangeCbPsw(String facility, String oldPwd, String newPwd, Message result) {
        mCi.changeBarringPassword(facility, oldPwd, newPwd, result);
    }

    /** gets the voice mail count from preferences */
    private int getStoredVoiceMessageCount() {
        int countVoiceMessages = 0;
        SharedPreferences sp = PreferenceManager.getDefaultSharedPreferences(mContext);
        String imsi = sp.getString(VM_ID, null);
        String currentImsi = getSubscriberId();

        Rlog.d(LOG_TAG, "Voicemail count retrieval for Imsi = " + imsi +
                " current Imsi = " + currentImsi );

        if ((imsi != null) && (currentImsi != null)
                && (currentImsi.equals(imsi))) {
            // get voice mail count from preferences
            countVoiceMessages = sp.getInt(VM_COUNT, 0);
            Rlog.d(LOG_TAG, "Voice Mail Count from preference = " + countVoiceMessages );
        }
        return countVoiceMessages;
    }

     /**
     * Sets the SIM voice message waiting indicator records.
     * @param line GSM Subscriber Profile Number, one-based. Only '1' is supported
     * @param countWaiting The number of messages waiting, if known. Use
     *                     -1 to indicate that an unknown number of
     *                      messages are waiting
     */
    @Override
    public void setVoiceMessageWaiting(int line, int countWaiting) {
        IccRecords r = mIccRecords.get();
        if (r != null) {
            r.setVoiceMessageWaiting(line, countWaiting);
        } else {
            log("SIM Records not found, MWI not updated");
        }
    }

}<|MERGE_RESOLUTION|>--- conflicted
+++ resolved
@@ -213,11 +213,8 @@
             }
         }
 */
-<<<<<<< HEAD
-=======
         setProperties();
     }
->>>>>>> 8b30f8d8
 
     protected void setProperties() {
         //Change the system property
