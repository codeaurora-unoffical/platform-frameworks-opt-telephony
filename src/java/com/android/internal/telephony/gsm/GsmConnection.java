/*
 * Copyright (C) 2006 The Android Open Source Project
 *
 * Licensed under the Apache License, Version 2.0 (the "License");
 * you may not use this file except in compliance with the License.
 * You may obtain a copy of the License at
 *
 *      http://www.apache.org/licenses/LICENSE-2.0
 *
 * Unless required by applicable law or agreed to in writing, software
 * distributed under the License is distributed on an "AS IS" BASIS,
 * WITHOUT WARRANTIES OR CONDITIONS OF ANY KIND, either express or implied.
 * See the License for the specific language governing permissions and
 * limitations under the License.
 */

package com.android.internal.telephony.gsm;
import android.content.Context;
import android.os.AsyncResult;
import android.os.Handler;
import android.os.Looper;
import android.os.Message;
import android.os.PersistableBundle;
import android.os.PowerManager;
import android.os.Registrant;
import android.os.SystemClock;
import android.telephony.CarrierConfigManager;
import android.telephony.DisconnectCause;
import android.telephony.Rlog;
import android.telephony.PhoneNumberUtils;
import android.telephony.ServiceState;
import android.text.TextUtils;

import com.android.internal.telephony.*;
import com.android.internal.telephony.uicc.UiccCardApplication;
import com.android.internal.telephony.uicc.UiccController;
import com.android.internal.telephony.uicc.IccCardApplicationStatus.AppState;

/**
 * {@hide}
 */
public class GsmConnection extends Connection {
    private static final String LOG_TAG = "GsmConnection";
    private static final boolean DBG = true;

    //***** Instance Variables

    GsmCallTracker mOwner;
    GsmCall mParent;

    String mPostDialString;      // outgoing calls only
    boolean mDisconnected;

    int mIndex;          // index in GsmCallTracker.connections[], -1 if unassigned
                        // The GSM index is 1 + this

    /*
     * These time/timespan values are based on System.currentTimeMillis(),
     * i.e., "wall clock" time.
     */
    long mDisconnectTime;

    int mNextPostDialChar;       // index into postDialString

    int mCause = DisconnectCause.NOT_DISCONNECTED;
    PostDialState mPostDialState = PostDialState.NOT_STARTED;
    UUSInfo mUusInfo;
    int mPreciseCause = 0;
    String mVendorCause;

    Connection mOrigConnection;

    Handler mHandler;

    private PowerManager.WakeLock mPartialWakeLock;

    // The cached delay to be used between DTMF tones fetched from carrier config.
    private int mDtmfToneDelay = 0;

    //***** Event Constants
    static final int EVENT_DTMF_DONE = 1;
    static final int EVENT_PAUSE_DONE = 2;
    static final int EVENT_NEXT_POST_DIAL = 3;
    static final int EVENT_WAKE_LOCK_TIMEOUT = 4;
    static final int EVENT_DTMF_DELAY_DONE = 5;

    //***** Constants
    static final int PAUSE_DELAY_MILLIS = 3 * 1000;
    static final int WAKE_LOCK_TIMEOUT_MILLIS = 60*1000;

    //***** Inner Classes

    class MyHandler extends Handler {
        MyHandler(Looper l) {super(l);}

        @Override
        public void
        handleMessage(Message msg) {

            switch (msg.what) {
                case EVENT_NEXT_POST_DIAL:
                case EVENT_DTMF_DELAY_DONE:
                case EVENT_PAUSE_DONE:
                    processNextPostDialChar();
                    break;
                case EVENT_WAKE_LOCK_TIMEOUT:
                    releaseWakeLock();
                    break;
                case EVENT_DTMF_DONE:
                    // We may need to add a delay specified by carrier between DTMF tones that are
                    // sent out.
                    mHandler.sendMessageDelayed(mHandler.obtainMessage(EVENT_DTMF_DELAY_DONE),
                            mDtmfToneDelay);
                    break;
            }
        }
    }

    //***** Constructors

    /** This is probably an MT call that we first saw in a CLCC response */
    /*package*/
    GsmConnection (GSMPhone phone, DriverCall dc, GsmCallTracker ct, int index) {
        createWakeLock(phone.getContext());
        acquireWakeLock();

        mOwner = ct;
        mHandler = new MyHandler(mOwner.getLooper());

        mAddress = dc.number;

        mIsIncoming = dc.isMT;
        mCreateTime = System.currentTimeMillis();
        mCnapName = dc.name;
        mCnapNamePresentation = dc.namePresentation;
        mNumberPresentation = dc.numberPresentation;
        mUusInfo = dc.uusInfo;

        mIndex = index;

        mParent = parentFromDCState (dc.state);
        mParent.attach(this, dc);

        fetchDtmfToneDelay(phone);
    }

    /** This is an MO call, created when dialing */
    /*package*/
    GsmConnection (GSMPhone phone, String dialString, GsmCallTracker ct, GsmCall parent) {
        createWakeLock(phone.getContext());
        acquireWakeLock();

        mOwner = ct;
        mHandler = new MyHandler(mOwner.getLooper());

        mDialString = dialString;

        mAddress = PhoneNumberUtils.extractNetworkPortionAlt(dialString);
        mPostDialString = PhoneNumberUtils.extractPostDialPortion(dialString);

        mIndex = -1;

        mIsIncoming = false;
        mCnapName = null;
        mCnapNamePresentation = PhoneConstants.PRESENTATION_ALLOWED;
        mNumberPresentation = PhoneConstants.PRESENTATION_ALLOWED;
        mCreateTime = System.currentTimeMillis();

        mParent = parent;
        parent.attachFake(this, GsmCall.State.DIALING);

        fetchDtmfToneDelay(phone);
    }

    public void dispose() {
        clearPostDialListeners();
        releaseAllWakeLocks();
    }

    static boolean
    equalsHandlesNulls (Object a, Object b) {
        return (a == null) ? (b == null) : a.equals (b);
    }

    /*package*/ boolean
    compareTo(DriverCall c) {
        // On mobile originated (MO) calls, the phone number may have changed
        // due to a SIM Toolkit call control modification.
        //
        // We assume we know when MO calls are created (since we created them)
        // and therefore don't need to compare the phone number anyway.
        if (! (mIsIncoming || c.isMT)) return true;

        // A new call appearing by SRVCC may have invalid number
        //  if IMS service is not tightly coupled with cellular modem stack.
        // Thus we prefer the preexisting handover connection instance.
        if (mOrigConnection != null) return true;

        // ... but we can compare phone numbers on MT calls, and we have
        // no control over when they begin, so we might as well

        String cAddress = PhoneNumberUtils.stringFromStringAndTOA(c.number, c.TOA);
        return mIsIncoming == c.isMT && equalsHandlesNulls(mAddress, cAddress);
    }

    @Override
    public GsmCall getCall() {
        return mParent;
    }

    @Override
    public long getDisconnectTime() {
        return mDisconnectTime;
    }

    @Override
    public long getHoldDurationMillis() {
        if (getState() != GsmCall.State.HOLDING) {
            // If not holding, return 0
            return 0;
        } else {
            return SystemClock.elapsedRealtime() - mHoldingStartTime;
        }
    }

    @Override
    public int getDisconnectCause() {
        return mCause;
    }

    @Override
    public GsmCall.State getState() {
        if (mDisconnected) {
            return GsmCall.State.DISCONNECTED;
        } else {
            return super.getState();
        }
    }

    @Override
    public void hangup() throws CallStateException {
        if (!mDisconnected) {
            mOwner.hangup(this);
        } else {
            throw new CallStateException ("disconnected");
        }
    }

    @Override
    public void separate() throws CallStateException {
        if (!mDisconnected) {
            mOwner.separate(this);
        } else {
            throw new CallStateException ("disconnected");
        }
    }

    @Override
    public PostDialState getPostDialState() {
        return mPostDialState;
    }

    @Override
    public void proceedAfterWaitChar() {
        if (mPostDialState != PostDialState.WAIT) {
            Rlog.w(LOG_TAG, "GsmConnection.proceedAfterWaitChar(): Expected "
                + "getPostDialState() to be WAIT but was " + mPostDialState);
            return;
        }

        setPostDialState(PostDialState.STARTED);

        processNextPostDialChar();
    }

    @Override
    public void proceedAfterWildChar(String str) {
        if (mPostDialState != PostDialState.WILD) {
            Rlog.w(LOG_TAG, "GsmConnection.proceedAfterWaitChar(): Expected "
                + "getPostDialState() to be WILD but was " + mPostDialState);
            return;
        }

        setPostDialState(PostDialState.STARTED);

        // make a new postDialString, with the wild char replacement string
        // at the beginning, followed by the remaining postDialString.

        StringBuilder buf = new StringBuilder(str);
        buf.append(mPostDialString.substring(mNextPostDialChar));
        mPostDialString = buf.toString();
        mNextPostDialChar = 0;
        if (Phone.DEBUG_PHONE) {
            log("proceedAfterWildChar: new postDialString is " +
                    mPostDialString);
        }

        processNextPostDialChar();
    }

    @Override
    public void cancelPostDial() {
        setPostDialState(PostDialState.CANCELLED);
    }

    /**
     * Called when this Connection is being hung up locally (eg, user pressed "end")
     * Note that at this point, the hangup request has been dispatched to the radio
     * but no response has yet been received so update() has not yet been called
     */
    void
    onHangupLocal() {
        mCause = DisconnectCause.LOCAL;
        mPreciseCause = 0;
        mVendorCause = null;
    }

    /**
     * Maps RIL call disconnect code to {@link DisconnectCause}.
     * @param causeCode RIL disconnect code
     * @return the corresponding value from {@link DisconnectCause}
     */
    int disconnectCauseFromCode(int causeCode) {
        /**
         * See 22.001 Annex F.4 for mapping of cause codes
         * to local tones
         */

        switch (causeCode) {
            case CallFailCause.NO_ROUTE_TO_DESTINAON:
                return DisconnectCause.NO_ROUTE_TO_DESTINAON;

            case CallFailCause.CHANNEL_UNACCEPTABLE:
                return DisconnectCause.CHANNEL_UNACCEPTABLE;

            case CallFailCause.OPERATOR_DETERMINED_BARRING:
                return DisconnectCause.OPERATOR_DETERMINED_BARRING;

            case CallFailCause.CALL_FAIL_NO_USER_RESPONDING:
                return DisconnectCause.CALL_FAIL_NO_USER_RESPONDING;

            case CallFailCause.CALL_FAIL_NO_ANSWER_FROM_USER:
                return DisconnectCause.CALL_FAIL_NO_ANSWER_FROM_USER;

            case CallFailCause.CALL_REJECTED:
                return DisconnectCause.CALL_REJECTED;

            case CallFailCause.NUMBER_CHANGED:
                return DisconnectCause.NUMBER_CHANGED;

            case CallFailCause.PREEMPTION:
                return DisconnectCause.PREEMPTION;

            case CallFailCause.CALL_FAIL_DESTINATION_OUT_OF_ORDER:
                return DisconnectCause.CALL_FAIL_DESTINATION_OUT_OF_ORDER;

            case CallFailCause.INVALID_NUMBER:
                return DisconnectCause.INVALID_NUMBER;

            case CallFailCause.FACILITY_REJECTED:
                return DisconnectCause.FACILITY_REJECTED;

            case CallFailCause.STATUS_ENQUIRY:
                return DisconnectCause.RESP_TO_STATUS_ENQUIRY;

            case CallFailCause.NORMAL_UNSPECIFIED:
                return DisconnectCause.NORMAL_UNSPECIFIED;

            case CallFailCause.NO_CIRCUIT_AVAIL:
                return DisconnectCause.NO_CIRCUIT_AVAIL;

            case CallFailCause.NETWORK_OUT_OF_ORDER:
                return DisconnectCause.NETWORK_OUT_OF_ORDER;

            case CallFailCause.TEMPORARY_FAILURE:
                return DisconnectCause.TEMPORARY_FAILURE;

            case CallFailCause.SWITCHING_CONGESTION:
                return DisconnectCause.SWITCHING_EQUIPMENT_CONGESTION;

            case CallFailCause.ACCESS_INFORMATION_DISCARDED:
                return DisconnectCause.ACCESS_INFORMATION_DISCARDED;

            case CallFailCause.CHANNEL_NOT_AVAIL:
                return DisconnectCause.REQUESTED_CIRCUIT_OR_CHANNEL_NOT_AVAILABLE;

            case CallFailCause.RESOURCES_UNAVAILABLE_OR_UNSPECIFIED:
                return DisconnectCause.RESOURCES_UNAVAILABLE_OR_UNSPECIFIED;

            case CallFailCause.QOS_NOT_AVAIL:
                return DisconnectCause.QOS_UNAVAILABLE;

            case CallFailCause.REQUESTED_FACILITY_NOT_SUBSCRIBED:
                return DisconnectCause.REQUESTED_FACILITY_NOT_SUBSCRIBED;

            case CallFailCause.INCOMING_CALLS_BARRED_WITHIN_CUG:
                return DisconnectCause.INCOMING_CALLS_BARRED_WITHIN_CUG;

            case CallFailCause.BEARER_CAPABILITY_NOT_AUTHORIZED:
                return DisconnectCause.BEARER_CAPABILITY_NOT_AUTHORIZED;

            case CallFailCause.BEARER_NOT_AVAIL:
                return DisconnectCause.BEARER_CAPABILITY_UNAVAILABLE;

            case CallFailCause.SERVICE_OPTION_NOT_AVAILABLE:
                return DisconnectCause.SERVICE_OPTION_NOT_AVAILABLE;

            case CallFailCause.BEARER_SERVICE_NOT_IMPLEMENTED:
                return DisconnectCause.BEARER_SERVICE_NOT_IMPLEMENTED;

            case CallFailCause.REQUESTED_FACILITY_NOT_IMPLEMENTED:
                return DisconnectCause.REQUESTED_FACILITY_NOT_IMPLEMENTED;

            case CallFailCause.ONLY_DIGITAL_INFORMATION_BEARER_AVAILABLE:
                return DisconnectCause.ONLY_DIGITAL_INFORMATION_BEARER_AVAILABLE;

            case CallFailCause.SERVICE_OR_OPTION_NOT_IMPLEMENTED:
                return DisconnectCause.SERVICE_OR_OPTION_NOT_IMPLEMENTED;

            case CallFailCause.INVALID_TRANSACTION_IDENTIFIER:
                return DisconnectCause.INVALID_TRANSACTION_IDENTIFIER;

            case CallFailCause.USER_NOT_MEMBER_OF_CUG:
                return DisconnectCause.USER_NOT_MEMBER_OF_CUG;

            case CallFailCause.INCOMPATIBLE_DESTINATION:
                return DisconnectCause.INCOMPATIBLE_DESTINATION;

            case CallFailCause.INVALID_TRANSIT_NW_SELECTION:
                return DisconnectCause.INVALID_TRANSIT_NW_SELECTION;

            case CallFailCause.SEMANTICALLY_INCORRECT_MESSAGE:
                return DisconnectCause.SEMANTICALLY_INCORRECT_MESSAGE;

            case CallFailCause.INVALID_MANDATORY_INFORMATION:
                return DisconnectCause.INVALID_MANDATORY_INFORMATION;

            case CallFailCause.MESSAGE_TYPE_NON_IMPLEMENTED:
                return DisconnectCause.MESSAGE_TYPE_NON_IMPLEMENTED;

            case CallFailCause.MESSAGE_TYPE_NOT_COMPATIBLE_WITH_PROTOCOL_STATE:
                return DisconnectCause.MESSAGE_TYPE_NOT_COMPATIBLE_WITH_PROTOCOL_STATE;

            case CallFailCause.INFORMATION_ELEMENT_NON_EXISTENT:
                return DisconnectCause.INFORMATION_ELEMENT_NON_EXISTENT;

            case CallFailCause.CONDITIONAL_IE_ERROR:
                return DisconnectCause.CONDITIONAL_IE_ERROR;

            case CallFailCause.MESSAGE_NOT_COMPATIBLE_WITH_PROTOCOL_STATE:
                return DisconnectCause.MESSAGE_NOT_COMPATIBLE_WITH_PROTOCOL_STATE;

            case CallFailCause.RECOVERY_ON_TIMER_EXPIRED:
                return DisconnectCause.RECOVERY_ON_TIMER_EXPIRED;

            case CallFailCause.PROTOCOL_ERROR_UNSPECIFIED:
                return DisconnectCause.PROTOCOL_ERROR_UNSPECIFIED;

            case CallFailCause.INTERWORKING_UNSPECIFIED:
                return DisconnectCause.INTERWORKING_UNSPECIFIED;

            case CallFailCause.USER_BUSY:
                return DisconnectCause.BUSY;

            case CallFailCause.ACM_LIMIT_EXCEEDED:
                return DisconnectCause.LIMIT_EXCEEDED;

            case CallFailCause.CALL_BARRED:
                return DisconnectCause.CALL_BARRED;

            case CallFailCause.FDN_BLOCKED:
                return DisconnectCause.FDN_BLOCKED;

            case CallFailCause.UNOBTAINABLE_NUMBER:
                return DisconnectCause.UNOBTAINABLE_NUMBER;

            case CallFailCause.DIAL_MODIFIED_TO_USSD:
                return DisconnectCause.DIAL_MODIFIED_TO_USSD;

            case CallFailCause.DIAL_MODIFIED_TO_SS:
                return DisconnectCause.DIAL_MODIFIED_TO_SS;

            case CallFailCause.DIAL_MODIFIED_TO_DIAL:
                return DisconnectCause.DIAL_MODIFIED_TO_DIAL;

            case CallFailCause.EMERGENCY_TEMP_FAILURE:
                return DisconnectCause.EMERGENCY_TEMP_FAILURE;

            case CallFailCause.EMERGENCY_PERM_FAILURE:
                return DisconnectCause.EMERGENCY_PERM_FAILURE;

<<<<<<< HEAD
=======
            case CallFailCause.NON_SELECTED_USER_CLEARING:
                return DisconnectCause.NON_SELECTED_USER_CLEARING;

>>>>>>> 99ef5303
            case CallFailCause.ERROR_UNSPECIFIED:
            case CallFailCause.NORMAL_CLEARING:
            default:
                GSMPhone phone = mOwner.mPhone;
                int serviceState = phone.getServiceState().getState();
                UiccCardApplication cardApp = phone.getUiccCardApplication();
                AppState uiccAppState = (cardApp != null) ? cardApp.getState() :
                                                            AppState.APPSTATE_UNKNOWN;
                if (serviceState == ServiceState.STATE_POWER_OFF) {
                    return DisconnectCause.POWER_OFF;
                } else if (serviceState == ServiceState.STATE_OUT_OF_SERVICE
                        || serviceState == ServiceState.STATE_EMERGENCY_ONLY ) {
                    return DisconnectCause.OUT_OF_SERVICE;
                } else if (uiccAppState != AppState.APPSTATE_READY) {
                    return DisconnectCause.ICC_ERROR;
                } else if (causeCode == CallFailCause.ERROR_UNSPECIFIED) {
                    if (phone.mSST.mRestrictedState.isCsRestricted()) {
                        return DisconnectCause.CS_RESTRICTED;
                    } else if (phone.mSST.mRestrictedState.isCsEmergencyRestricted()) {
                        return DisconnectCause.CS_RESTRICTED_EMERGENCY;
                    } else if (phone.mSST.mRestrictedState.isCsNormalRestricted()) {
                        return DisconnectCause.CS_RESTRICTED_NORMAL;
                    } else {
                        return DisconnectCause.ERROR_UNSPECIFIED;
                    }
                } else if (causeCode == CallFailCause.NORMAL_CLEARING) {
                    return DisconnectCause.NORMAL;
                } else {
                    // If nothing else matches, report unknown call drop reason
                    // to app, not NORMAL call end.
                    return DisconnectCause.ERROR_UNSPECIFIED;
                }
        }
    }

    /*package*/ void
    onRemoteDisconnect(int causeCode, String vendorCause) {
        this.mPreciseCause = causeCode;
        this.mVendorCause = vendorCause;
        onDisconnect(disconnectCauseFromCode(causeCode));
    }

    /**
     * Called when the radio indicates the connection has been disconnected.
     * @param cause call disconnect cause; values are defined in {@link DisconnectCause}
     */
    /*package*/ boolean onDisconnect(int cause) {
        boolean changed = false;

        mCause = cause;

        if (!mDisconnected) {
            mIndex = -1;

            mDisconnectTime = System.currentTimeMillis();
            mDuration = SystemClock.elapsedRealtime() - mConnectTimeReal;
            mDisconnected = true;

            if (DBG) Rlog.d(LOG_TAG, "onDisconnect: cause=" + cause);

            mOwner.mPhone.notifyDisconnect(this);

            if (mParent != null) {
                changed = mParent.connectionDisconnected(this);
            }

            mOrigConnection = null;
        }
        clearPostDialListeners();
        releaseWakeLock();
        return changed;
    }

    // Returns true if state has changed, false if nothing changed
    /*package*/ boolean
    update (DriverCall dc) {
        GsmCall newParent;
        boolean changed = false;
        boolean wasConnectingInOrOut = isConnectingInOrOut();
        boolean wasHolding = (getState() == GsmCall.State.HOLDING);

        newParent = parentFromDCState(dc.state);

        //Ignore dc.number and dc.name in case of a handover connection
        if (mOrigConnection != null) {
            if (Phone.DEBUG_PHONE) log("update: mOrigConnection is not null");
        } else {
            log(" mNumberConverted " + mNumberConverted);
            if (!equalsHandlesNulls(mAddress, dc.number) && (!mNumberConverted
                    || !equalsHandlesNulls(mConvertedNumber, dc.number))) {
                if (Phone.DEBUG_PHONE) log("update: phone # changed!");
                mAddress = dc.number;
                changed = true;
            }
        }

        // A null cnapName should be the same as ""
        if (TextUtils.isEmpty(dc.name)) {
            if (!TextUtils.isEmpty(mCnapName)) {
                changed = true;
                mCnapName = "";
            }
        } else if (!dc.name.equals(mCnapName)) {
            changed = true;
            mCnapName = dc.name;
        }

        if (Phone.DEBUG_PHONE) log("--dssds----"+mCnapName);
        mCnapNamePresentation = dc.namePresentation;
        mNumberPresentation = dc.numberPresentation;

        if (newParent != mParent) {
            if (mParent != null) {
                mParent.detach(this);
            }
            newParent.attach(this, dc);
            mParent = newParent;
            changed = true;
        } else {
            boolean parentStateChange;
            parentStateChange = mParent.update (this, dc);
            changed = changed || parentStateChange;
        }

        /** Some state-transition events */

        if (Phone.DEBUG_PHONE) log(
                "update: parent=" + mParent +
                ", hasNewParent=" + (newParent != mParent) +
                ", wasConnectingInOrOut=" + wasConnectingInOrOut +
                ", wasHolding=" + wasHolding +
                ", isConnectingInOrOut=" + isConnectingInOrOut() +
                ", changed=" + changed);


        if (wasConnectingInOrOut && !isConnectingInOrOut()) {
            onConnectedInOrOut();
        }

        if (changed && !wasHolding && (getState() == GsmCall.State.HOLDING)) {
            // We've transitioned into HOLDING
            onStartedHolding();
        }

        return changed;
    }

    /**
     * Called when this Connection is in the foregroundCall
     * when a dial is initiated.
     * We know we're ACTIVE, and we know we're going to end up
     * HOLDING in the backgroundCall
     */
    void
    fakeHoldBeforeDial() {
        if (mParent != null) {
            mParent.detach(this);
        }

        mParent = mOwner.mBackgroundCall;
        mParent.attachFake(this, GsmCall.State.HOLDING);

        onStartedHolding();
    }

    /*package*/ int
    getGSMIndex() throws CallStateException {
        if (mIndex >= 0) {
            return mIndex + 1;
        } else {
            throw new CallStateException ("GSM index not yet assigned");
        }
    }

    /**
     * An incoming or outgoing call has connected
     */
    void
    onConnectedInOrOut() {
        mConnectTime = System.currentTimeMillis();
        mConnectTimeReal = SystemClock.elapsedRealtime();
        mDuration = 0;

        // bug #678474: incoming call interpreted as missed call, even though
        // it sounds like the user has picked up the call.
        if (Phone.DEBUG_PHONE) {
            log("onConnectedInOrOut: connectTime=" + mConnectTime);
        }

        if (!mIsIncoming) {
            // outgoing calls only
            processNextPostDialChar();
        }
        releaseWakeLock();
    }

    /*package*/ void
    onStartedHolding() {
        mHoldingStartTime = SystemClock.elapsedRealtime();
    }
    /**
     * Performs the appropriate action for a post-dial char, but does not
     * notify application. returns false if the character is invalid and
     * should be ignored
     */
    private boolean
    processPostDialChar(char c) {
        if (PhoneNumberUtils.is12Key(c)) {
            mOwner.mCi.sendDtmf(c, mHandler.obtainMessage(EVENT_DTMF_DONE));
        } else if (c == PhoneNumberUtils.PAUSE) {
            // From TS 22.101:
            // It continues...
            // Upon the called party answering the UE shall send the DTMF digits
            // automatically to the network after a delay of 3 seconds( 20 ).
            // The digits shall be sent according to the procedures and timing
            // specified in 3GPP TS 24.008 [13]. The first occurrence of the
            // "DTMF Control Digits Separator" shall be used by the ME to
            // distinguish between the addressing digits (i.e. the phone number)
            // and the DTMF digits. Upon subsequent occurrences of the
            // separator,
            // the UE shall pause again for 3 seconds ( 20 ) before sending
            // any further DTMF digits.
            mHandler.sendMessageDelayed(mHandler.obtainMessage(EVENT_PAUSE_DONE),
                    PAUSE_DELAY_MILLIS);
        } else if (c == PhoneNumberUtils.WAIT) {
            setPostDialState(PostDialState.WAIT);
        } else if (c == PhoneNumberUtils.WILD) {
            setPostDialState(PostDialState.WILD);
        } else {
            return false;
        }

        return true;
    }

    @Override
    public String
    getRemainingPostDialString() {
        if (mPostDialState == PostDialState.CANCELLED
            || mPostDialState == PostDialState.COMPLETE
            || mPostDialString == null
            || mPostDialString.length() <= mNextPostDialChar
        ) {
            return "";
        }

        return mPostDialString.substring(mNextPostDialChar);
    }

    @Override
    protected void finalize()
    {
        /**
         * It is understood that This finializer is not guaranteed
         * to be called and the release lock call is here just in
         * case there is some path that doesn't call onDisconnect
         * and or onConnectedInOrOut.
         */
        if (mPartialWakeLock.isHeld()) {
            Rlog.e(LOG_TAG, "[GSMConn] UNEXPECTED; mPartialWakeLock is held when finalizing.");
        }
        clearPostDialListeners();
        releaseWakeLock();
    }

    private void
    processNextPostDialChar() {
        char c = 0;
        Registrant postDialHandler;

        if (mPostDialState == PostDialState.CANCELLED) {
            //Rlog.v("GSM", "##### processNextPostDialChar: postDialState == CANCELLED, bail");
            return;
        }

        if (mPostDialString == null ||
                mPostDialString.length() <= mNextPostDialChar) {
            setPostDialState(PostDialState.COMPLETE);

            // notifyMessage.arg1 is 0 on complete
            c = 0;
        } else {
            boolean isValid;

            setPostDialState(PostDialState.STARTED);

            c = mPostDialString.charAt(mNextPostDialChar++);

            isValid = processPostDialChar(c);

            if (!isValid) {
                // Will call processNextPostDialChar
                mHandler.obtainMessage(EVENT_NEXT_POST_DIAL).sendToTarget();
                // Don't notify application
                Rlog.e("GSM", "processNextPostDialChar: c=" + c + " isn't valid!");
                return;
            }
        }

        notifyPostDialListenersNextChar(c);

        // TODO: remove the following code since the handler no longer executes anything.
        postDialHandler = mOwner.mPhone.mPostDialHandler;

        Message notifyMessage;

        if (postDialHandler != null
                && (notifyMessage = postDialHandler.messageForRegistrant()) != null) {
            // The AsyncResult.result is the Connection object
            PostDialState state = mPostDialState;
            AsyncResult ar = AsyncResult.forMessage(notifyMessage);
            ar.result = this;
            ar.userObj = state;

            // arg1 is the character that was/is being processed
            notifyMessage.arg1 = c;

            //Rlog.v("GSM", "##### processNextPostDialChar: send msg to postDialHandler, arg1=" + c);
            notifyMessage.sendToTarget();
        }
    }


    /** "connecting" means "has never been ACTIVE" for both incoming
     *  and outgoing calls
     */
    private boolean
    isConnectingInOrOut() {
        return mParent == null || mParent == mOwner.mRingingCall
            || mParent.mState == GsmCall.State.DIALING
            || mParent.mState == GsmCall.State.ALERTING;
    }

    private GsmCall
    parentFromDCState (DriverCall.State state) {
        switch (state) {
            case ACTIVE:
            case DIALING:
            case ALERTING:
                return mOwner.mForegroundCall;
            //break;

            case HOLDING:
                return mOwner.mBackgroundCall;
            //break;

            case INCOMING:
            case WAITING:
                return mOwner.mRingingCall;
            //break;

            default:
                throw new RuntimeException("illegal call state: " + state);
        }
    }

    /**
     * Set post dial state and acquire wake lock while switching to "started"
     * state, the wake lock will be released if state switches out of "started"
     * state or after WAKE_LOCK_TIMEOUT_MILLIS.
     * @param s new PostDialState
     */
    private void setPostDialState(PostDialState s) {
        if (mPostDialState != PostDialState.STARTED
                && s == PostDialState.STARTED) {
            acquireWakeLock();
            Message msg = mHandler.obtainMessage(EVENT_WAKE_LOCK_TIMEOUT);
            mHandler.sendMessageDelayed(msg, WAKE_LOCK_TIMEOUT_MILLIS);
        } else if (mPostDialState == PostDialState.STARTED
                && s != PostDialState.STARTED) {
            mHandler.removeMessages(EVENT_WAKE_LOCK_TIMEOUT);
            releaseWakeLock();
        }
        mPostDialState = s;
        notifyPostDialListeners();
    }

    private void
    createWakeLock(Context context) {
        PowerManager pm = (PowerManager) context.getSystemService(Context.POWER_SERVICE);
        mPartialWakeLock = pm.newWakeLock(PowerManager.PARTIAL_WAKE_LOCK, LOG_TAG);
    }

    private void
    acquireWakeLock() {
        log("acquireWakeLock");
        mPartialWakeLock.acquire();
    }

    private void
    releaseWakeLock() {
        synchronized(mPartialWakeLock) {
            if (mPartialWakeLock.isHeld()) {
                log("releaseWakeLock");
                mPartialWakeLock.release();
            }
        }
    }

    private void
    releaseAllWakeLocks() {
        synchronized(mPartialWakeLock) {
            while (mPartialWakeLock.isHeld()) {
                mPartialWakeLock.release();
            }
        }
    }

    private void fetchDtmfToneDelay(GSMPhone phone) {
        CarrierConfigManager configMgr = (CarrierConfigManager)
                phone.getContext().getSystemService(Context.CARRIER_CONFIG_SERVICE);
        PersistableBundle b = configMgr.getConfigForSubId(phone.getSubId());
        if (b != null) {
            mDtmfToneDelay = b.getInt(CarrierConfigManager.KEY_GSM_DTMF_TONE_DELAY_INT);
        }
    }

    private void log(String msg) {
        Rlog.d(LOG_TAG, "[GSMConn] " + msg);
    }

    @Override
    public int getNumberPresentation() {
        return mNumberPresentation;
    }

    @Override
    public UUSInfo getUUSInfo() {
        return mUusInfo;
    }

    public int getPreciseDisconnectCause() {
        return mPreciseCause;
    }

    @Override
    public String getVendorDisconnectCause() {
        return mVendorCause;
    }

    @Override
    public void migrateFrom(Connection c) {
        if (c == null) return;

        super.migrateFrom(c);

        this.mUusInfo = c.getUUSInfo();

        this.setUserData(c.getUserData());
    }

    @Override
    public Connection getOrigConnection() {
        return mOrigConnection;
    }

    @Override
    public boolean isMultiparty() {
        if (mOrigConnection != null) {
            return mOrigConnection.isMultiparty();
        }

        return false;
    }
}<|MERGE_RESOLUTION|>--- conflicted
+++ resolved
@@ -489,12 +489,9 @@
             case CallFailCause.EMERGENCY_PERM_FAILURE:
                 return DisconnectCause.EMERGENCY_PERM_FAILURE;
 
-<<<<<<< HEAD
-=======
             case CallFailCause.NON_SELECTED_USER_CLEARING:
                 return DisconnectCause.NON_SELECTED_USER_CLEARING;
 
->>>>>>> 99ef5303
             case CallFailCause.ERROR_UNSPECIFIED:
             case CallFailCause.NORMAL_CLEARING:
             default:
