/*
 * Copyright (C) 2009 The Android Open Source Project
 *
 * Licensed under the Apache License, Version 2.0 (the "License");
 * you may not use this file except in compliance with the License.
 * You may obtain a copy of the License at
 *
 *      http://www.apache.org/licenses/LICENSE-2.0
 *
 * Unless required by applicable law or agreed to in writing, software
 * distributed under the License is distributed on an "AS IS" BASIS,
 * WITHOUT WARRANTIES OR CONDITIONS OF ANY KIND, either express or implied.
 * See the License for the specific language governing permissions and
 * limitations under the License.
 */

package com.android.internal.telephony.gsm;

import android.os.AsyncResult;
import android.os.Handler;
import android.os.Message;
import android.telephony.Rlog;
import android.telephony.PhoneNumberUtils;
import android.text.TextUtils;

import com.android.internal.telephony.GsmAlphabet;
import com.android.internal.telephony.uicc.AdnRecord;
import com.android.internal.telephony.uicc.AdnRecordCache;
import com.android.internal.telephony.uicc.IccConstants;
import com.android.internal.telephony.uicc.IccFileHandler;
import com.android.internal.telephony.uicc.IccUtils;

import java.util.ArrayList;
import java.util.HashMap;
import java.util.Map;

/**
 * This class implements reading and parsing USIM records.
 * Refer to Spec 3GPP TS 31.102 for more details.
 *
 * {@hide}
 */
public class UsimPhoneBookManager extends Handler implements IccConstants {
    private static final String LOG_TAG = "UsimPhoneBookManager";
    private static final boolean DBG = true;
    private PbrFile mPbrFile;
    private Boolean mIsPbrPresent;
    private IccFileHandler mFh;
    private AdnRecordCache mAdnCache;
    private Object mLock = new Object();
    private ArrayList<AdnRecord> mPhoneBookRecords;
    private boolean mEmailPresentInIap = false;
    private int mEmailTagNumberInIap = 0;
    private boolean mAnrPresentInIap = false;
    private int mAnrTagNumberInIap = 0;
    private boolean mIapPresent = false;
    private Map<Integer, ArrayList<byte[]>> mIapFileRecord;
    private Map<Integer, ArrayList<byte[]>> mEmailFileRecord;
    private Map<Integer, ArrayList<byte[]>> mAnrFileRecord;
    private ArrayList<Integer> mAdnLengthList = null;
    private int mPendingExtLoads;
    private boolean mSuccess = false;
    private boolean mRefreshCache = false;

    private Map<Integer, ArrayList<Integer>> mAnrFlags;
    private Map<Integer, ArrayList<Integer>> mEmailFlags;
    private ArrayList<Integer>[] mAnrFlagsRecord;
    private ArrayList<Integer>[] mEmailFlagsRecord;

    // Variable used to save valid records' recordnum
    private Map<Integer, ArrayList<Integer>> mRecordNums;

    private static final int EVENT_PBR_LOAD_DONE = 1;
    private static final int EVENT_USIM_ADN_LOAD_DONE = 2;
    private static final int EVENT_IAP_LOAD_DONE = 3;
    private static final int EVENT_EMAIL_LOAD_DONE = 4;
    private static final int EVENT_ANR_LOAD_DONE = 5;
    private static final int EVENT_EF_EMAIL_RECORD_SIZE_DONE = 6;
    private static final int EVENT_EF_ANR_RECORD_SIZE_DONE = 7;
    private static final int EVENT_UPDATE_EMAIL_RECORD_DONE = 8;
    private static final int EVENT_UPDATE_ANR_RECORD_DONE = 9;
    private static final int EVENT_EF_IAP_RECORD_SIZE_DONE = 10;
    private static final int EVENT_UPDATE_IAP_RECORD_DONE = 11;

    private static final int USIM_TYPE1_TAG   = 0xA8;
    private static final int USIM_TYPE2_TAG   = 0xA9;
    private static final int USIM_TYPE3_TAG   = 0xAA;
    private static final int USIM_EFADN_TAG   = 0xC0;
    private static final int USIM_EFIAP_TAG   = 0xC1;
    private static final int USIM_EFEXT1_TAG  = 0xC2;
    private static final int USIM_EFSNE_TAG   = 0xC3;
    private static final int USIM_EFANR_TAG   = 0xC4;
    private static final int USIM_EFPBC_TAG   = 0xC5;
    private static final int USIM_EFGRP_TAG   = 0xC6;
    private static final int USIM_EFAAS_TAG   = 0xC7;
    private static final int USIM_EFGSD_TAG   = 0xC8;
    private static final int USIM_EFUID_TAG   = 0xC9;
    private static final int USIM_EFEMAIL_TAG = 0xCA;
    private static final int USIM_EFCCP1_TAG  = 0xCB;

    private static final int MAX_NUMBER_SIZE_BYTES = 11;
    private static final int ANR_DESCRIPTION_ID = 0;
    private static final int ANR_BCD_NUMBER_LENGTH = 1;
    private static final int ANR_TON_NPI_ID = 2;
    private static final int ANR_ADDITIONAL_NUMBER_START_ID = 3;
    private static final int ANR_ADDITIONAL_NUMBER_END_ID = 12;
    private static final int ANR_CAPABILITY_ID = 13;
    private static final int ANR_EXTENSION_ID = 14;
    private static final int ANR_ADN_SFI_ID = 15;
    private static final int ANR_ADN_RECORD_IDENTIFIER_ID = 16;

    public UsimPhoneBookManager(IccFileHandler fh, AdnRecordCache cache) {
        mFh = fh;
        mPhoneBookRecords = new ArrayList<AdnRecord>();
        mAdnLengthList = new ArrayList<Integer>();
        mIapFileRecord = new HashMap<Integer, ArrayList<byte[]>>();
        mEmailFileRecord = new HashMap<Integer, ArrayList<byte[]>>();
        mAnrFileRecord = new HashMap<Integer, ArrayList<byte[]>>();
        mRecordNums = new HashMap<Integer, ArrayList<Integer>>();
        mPbrFile = null;

        mAnrFlags = new HashMap<Integer, ArrayList<Integer>>();
        mEmailFlags = new HashMap<Integer, ArrayList<Integer>>();

        // We assume its present, after the first read this is updated.
        // So we don't have to read from UICC if its not present on subsequent reads.
        mIsPbrPresent = true;
        mAdnCache = cache;
    }

    public void reset() {
        if ((mAnrFlagsRecord != null) && (mEmailFlagsRecord != null) && mPbrFile != null) {
            for (int i = 0; i < mPbrFile.mFileIds.size(); i++) {
                mAnrFlagsRecord[i].clear();
                mEmailFlagsRecord[i].clear();
            }
        }
        mAnrFlags.clear();
        mEmailFlags.clear();

        mPhoneBookRecords.clear();
        mIapFileRecord.clear();
        mEmailFileRecord.clear();
        mAnrFileRecord.clear();
        mRecordNums.clear();
        mPbrFile = null;
        mAdnLengthList.clear();
        mIsPbrPresent = true;
        mRefreshCache = false;
    }

    public boolean isPbrFilePresent() {
        return mIsPbrPresent;
    }

    public ArrayList<AdnRecord> loadEfFilesFromUsim() {
        synchronized (mLock) {
            if (!mPhoneBookRecords.isEmpty()) {
                if (mRefreshCache) {
                    mRefreshCache = false;
                    refreshCache();
                }
                return mPhoneBookRecords;
            }

            if (!mIsPbrPresent) return null;

            // Check if the PBR file is present in the cache, if not read it
            // from the USIM.
            if (mPbrFile == null) {
                readPbrFileAndWait();
            }

            if (mPbrFile == null) return null;

            int numRecs = mPbrFile.mFileIds.size();

            if ((mAnrFlagsRecord == null) && (mEmailFlagsRecord == null)) {
                mAnrFlagsRecord = new ArrayList[numRecs];
                mEmailFlagsRecord = new ArrayList[numRecs];
                for (int i = 0; i < numRecs; i++) {
                    mAnrFlagsRecord[i] = new ArrayList<Integer>();
                    mEmailFlagsRecord[i] = new ArrayList<Integer>();
                }
            }

            for (int i = 0; i < numRecs; i++) {
                readAdnFileAndWait(i);
                readEmailFileAndWait(i);
                readAnrFileAndWait(i);
            }
            // All EF files are loaded, post the response.
        }
        return mPhoneBookRecords;
    }

    private void refreshCache() {
        if (mPbrFile == null) return;
        mPhoneBookRecords.clear();

        int numRecs = mPbrFile.mFileIds.size();
        for (int i = 0; i < numRecs; i++) {
            readAdnFileAndWait(i);
        }
    }

    public void invalidateCache() {
        mRefreshCache = true;
    }

    private void readPbrFileAndWait() {
        mFh.loadEFLinearFixedAll(EF_PBR, obtainMessage(EVENT_PBR_LOAD_DONE));
        try {
            mLock.wait();
        } catch (InterruptedException e) {
            Rlog.e(LOG_TAG, "Interrupted Exception in readAdnFileAndWait");
        }
    }

    private void readEmailFileAndWait(int recNum) {
        Map <Integer,Integer> fileIds;
        fileIds = mPbrFile.mFileIds.get(recNum);
        if (fileIds == null) return;

        if (fileIds.containsKey(USIM_EFEMAIL_TAG)) {
            // Check if the EFEmail is a Type 1 file or a type 2 file.
            // If mEmailPresentInIap is true, its a type 2 file.
            // So we read the IAP file and then read the email records.
            // instead of reading directly.
            if (mEmailPresentInIap) {
                readIapFileAndWait(fileIds.get(USIM_EFIAP_TAG), recNum);
                if (!hasRecordIn(mIapFileRecord, recNum)) {
                    Rlog.e(LOG_TAG, "Error: IAP file is empty");
                    return;
                }
                mFh.loadEFLinearFixedAll(fileIds.get(USIM_EFEMAIL_TAG),
                        getPBPath(),
                        obtainMessage(EVENT_EMAIL_LOAD_DONE, recNum));

                log("readEmailFileAndWait email efid is : " + fileIds.get(USIM_EFEMAIL_TAG));
                try {
                    mLock.wait();
                } catch (InterruptedException e) {
                    Rlog.e(LOG_TAG, "Interrupted Exception in readEmailFileAndWait");
                }

            } else {
                // Read all Email files per Record
                for (int efid: mPbrFile.mEmailFileIds.get(recNum)) {
                    mFh.loadEFLinearFixedPart(efid, getPBPath(), getValidRecordNums(recNum),
                        obtainMessage(EVENT_EMAIL_LOAD_DONE, recNum));

                    log("readEmailFileAndWait email efid is : " + efid + " recNum:" + recNum);
                    try {
                        mLock.wait();
                    } catch (InterruptedException e) {
                        Rlog.e(LOG_TAG, "Interrupted Exception in readEmailFileAndWait");
                    }
                }
            }

            if (!hasRecordIn(mEmailFileRecord, recNum)) {
                Rlog.e(LOG_TAG, "Error: Email file is empty");
                return;
            }

            for (int m = 0; m < mEmailFileRecord.get(recNum).size(); m++) {
                mEmailFlagsRecord[recNum].add(0);
            }
            mEmailFlags.put(recNum, mEmailFlagsRecord[recNum]);

            updatePhoneAdnRecordWithEmail(recNum);
        }

    }

    private void readAnrFileAndWait(int recNum) {
        Map<Integer, Integer> fileIds;
        if (mPbrFile == null) {
            Rlog.e(LOG_TAG, "mPbrFile is NULL, exiting from readAnrFileAndWait");
            return;
        } else {
            fileIds = mPbrFile.mFileIds.get(recNum);
        }
        if (fileIds == null || fileIds.isEmpty())
            return;
        if (fileIds.containsKey(USIM_EFANR_TAG)) {
            if (mAnrPresentInIap) {
                readIapFileAndWait(fileIds.get(USIM_EFIAP_TAG), recNum);
                if (!hasRecordIn(mIapFileRecord, recNum)) {
                    Rlog.e(LOG_TAG, "Error: IAP file is empty");
                    return;
                }
                mFh.loadEFLinearFixedAll(fileIds.get(USIM_EFANR_TAG),
                        getPBPath(),
                        obtainMessage(EVENT_ANR_LOAD_DONE, recNum));
                log("readAnrFileAndWait anr efid is : " + fileIds.get(USIM_EFANR_TAG));
                try {
                    mLock.wait();
                } catch (InterruptedException e) {
                    Rlog.e(LOG_TAG, "Interrupted Exception in readEmailFileAndWait");
                }
            } else {
                // Read all Anr files for each Adn Record
                for (int efid: mPbrFile.mAnrFileIds.get(recNum)) {
                    mFh.loadEFLinearFixedPart(efid, getPBPath(), getValidRecordNums(recNum),
                        obtainMessage(EVENT_ANR_LOAD_DONE, recNum));
                    log("readAnrFileAndWait anr efid is : " + efid + " recNum:" + recNum);
                    try {
                        mLock.wait();
                    } catch (InterruptedException e) {
                        Rlog.e(LOG_TAG, "Interrupted Exception in readEmailFileAndWait");
                    }
                }
            }

            if (!hasRecordIn(mAnrFileRecord, recNum)) {
                Rlog.e(LOG_TAG, "Error: Anr file is empty");
                return;
            }

            for (int m = 0; m < mAnrFileRecord.get(recNum).size(); m++) {
                mAnrFlagsRecord[recNum].add(0);
            }
            mAnrFlags.put(recNum, mAnrFlagsRecord[recNum]);

            updatePhoneAdnRecordWithAnr(recNum);
        }
    }

    private void readIapFileAndWait(int efid, int recNum) {
        log("pbrIndex is " + recNum + ",iap efid is : " + efid);
        mFh.loadEFLinearFixedPart(efid, getPBPath(), getValidRecordNums(recNum),
                obtainMessage(EVENT_IAP_LOAD_DONE, recNum));
        try {
            mLock.wait();
        } catch (InterruptedException e) {
            Rlog.e(LOG_TAG, "Interrupted Exception in readIapFileAndWait");
        }
    }

    public boolean updateEmailFile(int adnRecNum, String oldEmail, String newEmail, int efidIndex) {
        int pbrIndex = getPbrIndexBy(adnRecNum - 1);
        int efid = getEfidByTag(pbrIndex, USIM_EFEMAIL_TAG, efidIndex);
        if (oldEmail == null)
            oldEmail = "";
        if (newEmail == null)
            newEmail = "";
        String emails = oldEmail + "," + newEmail;
        mSuccess = false;

        log("updateEmailFile oldEmail : " + oldEmail + " newEmail:" + newEmail + " emails:"
                    + emails + " efid" + efid + " adnRecNum: " + adnRecNum);

        if (efid == -1)
            return mSuccess;
        if (mEmailPresentInIap && (TextUtils.isEmpty(oldEmail) && !TextUtils.isEmpty(newEmail))) {
            if (getEmptyEmailNum_Pbrindex(pbrIndex) == 0) {
                log("updateEmailFile getEmptyEmailNum_Pbrindex=0, pbrIndex is " + pbrIndex);
                mSuccess = true;
                return mSuccess;
            }

            mSuccess = updateIapFile(adnRecNum, oldEmail, newEmail, USIM_EFEMAIL_TAG);
        } else {
            mSuccess = true;
        }
        if (mSuccess) {
            synchronized (mLock) {
                mFh.getEFLinearRecordSize(efid, getPBPath(),
                        obtainMessage(EVENT_EF_EMAIL_RECORD_SIZE_DONE, adnRecNum, efid, emails));
                try {
                    mLock.wait();
                } catch (InterruptedException e) {
                    Rlog.e(LOG_TAG, "interrupted while trying to update by search");
                }
            }
        }
        if (mEmailPresentInIap && mSuccess
                && (!TextUtils.isEmpty(oldEmail) && TextUtils.isEmpty(newEmail))) {
            mSuccess = updateIapFile(adnRecNum, oldEmail, newEmail, USIM_EFEMAIL_TAG);
        }
        return mSuccess;
    }

    public boolean updateAnrFile(int adnRecNum, String oldAnr, String newAnr, int efidIndex) {
        int pbrIndex = getPbrIndexBy(adnRecNum - 1);
        int efid = getEfidByTag(pbrIndex, USIM_EFANR_TAG, efidIndex);
        if (oldAnr == null)
            oldAnr = "";
        if (newAnr == null)
            newAnr = "";
        String anrs = oldAnr + "," + newAnr;
        mSuccess = false;
        log("updateAnrFile oldAnr : " + oldAnr + ", newAnr:" + newAnr + " anrs:" + anrs + ", efid"
                + efid + ", adnRecNum: " + adnRecNum);
        if (efid == -1)
            return mSuccess;
        if (mAnrPresentInIap && (TextUtils.isEmpty(oldAnr) && !TextUtils.isEmpty(newAnr))) {
            if (getEmptyAnrNumPbrIndex(pbrIndex) == 0) {
                log("updateAnrFile getEmptyAnrNumPbrIndex=0, pbrIndex is " + pbrIndex);
                mSuccess = true;
                return mSuccess;
            }

            mSuccess = updateIapFile(adnRecNum, oldAnr, newAnr, USIM_EFANR_TAG);
        } else {
            mSuccess = true;
        }
        synchronized (mLock) {
            mFh.getEFLinearRecordSize(efid, getPBPath(),
                    obtainMessage(EVENT_EF_ANR_RECORD_SIZE_DONE, adnRecNum, efid, anrs));
            try {
                mLock.wait();
            } catch (InterruptedException e) {
                Rlog.e(LOG_TAG, "interrupted while trying to update by search");
            }
        }
        if (mAnrPresentInIap && mSuccess
                && (!TextUtils.isEmpty(oldAnr) && TextUtils.isEmpty(newAnr))) {
            mSuccess = updateIapFile(adnRecNum, oldAnr, newAnr, USIM_EFANR_TAG);
        }
        return mSuccess;
    }

    private boolean updateIapFile(int adnRecNum, String oldValue, String newValue, int tag) {
        int pbrIndex = getPbrIndexBy(adnRecNum - 1);
        int efid = getEfidByTag(pbrIndex, USIM_EFIAP_TAG, 0);
        mSuccess = false;
        int recordNumber = -1;
        if (efid == -1)
            return mSuccess;
        switch (tag) {
            case USIM_EFEMAIL_TAG:
                recordNumber = getEmailRecNumber(adnRecNum - 1,
                        mPhoneBookRecords.size(), oldValue);
                break;
            case USIM_EFANR_TAG:
                recordNumber = getAnrRecNumber(adnRecNum - 1, mPhoneBookRecords.size(), oldValue);
                break;
        }
        if (TextUtils.isEmpty(newValue)) {
            recordNumber = -1;
        }
        log("updateIapFile  efid=" + efid + ", recordNumber= " + recordNumber + ", adnRecNum="
                + adnRecNum);
        synchronized (mLock) {
            mFh.getEFLinearRecordSize(efid, getPBPath(),
                    obtainMessage(EVENT_EF_IAP_RECORD_SIZE_DONE, adnRecNum, recordNumber, tag));
            try {
                mLock.wait();
            } catch (InterruptedException e) {
                Rlog.e(LOG_TAG, "interrupted while trying to update by search");
            }
        }
        return mSuccess;
    }

    private int getEfidByTag(int recNum, int tag, int efidIndex) {
        Map<Integer, Integer> fileIds;
        int efid = -1;
        int numRecs = mPbrFile.mFileIds.size();

        fileIds = mPbrFile.mFileIds.get(recNum);
        if (fileIds == null)
            return -1;

        if (!fileIds.containsKey(tag)) {
            return -1;
        }

        if (!mEmailPresentInIap && USIM_EFEMAIL_TAG == tag) {
            efid = mPbrFile.mEmailFileIds.get(recNum).get(efidIndex);
        } else if (!mAnrPresentInIap && USIM_EFANR_TAG == tag) {
            efid = mPbrFile.mAnrFileIds.get(recNum).get(efidIndex);
        } else {
            efid = fileIds.get(tag);
        }
        return efid;
    }

    public int getPbrIndexBy(int adnIndex) {
        int len = mAdnLengthList.size();
        int size = 0;
        for (int i = 0; i < len; i++) {
            size += mAdnLengthList.get(i);
            if (adnIndex < size) {
                return i;
            }
        }
        return -1;
    }

    private int getInitIndexBy(int pbrIndex) {
        int index = 0;
        while (pbrIndex > 0) {
            index += mAdnLengthList.get(pbrIndex - 1);
            pbrIndex--;
        }
        return index;
    }

    private boolean hasRecordIn(Map<Integer, ArrayList<byte[]>> record, int pbrIndex) {
        if (record == null || record.isEmpty() || record.get(pbrIndex) == null) {
            Rlog.e(LOG_TAG, "record [" + record + "] is empty in pbrIndex" + pbrIndex);
            return false;
        }
        return true;
    }

    private void updatePhoneAdnRecordWithEmail(int pbrIndex) {
        if (!hasRecordIn(mEmailFileRecord, pbrIndex))
            return;
        int numAdnRecs = mAdnLengthList.get(pbrIndex);
        int adnRecIndex;
        if (mEmailPresentInIap && hasRecordIn(mIapFileRecord, pbrIndex)) {
            // The number of records in the IAP file is same as the number of records in ADN file.
            // The order of the pointers in an EFIAP shall be the same as the order of file IDs
            // that appear in the TLV object indicated by Tag 'A9' in the reference file record.
            // i.e value of mEmailTagNumberInIap

            for (int i = 0; i < numAdnRecs; i++) {
                byte[] record = null;
                try {
                    record = mIapFileRecord.get(pbrIndex).get(i);
                } catch (IndexOutOfBoundsException e) {
                    Rlog.e(LOG_TAG, "Error: Improper ICC card: No IAP record for ADN, continuing");
                    break;
                }
                int recNum = record[mEmailTagNumberInIap];

                if (recNum > 0) {
                    String[] emails = new String[1];
                    // SIM record numbers are 1 based
                    emails[0] = readEmailRecord(recNum - 1, pbrIndex, 0);
                    adnRecIndex = i + getInitIndexBy(pbrIndex);
                    AdnRecord rec = mPhoneBookRecords.get(adnRecIndex);
                    if (rec != null && (!TextUtils.isEmpty(emails[0]))) {
                        rec.setEmails(emails);
                        mPhoneBookRecords.set(adnRecIndex, rec);
                        mEmailFlags.get(pbrIndex).set(recNum - 1, 1);
                    }
                }
            }

            log("updatePhoneAdnRecordWithEmail: no need to parse type1 EMAIL file");
            return;
        }

        // ICC cards can be made such that they have an IAP file but all
        // records are empty. So we read both type 1 and type 2 file
        // email records, just to be sure.

        int len = mAdnLengthList.get(pbrIndex);
        // Type 1 file, the number of records is the same as the number of
        // records in the ADN file.
        if (!mEmailPresentInIap) {
            parseType1EmailFile(len, pbrIndex);
        }
    }

    private void updatePhoneAdnRecordWithAnr(int pbrIndex) {
        if (!hasRecordIn(mAnrFileRecord, pbrIndex))
            return;
        int numAdnRecs = mAdnLengthList.get(pbrIndex);
        int adnRecIndex;
        if (mAnrPresentInIap && hasRecordIn(mIapFileRecord, pbrIndex)) {
            // The number of records in the IAP file is same as the number of records in ADN file.
            // The order of the pointers in an EFIAP shall be the same as the order of file IDs
            // that appear in the TLV object indicated by Tag 'A9' in the reference file record.
            // i.e value of mAnrTagNumberInIap

            for (int i = 0; i < numAdnRecs; i++) {
                byte[] record = null;
                try {
                    record = mIapFileRecord.get(pbrIndex).get(i);
                } catch (IndexOutOfBoundsException e) {
                    Rlog.e(LOG_TAG, "Error: Improper ICC card: No IAP record for ADN, continuing");
                    break;
                }
                int recNum = record[mAnrTagNumberInIap];
                if (recNum > 0) {
                    String[] anrs = new String[1];
                    // SIM record numbers are 1 based
                    anrs[0] = readAnrRecord(recNum - 1, pbrIndex, 0);
                    adnRecIndex = i + getInitIndexBy(pbrIndex);
                    AdnRecord rec = mPhoneBookRecords.get(adnRecIndex);
                    if (rec != null && (!TextUtils.isEmpty(anrs[0]))) {
                        rec.setAdditionalNumbers(anrs);
                        mPhoneBookRecords.set(adnRecIndex, rec);
                        mAnrFlags.get(pbrIndex).set(recNum - 1, 1);
                    }
                }
            }

            log("updatePhoneAdnRecordWithAnr: no need to parse type1 ANR file");
            return;
        }

        // ICC cards can be made such that they have an IAP file but all
        // records are empty. So we read both type 1 and type 2 file
        // anr records, just to be sure.

        // Type 1 file, the number of records is the same as the number of
        // records in the ADN file.
        if (!mAnrPresentInIap) {
            parseType1AnrFile(numAdnRecs, pbrIndex);
        }
    }

    void parseType1EmailFile(int numRecs, int pbrIndex) {
        byte[] emailRec = null;
        int count;
        int numEmailFiles = mPbrFile.mEmailFileIds.get(pbrIndex).size();
        ArrayList<String> emailList = new ArrayList<String>();
        int adnInitIndex = getInitIndexBy(pbrIndex);

        if (!hasRecordIn(mEmailFileRecord, pbrIndex))
            return;

        log("parseType1EmailFile: pbrIndex is: " + pbrIndex + ", numRecs is: " + numRecs);
        for (int i = 0; i < numRecs; i++) {
            count = 0;
            emailList.clear();

            for (int j = 0; j < numEmailFiles; j++) {
                String email = readEmailRecord(i, pbrIndex, j*numRecs);
                emailList.add(email);
                if (TextUtils.isEmpty(email)) {
                    email = "";
                    continue;
                }

                count++;
                //Type1 Email file, no need for mEmailFlags
                mEmailFlags.get(pbrIndex).set(i+j*numRecs, 1);
            }

            // All Email files is null
            if (count == 0) {
                continue;
            }

            AdnRecord rec = mPhoneBookRecords.get(i+adnInitIndex);
            if (rec != null) {
                String[] emails = new String[emailList.size()];
                System.arraycopy(emailList.toArray(), 0, emails, 0, emailList.size());
                rec.setEmails(emails);
                mPhoneBookRecords.set(i+adnInitIndex, rec);
            }
        }
    }

    void parseType1AnrFile(int numRecs, int pbrIndex) {
        int count;
        int numAnrFiles = mPbrFile.mAnrFileIds.get(pbrIndex).size();
        ArrayList<String> anrList = new ArrayList<String>();
        int adnInitIndex = getInitIndexBy(pbrIndex);

        if (!hasRecordIn(mAnrFileRecord, pbrIndex))
            return;
        log("parseType1AnrFile: pbrIndex is: " + pbrIndex + ", numRecs is: " + numRecs +
                ", numAnrFiles " + numAnrFiles);
        for (int i = 0; i < numRecs; i++) {
            count = 0;
            anrList.clear();
            for (int j = 0; j < numAnrFiles; j++) {
                String anr = readAnrRecord(i, pbrIndex, j*numRecs);
                anrList.add(anr);
                if (TextUtils.isEmpty(anr)) {
                    anr = "";
                    continue;
                }

                count++;
                //Fix Me: For type1 this is not necessary
                mAnrFlags.get(pbrIndex).set(i+j*numRecs, 1);
            }

            // All anr files is null
            if (count == 0) {
                continue;
            }

            AdnRecord rec = mPhoneBookRecords.get(i+adnInitIndex);
            if (rec != null) {
                String[] anrs = new String[anrList.size()];
                System.arraycopy(anrList.toArray(), 0, anrs, 0, anrList.size());
                rec.setAdditionalNumbers(anrs);
                mPhoneBookRecords.set(i+adnInitIndex, rec);
            }
        }
    }

    private String readEmailRecord(int recNum, int pbrIndex, int offSet) {
        byte[] emailRec = null;
        if (!hasRecordIn(mEmailFileRecord, pbrIndex))
            return null;
        try {
            emailRec = mEmailFileRecord.get(pbrIndex).get(recNum + offSet);
        } catch (IndexOutOfBoundsException e) {
            return null;
        }

        // The length of the record is X+2 byte, where X bytes is the email address
        String email = IccUtils.adnStringFieldToString(emailRec, 0, emailRec.length - 2);
        return email;
    }

    private String readAnrRecord(int recNum, int pbrIndex, int offSet) {
        byte[] anrRec = null;
        if (!hasRecordIn(mAnrFileRecord, pbrIndex))
            return null;
        try {
            anrRec = mAnrFileRecord.get(pbrIndex).get(recNum + offSet);
        } catch (IndexOutOfBoundsException e) {
            Rlog.e(LOG_TAG, "Error: Improper ICC card: No anr record for ADN, continuing");
            return null;
        }
        int numberLength = 0xff & anrRec[1];
        if (numberLength > MAX_NUMBER_SIZE_BYTES) {
            //log("Invalid number length[" + numberLength + "] in anr record: " + recNum +
            //        " pbrIndex:" + pbrIndex + " offSet:" + offSet);
            return "";
        }
        return PhoneNumberUtils.calledPartyBCDToString(anrRec, 2, numberLength);
    }

    private void readAdnFileAndWait(int recNum) {
        Map <Integer,Integer> fileIds;
        fileIds = mPbrFile.mFileIds.get(recNum);
        if (fileIds == null || fileIds.isEmpty()) return;


        int extEf = 0;
        // Only call fileIds.get while EFEXT1_TAG is available
        if (fileIds.containsKey(USIM_EFEXT1_TAG)) {
            extEf = fileIds.get(USIM_EFEXT1_TAG);
        }
        log("readAdnFileAndWait adn efid is : " + fileIds.get(USIM_EFADN_TAG));
        mAdnCache.requestLoadAllAdnLike(fileIds.get(USIM_EFADN_TAG), extEf,
                getPBPath(),
                obtainMessage(EVENT_USIM_ADN_LOAD_DONE, recNum));
        try {
            mLock.wait();
        } catch (InterruptedException e) {
            Rlog.e(LOG_TAG, "Interrupted Exception in readAdnFileAndWait");
        }
    }

    private int getEmailRecNumber(int adnRecIndex, int numRecs, String oldEmail) {
        int pbrIndex = getPbrIndexBy(adnRecIndex);
        int recordIndex = adnRecIndex - getInitIndexBy(pbrIndex);
        int recordNumber = -1;
        log("getEmailRecNumber adnRecIndex is: " + adnRecIndex + ", recordIndex is :"
                + recordIndex);
        if (!hasRecordIn(mEmailFileRecord, pbrIndex)) {
            log("getEmailRecNumber recordNumber is: " + recordNumber);
            return recordNumber;
        }
        if (mEmailPresentInIap && hasRecordIn(mIapFileRecord, pbrIndex)) {
            byte[] record = null;
            try {
                record = mIapFileRecord.get(pbrIndex).get(recordIndex);
            } catch (IndexOutOfBoundsException e) {
                Rlog.e(LOG_TAG, "IndexOutOfBoundsException in getEmailRecNumber");
            }
            if (record != null && record[mEmailTagNumberInIap] > 0) {
                recordNumber = record[mEmailTagNumberInIap];
                log(" getEmailRecNumber: record is " + IccUtils.bytesToHexString(record)
                        + ", the email recordNumber is :" + recordNumber);
                return recordNumber;
            } else {
                int recsSize = mEmailFileRecord.get(pbrIndex).size();
                log("getEmailRecNumber recsSize is: " + recsSize);
                if (TextUtils.isEmpty(oldEmail)) {
                    for (int i = 0; i < recsSize; i++) {
                        String emailRecord = readEmailRecord(i, pbrIndex, 0);
                        if (TextUtils.isEmpty(emailRecord)) {
                            log("getEmailRecNumber: Got empty record.Email record num is :" +
                                     (i + 1));
                            return i + 1;
                        }
                    }
                }
            }
        } else {
            recordNumber = recordIndex + 1;
            return recordNumber;
        }
        log("getEmailRecNumber: no email record index found");
        return recordNumber;
    }

    private int getAnrRecNumber(int adnRecIndex, int numRecs, String oldAnr) {
        int pbrIndex = getPbrIndexBy(adnRecIndex);
        int recordIndex = adnRecIndex - getInitIndexBy(pbrIndex);
        int recordNumber = -1;
        if (!hasRecordIn(mAnrFileRecord, pbrIndex)) {
            return recordNumber;
        }
        if (mAnrPresentInIap && hasRecordIn(mIapFileRecord, pbrIndex)) {
            byte[] record = null;
            try {
                record = mIapFileRecord.get(pbrIndex).get(recordIndex);
            } catch (IndexOutOfBoundsException e) {
                Rlog.e(LOG_TAG, "IndexOutOfBoundsException in getAnrRecNumber");
            }
            if (record != null && record[mAnrTagNumberInIap] > 0) {
                recordNumber = record[mAnrTagNumberInIap];
                log("getAnrRecNumber: recnum from iap is :" + recordNumber);
                return recordNumber;
            } else {
                int recsSize = mAnrFileRecord.get(pbrIndex).size();
                log("getAnrRecNumber: anr record size is :" + recsSize);
                if (TextUtils.isEmpty(oldAnr)) {
                    for (int i = 0; i < recsSize; i++) {
                        String anrRecord = readAnrRecord(i, pbrIndex, 0);
                        if (TextUtils.isEmpty(anrRecord)) {
                            log("getAnrRecNumber: Empty anr record. Anr record num is :" + (i + 1));
                            return i + 1;
                        }
                    }
                }
            }
        } else {
            recordNumber = recordIndex + 1;
            return recordNumber;
        }
        log("getAnrRecNumber: no anr record index found");
        return recordNumber;
    }

    private byte[] buildEmailData(int length, int adnRecIndex, String email) {
        byte[] data = new byte[length];
        for (int i=0; i<length; i++ ) {
            data[i]= (byte)0xff;
        }
        if (TextUtils.isEmpty(email)) {
            log("[buildEmailData] Empty email record");
            return data; // return the empty record (for delete)
        }
        byte[] byteEmail = GsmAlphabet.stringToGsm8BitPacked(email);
        // 3gpp 31.102 4.4.2.13, Record in non-type1 EF_EMAIL file
        // should exclude last two bytes
        int tmpLen = mEmailPresentInIap == true ? length - 2 : length;

        if (byteEmail.length > tmpLen) {
            log("[buildEmailData] wrong email length");
            return null;
        }
        System.arraycopy(byteEmail, 0, data, 0, byteEmail.length);
        if (mEmailPresentInIap) {
            int pbrIndex = getPbrIndexBy(adnRecIndex);
            int recordIndex = adnRecIndex - getInitIndexBy(pbrIndex);
            data[length - 1] = (byte) (recordIndex + 1);
        }
        log("buildEmailData: data is" + IccUtils.bytesToHexString(data));
        return data;
    }

    private byte[] buildAnrData(int length, int adnRecIndex, String anr) {
        byte[] data = new byte[length];
        for (int i = 0; i < length; i++) {
            data[i] = (byte) 0xff;
        }
        if (TextUtils.isEmpty(anr)) {
            log("[buildAnrData] Empty anr record");
            return data; // return the empty record (for delete)
        }
        data[ANR_DESCRIPTION_ID] = (byte) (0x0);
        byte[] byteAnr = PhoneNumberUtils.numberToCalledPartyBCD(anr);

        // If the phone number does not matching format, like "+" return null.
        if (byteAnr == null) {
            return null;
        }

        // numberToCalledPartyBCD has considered TOA byte
        int maxlength = ANR_ADDITIONAL_NUMBER_END_ID - ANR_ADDITIONAL_NUMBER_START_ID + 1 + 1;
        if (byteAnr.length > maxlength) {
            log("[buildAnrData] wrong ANR length");
            return null;
        }
        System.arraycopy(byteAnr, 0, data, ANR_TON_NPI_ID, byteAnr.length);
        data[ANR_BCD_NUMBER_LENGTH] = (byte) (byteAnr.length);

        data[ANR_CAPABILITY_ID] = (byte) 0xFF;
        data[ANR_EXTENSION_ID] = (byte) 0xFF;
        if (length == ANR_ADN_RECORD_IDENTIFIER_ID + 1) {
            int pbrIndex = getPbrIndexBy(adnRecIndex);
            int recordIndex = adnRecIndex - getInitIndexBy(pbrIndex);
            data[ANR_ADN_RECORD_IDENTIFIER_ID] = (byte) (recordIndex + 1);
        }
        log("buildAnrData: data is" + IccUtils.bytesToHexString(data));
        return data;
    }

    private void createPbrFile(ArrayList<byte[]> records) {
        if (records == null) {
            mPbrFile = null;
            mIsPbrPresent = false;
            return;
        }
        mPbrFile = new PbrFile(records);
    }

    private void putValidRecNums(int pbrIndex) {
        ArrayList<Integer> recordNums = new ArrayList<Integer>();
        int initAdnIndex = getInitIndexBy(pbrIndex);
        log("pbr index is " + pbrIndex + ", initAdnIndex is " + initAdnIndex);
        for (int i = 0; i < mAdnLengthList.get(pbrIndex); i++) {
            recordNums.add(i + 1);
        }
        // Need to read at least one record to inint
        // variable mIapFileRecord, mEmailFileRecord,mAnrFileRecord
        if (recordNums.size() == 0) {
            recordNums.add(1);
        }
        mRecordNums.put(pbrIndex, recordNums);
    }

    private ArrayList<Integer> getValidRecordNums(int pbrIndex) {
        return mRecordNums.get(pbrIndex);
    }

    private boolean hasValidRecords(int pbrIndex) {
        return mRecordNums.get(pbrIndex).size() > 0;
    }

    @Override
    public void handleMessage(Message msg) {
        AsyncResult ar;
        byte data[];
        int efid;
        int adnRecIndex;
        int recordIndex;
        int[] recordSize;
        int recordNumber;
        int efidIndex;
        int actualRecNumber;
        String oldAnr = null;
        String newAnr = null;
        String oldEmail = null;
        String newEmail = null;
        Message response = null;
        int pbrIndex;
        switch (msg.what) {
            case EVENT_PBR_LOAD_DONE:
                log("Loading PBR done");
                ar = (AsyncResult) msg.obj;
                if (ar.exception == null) {
                    createPbrFile((ArrayList<byte[]>) ar.result);
<<<<<<< HEAD
=======
                } else {
                    mIsPbrPresent = false;
>>>>>>> 99ef5303
                }
                synchronized (mLock) {
                    mLock.notify();
                }
                break;
            case EVENT_USIM_ADN_LOAD_DONE:
                log("Loading USIM ADN records done");
                ar = (AsyncResult) msg.obj;
                pbrIndex = (Integer) ar.userObj;
                if (ar.exception == null) {
                    mPhoneBookRecords.addAll((ArrayList<AdnRecord>) ar.result);
                    mAdnLengthList.add(pbrIndex, ((ArrayList<AdnRecord>) ar.result).size());
                    putValidRecNums(pbrIndex);
                } else {
                    log("can't load USIM ADN records");
                }
                synchronized (mLock) {
                    mLock.notify();
                }
                break;
            case EVENT_IAP_LOAD_DONE:
                log("Loading USIM IAP records done");
                ar = (AsyncResult) msg.obj;
                pbrIndex = (Integer) ar.userObj;
                if (ar.exception == null) {
                    mIapFileRecord.put(pbrIndex, (ArrayList<byte[]>) ar.result);
                }
                synchronized (mLock) {
                    mLock.notify();
                }
                break;
            case EVENT_EMAIL_LOAD_DONE:
                log("Loading USIM Email records done");
                ar = (AsyncResult) msg.obj;
                pbrIndex = (Integer) ar.userObj;
                if (ar.exception == null && mPbrFile != null) {
                    ArrayList<byte[]> tmpList = mEmailFileRecord.get(pbrIndex);
                    if (tmpList == null) {
                        mEmailFileRecord.put(pbrIndex, (ArrayList<byte[]>) ar.result);
                    } else {
                        tmpList.addAll((ArrayList<byte[]>) ar.result);
                        mEmailFileRecord.put(pbrIndex, tmpList);
                    }

                    log("handlemessage EVENT_EMAIL_LOAD_DONE size is: "
                            + mEmailFileRecord.get(pbrIndex).size());
                }
                synchronized (mLock) {
                    mLock.notify();
                }
                break;
            case EVENT_ANR_LOAD_DONE:
                log("Loading USIM Anr records done");
                ar = (AsyncResult) msg.obj;
                pbrIndex = (Integer) ar.userObj;
                if (ar.exception == null && mPbrFile != null) {
                    ArrayList<byte[]> tmp = mAnrFileRecord.get(pbrIndex);
                    if (tmp == null) {
                        mAnrFileRecord.put(pbrIndex, (ArrayList<byte[]>) ar.result);
                    } else {
                        tmp.addAll((ArrayList<byte[]>) ar.result);
                        mAnrFileRecord.put(pbrIndex, tmp);
                    }

                    log("handlemessage EVENT_ANR_LOAD_DONE size is: "
                            + mAnrFileRecord.get(pbrIndex).size());
                }
                synchronized (mLock) {
                    mLock.notify();
                }
                break;
            case EVENT_EF_EMAIL_RECORD_SIZE_DONE:
                log("Loading EF_EMAIL_RECORD_SIZE_DONE");
                ar = (AsyncResult) (msg.obj);
                String emails = (String) (ar.userObj);
                adnRecIndex = ((int) msg.arg1) - 1;
                efid = (int) msg.arg2;
                String email[] = emails.split(",");
                if (email.length == 1) {
                    oldEmail = email[0];
                    newEmail = "";
                } else if (email.length > 1) {
                    oldEmail = email[0];
                    newEmail = email[1];
                }
                if (ar.exception != null) {
                    mSuccess = false;
                    synchronized (mLock) {
                        mLock.notify();
                    }
                    return;
                }
                recordSize = (int[]) ar.result;
                recordNumber = getEmailRecNumber(adnRecIndex, mPhoneBookRecords.size(), oldEmail);
                if (recordSize.length != 3 || recordNumber > recordSize[2] || recordNumber <= 0) {
                    mSuccess = false;
                    synchronized (mLock) {
                        mLock.notify();
                    }
                    return;
                }
                data = buildEmailData(recordSize[0], adnRecIndex, newEmail);
                if (data == null) {
                    mSuccess = false;
                    synchronized (mLock) {
                        mLock.notify();
                    }
                    return;
                }
                actualRecNumber = recordNumber;
                if (!mEmailPresentInIap) {
                    efidIndex = mPbrFile.mEmailFileIds.get(getPbrIndexBy(
                                adnRecIndex)).indexOf(efid);
                    if (efidIndex == -1) {
                        log("wrong efid index:" + efid );
                        mSuccess = false;
                        synchronized (mLock) {
                            mLock.notify();
                        }
                        return;
                    }

                    actualRecNumber = recordNumber +
                            efidIndex * mAdnLengthList.get(getPbrIndexBy(adnRecIndex));
                    log("EMAIL index:" + efidIndex + " efid:" + efid +
                        " actual RecNumber:" + actualRecNumber);
                }

                mFh.updateEFLinearFixed(
                        efid,
                        getPBPath(),
                        recordNumber,
                        data,
                        null,
                        obtainMessage(EVENT_UPDATE_EMAIL_RECORD_DONE, actualRecNumber, adnRecIndex,
                                data));
                mPendingExtLoads = 1;
                break;
            case EVENT_EF_ANR_RECORD_SIZE_DONE:
                log("Loading EF_ANR_RECORD_SIZE_DONE");
                ar = (AsyncResult) (msg.obj);
                String anrs = (String) (ar.userObj);
                adnRecIndex = ((int) msg.arg1) - 1;
                efid = (int) msg.arg2;
                String[] anr = anrs.split(",");
                if (anr.length == 1) {
                    oldAnr = anr[0];
                    newAnr = "";
                } else if (anr.length > 1) {
                    oldAnr = anr[0];
                    newAnr = anr[1];
                }
                if (ar.exception != null) {
                    mSuccess = false;
                    synchronized (mLock) {
                        mLock.notify();
                    }
                    return;
                }
                recordSize = (int[]) ar.result;
                recordNumber = getAnrRecNumber(adnRecIndex, mPhoneBookRecords.size(), oldAnr);
                if (recordSize.length != 3 || recordNumber > recordSize[2] || recordNumber <= 0) {
                    mSuccess = false;
                    synchronized (mLock) {
                        mLock.notify();
                    }
                    return;
                }
                data = buildAnrData(recordSize[0], adnRecIndex, newAnr);
                if (data == null) {
                    mSuccess = false;
                    synchronized (mLock) {
                        mLock.notify();
                    }
                    return;
                }

                actualRecNumber = recordNumber;
                if (!mAnrPresentInIap) {
                    efidIndex = mPbrFile.mAnrFileIds.get(getPbrIndexBy(adnRecIndex)).indexOf(efid);
                    if (efidIndex == -1) {
                        log("wrong efid index:" + efid );
                        mSuccess = false;
                        synchronized (mLock) {
                            mLock.notify();
                        }
                        return;
                    }
                    actualRecNumber = recordNumber +
                            efidIndex * mAdnLengthList.get(getPbrIndexBy(adnRecIndex));

                    log("ANR index:" + efidIndex + " efid:" + efid +
                        " actual RecNumber:" + actualRecNumber);
                }

                mFh.updateEFLinearFixed(
                        efid,
                        getPBPath(),
                        recordNumber,
                        data,
                        null,
                        obtainMessage(EVENT_UPDATE_ANR_RECORD_DONE, actualRecNumber,
                                adnRecIndex, data));
                mPendingExtLoads = 1;
                break;
            case EVENT_UPDATE_EMAIL_RECORD_DONE:
                log("Loading UPDATE_EMAIL_RECORD_DONE");
                ar = (AsyncResult) (msg.obj);
                if (ar.exception != null) {
                    mSuccess = false;
                }
                data = (byte[]) (ar.userObj);
                recordNumber = (int) msg.arg1;
                adnRecIndex = (int) msg.arg2;
                pbrIndex = getPbrIndexBy(adnRecIndex);
                log("EVENT_UPDATE_EMAIL_RECORD_DONE");
                mPendingExtLoads = 0;
                mSuccess = true;
                mEmailFileRecord.get(pbrIndex).set(recordNumber - 1, data);

                for (int i = 0; i < data.length; i++) {
                    log("EVENT_UPDATE_EMAIL_RECORD_DONE data = " + data[i] + ",i is " + i);
                    if (data[i] != (byte) 0xff) {
                        log("EVENT_UPDATE_EMAIL_RECORD_DONE data !=0xff");
                        mEmailFlags.get(pbrIndex).set(recordNumber - 1, 1);
                        break;
                    }
                    mEmailFlags.get(pbrIndex).set(recordNumber - 1, 0);
                }
                synchronized (mLock) {
                    mLock.notify();
                }
                break;
            case EVENT_UPDATE_ANR_RECORD_DONE:
                log("Loading UPDATE_ANR_RECORD_DONE");
                ar = (AsyncResult) (msg.obj);
                data = (byte[]) (ar.userObj);
                recordNumber = (int) msg.arg1;
                adnRecIndex = (int) msg.arg2;
                pbrIndex = getPbrIndexBy(adnRecIndex);
                if (ar.exception != null) {
                    mSuccess = false;
                }
                log("EVENT_UPDATE_ANR_RECORD_DONE");
                mPendingExtLoads = 0;
                mSuccess = true;
                mAnrFileRecord.get(pbrIndex).set(recordNumber - 1, data);

                for (int i = 0; i < data.length; i++) {
                    if (data[i] != (byte) 0xff) {
                        mAnrFlags.get(pbrIndex).set(recordNumber - 1, 1);
                        break;
                    }
                    mAnrFlags.get(pbrIndex).set(recordNumber - 1, 0);
                }
                synchronized (mLock) {
                    mLock.notify();
                }
                break;
            case EVENT_EF_IAP_RECORD_SIZE_DONE:
                log("EVENT_EF_IAP_RECORD_SIZE_DONE");
                ar = (AsyncResult) (msg.obj);
                recordNumber = (int) msg.arg2;
                adnRecIndex = ((int) msg.arg1) - 1;
                pbrIndex = getPbrIndexBy(adnRecIndex);
                efid = getEfidByTag(pbrIndex, USIM_EFIAP_TAG, 0);
                int tag = (Integer) ar.userObj;
                if (ar.exception != null) {
                    mSuccess = false;
                    synchronized (mLock) {
                        mLock.notify();
                    }
                    return;
                }
                pbrIndex = getPbrIndexBy(adnRecIndex);
                efid = getEfidByTag(pbrIndex, USIM_EFIAP_TAG, 0);
                recordSize = (int[]) ar.result;
                data = null;

                recordIndex = adnRecIndex - getInitIndexBy(pbrIndex);
                log("handleIAP_RECORD_SIZE_DONE adnRecIndex is: "
                        + adnRecIndex + ", recordNumber is: " + recordNumber
                        + ", recordIndex is: " + recordIndex);
                if (recordSize.length != 3 || recordIndex + 1 > recordSize[2]
                        || recordNumber == 0) {
                    mSuccess = false;
                    synchronized (mLock) {
                        mLock.notify();
                    }
                    return;
                }
                if (hasRecordIn(mIapFileRecord, pbrIndex)) {
                    data = mIapFileRecord.get(pbrIndex).get(recordIndex);
                    byte[] recordData = new byte[data.length];
                    System.arraycopy(data, 0, recordData, 0, recordData.length);
                    switch (tag) {
                        case USIM_EFEMAIL_TAG:
                            recordData[mEmailTagNumberInIap] = (byte) recordNumber;
                            break;
                        case USIM_EFANR_TAG:
                            recordData[mAnrTagNumberInIap] = (byte) recordNumber;
                            break;
                    }
                    mPendingExtLoads = 1;
                    log(" IAP  efid= " + efid + ", update IAP index= " + (recordIndex)
                            + " with value= " + IccUtils.bytesToHexString(recordData));
                    mFh.updateEFLinearFixed(
                            efid,
                            getPBPath(),
                            recordIndex + 1,
                            recordData,
                            null,
                            obtainMessage(EVENT_UPDATE_IAP_RECORD_DONE, adnRecIndex, recordNumber,
                                    recordData));
                }
                break;
            case EVENT_UPDATE_IAP_RECORD_DONE:
                log("EVENT_UPDATE_IAP_RECORD_DONE");
                ar = (AsyncResult) (msg.obj);
                if (ar.exception != null) {
                    mSuccess = false;
                }
                data = (byte[]) (ar.userObj);
                adnRecIndex = (int) msg.arg1;
                pbrIndex = getPbrIndexBy(adnRecIndex);
                recordIndex = adnRecIndex - getInitIndexBy(pbrIndex);
                log("handleMessage EVENT_UPDATE_IAP_RECORD_DONE recordIndex is: "
                        + recordIndex + ", adnRecIndex is: " + adnRecIndex);
                mPendingExtLoads = 0;
                mSuccess = true;

                mIapFileRecord.get(pbrIndex).set(recordIndex, data);
                log("the iap email recordNumber is :" + data[mEmailTagNumberInIap]);
                synchronized (mLock) {
                    mLock.notify();
                }
                break;
        }
    }

    private class PbrFile {
        // RecNum <EF Tag, efid>
        HashMap<Integer,Map<Integer,Integer>> mFileIds;
        // All Type1 ANR/EMAIL file will be recorded below ArrayList
        HashMap<Integer,ArrayList<Integer>> mAnrFileIds;
        HashMap<Integer,ArrayList<Integer>> mEmailFileIds;

        PbrFile(ArrayList<byte[]> records) {
            mFileIds = new HashMap<Integer, Map<Integer, Integer>>();
            mAnrFileIds = new HashMap<Integer, ArrayList<Integer>>();
            mEmailFileIds = new HashMap<Integer, ArrayList<Integer>>();
            SimTlv recTlv;
            int recNum = 0;
            for (byte[] record: records) {
                recTlv = new SimTlv(record, 0, record.length);
                parseTag(recTlv, recNum);
                recNum ++;
            }
        }

        void parseTag(SimTlv tlv, int recNum) {
            Rlog.d(LOG_TAG, "parseTag: recNum=" + recNum);
            SimTlv tlvEf;
            int tag;
            byte[] data;
            Map<Integer, Integer> val = new HashMap<Integer, Integer>();
            ArrayList<Integer> anrList = new ArrayList<Integer>();
            ArrayList<Integer> emailList= new ArrayList<Integer>();
            do {
                tag = tlv.getTag();
                switch(tag) {
                case USIM_TYPE1_TAG: // A8
                case USIM_TYPE3_TAG: // AA
                case USIM_TYPE2_TAG: // A9
                    data = tlv.getData();
                    tlvEf = new SimTlv(data, 0, data.length);
                    parseEf(tlvEf, val, tag, anrList, emailList);
                    break;
                }
            } while (tlv.nextObject());

            if (0 != anrList.size()) {
                mAnrFileIds.put(recNum, anrList);
                Rlog.d(LOG_TAG, "parseTag: recNum=" + recNum + " ANR file list:" + anrList);
            }
            if (0 != emailList.size()) {
                Rlog.d(LOG_TAG, "parseTag: recNum=" + recNum + " EMAIL file list:" + emailList);
                mEmailFileIds.put(recNum, emailList);
            }
            mFileIds.put(recNum, val);
        }

        void parseEf(SimTlv tlv, Map<Integer, Integer> val, int parentTag,
                ArrayList<Integer> anrList, ArrayList<Integer> emailList) {
            int tag;
            byte[] data;
            int tagNumberWithinParentTag = 0;
            do {
                tag = tlv.getTag();
                // Check if EFIAP is present. EFIAP must be under TYPE1 tag.
                if (parentTag == USIM_TYPE1_TAG && tag == USIM_EFIAP_TAG) {
                    mIapPresent = true;
                }
                if (parentTag == USIM_TYPE2_TAG && mIapPresent && tag == USIM_EFEMAIL_TAG) {
                    mEmailPresentInIap = true;
                    mEmailTagNumberInIap = tagNumberWithinParentTag;
                    log("parseEf: EmailPresentInIap tag = " + mEmailTagNumberInIap);
                }
                if (parentTag == USIM_TYPE2_TAG && mIapPresent && tag == USIM_EFANR_TAG) {
                    mAnrPresentInIap = true;
                    mAnrTagNumberInIap = tagNumberWithinParentTag;
                    log("parseEf: AnrPresentInIap tag = " + mAnrTagNumberInIap);
                }
                switch(tag) {
                    case USIM_EFEMAIL_TAG:
                    case USIM_EFADN_TAG:
                    case USIM_EFEXT1_TAG:
                    case USIM_EFANR_TAG:
                    case USIM_EFPBC_TAG:
                    case USIM_EFGRP_TAG:
                    case USIM_EFAAS_TAG:
                    case USIM_EFGSD_TAG:
                    case USIM_EFUID_TAG:
                    case USIM_EFCCP1_TAG:
                    case USIM_EFIAP_TAG:
                    case USIM_EFSNE_TAG:
                        data = tlv.getData();
                        int efid = ((data[0] & 0xFF) << 8) | (data[1] & 0xFF);
                        val.put(tag, efid);

                        if (parentTag == USIM_TYPE1_TAG) {
                            if (tag == USIM_EFANR_TAG) {
                                anrList.add(efid);
                            } else if (tag == USIM_EFEMAIL_TAG) {
                                emailList.add(efid);
                            }
                        }
                        Rlog.d(LOG_TAG, "parseEf.put(" + tag + "," + efid + ") parent tag:"
                                + parentTag);
                        break;
                }
                tagNumberWithinParentTag ++;
            } while(tlv.nextObject());
        }
    }

    private void log(String msg) {
        if(DBG) Rlog.d(LOG_TAG, msg);
    }

    public int getAnrCount() {
        int count = 0;
        int pbrIndex = mAnrFlags.size();
        for (int j = 0; j < pbrIndex; j++) {
            count += mAnrFlags.get(j).size();
        }
        log("getAnrCount count is: " + count);
        return count;
    }

    public int getEmailCount() {
        int count = 0;
        int pbrIndex = mEmailFlags.size();
        for (int j = 0; j < pbrIndex; j++) {
            count += mEmailFlags.get(j).size();
        }
        log("getEmailCount count is: " + count);
        return count;
    }

    public int getSpareAnrCount() {
        int count = 0;
        int pbrIndex = mAnrFlags.size();
        for (int j = 0; j < pbrIndex; j++) {
            for (int i = 0; i < mAnrFlags.get(j).size(); i++) {
                if (0 == mAnrFlags.get(j).get(i))
                    count++;
            }
        }
        log("getSpareAnrCount count is" + count);
        return count;
    }

    public int getSpareEmailCount() {
        int count = 0;
        int pbrIndex = mEmailFlags.size();
        for (int j = 0; j < pbrIndex; j++) {
            for (int i = 0; i < mEmailFlags.get(j).size(); i++) {
                if (0 == mEmailFlags.get(j).get(i))
                    count++;
            }
        }
        log("getSpareEmailCount count is: " + count);
        return count;
    }

    public int getUsimAdnCount() {
        if ((mPhoneBookRecords != null) && (!mPhoneBookRecords.isEmpty())) {
            log("getUsimAdnCount count is" + mPhoneBookRecords.size());
            return mPhoneBookRecords.size();
        } else {
            return 0;
        }
    }

    public int getEmptyEmailNum_Pbrindex(int pbrindex) {
        int count = 0;
        int size = 0;

        if (!mEmailPresentInIap) {
            //for Type1 Email, the number is always equal to ADN
            //log("getEmptyEmailNum_Pbrindex pbrIndex:" + pbrindex + " default to 1");
            return 1;
        }

        if (mEmailFlags.containsKey(pbrindex)) {
            size = mEmailFlags.get(pbrindex).size();
            for (int i = 0; i < size; i++) {
                if (0 == mEmailFlags.get(pbrindex).get(i)) count++;
            }
        }
        //log("getEmptyEmailNum_Pbrindex pbrIndex is: " + pbrindex + " size is: "
        //        + size + ", count is " + count);
        return count;
    }

    public int getEmptyAnrNumPbrIndex(int pbrindex) {
        int count = 0;
        int size = 0;

        if (!mAnrPresentInIap) {
            //for Type1 Anr, the number is always equals to ADN
            //log("getEmptyAnrNumPbrIndex pbrIndex:" + pbrindex + " default to 1");
            return 1;
        }

        if (mAnrFlags.containsKey(pbrindex)) {
            size = mAnrFlags.get(pbrindex).size();
            for (int i = 0; i < size; i++) {
                if (0 == mAnrFlags.get(pbrindex).get(i)) count++;
            }
        }
        //log("getEmptyAnrNumPbrIndex pbrIndex is: " + pbrindex + " size is: "
        //        + size + ", count is " + count);
        return count;
    }

    public int getEmailFilesCountEachAdn() {
        Map <Integer,Integer> fileIds;
        if (mPbrFile == null) {
            Rlog.e(LOG_TAG, "mPbrFile is NULL, exiting from getEmailFilesCountEachAdn");
            return 0;
        } else {
            fileIds = mPbrFile.mFileIds.get(0);
        }
        if (fileIds == null) return 0;

        if (fileIds.containsKey(USIM_EFEMAIL_TAG)) {
            if (!mEmailPresentInIap) {
                return mPbrFile.mEmailFileIds.get(0).size();
            } else {
                return 1;
            }

        } else {
            return 0;
        }
    }

    public int getAnrFilesCountEachAdn() {
        Map <Integer,Integer> fileIds;
        if (mPbrFile == null) {
            Rlog.e(LOG_TAG, "mPbrFile is NULL, exiting from getAnrFilesCountEachAdn");
            return 0;
        } else {
            fileIds = mPbrFile.mFileIds.get(0);
        }
        if (fileIds == null) return 0;

        if (fileIds.containsKey(USIM_EFANR_TAG)) {
            if (!mAnrPresentInIap) {
                return mPbrFile.mAnrFileIds.get(0).size();
            } else {
                return 1;
            }

        } else {
            return 0;
        }
    }

    public String getPBPath() {
        //Only support global PB
        return MF_SIM + DF_TELECOM + DF_PHONEBOOK;
    }
}<|MERGE_RESOLUTION|>--- conflicted
+++ resolved
@@ -951,11 +951,8 @@
                 ar = (AsyncResult) msg.obj;
                 if (ar.exception == null) {
                     createPbrFile((ArrayList<byte[]>) ar.result);
-<<<<<<< HEAD
-=======
                 } else {
                     mIsPbrPresent = false;
->>>>>>> 99ef5303
                 }
                 synchronized (mLock) {
                     mLock.notify();
