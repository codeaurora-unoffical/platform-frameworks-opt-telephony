--- conflicted
+++ resolved
@@ -838,16 +838,12 @@
             return data; // return the empty record (for delete)
         }
         byte[] byteEmail = GsmAlphabet.stringToGsm8BitPacked(email);
-<<<<<<< HEAD
-        if (byteEmail.length > length) {
-=======
 
         // 3gpp 31.102 4.4.2.13, Record in non-type1 EF_EMAIL file
         // should exclude last two bytes
         int tmpLen = mEmailPresentInIap == true ? length - 2 : length;
 
         if (byteEmail.length > tmpLen) {
->>>>>>> 94f87ba9
             log("[buildEmailData] wrong email length");
             return null;
         }
