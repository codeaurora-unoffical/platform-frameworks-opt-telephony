/*
 * Copyright (C) 2006 The Android Open Source Project
 *
 * Licensed under the Apache License, Version 2.0 (the "License");
 * you may not use this file except in compliance with the License.
 * You may obtain a copy of the License at
 *
 *      http://www.apache.org/licenses/LICENSE-2.0
 *
 * Unless required by applicable law or agreed to in writing, software
 * distributed under the License is distributed on an "AS IS" BASIS,
 * WITHOUT WARRANTIES OR CONDITIONS OF ANY KIND, either express or implied.
 * See the License for the specific language governing permissions and
 * limitations under the License.
 */

package com.android.internal.telephony.gsm;

import android.content.Context;
import android.content.res.Resources;
import com.android.internal.telephony.*;
import com.android.internal.telephony.uicc.IccRecords;
import com.android.internal.telephony.uicc.UiccCardApplication;
import com.android.internal.telephony.uicc.IccCardApplicationStatus.AppState;

import android.os.*;
import android.telephony.PhoneNumberUtils;
import android.text.SpannableStringBuilder;
import android.text.BidiFormatter;
import android.text.TextDirectionHeuristics;
import android.text.TextUtils;
import android.telephony.Rlog;

import static com.android.internal.telephony.CommandsInterface.*;
import com.android.internal.telephony.gsm.SsData;

import java.util.regex.Pattern;
import java.util.regex.Matcher;

/**
 * The motto for this file is:
 *
 * "NOTE:    By using the # as a separator, most cases are expected to be unambiguous."
 *   -- TS 22.030 6.5.2
 *
 * {@hide}
 *
 */
public final class GsmMmiCode extends Handler implements MmiCode {
    static final String LOG_TAG = "GsmMmiCode";

    //***** Constants

    // Max Size of the Short Code (aka Short String from TS 22.030 6.5.2)
    static final int MAX_LENGTH_SHORT_CODE = 2;

    // TS 22.030 6.5.2 Every Short String USSD command will end with #-key
    // (known as #-String)
    static final char END_OF_USSD_COMMAND = '#';

    // From TS 22.030 6.5.2
    static final String ACTION_ACTIVATE = "*";
    static final String ACTION_DEACTIVATE = "#";
    static final String ACTION_INTERROGATE = "*#";
    static final String ACTION_REGISTER = "**";
    static final String ACTION_ERASURE = "##";

    // Supp Service codes from TS 22.030 Annex B

    //Called line presentation
    static final String SC_CLIP    = "30";
    static final String SC_CLIR    = "31";

    // Call Forwarding
    static final String SC_CFU     = "21";
    static final String SC_CFB     = "67";
    static final String SC_CFNRy   = "61";
    static final String SC_CFNR    = "62";

    static final String SC_CF_All = "002";
    static final String SC_CF_All_Conditional = "004";

    // Call Waiting
    static final String SC_WAIT     = "43";

    // Call Barring
    static final String SC_BAOC         = "33";
    static final String SC_BAOIC        = "331";
    static final String SC_BAOICxH      = "332";
    static final String SC_BAIC         = "35";
    static final String SC_BAICr        = "351";

    static final String SC_BA_ALL       = "330";
    static final String SC_BA_MO        = "333";
    static final String SC_BA_MT        = "353";

    // Supp Service Password registration
    static final String SC_PWD          = "03";

    // PIN/PIN2/PUK/PUK2
    static final String SC_PIN          = "04";
    static final String SC_PIN2         = "042";
    static final String SC_PUK          = "05";
    static final String SC_PUK2         = "052";

    //***** Event Constants

    static final int EVENT_SET_COMPLETE         = 1;
    static final int EVENT_GET_CLIR_COMPLETE    = 2;
    static final int EVENT_QUERY_CF_COMPLETE    = 3;
    static final int EVENT_USSD_COMPLETE        = 4;
    static final int EVENT_QUERY_COMPLETE       = 5;
    static final int EVENT_SET_CFF_COMPLETE     = 6;
    static final int EVENT_USSD_CANCEL_COMPLETE = 7;

    //***** Instance Variables

    GSMPhone mPhone;
    Context mContext;
    UiccCardApplication mUiccApplication;
    IccRecords mIccRecords;

    String mAction;              // One of ACTION_*
    String mSc;                  // Service Code
    String mSia, mSib, mSic;       // Service Info a,b,c
    String mPoundString;         // Entire MMI string up to and including #
    String mDialingNumber;
    String mPwd;                 // For password registration

    /** Set to true in processCode, not at newFromDialString time */
    private boolean mIsPendingUSSD;

    private boolean mIsUssdRequest;

    private boolean mIsCallFwdReg;
    State mState = State.PENDING;
    CharSequence mMessage;
    private boolean mIsSsInfo = false;


    //***** Class Variables


    // See TS 22.030 6.5.2 "Structure of the MMI"

    static Pattern sPatternSuppService = Pattern.compile(
        "((\\*|#|\\*#|\\*\\*|##)(\\d{2,3})(\\*([^*#]*)(\\*([^*#]*)(\\*([^*#]*)(\\*([^*#]*))?)?)?)?#)(.*)");
/*       1  2                    3          4  5       6   7         8    9     10  11             12

         1 = Full string up to and including #
         2 = action (activation/interrogation/registration/erasure)
         3 = service code
         5 = SIA
         7 = SIB
         9 = SIC
         10 = dialing number
*/

    static final int MATCH_GROUP_POUND_STRING = 1;

    static final int MATCH_GROUP_ACTION = 2;
                        //(activation/interrogation/registration/erasure)

    static final int MATCH_GROUP_SERVICE_CODE = 3;
    static final int MATCH_GROUP_SIA = 5;
    static final int MATCH_GROUP_SIB = 7;
    static final int MATCH_GROUP_SIC = 9;
    static final int MATCH_GROUP_PWD_CONFIRM = 11;
    static final int MATCH_GROUP_DIALING_NUMBER = 12;
    static private String[] sTwoDigitNumberPattern;

    //***** Public Class methods

    /**
     * Some dial strings in GSM are defined to do non-call setup
     * things, such as modify or query supplementary service settings (eg, call
     * forwarding). These are generally referred to as "MMI codes".
     * We look to see if the dial string contains a valid MMI code (potentially
     * with a dial string at the end as well) and return info here.
     *
     * If the dial string contains no MMI code, we return an instance with
     * only "dialingNumber" set
     *
     * Please see flow chart in TS 22.030 6.5.3.2
     */

    static GsmMmiCode
    newFromDialString(String dialString, GSMPhone phone, UiccCardApplication app) {
        Matcher m;
        GsmMmiCode ret = null;

        m = sPatternSuppService.matcher(dialString);

        // Is this formatted like a standard supplementary service code?
        if (m.matches()) {
            ret = new GsmMmiCode(phone, app);
            ret.mPoundString = makeEmptyNull(m.group(MATCH_GROUP_POUND_STRING));
            ret.mAction = makeEmptyNull(m.group(MATCH_GROUP_ACTION));
            ret.mSc = makeEmptyNull(m.group(MATCH_GROUP_SERVICE_CODE));
            ret.mSia = makeEmptyNull(m.group(MATCH_GROUP_SIA));
            ret.mSib = makeEmptyNull(m.group(MATCH_GROUP_SIB));
            ret.mSic = makeEmptyNull(m.group(MATCH_GROUP_SIC));
            ret.mPwd = makeEmptyNull(m.group(MATCH_GROUP_PWD_CONFIRM));
            ret.mDialingNumber = makeEmptyNull(m.group(MATCH_GROUP_DIALING_NUMBER));
            // According to TS 22.030 6.5.2 "Structure of the MMI",
            // the dialing number should not ending with #.
            // The dialing number ending # is treated as unique USSD,
            // eg, *400#16 digit number# to recharge the prepaid card
            // in India operator(Mumbai MTNL)
            if(ret.mDialingNumber != null &&
                    ret.mDialingNumber.endsWith("#") &&
                    dialString.endsWith("#")){
                ret = new GsmMmiCode(phone, app);
                ret.mPoundString = dialString;
            }
        } else if (dialString.endsWith("#")) {
            // TS 22.030 sec 6.5.3.2
            // "Entry of any characters defined in the 3GPP TS 23.038 [8] Default Alphabet
            // (up to the maximum defined in 3GPP TS 24.080 [10]), followed by #SEND".

            ret = new GsmMmiCode(phone, app);
            ret.mPoundString = dialString;
        } else if (isTwoDigitShortCode(phone.getContext(), dialString)) {
            //Is a country-specific exception to short codes as defined in TS 22.030, 6.5.3.2
            ret = null;
        } else if (isShortCode(dialString, phone)) {
            // this may be a short code, as defined in TS 22.030, 6.5.3.2
            ret = new GsmMmiCode(phone, app);
            ret.mDialingNumber = dialString;
        }

        return ret;
    }

    static GsmMmiCode
    newNetworkInitiatedUssd (String ussdMessage,
                                boolean isUssdRequest, GSMPhone phone, UiccCardApplication app) {
        GsmMmiCode ret;

        ret = new GsmMmiCode(phone, app);

        ret.mMessage = ussdMessage;
        ret.mIsUssdRequest = isUssdRequest;

        // If it's a request, set to PENDING so that it's cancelable.
        if (isUssdRequest) {
            ret.mIsPendingUSSD = true;
            ret.mState = State.PENDING;
        } else {
            ret.mState = State.COMPLETE;
        }

        return ret;
    }

    static GsmMmiCode newFromUssdUserInput(String ussdMessge,
                                           GSMPhone phone,
                                           UiccCardApplication app) {
        GsmMmiCode ret = new GsmMmiCode(phone, app);

        ret.mMessage = ussdMessge;
        ret.mState = State.PENDING;
        ret.mIsPendingUSSD = true;

        return ret;
    }

    /** Process SS Data */
    void
    processSsData(AsyncResult data) {
        Rlog.d(LOG_TAG, "In processSsData");

        mIsSsInfo = true;
        try {
            SsData ssData = (SsData)data.result;
            parseSsData(ssData);
        } catch (ClassCastException ex) {
            Rlog.e(LOG_TAG, "Class Cast Exception in parsing SS Data : " + ex);
        } catch (NullPointerException ex) {
            Rlog.e(LOG_TAG, "Null Pointer Exception in parsing SS Data : " + ex);
        }
    }

    void parseSsData(SsData ssData) {
        CommandException ex;

        ex = CommandException.fromRilErrno(ssData.result);
        mSc = getScStringFromScType(ssData.serviceType);
        mAction = getActionStringFromReqType(ssData.requestType);
        Rlog.d(LOG_TAG, "parseSsData msc = " + mSc + ", action = " + mAction + ", ex = " + ex);

        switch (ssData.requestType) {
            case SS_ACTIVATION:
            case SS_DEACTIVATION:
            case SS_REGISTRATION:
            case SS_ERASURE:
                if ((ssData.result == RILConstants.SUCCESS) &&
                      ssData.serviceType.isTypeUnConditional()) {
                    /*
                     * When ServiceType is SS_CFU/SS_CF_ALL and RequestType is activate/register
                     * and ServiceClass is Voice/None, set IccRecords.setVoiceCallForwardingFlag.
                     * Only CF status can be set here since number is not available.
                     */
                    boolean cffEnabled = ((ssData.requestType == SsData.RequestType.SS_ACTIVATION ||
                            ssData.requestType == SsData.RequestType.SS_REGISTRATION) &&
                            isServiceClassVoiceorNone(ssData.serviceClass));

                    Rlog.d(LOG_TAG, "setVoiceCallForwardingFlag cffEnabled: " + cffEnabled);
                    if (mIccRecords != null) {
                        mPhone.setVoiceCallForwardingFlag(1, cffEnabled, null);
                        Rlog.d(LOG_TAG, "setVoiceCallForwardingFlag done from SS Info.");
                    } else {
                        Rlog.e(LOG_TAG, "setVoiceCallForwardingFlag aborted. sim records is null.");
                    }
                }
                onSetComplete(null, new AsyncResult(null, ssData.cfInfo, ex));
                break;
            case SS_INTERROGATION:
                if (ssData.serviceType.isTypeClir()) {
                    Rlog.d(LOG_TAG, "CLIR INTERROGATION");
                    onGetClirComplete(new AsyncResult(null, ssData.ssInfo, ex));
                } else if (ssData.serviceType.isTypeCF()) {
                    Rlog.d(LOG_TAG, "CALL FORWARD INTERROGATION");
                    onQueryCfComplete(new AsyncResult(null, ssData.cfInfo, ex));
                } else {
                    onQueryComplete(new AsyncResult(null, ssData.ssInfo, ex));
                }
                break;
            default:
                Rlog.e(LOG_TAG, "Invaid requestType in SSData : " + ssData.requestType);
                break;
        }
    }

    private String getScStringFromScType(SsData.ServiceType sType) {
        switch (sType) {
            case SS_CFU:
                return SC_CFU;
            case SS_CF_BUSY:
                return SC_CFB;
            case SS_CF_NO_REPLY:
                return SC_CFNRy;
            case SS_CF_NOT_REACHABLE:
                return SC_CFNR;
            case SS_CF_ALL:
                return SC_CF_All;
            case SS_CF_ALL_CONDITIONAL:
                return SC_CF_All_Conditional;
            case SS_CLIP:
                return SC_CLIP;
            case SS_CLIR:
                return SC_CLIR;
            case SS_WAIT:
                return SC_WAIT;
            case SS_BAOC:
                return SC_BAOC;
            case SS_BAOIC:
                return SC_BAOIC;
            case SS_BAOIC_EXC_HOME:
                return SC_BAOICxH;
            case SS_BAIC:
                return SC_BAIC;
            case SS_BAIC_ROAMING:
                return SC_BAICr;
            case SS_ALL_BARRING:
                return SC_BA_ALL;
            case SS_OUTGOING_BARRING:
                return SC_BA_MO;
            case SS_INCOMING_BARRING:
                return SC_BA_MT;
        }

        return "";
    }

    private String getActionStringFromReqType(SsData.RequestType rType) {
        switch (rType) {
            case SS_ACTIVATION:
                return ACTION_ACTIVATE;
            case SS_DEACTIVATION:
                return ACTION_DEACTIVATE;
            case SS_INTERROGATION:
                return ACTION_INTERROGATE;
            case SS_REGISTRATION:
                return ACTION_REGISTER;
            case SS_ERASURE:
                return ACTION_ERASURE;
        }

        return "";
    }

    private boolean isServiceClassVoiceorNone(int serviceClass) {
        return (((serviceClass & CommandsInterface.SERVICE_CLASS_VOICE) != 0) ||
                (serviceClass == CommandsInterface.SERVICE_CLASS_NONE));
    }

    //***** Private Class methods

    /** make empty strings be null.
     *  Regexp returns empty strings for empty groups
     */
    private static String
    makeEmptyNull (String s) {
        if (s != null && s.length() == 0) return null;

        return s;
    }

    /** returns true of the string is empty or null */
    private static boolean
    isEmptyOrNull(CharSequence s) {
        return s == null || (s.length() == 0);
    }


    private static int
    scToCallForwardReason(String sc) {
        if (sc == null) {
            throw new RuntimeException ("invalid call forward sc");
        }

        if (sc.equals(SC_CF_All)) {
           return CommandsInterface.CF_REASON_ALL;
        } else if (sc.equals(SC_CFU)) {
            return CommandsInterface.CF_REASON_UNCONDITIONAL;
        } else if (sc.equals(SC_CFB)) {
            return CommandsInterface.CF_REASON_BUSY;
        } else if (sc.equals(SC_CFNR)) {
            return CommandsInterface.CF_REASON_NOT_REACHABLE;
        } else if (sc.equals(SC_CFNRy)) {
            return CommandsInterface.CF_REASON_NO_REPLY;
        } else if (sc.equals(SC_CF_All_Conditional)) {
           return CommandsInterface.CF_REASON_ALL_CONDITIONAL;
        } else {
            throw new RuntimeException ("invalid call forward sc");
        }
    }

    private static int
    siToServiceClass(String si) {
        if (si == null || si.length() == 0) {
                return  SERVICE_CLASS_NONE;
        } else {
            // NumberFormatException should cause MMI fail
            int serviceCode = Integer.parseInt(si, 10);

            switch (serviceCode) {
                case 10: return SERVICE_CLASS_SMS + SERVICE_CLASS_FAX  + SERVICE_CLASS_VOICE;
                case 11: return SERVICE_CLASS_VOICE;
                case 12: return SERVICE_CLASS_SMS + SERVICE_CLASS_FAX;
                case 13: return SERVICE_CLASS_FAX;

                case 16: return SERVICE_CLASS_SMS;

                case 19: return SERVICE_CLASS_FAX + SERVICE_CLASS_VOICE;
/*
    Note for code 20:
     From TS 22.030 Annex C:
                "All GPRS bearer services" are not included in "All tele and bearer services"
                    and "All bearer services"."
....so SERVICE_CLASS_DATA, which (according to 27.007) includes GPRS
*/
                case 20: return SERVICE_CLASS_DATA_ASYNC + SERVICE_CLASS_DATA_SYNC;

                case 21: return SERVICE_CLASS_PAD + SERVICE_CLASS_DATA_ASYNC;
                case 22: return SERVICE_CLASS_PACKET + SERVICE_CLASS_DATA_SYNC;
                case 24: return SERVICE_CLASS_DATA_SYNC;
                case 25: return SERVICE_CLASS_DATA_ASYNC;
                case 26: return SERVICE_CLASS_DATA_SYNC + SERVICE_CLASS_VOICE;
                case 99: return SERVICE_CLASS_PACKET;

                default:
                    throw new RuntimeException("unsupported MMI service code " + si);
            }
        }
    }

    private static int
    siToTime (String si) {
        if (si == null || si.length() == 0) {
            return 0;
        } else {
            // NumberFormatException should cause MMI fail
            return Integer.parseInt(si, 10);
        }
    }

    static boolean
    isServiceCodeCallForwarding(String sc) {
        return sc != null &&
                (sc.equals(SC_CFU)
                || sc.equals(SC_CFB) || sc.equals(SC_CFNRy)
                || sc.equals(SC_CFNR) || sc.equals(SC_CF_All)
                || sc.equals(SC_CF_All_Conditional));
    }

    static boolean
    isServiceCodeCallBarring(String sc) {
        Resources resource = Resources.getSystem();
        if (sc != null) {
            String[] barringMMI = resource.getStringArray(
                com.android.internal.R.array.config_callBarringMMI);
            if (barringMMI != null) {
                for (String match : barringMMI) {
                    if (sc.equals(match)) return true;
                }
            }
        }
        return false;
    }

    static String
    scToBarringFacility(String sc) {
        if (sc == null) {
            throw new RuntimeException ("invalid call barring sc");
        }

        if (sc.equals(SC_BAOC)) {
            return CommandsInterface.CB_FACILITY_BAOC;
        } else if (sc.equals(SC_BAOIC)) {
            return CommandsInterface.CB_FACILITY_BAOIC;
        } else if (sc.equals(SC_BAOICxH)) {
            return CommandsInterface.CB_FACILITY_BAOICxH;
        } else if (sc.equals(SC_BAIC)) {
            return CommandsInterface.CB_FACILITY_BAIC;
        } else if (sc.equals(SC_BAICr)) {
            return CommandsInterface.CB_FACILITY_BAICr;
        } else if (sc.equals(SC_BA_ALL)) {
            return CommandsInterface.CB_FACILITY_BA_ALL;
        } else if (sc.equals(SC_BA_MO)) {
            return CommandsInterface.CB_FACILITY_BA_MO;
        } else if (sc.equals(SC_BA_MT)) {
            return CommandsInterface.CB_FACILITY_BA_MT;
        } else {
            throw new RuntimeException ("invalid call barring sc");
        }
    }

    //***** Constructor

    GsmMmiCode (GSMPhone phone, UiccCardApplication app) {
        // The telephony unit-test cases may create GsmMmiCode's
        // in secondary threads
        super(phone.getHandler().getLooper());
        mPhone = phone;
        mContext = phone.getContext();
        mUiccApplication = app;
        if (app != null) {
            mIccRecords = app.getIccRecords();
        }
    }

    //***** MmiCode implementation

    @Override
    public State
    getState() {
        return mState;
    }

    @Override
    public CharSequence
    getMessage() {
        return mMessage;
    }

    public Phone
    getPhone() {
        return ((Phone) mPhone);
    }

    // inherited javadoc suffices
    @Override
    public void
    cancel() {
        // Complete or failed cannot be cancelled
        if (mState == State.COMPLETE || mState == State.FAILED) {
            return;
        }

        mState = State.CANCELLED;

        if (mIsPendingUSSD) {
            /*
             * There can only be one pending USSD session, so tell the radio to
             * cancel it.
             */
            mPhone.mCi.cancelPendingUssd(obtainMessage(EVENT_USSD_CANCEL_COMPLETE, this));

            /*
             * Don't call phone.onMMIDone here; wait for CANCEL_COMPLETE notice
             * from RIL.
             */
        } else {
            // TODO in cases other than USSD, it would be nice to cancel
            // the pending radio operation. This requires RIL cancellation
            // support, which does not presently exist.

            mPhone.onMMIDone (this);
        }

    }

    @Override
    public boolean isCancelable() {
        /* Can only cancel pending USSD sessions. */
        return mIsPendingUSSD;
    }

    //***** Instance Methods

    /** Does this dial string contain a structured or unstructured MMI code? */
    boolean
    isMMI() {
        return mPoundString != null;
    }

    /* Is this a 1 or 2 digit "short code" as defined in TS 22.030 sec 6.5.3.2? */
    boolean
    isShortCode() {
        return mPoundString == null
                    && mDialingNumber != null && mDialingNumber.length() <= 2;

    }

    static private boolean
    isTwoDigitShortCode(Context context, String dialString) {
        Rlog.d(LOG_TAG, "isTwoDigitShortCode");

        if (dialString == null || dialString.length() > 2) return false;

        if (sTwoDigitNumberPattern == null) {
            sTwoDigitNumberPattern = context.getResources().getStringArray(
                    com.android.internal.R.array.config_twoDigitNumberPattern);
        }

        for (String dialnumber : sTwoDigitNumberPattern) {
            Rlog.d(LOG_TAG, "Two Digit Number Pattern " + dialnumber);
            if (dialString.equals(dialnumber)) {
                Rlog.d(LOG_TAG, "Two Digit Number Pattern -true");
                return true;
            }
        }
        Rlog.d(LOG_TAG, "Two Digit Number Pattern -false");
        return false;
    }

    /**
     * Helper function for newFromDialString. Returns true if dialString appears
     * to be a short code AND conditions are correct for it to be treated as
     * such.
     */
    static private boolean isShortCode(String dialString, GSMPhone phone) {
        // Refer to TS 22.030 Figure 3.5.3.2:
        if (dialString == null) {
            return false;
        }

        // Illegal dial string characters will give a ZERO length.
        // At this point we do not want to crash as any application with
        // call privileges may send a non dial string.
        // It return false as when the dialString is equal to NULL.
        if (dialString.length() == 0) {
            return false;
        }

        if (PhoneNumberUtils.isLocalEmergencyNumber(phone.getContext(), dialString)) {
            return false;
        } else {
            return isShortCodeUSSD(dialString, phone);
        }
    }

    /**
     * Helper function for isShortCode. Returns true if dialString appears to be
     * a short code and it is a USSD structure
     *
     * According to the 3PGG TS 22.030 specification Figure 3.5.3.2: A 1 or 2
     * digit "short code" is treated as USSD if it is entered while on a call or
     * does not satisfy the condition (exactly 2 digits && starts with '1'), there
     * are however exceptions to this rule (see below)
     *
     * Exception (1) to Call initiation is: If the user of the device is already in a call
     * and enters a Short String without any #-key at the end and the length of the Short String is
     * equal or less then the MAX_LENGTH_SHORT_CODE [constant that is equal to 2]
     *
     * The phone shall initiate a USSD/SS commands.
     */
    static private boolean isShortCodeUSSD(String dialString, GSMPhone phone) {
        if (dialString != null && dialString.length() <= MAX_LENGTH_SHORT_CODE) {
            if (phone.isInCall()) {
                return true;
            }

            if (dialString.length() != MAX_LENGTH_SHORT_CODE ||
                    dialString.charAt(0) != '1') {
                return true;
            }
        }
        return false;
    }

    /**
     * @return true if the Service Code is PIN/PIN2/PUK/PUK2-related
     */
    boolean isPinPukCommand() {
        return mSc != null && (mSc.equals(SC_PIN) || mSc.equals(SC_PIN2)
                              || mSc.equals(SC_PUK) || mSc.equals(SC_PUK2));
     }

    /**
     * See TS 22.030 Annex B.
     * In temporary mode, to suppress CLIR for a single call, enter:
     *      " * 31 # [called number] SEND "
     *  In temporary mode, to invoke CLIR for a single call enter:
     *       " # 31 # [called number] SEND "
     */
    boolean
    isTemporaryModeCLIR() {
        return mSc != null && mSc.equals(SC_CLIR) && mDialingNumber != null
                && (isActivate() || isDeactivate());
    }

    /**
     * returns CommandsInterface.CLIR_*
     * See also isTemporaryModeCLIR()
     */
    int
    getCLIRMode() {
        if (mSc != null && mSc.equals(SC_CLIR)) {
            if (isActivate()) {
                return CommandsInterface.CLIR_SUPPRESSION;
            } else if (isDeactivate()) {
                return CommandsInterface.CLIR_INVOCATION;
            }
        }

        return CommandsInterface.CLIR_DEFAULT;
    }

    boolean isActivate() {
        return mAction != null && mAction.equals(ACTION_ACTIVATE);
    }

    boolean isDeactivate() {
        return mAction != null && mAction.equals(ACTION_DEACTIVATE);
    }

    boolean isInterrogate() {
        return mAction != null && mAction.equals(ACTION_INTERROGATE);
    }

    boolean isRegister() {
        return mAction != null && mAction.equals(ACTION_REGISTER);
    }

    boolean isErasure() {
        return mAction != null && mAction.equals(ACTION_ERASURE);
    }

    /**
     * Returns true if this is a USSD code that's been submitted to the
     * network...eg, after processCode() is called
     */
    public boolean isPendingUSSD() {
        return mIsPendingUSSD;
    }

    @Override
    public boolean isUssdRequest() {
        return mIsUssdRequest;
    }

    public boolean isSsInfo() {
        return mIsSsInfo;
    }

    /** Process a MMI code or short code...anything that isn't a dialing number */
    void
    processCode () {
        try {
            if (isShortCode()) {
                Rlog.d(LOG_TAG, "isShortCode");
                // These just get treated as USSD.
                sendUssd(mDialingNumber);
            } else if (mDialingNumber != null) {
                // We should have no dialing numbers here
                throw new RuntimeException ("Invalid or Unsupported MMI Code");
            } else if (mSc != null && mSc.equals(SC_CLIP)) {
                Rlog.d(LOG_TAG, "is CLIP");
                if (isInterrogate()) {
                    mPhone.mCi.queryCLIP(
                            obtainMessage(EVENT_QUERY_COMPLETE, this));
                } else {
                    throw new RuntimeException ("Invalid or Unsupported MMI Code");
                }
            } else if (mSc != null && mSc.equals(SC_CLIR)) {
                Rlog.d(LOG_TAG, "is CLIR");
                if (isActivate()) {
                    mPhone.mCi.setCLIR(CommandsInterface.CLIR_INVOCATION,
                        obtainMessage(EVENT_SET_COMPLETE, this));
                } else if (isDeactivate()) {
                    mPhone.mCi.setCLIR(CommandsInterface.CLIR_SUPPRESSION,
                        obtainMessage(EVENT_SET_COMPLETE, this));
                } else if (isInterrogate()) {
                    mPhone.mCi.getCLIR(
                        obtainMessage(EVENT_GET_CLIR_COMPLETE, this));
                } else {
                    throw new RuntimeException ("Invalid or Unsupported MMI Code");
                }
            } else if (isServiceCodeCallForwarding(mSc)) {
                Rlog.d(LOG_TAG, "is CF");

                String dialingNumber = mSia;
                int serviceClass = siToServiceClass(mSib);
                int reason = scToCallForwardReason(mSc);
                int time = siToTime(mSic);

                if (isInterrogate()) {
                    mPhone.mCi.queryCallForwardStatus(
                            reason, serviceClass,  dialingNumber,
                                obtainMessage(EVENT_QUERY_CF_COMPLETE, this));
                } else {
                    int cfAction;

                    if (isActivate()) {
                        // 3GPP TS 22.030 6.5.2
                        // a call forwarding request with a single * would be
                        // interpreted as registration if containing a forwarded-to
                        // number, or an activation if not
                        if (isEmptyOrNull(dialingNumber)) {
                            cfAction = CommandsInterface.CF_ACTION_ENABLE;
                            mIsCallFwdReg = false;
                        } else {
                            cfAction = CommandsInterface.CF_ACTION_REGISTRATION;
                            mIsCallFwdReg = true;
                        }
                    } else if (isDeactivate()) {
                        cfAction = CommandsInterface.CF_ACTION_DISABLE;
                    } else if (isRegister()) {
                        cfAction = CommandsInterface.CF_ACTION_REGISTRATION;
                    } else if (isErasure()) {
                        cfAction = CommandsInterface.CF_ACTION_ERASURE;
                    } else {
                        throw new RuntimeException ("invalid action");
                    }

                    int isSettingUnconditionalVoice =
                        (((reason == CommandsInterface.CF_REASON_UNCONDITIONAL) ||
                                (reason == CommandsInterface.CF_REASON_ALL)) &&
                                (((serviceClass & CommandsInterface.SERVICE_CLASS_VOICE) != 0) ||
                                 (serviceClass == CommandsInterface.SERVICE_CLASS_NONE))) ? 1 : 0;

                    int isEnableDesired =
                        ((cfAction == CommandsInterface.CF_ACTION_ENABLE) ||
                                (cfAction == CommandsInterface.CF_ACTION_REGISTRATION)) ? 1 : 0;

                    Rlog.d(LOG_TAG, "is CF setCallForward");
                    mPhone.mCi.setCallForward(cfAction, reason, serviceClass,
                            dialingNumber, time, obtainMessage(
                                    EVENT_SET_CFF_COMPLETE,
                                    isSettingUnconditionalVoice,
                                    isEnableDesired, this));
                }
            } else if (isServiceCodeCallBarring(mSc)) {
                // sia = password
                // sib = basic service group

                String password = mSia;
                int serviceClass = siToServiceClass(mSib);
                String facility = scToBarringFacility(mSc);

                if (isInterrogate()) {
                    mPhone.mCi.queryFacilityLock(facility, password,
                            serviceClass, obtainMessage(EVENT_QUERY_COMPLETE, this));
                } else if (isActivate() || isDeactivate()) {
                    mPhone.mCi.setFacilityLock(facility, isActivate(), password,
                            serviceClass, obtainMessage(EVENT_SET_COMPLETE, this));
                } else {
                    throw new RuntimeException ("Invalid or Unsupported MMI Code");
                }

            } else if (mSc != null && mSc.equals(SC_PWD)) {
                // sia = fac
                // sib = old pwd
                // sic = new pwd
                // pwd = new pwd
                String facility;
                String oldPwd = mSib;
                String newPwd = mSic;
                if (isActivate() || isRegister()) {
                    // Even though ACTIVATE is acceptable, this is really termed a REGISTER
                    mAction = ACTION_REGISTER;

                    if (mSia == null) {
                        // If sc was not specified, treat it as BA_ALL.
                        facility = CommandsInterface.CB_FACILITY_BA_ALL;
                    } else {
                        facility = scToBarringFacility(mSia);
                    }
                    if (newPwd.equals(mPwd)) {
                        mPhone.mCi.changeBarringPassword(facility, oldPwd,
                                newPwd, obtainMessage(EVENT_SET_COMPLETE, this));
                    } else {
                        // password mismatch; return error
                        handlePasswordError(com.android.internal.R.string.passwordIncorrect);
                    }
                } else {
                    throw new RuntimeException ("Invalid or Unsupported MMI Code");
                }

            } else if (mSc != null && mSc.equals(SC_WAIT)) {
                // sia = basic service group
                int serviceClass = siToServiceClass(mSia);

                if (isActivate() || isDeactivate()) {
                    mPhone.mCi.setCallWaiting(isActivate(), serviceClass,
                            obtainMessage(EVENT_SET_COMPLETE, this));
                } else if (isInterrogate()) {
                    mPhone.mCi.queryCallWaiting(serviceClass,
                            obtainMessage(EVENT_QUERY_COMPLETE, this));
                } else {
                    throw new RuntimeException ("Invalid or Unsupported MMI Code");
                }
            } else if (isPinPukCommand()) {
                // TODO: This is the same as the code in CmdaMmiCode.java,
                // MmiCode should be an abstract or base class and this and
                // other common variables and code should be promoted.

                // sia = old PIN or PUK
                // sib = new PIN
                // sic = new PIN
                String oldPinOrPuk = mSia;
                String newPinOrPuk = mSib;
                int pinLen = newPinOrPuk.length();
                if (isRegister()) {
                    if (!newPinOrPuk.equals(mSic)) {
                        // password mismatch; return error
                        handlePasswordError(com.android.internal.R.string.mismatchPin);
                    } else if (pinLen < 4 || pinLen > 8 ) {
                        // invalid length
                        handlePasswordError(com.android.internal.R.string.invalidPin);
                    } else if (mSc.equals(SC_PIN)
                            && mUiccApplication != null
                            && mUiccApplication.getState() == AppState.APPSTATE_PUK) {
                        // Sim is puk-locked
                        handlePasswordError(com.android.internal.R.string.needPuk);
                    } else if (mUiccApplication != null) {
                        Rlog.d(LOG_TAG, "process mmi service code using UiccApp sc=" + mSc);

                        // We have an app and the pre-checks are OK
                        if (mSc.equals(SC_PIN)) {
                            mUiccApplication.changeIccLockPassword(oldPinOrPuk, newPinOrPuk,
                                    obtainMessage(EVENT_SET_COMPLETE, this));
                        } else if (mSc.equals(SC_PIN2)) {
                            mUiccApplication.changeIccFdnPassword(oldPinOrPuk, newPinOrPuk,
                                    obtainMessage(EVENT_SET_COMPLETE, this));
                        } else if (mSc.equals(SC_PUK)) {
                            mUiccApplication.supplyPuk(oldPinOrPuk, newPinOrPuk,
                                    obtainMessage(EVENT_SET_COMPLETE, this));
                        } else if (mSc.equals(SC_PUK2)) {
                            mUiccApplication.supplyPuk2(oldPinOrPuk, newPinOrPuk,
                                    obtainMessage(EVENT_SET_COMPLETE, this));
                        } else {
                            throw new RuntimeException("uicc unsupported service code=" + mSc);
                        }
                    } else {
                        throw new RuntimeException("No application mUiccApplicaiton is null");
                    }
                } else {
                    throw new RuntimeException ("Ivalid register/action=" + mAction);
                }
            } else if (mPoundString != null) {
                sendUssd(mPoundString);
            } else {
                throw new RuntimeException ("Invalid or Unsupported MMI Code");
            }
        } catch (RuntimeException exc) {
            mState = State.FAILED;
            mMessage = mContext.getText(com.android.internal.R.string.mmiError);
            mPhone.onMMIDone(this);
        }
    }

    private void handlePasswordError(int res) {
        mState = State.FAILED;
        StringBuilder sb = new StringBuilder(getScString());
        sb.append("\n");
        sb.append(mContext.getText(res));
        mMessage = sb;
        mPhone.onMMIDone(this);
    }

    /**
     * Called from GSMPhone
     *
     * An unsolicited USSD NOTIFY or REQUEST has come in matching
     * up with this pending USSD request
     *
     * Note: If REQUEST, this exchange is complete, but the session remains
     *       active (ie, the network expects user input).
     */
    void
    onUssdFinished(String ussdMessage, boolean isUssdRequest) {
        if (mState == State.PENDING) {
            if (ussdMessage == null) {
                mMessage = mContext.getText(com.android.internal.R.string.mmiComplete);
            } else {
                mMessage = ussdMessage;
            }
            mIsUssdRequest = isUssdRequest;
            // If it's a request, leave it PENDING so that it's cancelable.
            if (!isUssdRequest) {
                mState = State.COMPLETE;
            }

            mPhone.onMMIDone(this);
        }
    }

    /**
     * Called from GSMPhone
     *
     * The radio has reset, and this is still pending
     */

    void
    onUssdFinishedError() {
        if (mState == State.PENDING) {
            mState = State.FAILED;
            mMessage = mContext.getText(com.android.internal.R.string.mmiError);

            mPhone.onMMIDone(this);
        }
    }

    /**
     * Called from GSMPhone
     *
     * An unsolicited USSD NOTIFY or REQUEST has come in matching
     * up with this pending USSD request
     *
     * Note: If REQUEST, this exchange is complete, but the session remains
     *       active (ie, the network expects user input).
     */
    void
    onUssdRelease() {
        if (mState == State.PENDING) {
            mState = State.COMPLETE;
            mMessage = null;

            mPhone.onMMIDone(this);
        }
    }

    void sendUssd(String ussdMessage) {
        // Treat this as a USSD string
        mIsPendingUSSD = true;

        // Note that unlike most everything else, the USSD complete
        // response does not complete this MMI code...we wait for
        // an unsolicited USSD "Notify" or "Request".
        // The matching up of this is done in GSMPhone.

        mPhone.mCi.sendUSSD(ussdMessage,
            obtainMessage(EVENT_USSD_COMPLETE, this));
    }

    /** Called from GSMPhone.handleMessage; not a Handler subclass */
    @Override
    public void
    handleMessage (Message msg) {
        AsyncResult ar;

        switch (msg.what) {
            case EVENT_SET_COMPLETE:
                ar = (AsyncResult) (msg.obj);

                onSetComplete(msg, ar);
                break;

            case EVENT_SET_CFF_COMPLETE:
                ar = (AsyncResult) (msg.obj);

                /*
                * msg.arg1 = 1 means to set unconditional voice call forwarding
                * msg.arg2 = 1 means to enable voice call forwarding
                */
                if ((ar.exception == null) && (msg.arg1 == 1)) {
                    boolean cffEnabled = (msg.arg2 == 1);
                    if (mIccRecords != null) {
<<<<<<< HEAD
                        mIccRecords.setVoiceCallForwardingFlag(1, cffEnabled, mDialingNumber);
                        mPhone.setCallForwardingPreference(cffEnabled);
=======
                        mPhone.setVoiceCallForwardingFlag(1, cffEnabled, mDialingNumber);
>>>>>>> edb3e722
                    }
                }

                onSetComplete(msg, ar);
                break;

            case EVENT_GET_CLIR_COMPLETE:
                ar = (AsyncResult) (msg.obj);
                onGetClirComplete(ar);
            break;

            case EVENT_QUERY_CF_COMPLETE:
                ar = (AsyncResult) (msg.obj);
                onQueryCfComplete(ar);
            break;

            case EVENT_QUERY_COMPLETE:
                ar = (AsyncResult) (msg.obj);
                onQueryComplete(ar);
            break;

            case EVENT_USSD_COMPLETE:
                ar = (AsyncResult) (msg.obj);

                if (ar.exception != null) {
                    mState = State.FAILED;
                    mMessage = getErrorMessage(ar);

                    mPhone.onMMIDone(this);
                }

                // Note that unlike most everything else, the USSD complete
                // response does not complete this MMI code...we wait for
                // an unsolicited USSD "Notify" or "Request".
                // The matching up of this is done in GSMPhone.

            break;

            case EVENT_USSD_CANCEL_COMPLETE:
                mPhone.onMMIDone(this);
            break;
        }
    }
    //***** Private instance methods

    private CharSequence getErrorMessage(AsyncResult ar) {

        if (ar.exception instanceof CommandException) {
            CommandException.Error err = ((CommandException)(ar.exception)).getCommandError();
            if (err == CommandException.Error.FDN_CHECK_FAILURE) {
                Rlog.i(LOG_TAG, "FDN_CHECK_FAILURE");
                return mContext.getText(com.android.internal.R.string.mmiFdnError);
            } else if (err == CommandException.Error.USSD_MODIFIED_TO_DIAL) {
                Rlog.i(LOG_TAG, "USSD_MODIFIED_TO_DIAL");
                return mContext.getText(com.android.internal.R.string.stk_cc_ussd_to_dial);
            } else if (err == CommandException.Error.USSD_MODIFIED_TO_SS) {
                Rlog.i(LOG_TAG, "USSD_MODIFIED_TO_SS");
                return mContext.getText(com.android.internal.R.string.stk_cc_ussd_to_ss);
            } else if (err == CommandException.Error.USSD_MODIFIED_TO_USSD) {
                Rlog.i(LOG_TAG, "USSD_MODIFIED_TO_USSD");
                return mContext.getText(com.android.internal.R.string.stk_cc_ussd_to_ussd);
            } else if (err == CommandException.Error.SS_MODIFIED_TO_DIAL) {
                Rlog.i(LOG_TAG, "SS_MODIFIED_TO_DIAL");
                return mContext.getText(com.android.internal.R.string.stk_cc_ss_to_dial);
            } else if (err == CommandException.Error.SS_MODIFIED_TO_USSD) {
                Rlog.i(LOG_TAG, "SS_MODIFIED_TO_USSD");
                return mContext.getText(com.android.internal.R.string.stk_cc_ss_to_ussd);
            } else if (err == CommandException.Error.SS_MODIFIED_TO_SS) {
                Rlog.i(LOG_TAG, "SS_MODIFIED_TO_SS");
                return mContext.getText(com.android.internal.R.string.stk_cc_ss_to_ss);
            }
        }

        return mContext.getText(com.android.internal.R.string.mmiError);
    }

    private CharSequence getScString() {
        if (mSc != null) {
            if (isServiceCodeCallBarring(mSc)) {
                return mContext.getText(com.android.internal.R.string.BaMmi);
            } else if (isServiceCodeCallForwarding(mSc)) {
                return mContext.getText(com.android.internal.R.string.CfMmi);
            } else if (mSc.equals(SC_CLIP)) {
                return mContext.getText(com.android.internal.R.string.ClipMmi);
            } else if (mSc.equals(SC_CLIR)) {
                return mContext.getText(com.android.internal.R.string.ClirMmi);
            } else if (mSc.equals(SC_PWD)) {
                return mContext.getText(com.android.internal.R.string.PwdMmi);
            } else if (mSc.equals(SC_WAIT)) {
                return mContext.getText(com.android.internal.R.string.CwMmi);
            } else if (isPinPukCommand()) {
                return mContext.getText(com.android.internal.R.string.PinMmi);
            }
        }

        return "";
    }

    private void
    onSetComplete(Message msg, AsyncResult ar){
        StringBuilder sb = new StringBuilder(getScString());
        sb.append("\n");

        if (ar.exception != null) {
            mState = State.FAILED;
            if (ar.exception instanceof CommandException) {
                CommandException.Error err = ((CommandException)(ar.exception)).getCommandError();
                if (err == CommandException.Error.PASSWORD_INCORRECT) {
                    if (isPinPukCommand()) {
                        // look specifically for the PUK commands and adjust
                        // the message accordingly.
                        if (mSc.equals(SC_PUK) || mSc.equals(SC_PUK2)) {
                            sb.append(mContext.getText(
                                    com.android.internal.R.string.badPuk));
                        } else {
                            sb.append(mContext.getText(
                                    com.android.internal.R.string.badPin));
                        }
                        // Get the No. of retries remaining to unlock PUK/PUK2
                        int attemptsRemaining = msg.arg1;
                        if (attemptsRemaining <= 0) {
                            Rlog.d(LOG_TAG, "onSetComplete: PUK locked,"
                                    + " cancel as lock screen will handle this");
                            mState = State.CANCELLED;
                        } else if (attemptsRemaining > 0) {
                            Rlog.d(LOG_TAG, "onSetComplete: attemptsRemaining="+attemptsRemaining);
                            sb.append(mContext.getResources().getQuantityString(
                                    com.android.internal.R.plurals.pinpuk_attempts,
                                    attemptsRemaining, attemptsRemaining));
                        }
                    } else {
                        sb.append(mContext.getText(
                                com.android.internal.R.string.passwordIncorrect));
                    }
                } else if (err == CommandException.Error.SIM_PUK2) {
                    sb.append(mContext.getText(
                            com.android.internal.R.string.badPin));
                    sb.append("\n");
                    sb.append(mContext.getText(
                            com.android.internal.R.string.needPuk2));
                } else if (err == CommandException.Error.REQUEST_NOT_SUPPORTED) {
                    if (mSc.equals(SC_PIN)) {
                        sb.append(mContext.getText(com.android.internal.R.string.enablePin));
                    }
                } else if (err == CommandException.Error.FDN_CHECK_FAILURE) {
                    Rlog.i(LOG_TAG, "FDN_CHECK_FAILURE");
                    sb.append(mContext.getText(com.android.internal.R.string.mmiFdnError));
                } else {
                    sb.append(getErrorMessage(ar));
                }
            } else {
                sb.append(mContext.getText(
                        com.android.internal.R.string.mmiError));
            }
        } else if (isActivate()) {
            mState = State.COMPLETE;
            if (mIsCallFwdReg) {
                sb.append(mContext.getText(
                        com.android.internal.R.string.serviceRegistered));
            } else {
                sb.append(mContext.getText(
                        com.android.internal.R.string.serviceEnabled));
            }
            // Record CLIR setting
            if (mSc.equals(SC_CLIR)) {
                mPhone.saveClirSetting(CommandsInterface.CLIR_INVOCATION);
            }
        } else if (isDeactivate()) {
            mState = State.COMPLETE;
            sb.append(mContext.getText(
                    com.android.internal.R.string.serviceDisabled));
            // Record CLIR setting
            if (mSc.equals(SC_CLIR)) {
                mPhone.saveClirSetting(CommandsInterface.CLIR_SUPPRESSION);
            }
        } else if (isRegister()) {
            mState = State.COMPLETE;
            sb.append(mContext.getText(
                    com.android.internal.R.string.serviceRegistered));
        } else if (isErasure()) {
            mState = State.COMPLETE;
            sb.append(mContext.getText(
                    com.android.internal.R.string.serviceErased));
        } else {
            mState = State.FAILED;
            sb.append(mContext.getText(
                    com.android.internal.R.string.mmiError));
        }

        mMessage = sb;
        mPhone.onMMIDone(this);
    }

    private void
    onGetClirComplete(AsyncResult ar) {
        StringBuilder sb = new StringBuilder(getScString());
        sb.append("\n");

        if (ar.exception != null) {
            mState = State.FAILED;
            sb.append(getErrorMessage(ar));
        } else {
            int clirArgs[];

            clirArgs = (int[])ar.result;

            // the 'm' parameter from TS 27.007 7.7
            switch (clirArgs[1]) {
                case 0: // CLIR not provisioned
                    sb.append(mContext.getText(
                                com.android.internal.R.string.serviceNotProvisioned));
                    mState = State.COMPLETE;
                break;

                case 1: // CLIR provisioned in permanent mode
                    sb.append(mContext.getText(
                                com.android.internal.R.string.CLIRPermanent));
                    mState = State.COMPLETE;
                break;

                case 2: // unknown (e.g. no network, etc.)
                    sb.append(mContext.getText(
                                com.android.internal.R.string.mmiError));
                    mState = State.FAILED;
                break;

                case 3: // CLIR temporary mode presentation restricted

                    // the 'n' parameter from TS 27.007 7.7
                    switch (clirArgs[0]) {
                        default:
                        case 0: // Default
                            sb.append(mContext.getText(
                                    com.android.internal.R.string.CLIRDefaultOnNextCallOn));
                        break;
                        case 1: // CLIR invocation
                            sb.append(mContext.getText(
                                    com.android.internal.R.string.CLIRDefaultOnNextCallOn));
                        break;
                        case 2: // CLIR suppression
                            sb.append(mContext.getText(
                                    com.android.internal.R.string.CLIRDefaultOnNextCallOff));
                        break;
                    }
                    mState = State.COMPLETE;
                break;

                case 4: // CLIR temporary mode presentation allowed
                    // the 'n' parameter from TS 27.007 7.7
                    switch (clirArgs[0]) {
                        default:
                        case 0: // Default
                            sb.append(mContext.getText(
                                    com.android.internal.R.string.CLIRDefaultOffNextCallOff));
                        break;
                        case 1: // CLIR invocation
                            sb.append(mContext.getText(
                                    com.android.internal.R.string.CLIRDefaultOffNextCallOn));
                        break;
                        case 2: // CLIR suppression
                            sb.append(mContext.getText(
                                    com.android.internal.R.string.CLIRDefaultOffNextCallOff));
                        break;
                    }

                    mState = State.COMPLETE;
                break;
            }
        }

        mMessage = sb;
        mPhone.onMMIDone(this);
    }

    /**
     * @param serviceClass 1 bit of the service class bit vectory
     * @return String to be used for call forward query MMI response text.
     *        Returns null if unrecognized
     */

    private CharSequence
    serviceClassToCFString (int serviceClass) {
        switch (serviceClass) {
            case SERVICE_CLASS_VOICE:
                return mContext.getText(com.android.internal.R.string.serviceClassVoice);
            case SERVICE_CLASS_DATA:
                return mContext.getText(com.android.internal.R.string.serviceClassData);
            case SERVICE_CLASS_FAX:
                return mContext.getText(com.android.internal.R.string.serviceClassFAX);
            case SERVICE_CLASS_SMS:
                return mContext.getText(com.android.internal.R.string.serviceClassSMS);
            case SERVICE_CLASS_DATA_SYNC:
                return mContext.getText(com.android.internal.R.string.serviceClassDataSync);
            case SERVICE_CLASS_DATA_ASYNC:
                return mContext.getText(com.android.internal.R.string.serviceClassDataAsync);
            case SERVICE_CLASS_PACKET:
                return mContext.getText(com.android.internal.R.string.serviceClassPacket);
            case SERVICE_CLASS_PAD:
                return mContext.getText(com.android.internal.R.string.serviceClassPAD);
            default:
                return null;
        }
    }


    /** one CallForwardInfo + serviceClassMask -> one line of text */
    private CharSequence
    makeCFQueryResultMessage(CallForwardInfo info, int serviceClassMask) {
        CharSequence template;
        String sources[] = {"{0}", "{1}", "{2}"};
        CharSequence destinations[] = new CharSequence[3];
        boolean needTimeTemplate;

        // CF_REASON_NO_REPLY also has a time value associated with
        // it. All others don't.

        needTimeTemplate =
            (info.reason == CommandsInterface.CF_REASON_NO_REPLY);

        if (info.status == 1) {
            if (needTimeTemplate) {
                template = mContext.getText(
                        com.android.internal.R.string.cfTemplateForwardedTime);
            } else {
                template = mContext.getText(
                        com.android.internal.R.string.cfTemplateForwarded);
            }
        } else if (info.status == 0 && isEmptyOrNull(info.number)) {
            template = mContext.getText(
                        com.android.internal.R.string.cfTemplateNotForwarded);
        } else { /* (info.status == 0) && !isEmptyOrNull(info.number) */
            // A call forward record that is not active but contains
            // a phone number is considered "registered"

            if (needTimeTemplate) {
                template = mContext.getText(
                        com.android.internal.R.string.cfTemplateRegisteredTime);
            } else {
                template = mContext.getText(
                        com.android.internal.R.string.cfTemplateRegistered);
            }
        }

        // In the template (from strings.xmls)
        //         {0} is one of "bearerServiceCode*"
        //        {1} is dialing number
        //      {2} is time in seconds

        destinations[0] = serviceClassToCFString(info.serviceClass & serviceClassMask);
        destinations[1] = formatLtr(
                PhoneNumberUtils.stringFromStringAndTOA(info.number, info.toa));
        destinations[2] = Integer.toString(info.timeSeconds);

        if (info.reason == CommandsInterface.CF_REASON_UNCONDITIONAL &&
                (info.serviceClass & serviceClassMask)
                        == CommandsInterface.SERVICE_CLASS_VOICE) {
            boolean cffEnabled = (info.status == 1);
            if (mIccRecords != null) {
<<<<<<< HEAD
                mIccRecords.setVoiceCallForwardingFlag(1, cffEnabled, info.number);
                mPhone.setCallForwardingPreference(cffEnabled);
=======
                mPhone.setVoiceCallForwardingFlag(1, cffEnabled, info.number);
>>>>>>> edb3e722
            }
        }

        return TextUtils.replace(template, sources, destinations);
    }

    /**
     * Used to format a string that should be displayed as LTR even in RTL locales
     */
    private String formatLtr(String str) {
        BidiFormatter fmt = BidiFormatter.getInstance();
        return str == null ? str : fmt.unicodeWrap(str, TextDirectionHeuristics.LTR, true);
    }

    private void
    onQueryCfComplete(AsyncResult ar) {
        StringBuilder sb = new StringBuilder(getScString());
        sb.append("\n");

        if (ar.exception != null) {
            mState = State.FAILED;
            sb.append(getErrorMessage(ar));
        } else {
            CallForwardInfo infos[];

            infos = (CallForwardInfo[]) ar.result;

            if (infos.length == 0) {
                // Assume the default is not active
                sb.append(mContext.getText(com.android.internal.R.string.serviceDisabled));

                // Set unconditional CFF in SIM to false
                if (mIccRecords != null) {
<<<<<<< HEAD
                    mPhone.setCallForwardingPreference(false);
                    mIccRecords.setVoiceCallForwardingFlag(1, false, null);
=======
                    mPhone.setVoiceCallForwardingFlag(1, false, null);
>>>>>>> edb3e722
                }
            } else {

                SpannableStringBuilder tb = new SpannableStringBuilder();

                // Each bit in the service class gets its own result line
                // The service classes may be split up over multiple
                // CallForwardInfos. So, for each service class, find out
                // which CallForwardInfo represents it and then build
                // the response text based on that

                for (int serviceClassMask = 1
                            ; serviceClassMask <= SERVICE_CLASS_MAX
                            ; serviceClassMask <<= 1
                ) {
                    for (int i = 0, s = infos.length; i < s ; i++) {
                        if ((serviceClassMask & infos[i].serviceClass) != 0) {
                            tb.append(makeCFQueryResultMessage(infos[i],
                                            serviceClassMask));
                            tb.append("\n");
                        }
                    }
                }
                sb.append(tb);
            }

            mState = State.COMPLETE;
        }

        mMessage = sb;
        mPhone.onMMIDone(this);

    }

    private void
    onQueryComplete(AsyncResult ar) {
        StringBuilder sb = new StringBuilder(getScString());
        sb.append("\n");

        if (ar.exception != null) {
            mState = State.FAILED;
            sb.append(getErrorMessage(ar));
        } else {
            int[] ints = (int[])ar.result;

            if (ints.length != 0) {
                if (ints[0] == 0) {
                    sb.append(mContext.getText(com.android.internal.R.string.serviceDisabled));
                } else if (mSc.equals(SC_WAIT)) {
                    // Call Waiting includes additional data in the response.
                    sb.append(createQueryCallWaitingResultMessage(ints[1]));
                } else if (isServiceCodeCallBarring(mSc)) {
                    // ints[0] for Call Barring is a bit vector of services
                    sb.append(createQueryCallBarringResultMessage(ints[0]));
                } else if (ints[0] == 1) {
                    // for all other services, treat it as a boolean
                    sb.append(mContext.getText(com.android.internal.R.string.serviceEnabled));
                } else {
                    sb.append(mContext.getText(com.android.internal.R.string.mmiError));
                }
            } else {
                sb.append(mContext.getText(com.android.internal.R.string.mmiError));
            }
            mState = State.COMPLETE;
        }

        mMessage = sb;
        mPhone.onMMIDone(this);
    }

    private CharSequence
    createQueryCallWaitingResultMessage(int serviceClass) {
        StringBuilder sb =
                new StringBuilder(mContext.getText(com.android.internal.R.string.serviceEnabledFor));

        for (int classMask = 1
                    ; classMask <= SERVICE_CLASS_MAX
                    ; classMask <<= 1
        ) {
            if ((classMask & serviceClass) != 0) {
                sb.append("\n");
                sb.append(serviceClassToCFString(classMask & serviceClass));
            }
        }
        return sb;
    }
    private CharSequence
    createQueryCallBarringResultMessage(int serviceClass)
    {
        StringBuilder sb = new StringBuilder(mContext.getText(com.android.internal.R.string.serviceEnabledFor));

        for (int classMask = 1
                    ; classMask <= SERVICE_CLASS_MAX
                    ; classMask <<= 1
        ) {
            if ((classMask & serviceClass) != 0) {
                sb.append("\n");
                sb.append(serviceClassToCFString(classMask & serviceClass));
            }
        }
        return sb;
    }

    /***
     * TODO: It would be nice to have a method here that can take in a dialstring and
     * figure out if there is an MMI code embedded within it.  This code would replace
     * some of the string parsing functionality in the Phone App's
     * SpecialCharSequenceMgr class.
     */

    @Override
    public String toString() {
        StringBuilder sb = new StringBuilder("GsmMmiCode {");

        sb.append("State=" + getState());
        if (mAction != null) sb.append(" action=" + mAction);
        if (mSc != null) sb.append(" sc=" + mSc);
        if (mSia != null) sb.append(" sia=" + mSia);
        if (mSib != null) sb.append(" sib=" + mSib);
        if (mSic != null) sb.append(" sic=" + mSic);
        if (mPoundString != null) sb.append(" poundString=" + mPoundString);
        if (mDialingNumber != null) sb.append(" dialingNumber=" + mDialingNumber);
        if (mPwd != null) sb.append(" pwd=" + mPwd);
        sb.append("}");
        return sb.toString();
    }
}<|MERGE_RESOLUTION|>--- conflicted
+++ resolved
@@ -1090,12 +1090,8 @@
                 if ((ar.exception == null) && (msg.arg1 == 1)) {
                     boolean cffEnabled = (msg.arg2 == 1);
                     if (mIccRecords != null) {
-<<<<<<< HEAD
-                        mIccRecords.setVoiceCallForwardingFlag(1, cffEnabled, mDialingNumber);
+                        mPhone.setVoiceCallForwardingFlag(1, cffEnabled, mDialingNumber);
                         mPhone.setCallForwardingPreference(cffEnabled);
-=======
-                        mPhone.setVoiceCallForwardingFlag(1, cffEnabled, mDialingNumber);
->>>>>>> edb3e722
                     }
                 }
 
@@ -1454,12 +1450,8 @@
                         == CommandsInterface.SERVICE_CLASS_VOICE) {
             boolean cffEnabled = (info.status == 1);
             if (mIccRecords != null) {
-<<<<<<< HEAD
-                mIccRecords.setVoiceCallForwardingFlag(1, cffEnabled, info.number);
+                mPhone.setVoiceCallForwardingFlag(1, cffEnabled, info.number);
                 mPhone.setCallForwardingPreference(cffEnabled);
-=======
-                mPhone.setVoiceCallForwardingFlag(1, cffEnabled, info.number);
->>>>>>> edb3e722
             }
         }
 
@@ -1493,12 +1485,8 @@
 
                 // Set unconditional CFF in SIM to false
                 if (mIccRecords != null) {
-<<<<<<< HEAD
                     mPhone.setCallForwardingPreference(false);
-                    mIccRecords.setVoiceCallForwardingFlag(1, false, null);
-=======
                     mPhone.setVoiceCallForwardingFlag(1, false, null);
->>>>>>> edb3e722
                 }
             } else {
 
