--- conflicted
+++ resolved
@@ -314,7 +314,7 @@
                         Rlog.e(LOG_TAG, "setVoiceCallForwardingFlag aborted. sim records is null.");
                     }
                 }
-                onSetComplete(new AsyncResult(null, ssData.cfInfo, ex));
+                onSetComplete(null, new AsyncResult(null, ssData.cfInfo, ex));
                 break;
             case SS_INTERROGATION:
                 if (ssData.serviceType.isTypeClir()) {
@@ -925,13 +925,10 @@
                     throw new RuntimeException ("Invalid or Unsupported MMI Code");
                 }
             } else if (isPinPukCommand()) {
-<<<<<<< HEAD
-=======
                 // TODO: This is the same as the code in CmdaMmiCode.java,
                 // MmiCode should be an abstract or base class and this and
                 // other common variables and code should be promoted.
 
->>>>>>> 449cbf85
                 // sia = old PIN or PUK
                 // sib = new PIN
                 // sic = new PIN
@@ -1228,12 +1225,7 @@
                             com.android.internal.R.string.needPuk2));
                 } else if (err == CommandException.Error.REQUEST_NOT_SUPPORTED) {
                     if (mSc.equals(SC_PIN)) {
-<<<<<<< HEAD
-                        sb.append(mContext.getText(
-                                com.android.internal.R.string.enablePin));
-=======
                         sb.append(mContext.getText(com.android.internal.R.string.enablePin));
->>>>>>> 449cbf85
                     }
                 } else if (err == CommandException.Error.FDN_CHECK_FAILURE) {
                     Rlog.i(LOG_TAG, "FDN_CHECK_FAILURE");
