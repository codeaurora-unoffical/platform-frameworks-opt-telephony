/*
 * Copyright (C) 2006 The Android Open Source Project
 *
 * Licensed under the Apache License, Version 2.0 (the "License");
 * you may not use this file except in compliance with the License.
 * You may obtain a copy of the License at
 *
 *      http://www.apache.org/licenses/LICENSE-2.0
 *
 * Unless required by applicable law or agreed to in writing, software
 * distributed under the License is distributed on an "AS IS" BASIS,
 * WITHOUT WARRANTIES OR CONDITIONS OF ANY KIND, either express or implied.
 * See the License for the specific language governing permissions and
 * limitations under the License.
 */

package com.android.internal.telephony.gsm;

import android.os.AsyncResult;
import android.os.Bundle;
import android.os.Handler;
import android.os.Message;
import android.os.Registrant;
import android.os.RegistrantList;
import android.os.SystemProperties;
import android.telephony.DisconnectCause;
import android.telephony.PhoneNumberUtils;
import android.telephony.ServiceState;
import android.telephony.TelephonyManager;
import android.telephony.gsm.GsmCellLocation;
import android.util.EventLog;
import java.util.Iterator;
import android.telephony.Rlog;

import com.android.internal.telephony.Call;
import com.android.internal.telephony.CallStateException;
import com.android.internal.telephony.CallTracker;
import com.android.internal.telephony.CommandsInterface;
import com.android.internal.telephony.Connection;
import com.android.internal.telephony.DriverCall;
import com.android.internal.telephony.EventLogTags;
import com.android.internal.telephony.LastCallFailCause;
import com.android.internal.telephony.Phone;
import com.android.internal.telephony.PhoneBase;
import com.android.internal.telephony.PhoneConstants;
import com.android.internal.telephony.TelephonyProperties;
import com.android.internal.telephony.UUSInfo;
import com.android.internal.telephony.gsm.CallFailCause;
import com.android.internal.telephony.gsm.GSMPhone;
import com.android.internal.telephony.gsm.GsmCall;
import com.android.internal.telephony.gsm.GsmConnection;
import com.android.internal.telephony.imsphone.ImsPhone;
import com.android.internal.telephony.imsphone.ImsPhoneConnection;

import java.io.FileDescriptor;
import java.io.PrintWriter;
import java.util.List;
import java.util.ArrayList;

/**
 * {@hide}
 */
public final class GsmCallTracker extends CallTracker {
    static final String LOG_TAG = "GsmCallTracker";
    private static final boolean REPEAT_POLLING = false;

    private static final boolean DBG_POLL = false;

    //***** Constants

    static final int MAX_CONNECTIONS = 19;   // 7 allowed in GSM + 12 from IMS for SRVCC
    static final int MAX_CONNECTIONS_PER_CALL = 5; // only 5 connections allowed per call

    //***** Instance Variables
    GsmConnection mConnections[] = new GsmConnection[MAX_CONNECTIONS];
    RegistrantList mVoiceCallEndedRegistrants = new RegistrantList();
    RegistrantList mVoiceCallStartedRegistrants = new RegistrantList();


    // connections dropped during last poll
    ArrayList<GsmConnection> mDroppedDuringPoll
        = new ArrayList<GsmConnection>(MAX_CONNECTIONS);

    GsmCall mRingingCall = new GsmCall(this);
            // A call that is ringing or (call) waiting
    GsmCall mForegroundCall = new GsmCall(this);
    GsmCall mBackgroundCall = new GsmCall(this);

    GsmConnection mPendingMO;
    boolean mHangupPendingMO;

    GSMPhone mPhone;

    boolean mDesiredMute = false;    // false = mute off

    PhoneConstants.State mState = PhoneConstants.State.IDLE;

    Call.SrvccState mSrvccState = Call.SrvccState.NONE;

    //***** Events


    //***** Constructors

    GsmCallTracker (GSMPhone phone) {
        this.mPhone = phone;
        mCi = phone.mCi;

        mCi.registerForCallStateChanged(this, EVENT_CALL_STATE_CHANGE, null);

        mCi.registerForOn(this, EVENT_RADIO_AVAILABLE, null);
        mCi.registerForNotAvailable(this, EVENT_RADIO_NOT_AVAILABLE, null);
    }

    public void dispose() {
        Rlog.d(LOG_TAG, "GsmCallTracker dispose");
        //Unregister for all events
        mCi.unregisterForCallStateChanged(this);
        mCi.unregisterForOn(this);
        mCi.unregisterForNotAvailable(this);

        clearDisconnected();

        for (GsmConnection gsmConnection : mConnections) {
            if (gsmConnection != null) {
                gsmConnection.dispose();
            }
        }
    }

    @Override
    protected void finalize() {
        Rlog.d(LOG_TAG, "GsmCallTracker finalized");
    }

    //***** Instance Methods

    //***** Public Methods
    @Override
    public void registerForVoiceCallStarted(Handler h, int what, Object obj) {
        Registrant r = new Registrant(h, what, obj);
        mVoiceCallStartedRegistrants.add(r);
    }

    @Override
    public void unregisterForVoiceCallStarted(Handler h) {
        mVoiceCallStartedRegistrants.remove(h);
    }

    @Override
    public void registerForVoiceCallEnded(Handler h, int what, Object obj) {
        Registrant r = new Registrant(h, what, obj);
        mVoiceCallEndedRegistrants.add(r);
    }

    @Override
    public void unregisterForVoiceCallEnded(Handler h) {
        mVoiceCallEndedRegistrants.remove(h);
    }

    private void
    fakeHoldForegroundBeforeDial() {
        List<Connection> connCopy;

        // We need to make a copy here, since fakeHoldBeforeDial()
        // modifies the lists, and we don't want to reverse the order
        connCopy = (List<Connection>) mForegroundCall.mConnections.clone();

        for (int i = 0, s = connCopy.size() ; i < s ; i++) {
            GsmConnection conn = (GsmConnection)connCopy.get(i);

            conn.fakeHoldBeforeDial();
        }
    }

    /**
     * clirMode is one of the CLIR_ constants
     */
    synchronized Connection
    dial (String dialString, int clirMode, UUSInfo uusInfo, Bundle intentExtras)
            throws CallStateException {
        // note that this triggers call state changed notif
        clearDisconnected();

        if (!canDial()) {
            throw new CallStateException("cannot dial in current state");
        }

        String origNumber = dialString;
        dialString = convertNumberIfNecessary(mPhone, dialString);

        // The new call must be assigned to the foreground call.
        // That call must be idle, so place anything that's
        // there on hold
        if (mForegroundCall.getState() == GsmCall.State.ACTIVE) {
            // this will probably be done by the radio anyway
            // but the dial might fail before this happens
            // and we need to make sure the foreground call is clear
            // for the newly dialed connection
            switchWaitingOrHoldingAndActive();
            // This is a hack to delay DIAL so that it is sent out to RIL only after
            // EVENT_SWITCH_RESULT is received. We've seen failures when adding a new call to
            // multi-way conference calls due to DIAL being sent out before SWITCH is processed
            try {
                Thread.sleep(500);
            } catch (InterruptedException e) {
                // do nothing
            }

            // Fake local state so that
            // a) foregroundCall is empty for the newly dialed connection
            // b) hasNonHangupStateChanged remains false in the
            // next poll, so that we don't clear a failed dialing call
            fakeHoldForegroundBeforeDial();
        }

        if (mForegroundCall.getState() != GsmCall.State.IDLE) {
            //we should have failed in !canDial() above before we get here
            throw new CallStateException("cannot dial in current state");
        }

        mPendingMO = new GsmConnection(mPhone, checkForTestEmergencyNumber(dialString),
                this, mForegroundCall);
        mHangupPendingMO = false;

        if ( mPendingMO.getAddress() == null || mPendingMO.getAddress().length() == 0
                || mPendingMO.getAddress().indexOf(PhoneNumberUtils.WILD) >= 0
        ) {
            // Phone number is invalid
            mPendingMO.mCause = DisconnectCause.INVALID_NUMBER;

            // handlePollCalls() will notice this call not present
            // and will mark it as dropped.
            pollCallsWhenSafe();
        } else {
            // Always unmute when initiating a new call
            setMute(false);

            mCi.dial(mPendingMO.getAddress(), clirMode, uusInfo, obtainCompleteMessage());
        }

        if (mNumberConverted) {
            mPendingMO.setConverted(origNumber);
            mNumberConverted = false;
        }

        updatePhoneState();
        mPhone.notifyPreciseCallStateChanged();

        return mPendingMO;
    }

    Connection
    dial(String dialString) throws CallStateException {
        return dial(dialString, CommandsInterface.CLIR_DEFAULT, null);
    }

    Connection
    dial(String dialString, UUSInfo uusInfo, Bundle intentExtras) throws CallStateException {
        return dial(dialString, CommandsInterface.CLIR_DEFAULT, uusInfo, intentExtras);
    }

    Connection
    dial(String dialString, int clirMode, Bundle intentExtras) throws CallStateException {
        return dial(dialString, clirMode, null, intentExtras);
    }

    void
    acceptCall () throws CallStateException {
        // FIXME if SWITCH fails, should retry with ANSWER
        // in case the active/holding call disappeared and this
        // is no longer call waiting

        if (mRingingCall.getState() == GsmCall.State.INCOMING) {
            Rlog.i("phone", "acceptCall: incoming...");
            // Always unmute when answering a new call
            setMute(false);
            mCi.acceptCall(obtainCompleteMessage());
        } else if (mRingingCall.getState() == GsmCall.State.WAITING) {
            setMute(false);
            switchWaitingOrHoldingAndActive();
        } else {
            throw new CallStateException("phone not ringing");
        }
    }

    void
    rejectCall () throws CallStateException {
        // AT+CHLD=0 means "release held or UDUB"
        // so if the phone isn't ringing, this could hang up held
        if (mRingingCall.getState().isRinging()) {
            mCi.rejectCall(obtainCompleteMessage());
        } else {
            throw new CallStateException("phone not ringing");
        }
    }

    void
    switchWaitingOrHoldingAndActive() throws CallStateException {
        // Should we bother with this check?
        if (mRingingCall.getState() == GsmCall.State.INCOMING) {
            throw new CallStateException("cannot be in the incoming state");
        } else {
            mCi.switchWaitingOrHoldingAndActive(
                    obtainCompleteMessage(EVENT_SWITCH_RESULT));
        }
    }

    void
    conference() {
        mCi.conference(obtainCompleteMessage(EVENT_CONFERENCE_RESULT));
    }

    void
    explicitCallTransfer() {
        mCi.explicitCallTransfer(obtainCompleteMessage(EVENT_ECT_RESULT));
    }

    void
    clearDisconnected() {
        internalClearDisconnected();

        updatePhoneState();
        mPhone.notifyPreciseCallStateChanged();
    }

    boolean
    canConference() {
        return mForegroundCall.getState() == GsmCall.State.ACTIVE
                && mBackgroundCall.getState() == GsmCall.State.HOLDING
                && !mBackgroundCall.isFull()
                && !mForegroundCall.isFull();
    }

    boolean
    canDial() {
        boolean ret;
        int serviceState = mPhone.getServiceState().getState();
        String disableCall = SystemProperties.get(
                TelephonyProperties.PROPERTY_DISABLE_CALL, "false");

        ret = (serviceState != ServiceState.STATE_POWER_OFF)
                && mPendingMO == null
                && !mRingingCall.isRinging()
                && !disableCall.equals("true")
                && (!mForegroundCall.getState().isAlive()
                    || !mBackgroundCall.getState().isAlive());

        return ret;
    }

    boolean
    canTransfer() {
        return (mForegroundCall.getState() == GsmCall.State.ACTIVE
                || mForegroundCall.getState() == GsmCall.State.ALERTING
                || mForegroundCall.getState() == GsmCall.State.DIALING)
            && mBackgroundCall.getState() == GsmCall.State.HOLDING;
    }

    //***** Private Instance Methods

    private void
    internalClearDisconnected() {
        mRingingCall.clearDisconnected();
        mForegroundCall.clearDisconnected();
        mBackgroundCall.clearDisconnected();
    }

    /**
     * Obtain a message to use for signalling "invoke getCurrentCalls() when
     * this operation and all other pending operations are complete
     */
    private Message
    obtainCompleteMessage() {
        return obtainCompleteMessage(EVENT_OPERATION_COMPLETE);
    }

    /**
     * Obtain a message to use for signalling "invoke getCurrentCalls() when
     * this operation and all other pending operations are complete
     */
    private Message
    obtainCompleteMessage(int what) {
        mPendingOperations++;
        mLastRelevantPoll = null;
        mNeedsPoll = true;

        if (DBG_POLL) log("obtainCompleteMessage: pendingOperations=" +
                mPendingOperations + ", needsPoll=" + mNeedsPoll);

        return obtainMessage(what);
    }

    private void
    operationComplete() {
        mPendingOperations--;

        if (DBG_POLL) log("operationComplete: pendingOperations=" +
                mPendingOperations + ", needsPoll=" + mNeedsPoll);

        if (mPendingOperations == 0 && mNeedsPoll) {
            mLastRelevantPoll = obtainMessage(EVENT_POLL_CALLS_RESULT);
            mCi.getCurrentCalls(mLastRelevantPoll);
        } else if (mPendingOperations < 0) {
            // this should never happen
            Rlog.e(LOG_TAG,"GsmCallTracker.pendingOperations < 0");
            mPendingOperations = 0;
        }
    }

    private void
    updatePhoneState() {
        PhoneConstants.State oldState = mState;
        if (mRingingCall.isRinging()) {
            mState = PhoneConstants.State.RINGING;
        } else if (mPendingMO != null ||
                !(mForegroundCall.isIdle() && mBackgroundCall.isIdle())) {
            mState = PhoneConstants.State.OFFHOOK;
        } else {
            ImsPhone imsPhone = (ImsPhone)mPhone.getImsPhone();
            if ( mState == PhoneConstants.State.OFFHOOK && (imsPhone != null)){
                imsPhone.callEndCleanupHandOverCallIfAny();
            }
            mState = PhoneConstants.State.IDLE;
        }

        if (mState == PhoneConstants.State.IDLE && oldState != mState) {
            mVoiceCallEndedRegistrants.notifyRegistrants(
                new AsyncResult(null, null, null));
        } else if (oldState == PhoneConstants.State.IDLE && oldState != mState) {
            mVoiceCallStartedRegistrants.notifyRegistrants (
                    new AsyncResult(null, null, null));
        }

        if (mState != oldState) {
            mPhone.notifyPhoneStateChanged();
        }
    }

    @Override
    protected synchronized void
    handlePollCalls(AsyncResult ar) {
        List polledCalls;

        if (ar.exception == null) {
            polledCalls = (List)ar.result;
        } else if (isCommandExceptionRadioNotAvailable(ar.exception)) {
            // just a dummy empty ArrayList to cause the loop
            // to hang up all the calls
            polledCalls = new ArrayList();
        } else {
            // Radio probably wasn't ready--try again in a bit
            // But don't keep polling if the channel is closed
            pollCallsAfterDelay();
            return;
        }

        Connection newRinging = null; //or waiting
        ArrayList<Connection> newUnknownConnections = new ArrayList<Connection>();
        boolean hasNonHangupStateChanged = false;   // Any change besides
                                                    // a dropped connection
        boolean hasAnyCallDisconnected = false;
        boolean needsPollDelay = false;
        boolean unknownConnectionAppeared = false;

        for (int i = 0, curDC = 0, dcSize = polledCalls.size()
                ; i < mConnections.length; i++) {
            GsmConnection conn = mConnections[i];
            DriverCall dc = null;

            // polledCall list is sparse
            if (curDC < dcSize) {
                dc = (DriverCall) polledCalls.get(curDC);

                if (dc.index == i+1) {
                    curDC++;
                } else {
                    dc = null;
                }
            }

            if (DBG_POLL) log("poll: conn[i=" + i + "]=" +
                    conn+", dc=" + dc);

            if (conn == null && dc != null) {
                // Connection appeared in CLCC response that we don't know about
                if (mPendingMO != null && mPendingMO.compareTo(dc)) {

                    if (DBG_POLL) log("poll: pendingMO=" + mPendingMO);

                    // It's our pending mobile originating call
                    mConnections[i] = mPendingMO;
                    mPendingMO.mIndex = i;
                    mPendingMO.update(dc);
                    mPendingMO = null;

                    // Someone has already asked to hangup this call
                    if (mHangupPendingMO) {
                        mHangupPendingMO = false;
                        try {
                            if (Phone.DEBUG_PHONE) log(
                                    "poll: hangupPendingMO, hangup conn " + i);
                            hangup(mConnections[i]);
                        } catch (CallStateException ex) {
                            Rlog.e(LOG_TAG, "unexpected error on hangup");
                        }

                        // Do not continue processing this poll
                        // Wait for hangup and repoll
                        return;
                    }
                } else {
                    mConnections[i] = new GsmConnection(mPhone, dc, this, i);

                    Connection hoConnection = getHoConnection(dc);
                    if (hoConnection != null) {
                        // Single Radio Voice Call Continuity (SRVCC) completed
                        mConnections[i].migrateFrom(hoConnection);
                        // Updating connect time for silent redial cases (ex: Calls are transferred
                        // from DIALING/ALERTING/INCOMING/WAITING to ACTIVE)
                        if (hoConnection.mPreHandoverState != GsmCall.State.ACTIVE &&
                                hoConnection.mPreHandoverState != GsmCall.State.HOLDING) {
                            mConnections[i].onConnectedInOrOut();
                        }

                        mHandoverConnections.remove(hoConnection);
                        for (Iterator<Connection> it = mHandoverConnections.iterator();
                            it.hasNext();) {
                            Connection c = it.next();
                            Rlog.i(LOG_TAG, "HO Conn state is " + c.mPreHandoverState);
                            if (c.mPreHandoverState == mConnections[i].getState()) {
                                Rlog.i(LOG_TAG, "Removing HO conn "
                                    + hoConnection + c.mPreHandoverState);
                                it.remove();
                            }
                        }
                        mPhone.notifyHandoverStateChanged(mConnections[i]);
                    } else if ( mConnections[i].getCall() == mRingingCall ) { // it's a ringing call
                        newRinging = mConnections[i];
                    } else {
                        // Something strange happened: a call appeared
                        // which is neither a ringing call or one we created.
                        // Either we've crashed and re-attached to an existing
                        // call, or something else (eg, SIM) initiated the call.

                        Rlog.i(LOG_TAG,"Phantom call appeared " + dc);

                        // If it's a connected call, set the connect time so that
                        // it's non-zero.  It may not be accurate, but at least
                        // it won't appear as a Missed Call.
                        if (dc.state != DriverCall.State.ALERTING
                                && dc.state != DriverCall.State.DIALING) {
                            mConnections[i].onConnectedInOrOut();
                            if (dc.state == DriverCall.State.HOLDING) {
                                // We've transitioned into HOLDING
                                mConnections[i].onStartedHolding();
                            }
                        }

                        newUnknownConnections.add(mConnections[i]);

                        unknownConnectionAppeared = true;
                    }
                }
                hasNonHangupStateChanged = true;
            } else if (conn != null && dc == null) {
                // Connection missing in CLCC response that we were
                // tracking.
                mDroppedDuringPoll.add(conn);
                // Dropped connections are removed from the CallTracker
                // list but kept in the GsmCall list
                mConnections[i] = null;
            } else if (conn != null && dc != null && !conn.compareTo(dc)) {
                // Connection in CLCC response does not match what
                // we were tracking. Assume dropped call and new call

                mDroppedDuringPoll.add(conn);
                mConnections[i] = new GsmConnection (mPhone, dc, this, i);

                if (mConnections[i].getCall() == mRingingCall) {
                    newRinging = mConnections[i];
                } // else something strange happened
                hasNonHangupStateChanged = true;
            } else if (conn != null && dc != null) { /* implicit conn.compareTo(dc) */
                boolean changed;
                changed = conn.update(dc);
                hasNonHangupStateChanged = hasNonHangupStateChanged || changed;
            }

            if (REPEAT_POLLING) {
                if (dc != null) {
                    // FIXME with RIL, we should not need this anymore
                    if ((dc.state == DriverCall.State.DIALING
                            /*&& cm.getOption(cm.OPTION_POLL_DIALING)*/)
                        || (dc.state == DriverCall.State.ALERTING
                            /*&& cm.getOption(cm.OPTION_POLL_ALERTING)*/)
                        || (dc.state == DriverCall.State.INCOMING
                            /*&& cm.getOption(cm.OPTION_POLL_INCOMING)*/)
                        || (dc.state == DriverCall.State.WAITING
                            /*&& cm.getOption(cm.OPTION_POLL_WAITING)*/)
                    ) {
                        // Sometimes there's no unsolicited notification
                        // for state transitions
                        needsPollDelay = true;
                    }
                }
            }
        }

        // This is the first poll after an ATD.
        // We expect the pending call to appear in the list
        // If it does not, we land here
        if (mPendingMO != null) {
            Rlog.d(LOG_TAG,"Pending MO dropped before poll fg state:"
                            + mForegroundCall.getState());

            mDroppedDuringPoll.add(mPendingMO);
            mPendingMO = null;
            mHangupPendingMO = false;
        }

        if (newRinging != null) {
            mPhone.notifyNewRingingConnection(newRinging);
        }

        // clear the "local hangup" and "missed/rejected call"
        // cases from the "dropped during poll" list
        // These cases need no "last call fail" reason
        for (int i = mDroppedDuringPoll.size() - 1; i >= 0 ; i--) {
            GsmConnection conn = mDroppedDuringPoll.get(i);

            if (conn.isIncoming() && conn.getConnectTime() == 0) {
                // Missed or rejected call
                int cause;
                if (conn.mCause == DisconnectCause.LOCAL) {
                    cause = DisconnectCause.INCOMING_REJECTED;
                } else {
                    cause = DisconnectCause.INCOMING_MISSED;
                }

                if (Phone.DEBUG_PHONE) {
                    log("missed/rejected call, conn.cause=" + conn.mCause);
                    log("setting cause to " + cause);
                }
                mDroppedDuringPoll.remove(i);
                hasAnyCallDisconnected |= conn.onDisconnect(cause);
            } else if (conn.mCause == DisconnectCause.LOCAL
                    || conn.mCause == DisconnectCause.INVALID_NUMBER) {
                mDroppedDuringPoll.remove(i);
                hasAnyCallDisconnected |= conn.onDisconnect(conn.mCause);
            }
        }

        /* Disconnect any pending Handover connections */
        for (Iterator<Connection> it = mHandoverConnections.iterator();
                it.hasNext();) {
            Connection hoConnection = it.next();
            log("handlePollCalls - disconnect hoConn= " + hoConnection);
            ((ImsPhoneConnection)hoConnection).onDisconnect(DisconnectCause.NOT_VALID);
            it.remove();
        }

        // Any non-local disconnects: determine cause
        if (mDroppedDuringPoll.size() > 0) {
            mCi.getLastCallFailCause(
                obtainNoPollCompleteMessage(EVENT_GET_LAST_CALL_FAIL_CAUSE));
        }

        if (needsPollDelay) {
            pollCallsAfterDelay();
        }

        // Cases when we can no longer keep disconnected Connection's
        // with their previous calls
        // 1) the phone has started to ring
        // 2) A Call/Connection object has changed state...
        //    we may have switched or held or answered (but not hung up)
        if (newRinging != null || hasNonHangupStateChanged || hasAnyCallDisconnected) {
            internalClearDisconnected();
        }

        updatePhoneState();

        if (unknownConnectionAppeared) {
           for (Connection c : newUnknownConnections) {
               log("Notify unknown for " + c);
               mPhone.notifyUnknownConnection(c);
           }
        }

        if (hasNonHangupStateChanged || newRinging != null || hasAnyCallDisconnected) {
            mPhone.notifyPreciseCallStateChanged();
        }

        //dumpState();
    }

    private void
    handleRadioNotAvailable() {
        // handlePollCalls will clear out its
        // call list when it gets the CommandException
        // error result from this
        pollCallsWhenSafe();
    }

    private void
    dumpState() {
        List l;

        Rlog.i(LOG_TAG,"Phone State:" + mState);

        Rlog.i(LOG_TAG,"Ringing call: " + mRingingCall.toString());

        l = mRingingCall.getConnections();
        for (int i = 0, s = l.size(); i < s; i++) {
            Rlog.i(LOG_TAG,l.get(i).toString());
        }

        Rlog.i(LOG_TAG,"Foreground call: " + mForegroundCall.toString());

        l = mForegroundCall.getConnections();
        for (int i = 0, s = l.size(); i < s; i++) {
            Rlog.i(LOG_TAG,l.get(i).toString());
        }

        Rlog.i(LOG_TAG,"Background call: " + mBackgroundCall.toString());

        l = mBackgroundCall.getConnections();
        for (int i = 0, s = l.size(); i < s; i++) {
            Rlog.i(LOG_TAG,l.get(i).toString());
        }

    }

    //***** Called from GsmConnection

    /*package*/ void
    hangup (GsmConnection conn) throws CallStateException {
        if (conn.mOwner != this) {
            throw new CallStateException ("GsmConnection " + conn
                                    + "does not belong to GsmCallTracker " + this);
        }

        if (conn == mPendingMO) {
            // Allow HANGUP to RIL during pending MO is present
            log("hangup conn with callId '-1' as there is no DIAL response yet ");
            mCi.hangupConnection(-1, obtainCompleteMessage());
        } else {
            try {
                mCi.hangupConnection (conn.getGSMIndex(), obtainCompleteMessage());
            } catch (CallStateException ex) {
                // Ignore "connection not found"
                // Call may have hung up already
                Rlog.w(LOG_TAG,"GsmCallTracker WARN: hangup() on absent connection "
                                + conn);
            }
        }

        conn.onHangupLocal();
    }

    /*package*/ void
    separate (GsmConnection conn) throws CallStateException {
        if (conn.mOwner != this) {
            throw new CallStateException ("GsmConnection " + conn
                                    + "does not belong to GsmCallTracker " + this);
        }
        try {
            mCi.separateConnection (conn.getGSMIndex(),
                obtainCompleteMessage(EVENT_SEPARATE_RESULT));
        } catch (CallStateException ex) {
            // Ignore "connection not found"
            // Call may have hung up already
            Rlog.w(LOG_TAG,"GsmCallTracker WARN: separate() on absent connection "
                          + conn);
        }
    }

    //***** Called from GSMPhone

    /*package*/ void
    setMute(boolean mute) {
        mDesiredMute = mute;
        mCi.setMute(mDesiredMute, null);
    }

    /*package*/ boolean
    getMute() {
        return mDesiredMute;
    }


    //***** Called from GsmCall

    /* package */ void
    hangup (GsmCall call) throws CallStateException {
        if (call.getConnections().size() == 0) {
            throw new CallStateException("no connections in call");
        }

        if (call == mRingingCall) {
            if (Phone.DEBUG_PHONE) log("(ringing) hangup waiting or background");
            mCi.hangupWaitingOrBackground(obtainCompleteMessage());
        } else if (call == mForegroundCall) {
            if (call.isDialingOrAlerting()) {
                if (Phone.DEBUG_PHONE) {
                    log("(foregnd) hangup dialing or alerting...");
                }
                hangup((GsmConnection)(call.getConnections().get(0)));
            } else if (mRingingCall.isRinging()) {
                // Do not auto-answer ringing on CHUP, instead just end active calls
                log("hangup all conns in active/background call, without affecting ringing call");
                hangupAllConnections(call);
            } else {
                hangupForegroundResumeBackground();
            }
        } else if (call == mBackgroundCall) {
            if (mRingingCall.isRinging()) {
                if (Phone.DEBUG_PHONE) {
                    log("hangup all conns in background call");
                }
                hangupAllConnections(call);
            } else {
                hangupWaitingOrBackground();
            }
        } else {
            throw new RuntimeException ("GsmCall " + call +
                    "does not belong to GsmCallTracker " + this);
        }

        call.onHangupLocal();
        mPhone.notifyPreciseCallStateChanged();
    }

    /* package */
    void hangupWaitingOrBackground() {
        if (Phone.DEBUG_PHONE) log("hangupWaitingOrBackground");
        mCi.hangupWaitingOrBackground(obtainCompleteMessage());
    }

    /* package */
    void hangupForegroundResumeBackground() {
        if (Phone.DEBUG_PHONE) log("hangupForegroundResumeBackground");
        mCi.hangupForegroundResumeBackground(obtainCompleteMessage());
    }

    void hangupConnectionByIndex(GsmCall call, int index)
            throws CallStateException {
        int count = call.mConnections.size();
        for (int i = 0; i < count; i++) {
            GsmConnection cn = (GsmConnection)call.mConnections.get(i);
            if (cn.getGSMIndex() == index) {
                mCi.hangupConnection(index, obtainCompleteMessage());
                return;
            }
        }

        throw new CallStateException("no gsm index found");
    }

    void hangupAllConnections(GsmCall call) {
        try {
            int count = call.mConnections.size();
            for (int i = 0; i < count; i++) {
                GsmConnection cn = (GsmConnection)call.mConnections.get(i);
                mCi.hangupConnection(cn.getGSMIndex(), obtainCompleteMessage());
            }
        } catch (CallStateException ex) {
            Rlog.e(LOG_TAG, "hangupConnectionByIndex caught " + ex);
        }
    }

    /* package */
    GsmConnection getConnectionByIndex(GsmCall call, int index)
            throws CallStateException {
        int count = call.mConnections.size();
        for (int i = 0; i < count; i++) {
            GsmConnection cn = (GsmConnection)call.mConnections.get(i);
            if (cn.getGSMIndex() == index) {
                return cn;
            }
        }

        return null;
    }

    private Phone.SuppService getFailedService(int what) {
        switch (what) {
            case EVENT_SWITCH_RESULT:
                return Phone.SuppService.SWITCH;
            case EVENT_CONFERENCE_RESULT:
                return Phone.SuppService.CONFERENCE;
            case EVENT_SEPARATE_RESULT:
                return Phone.SuppService.SEPARATE;
            case EVENT_ECT_RESULT:
                return Phone.SuppService.TRANSFER;
        }
        return Phone.SuppService.UNKNOWN;
    }

    //****** Overridden from Handler

    @Override
    public void
    handleMessage (Message msg) {
        AsyncResult ar;

        if (!mPhone.mIsTheCurrentActivePhone) {
            Rlog.e(LOG_TAG, "Received message " + msg +
                    "[" + msg.what + "] while being destroyed. Ignoring.");
            return;
        }
        switch (msg.what) {
            case EVENT_POLL_CALLS_RESULT:
                ar = (AsyncResult)msg.obj;

                if (msg == mLastRelevantPoll) {
                    if (DBG_POLL) log(
                            "handle EVENT_POLL_CALL_RESULT: set needsPoll=F");
                    mNeedsPoll = false;
                    mLastRelevantPoll = null;
                    handlePollCalls((AsyncResult)msg.obj);
                }
            break;

            case EVENT_OPERATION_COMPLETE:
                ar = (AsyncResult)msg.obj;
                operationComplete();
            break;

            case EVENT_CONFERENCE_RESULT:
                ar = (AsyncResult)msg.obj;
                if (ar.exception != null) {
                    mPhone.notifySuppServiceFailed(getFailedService(msg.what));
                    List<Connection> conn = mForegroundCall.getConnections();
<<<<<<< HEAD
                    if (conn != null) {
=======
                    if (conn.size() != 0) {
>>>>>>> 99ef5303
                        Rlog.d(LOG_TAG, "Notify merge failure");
                        conn.get(0).onConferenceMergeFailed();
                    }
                }
                operationComplete();
            break;

            case EVENT_SWITCH_RESULT:
            case EVENT_SEPARATE_RESULT:
            case EVENT_ECT_RESULT:
                ar = (AsyncResult)msg.obj;
                if (ar.exception != null) {
                    mPhone.notifySuppServiceFailed(getFailedService(msg.what));
                }
                operationComplete();
            break;

            case EVENT_GET_LAST_CALL_FAIL_CAUSE:
                int causeCode;
                String vendorCause = null;
                ar = (AsyncResult)msg.obj;

                operationComplete();

                if (ar.exception != null) {
                    // An exception occurred...just treat the disconnect
                    // cause as "normal"
                    causeCode = CallFailCause.NORMAL_CLEARING;
                    Rlog.i(LOG_TAG,
                            "Exception during getLastCallFailCause, assuming normal disconnect");
                } else {
                    LastCallFailCause failCause = (LastCallFailCause)ar.result;
                    causeCode = failCause.causeCode;
                    vendorCause = failCause.vendorCause;
                }
                // Log the causeCode if its not normal
                if (causeCode == CallFailCause.NO_CIRCUIT_AVAIL ||
                    causeCode == CallFailCause.TEMPORARY_FAILURE ||
                    causeCode == CallFailCause.SWITCHING_CONGESTION ||
                    causeCode == CallFailCause.CHANNEL_NOT_AVAIL ||
                    causeCode == CallFailCause.QOS_NOT_AVAIL ||
                    causeCode == CallFailCause.BEARER_NOT_AVAIL ||
                    causeCode == CallFailCause.ERROR_UNSPECIFIED) {
                    GsmCellLocation loc = ((GsmCellLocation)mPhone.getCellLocation());
                    EventLog.writeEvent(EventLogTags.CALL_DROP,
                            causeCode, loc != null ? loc.getCid() : -1,
                            TelephonyManager.getDefault().getNetworkType());
                }

                for (int i = 0, s =  mDroppedDuringPoll.size()
                        ; i < s ; i++
                ) {
                    GsmConnection conn = mDroppedDuringPoll.get(i);

                    conn.onRemoteDisconnect(causeCode, vendorCause);
                }

                updatePhoneState();

                mPhone.notifyPreciseCallStateChanged();
                mDroppedDuringPoll.clear();
            break;

            case EVENT_REPOLL_AFTER_DELAY:
            case EVENT_CALL_STATE_CHANGE:
                pollCallsWhenSafe();
            break;

            case EVENT_RADIO_AVAILABLE:
                handleRadioAvailable();
            break;

            case EVENT_RADIO_NOT_AVAILABLE:
                handleRadioNotAvailable();
            break;
        }
    }

    @Override
    protected void log(String msg) {
        Rlog.d(LOG_TAG, "[GsmCallTracker] " + msg);
    }

    @Override
    public void dump(FileDescriptor fd, PrintWriter pw, String[] args) {
        pw.println("GsmCallTracker extends:");
        super.dump(fd, pw, args);
        pw.println("mConnections: length=" + mConnections.length);
        for(int i=0; i < mConnections.length; i++) {
            pw.printf("  mConnections[%d]=%s\n", i, mConnections[i]);
        }
        pw.println(" mVoiceCallEndedRegistrants=" + mVoiceCallEndedRegistrants);
        pw.println(" mVoiceCallStartedRegistrants=" + mVoiceCallStartedRegistrants);
        pw.println(" mDroppedDuringPoll: size=" + mDroppedDuringPoll.size());
        for(int i = 0; i < mDroppedDuringPoll.size(); i++) {
            pw.printf( "  mDroppedDuringPoll[%d]=%s\n", i, mDroppedDuringPoll.get(i));
        }
        pw.println(" mRingingCall=" + mRingingCall);
        pw.println(" mForegroundCall=" + mForegroundCall);
        pw.println(" mBackgroundCall=" + mBackgroundCall);
        pw.println(" mPendingMO=" + mPendingMO);
        pw.println(" mHangupPendingMO=" + mHangupPendingMO);
        pw.println(" mPhone=" + mPhone);
        pw.println(" mDesiredMute=" + mDesiredMute);
        pw.println(" mState=" + mState);
    }
    @Override
    public PhoneConstants.State getState() {
        return mState;
    }
}<|MERGE_RESOLUTION|>--- conflicted
+++ resolved
@@ -933,11 +933,7 @@
                 if (ar.exception != null) {
                     mPhone.notifySuppServiceFailed(getFailedService(msg.what));
                     List<Connection> conn = mForegroundCall.getConnections();
-<<<<<<< HEAD
-                    if (conn != null) {
-=======
                     if (conn.size() != 0) {
->>>>>>> 99ef5303
                         Rlog.d(LOG_TAG, "Notify merge failure");
                         conn.get(0).onConferenceMergeFailed();
                     }
