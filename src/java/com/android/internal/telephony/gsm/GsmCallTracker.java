/*
 * Copyright (C) 2006 The Android Open Source Project
 *
 * Licensed under the Apache License, Version 2.0 (the "License");
 * you may not use this file except in compliance with the License.
 * You may obtain a copy of the License at
 *
 *      http://www.apache.org/licenses/LICENSE-2.0
 *
 * Unless required by applicable law or agreed to in writing, software
 * distributed under the License is distributed on an "AS IS" BASIS,
 * WITHOUT WARRANTIES OR CONDITIONS OF ANY KIND, either express or implied.
 * See the License for the specific language governing permissions and
 * limitations under the License.
 */

package com.android.internal.telephony.gsm;

import android.os.AsyncResult;
import android.os.Handler;
import android.os.Message;
import android.os.Registrant;
import android.os.RegistrantList;
import android.os.SystemProperties;
import android.telephony.PhoneNumberUtils;
import android.telephony.ServiceState;
import android.telephony.TelephonyManager;
import android.telephony.gsm.GsmCellLocation;
import android.util.EventLog;
import android.telephony.Rlog;

import com.android.internal.telephony.CallStateException;
import com.android.internal.telephony.CallTracker;
import com.android.internal.telephony.CommandsInterface;
import com.android.internal.telephony.Connection;
import com.android.internal.telephony.DriverCall;
import com.android.internal.telephony.EventLogTags;
import com.android.internal.telephony.Phone;
import com.android.internal.telephony.PhoneConstants;
import com.android.internal.telephony.TelephonyProperties;
import com.android.internal.telephony.UUSInfo;
import com.android.internal.telephony.gsm.CallFailCause;
import com.android.internal.telephony.gsm.GSMPhone;
import com.android.internal.telephony.gsm.GsmCall;
import com.android.internal.telephony.gsm.GsmConnection;

import java.io.FileDescriptor;
import java.io.PrintWriter;
import java.util.List;
import java.util.ArrayList;

/**
 * {@hide}
 */
public final class GsmCallTracker extends CallTracker {
    static final String LOG_TAG = "GsmCallTracker";
    private static final boolean REPEAT_POLLING = false;

    private static final boolean DBG_POLL = false;

    //***** Constants

    static final int MAX_CONNECTIONS = 7;   // only 7 connections allowed in GSM
    static final int MAX_CONNECTIONS_PER_CALL = 5; // only 5 connections allowed per call

    //***** Instance Variables
    GsmConnection mConnections[] = new GsmConnection[MAX_CONNECTIONS];
    RegistrantList mVoiceCallEndedRegistrants = new RegistrantList();
    RegistrantList mVoiceCallStartedRegistrants = new RegistrantList();


    // connections dropped during last poll
    ArrayList<GsmConnection> mDroppedDuringPoll
        = new ArrayList<GsmConnection>(MAX_CONNECTIONS);

    GsmCall mRingingCall = new GsmCall(this);
            // A call that is ringing or (call) waiting
    GsmCall mForegroundCall = new GsmCall(this);
    GsmCall mBackgroundCall = new GsmCall(this);

    GsmConnection mPendingMO;
    boolean mHangupPendingMO;

<<<<<<< HEAD
    //Used to re-request the list of current calls
    boolean mSlowModem = (SystemProperties.getInt("ro.telephony.slowModem",0) != 0);
=======
    boolean callSwitchPending = false;

>>>>>>> 736a46c9
    GSMPhone mPhone;

    boolean mDesiredMute = false;    // false = mute off

    PhoneConstants.State mState = PhoneConstants.State.IDLE;



    //***** Events


    //***** Constructors

    GsmCallTracker (GSMPhone phone) {
        this.mPhone = phone;
        mCi = phone.mCi;

        mCi.registerForCallStateChanged(this, EVENT_CALL_STATE_CHANGE, null);

        mCi.registerForOn(this, EVENT_RADIO_AVAILABLE, null);
        mCi.registerForNotAvailable(this, EVENT_RADIO_NOT_AVAILABLE, null);
    }

    public void dispose() {
        //Unregister for all events
        mCi.unregisterForCallStateChanged(this);
        mCi.unregisterForOn(this);
        mCi.unregisterForNotAvailable(this);

        for(GsmConnection c : mConnections) {
            try {
                if(c != null) {
                    hangup(c);
                    // Since by now we are unregistered, we won't notify
                    // PhoneApp that the call is gone. Do that here
                    Rlog.d(LOG_TAG, "dispose: call connnection onDisconnect, cause LOST_SIGNAL");
                    c.onDisconnect(Connection.DisconnectCause.LOST_SIGNAL);
                }
            } catch (CallStateException ex) {
                Rlog.e(LOG_TAG, "dispose: unexpected error on hangup", ex);
            }
        }

        try {
            if(mPendingMO != null) {
                hangup(mPendingMO);
                Rlog.d(LOG_TAG, "dispose: call mPendingMO.onDsiconnect, cause LOST_SIGNAL");
                mPendingMO.onDisconnect(Connection.DisconnectCause.LOST_SIGNAL);
            }
        } catch (CallStateException ex) {
            Rlog.e(LOG_TAG, "dispose: unexpected error on hangup", ex);
        }

        clearDisconnected();
    }

    @Override
    protected void finalize() {
        Rlog.d(LOG_TAG, "GsmCallTracker finalized");
    }

    //***** Instance Methods

    //***** Public Methods
    @Override
    public void registerForVoiceCallStarted(Handler h, int what, Object obj) {
        Registrant r = new Registrant(h, what, obj);
        mVoiceCallStartedRegistrants.add(r);
    }

    @Override
    public void unregisterForVoiceCallStarted(Handler h) {
        mVoiceCallStartedRegistrants.remove(h);
    }

    @Override
    public void registerForVoiceCallEnded(Handler h, int what, Object obj) {
        Registrant r = new Registrant(h, what, obj);
        mVoiceCallEndedRegistrants.add(r);
    }

    @Override
    public void unregisterForVoiceCallEnded(Handler h) {
        mVoiceCallEndedRegistrants.remove(h);
    }

    private void
    fakeHoldForegroundBeforeDial() {
        List<Connection> connCopy;

        // We need to make a copy here, since fakeHoldBeforeDial()
        // modifies the lists, and we don't want to reverse the order
        connCopy = (List<Connection>) mForegroundCall.mConnections.clone();

        for (int i = 0, s = connCopy.size() ; i < s ; i++) {
            GsmConnection conn = (GsmConnection)connCopy.get(i);

            conn.fakeHoldBeforeDial();
        }
    }

    /**
     * clirMode is one of the CLIR_ constants
     */
    synchronized Connection
    dial (String dialString, int clirMode, UUSInfo uusInfo) throws CallStateException {
        // note that this triggers call state changed notif
        clearDisconnected();

        if (!canDial()) {
            throw new CallStateException("cannot dial in current state");
        }

        // The new call must be assigned to the foreground call.
        // That call must be idle, so place anything that's
        // there on hold
        if (mForegroundCall.getState() == GsmCall.State.ACTIVE) {
            // this will probably be done by the radio anyway
            // but the dial might fail before this happens
            // and we need to make sure the foreground call is clear
            // for the newly dialed connection
            switchWaitingOrHoldingAndActive();

            // Fake local state so that
            // a) foregroundCall is empty for the newly dialed connection
            // b) hasNonHangupStateChanged remains false in the
            // next poll, so that we don't clear a failed dialing call
            fakeHoldForegroundBeforeDial();
        }

        if (mForegroundCall.getState() != GsmCall.State.IDLE) {
            //we should have failed in !canDial() above before we get here
            throw new CallStateException("cannot dial in current state");
        }

        mPendingMO = new GsmConnection(mPhone.getContext(), checkForTestEmergencyNumber(dialString),
                this, mForegroundCall);
        mHangupPendingMO = false;

        if (mPendingMO.mAddress == null || mPendingMO.mAddress.length() == 0
            || mPendingMO.mAddress.indexOf(PhoneNumberUtils.WILD) >= 0
        ) {
            // Phone number is invalid
            mPendingMO.mCause = Connection.DisconnectCause.INVALID_NUMBER;

            // handlePollCalls() will notice this call not present
            // and will mark it as dropped.
            pollCallsWhenSafe();
        } else {
            // Always unmute when initiating a new call
            setMute(false);

            mCi.dial(mPendingMO.mAddress, clirMode, uusInfo, obtainCompleteMessage());
        }

        updatePhoneState();
        mPhone.notifyPreciseCallStateChanged();

        return mPendingMO;
    }

    Connection
    dial(String dialString) throws CallStateException {
        return dial(dialString, CommandsInterface.CLIR_DEFAULT, null);
    }

    Connection
    dial(String dialString, UUSInfo uusInfo) throws CallStateException {
        return dial(dialString, CommandsInterface.CLIR_DEFAULT, uusInfo);
    }

    Connection
    dial(String dialString, int clirMode) throws CallStateException {
        return dial(dialString, clirMode, null);
    }

    void
    acceptCall () throws CallStateException {
        // FIXME if SWITCH fails, should retry with ANSWER
        // in case the active/holding call disappeared and this
        // is no longer call waiting

        if (mRingingCall.getState() == GsmCall.State.INCOMING) {
            Rlog.i("phone", "acceptCall: incoming...");
            // Always unmute when answering a new call
            setMute(false);
            mCi.acceptCall(obtainCompleteMessage());
        } else if (mRingingCall.getState() == GsmCall.State.WAITING) {
            setMute(false);
            switchWaitingOrHoldingAndActive();
        } else {
            throw new CallStateException("phone not ringing");
        }
    }

    void
    rejectCall () throws CallStateException {
        // AT+CHLD=0 means "release held or UDUB"
        // so if the phone isn't ringing, this could hang up held
        if (mRingingCall.getState().isRinging()) {
            mCi.rejectCall(obtainCompleteMessage());
        } else {
            throw new CallStateException("phone not ringing");
        }
    }

    void
    switchWaitingOrHoldingAndActive() throws CallStateException {
        // Should we bother with this check?
        if (mRingingCall.getState() == GsmCall.State.INCOMING) {
            throw new CallStateException("cannot be in the incoming state");
        } else if (callSwitchPending == false) {
            mCi.switchWaitingOrHoldingAndActive(
                    obtainCompleteMessage(EVENT_SWITCH_RESULT));
            callSwitchPending = true;
        } else {
            Rlog.w(LOG_TAG, "Call Switch request ignored due to pending response");
        }
    }

    void
    conference() {
        mCi.conference(obtainCompleteMessage(EVENT_CONFERENCE_RESULT));
    }

    void
    explicitCallTransfer() {
        mCi.explicitCallTransfer(obtainCompleteMessage(EVENT_ECT_RESULT));
    }

    void
    clearDisconnected() {
        internalClearDisconnected();

        updatePhoneState();
        mPhone.notifyPreciseCallStateChanged();
    }

    boolean
    canConference() {
        return mForegroundCall.getState() == GsmCall.State.ACTIVE
                && mBackgroundCall.getState() == GsmCall.State.HOLDING
                && !mBackgroundCall.isFull()
                && !mForegroundCall.isFull();
    }

    boolean
    canDial() {
        boolean ret;
        int serviceState = mPhone.getServiceState().getState();
        String disableCall = SystemProperties.get(
                TelephonyProperties.PROPERTY_DISABLE_CALL, "false");

        ret = (serviceState != ServiceState.STATE_POWER_OFF)
                && mPendingMO == null
                && !mRingingCall.isRinging()
                && !disableCall.equals("true")
                && (!mForegroundCall.getState().isAlive()
                    || !mBackgroundCall.getState().isAlive());

        return ret;
    }

    boolean
    canTransfer() {
        return (mForegroundCall.getState() == GsmCall.State.ACTIVE
                || mForegroundCall.getState() == GsmCall.State.ALERTING
                || mForegroundCall.getState() == GsmCall.State.DIALING)
            && mBackgroundCall.getState() == GsmCall.State.HOLDING;
    }

    //***** Private Instance Methods

    private void
    internalClearDisconnected() {
        mRingingCall.clearDisconnected();
        mForegroundCall.clearDisconnected();
        mBackgroundCall.clearDisconnected();
    }

    /**
     * Obtain a message to use for signalling "invoke getCurrentCalls() when
     * this operation and all other pending operations are complete
     */
    private Message
    obtainCompleteMessage() {
        return obtainCompleteMessage(EVENT_OPERATION_COMPLETE);
    }

    /**
     * Obtain a message to use for signalling "invoke getCurrentCalls() when
     * this operation and all other pending operations are complete
     */
    private Message
    obtainCompleteMessage(int what) {
        mPendingOperations++;
        mLastRelevantPoll = null;
        mNeedsPoll = true;

        if (DBG_POLL) log("obtainCompleteMessage: pendingOperations=" +
                mPendingOperations + ", needsPoll=" + mNeedsPoll);

        return obtainMessage(what);
    }

    private void
    operationComplete() {
        mPendingOperations--;

        if (DBG_POLL) log("operationComplete: pendingOperations=" +
                mPendingOperations + ", needsPoll=" + mNeedsPoll);

        if (mPendingOperations == 0 && mNeedsPoll) {
            mLastRelevantPoll = obtainMessage(EVENT_POLL_CALLS_RESULT);
            mCi.getCurrentCalls(mLastRelevantPoll);
        } else if (mPendingOperations < 0) {
            // this should never happen
            Rlog.e(LOG_TAG,"GsmCallTracker.pendingOperations < 0");
            mPendingOperations = 0;
        }
    }

    private void
    updatePhoneState() {
        PhoneConstants.State oldState = mState;

        if (mRingingCall.isRinging()) {
            mState = PhoneConstants.State.RINGING;
        } else if (mPendingMO != null ||
                !(mForegroundCall.isIdle() && mBackgroundCall.isIdle())) {
            mState = PhoneConstants.State.OFFHOOK;
        } else {
            mState = PhoneConstants.State.IDLE;
        }

        if (mState == PhoneConstants.State.IDLE && oldState != mState) {
            mVoiceCallEndedRegistrants.notifyRegistrants(
                new AsyncResult(null, null, null));
        } else if (oldState == PhoneConstants.State.IDLE && oldState != mState) {
            mVoiceCallStartedRegistrants.notifyRegistrants (
                    new AsyncResult(null, null, null));
        }

        if (mState != oldState) {
            mPhone.notifyPhoneStateChanged();
        }
    }

    @Override
    protected synchronized void
    handlePollCalls(AsyncResult ar) {
        List polledCalls;

        if (ar.exception == null) {
            polledCalls = (List)ar.result;
        } else if (isCommandExceptionRadioNotAvailable(ar.exception)) {
            // just a dummy empty ArrayList to cause the loop
            // to hang up all the calls
            polledCalls = new ArrayList();
        } else {
            // Radio probably wasn't ready--try again in a bit
            // But don't keep polling if the channel is closed
            pollCallsAfterDelay();
            return;
        }

        Connection newRinging = null; //or waiting
        boolean hasNonHangupStateChanged = false;   // Any change besides
                                                    // a dropped connection
        boolean hasAnyCallDisconnected = false;
        boolean needsPollDelay = false;
        boolean unknownConnectionAppeared = false;

        if (mSlowModem) {
            if (polledCalls.size() == 0 && !mHangupPendingMO && mPendingMO != null) {
                mLastRelevantPoll = obtainMessage(EVENT_POLL_CALLS_RESULT);
                mCi.getCurrentCalls(mLastRelevantPoll);
                return;
            }
        }

        for (int i = 0, curDC = 0, dcSize = polledCalls.size()
                ; i < mConnections.length; i++) {
            GsmConnection conn = mConnections[i];
            DriverCall dc = null;

            // polledCall list is sparse
            if (curDC < dcSize) {
                dc = (DriverCall) polledCalls.get(curDC);

                if (dc.index == i+1) {
                    curDC++;
                } else {
                    dc = null;
                }
            }

            if (DBG_POLL) log("poll: conn[i=" + i + "]=" +
                    conn+", dc=" + dc);

            if (conn == null && dc != null) {
                // Connection appeared in CLCC response that we don't know about
                if (mPendingMO != null && mPendingMO.compareTo(dc)) {

                    if (DBG_POLL) log("poll: pendingMO=" + mPendingMO);

                    // It's our pending mobile originating call
                    mConnections[i] = mPendingMO;
                    mPendingMO.mIndex = i;
                    mPendingMO.update(dc);
                    mPendingMO = null;

                    // Someone has already asked to hangup this call
                    if (mHangupPendingMO) {
                        mHangupPendingMO = false;
                        try {
                            if (Phone.DEBUG_PHONE) log(
                                    "poll: hangupPendingMO, hangup conn " + i);
                            hangup(mConnections[i]);
                        } catch (CallStateException ex) {
                            Rlog.e(LOG_TAG, "unexpected error on hangup");
                        }

                        // Do not continue processing this poll
                        // Wait for hangup and repoll
                        return;
                    }
                } else {
                    mConnections[i] = new GsmConnection(mPhone.getContext(), dc, this, i);

                    // it's a ringing call
                    if (mConnections[i].getCall() == mRingingCall) {
                        newRinging = mConnections[i];
                    } else {
                        // Something strange happened: a call appeared
                        // which is neither a ringing call or one we created.
                        // Either we've crashed and re-attached to an existing
                        // call, or something else (eg, SIM) initiated the call.

                        Rlog.i(LOG_TAG,"Phantom call appeared " + dc);

                        // If it's a connected call, set the connect time so that
                        // it's non-zero.  It may not be accurate, but at least
                        // it won't appear as a Missed Call.
                        if (dc.state != DriverCall.State.ALERTING
                                && dc.state != DriverCall.State.DIALING) {
                            mConnections[i].onConnectedInOrOut();
                            if (dc.state == DriverCall.State.HOLDING) {
                                // We've transitioned into HOLDING
                                mConnections[i].onStartedHolding();
                            }
                        }

                        unknownConnectionAppeared = true;
                    }
                }
                hasNonHangupStateChanged = true;
            } else if (conn != null && dc == null) {
                // Connection missing in CLCC response that we were
                // tracking.
                mDroppedDuringPoll.add(conn);
                // Dropped connections are removed from the CallTracker
                // list but kept in the GsmCall list
                mConnections[i] = null;
            } else if (conn != null && dc != null && !conn.compareTo(dc)) {
                // Connection in CLCC response does not match what
                // we were tracking. Assume dropped call and new call

                mDroppedDuringPoll.add(conn);
                mConnections[i] = new GsmConnection (mPhone.getContext(), dc, this, i);

                if (mConnections[i].getCall() == mRingingCall) {
                    newRinging = mConnections[i];
                } // else something strange happened
                hasNonHangupStateChanged = true;
            } else if (conn != null && dc != null) { /* implicit conn.compareTo(dc) */
                boolean changed;
                changed = conn.update(dc);
                hasNonHangupStateChanged = hasNonHangupStateChanged || changed;
            }

            if (REPEAT_POLLING) {
                if (dc != null) {
                    // FIXME with RIL, we should not need this anymore
                    if ((dc.state == DriverCall.State.DIALING
                            /*&& cm.getOption(cm.OPTION_POLL_DIALING)*/)
                        || (dc.state == DriverCall.State.ALERTING
                            /*&& cm.getOption(cm.OPTION_POLL_ALERTING)*/)
                        || (dc.state == DriverCall.State.INCOMING
                            /*&& cm.getOption(cm.OPTION_POLL_INCOMING)*/)
                        || (dc.state == DriverCall.State.WAITING
                            /*&& cm.getOption(cm.OPTION_POLL_WAITING)*/)
                    ) {
                        // Sometimes there's no unsolicited notification
                        // for state transitions
                        needsPollDelay = true;
                    }
                }
            }
        }

        // This is the first poll after an ATD.
        // We expect the pending call to appear in the list
        // If it does not, we land here
        if (mPendingMO != null) {
            Rlog.d(LOG_TAG,"Pending MO dropped before poll fg state:"
                            + mForegroundCall.getState());

            mDroppedDuringPoll.add(mPendingMO);
            mPendingMO = null;
            mHangupPendingMO = false;
        }

        if (newRinging != null) {
            mPhone.notifyNewRingingConnection(newRinging);
        }

        // clear the "local hangup" and "missed/rejected call"
        // cases from the "dropped during poll" list
        // These cases need no "last call fail" reason
        for (int i = mDroppedDuringPoll.size() - 1; i >= 0 ; i--) {
            GsmConnection conn = mDroppedDuringPoll.get(i);

            if (conn.isIncoming() && conn.getConnectTime() == 0) {
                // Missed or rejected call
                Connection.DisconnectCause cause;
                if (conn.mCause == Connection.DisconnectCause.LOCAL) {
                    cause = Connection.DisconnectCause.INCOMING_REJECTED;
                } else {
                    cause = Connection.DisconnectCause.INCOMING_MISSED;
                }

                if (Phone.DEBUG_PHONE) {
                    log("missed/rejected call, conn.cause=" + conn.mCause);
                    log("setting cause to " + cause);
                }
                mDroppedDuringPoll.remove(i);
                hasAnyCallDisconnected |= conn.onDisconnect(cause);
            } else if (conn.mCause == Connection.DisconnectCause.LOCAL
                    || conn.mCause == Connection.DisconnectCause.INVALID_NUMBER) {
                mDroppedDuringPoll.remove(i);
                hasAnyCallDisconnected |= conn.onDisconnect(conn.mCause);
            }
        }

        // Any non-local disconnects: determine cause
        if (mDroppedDuringPoll.size() > 0) {
            mCi.getLastCallFailCause(
                obtainNoPollCompleteMessage(EVENT_GET_LAST_CALL_FAIL_CAUSE));
        }

        if (needsPollDelay) {
            pollCallsAfterDelay();
        }

        // Cases when we can no longer keep disconnected Connection's
        // with their previous calls
        // 1) the phone has started to ring
        // 2) A Call/Connection object has changed state...
        //    we may have switched or held or answered (but not hung up)
        if (newRinging != null || hasNonHangupStateChanged || hasAnyCallDisconnected) {
            internalClearDisconnected();
        }

        updatePhoneState();

        if (unknownConnectionAppeared) {
            mPhone.notifyUnknownConnection();
        }

        if (hasNonHangupStateChanged || newRinging != null || hasAnyCallDisconnected) {
            mPhone.notifyPreciseCallStateChanged();
        }

        //dumpState();
    }

    private void
    handleRadioNotAvailable() {
        // handlePollCalls will clear out its
        // call list when it gets the CommandException
        // error result from this
        pollCallsWhenSafe();
    }

    private void
    dumpState() {
        List l;

        Rlog.i(LOG_TAG,"Phone State:" + mState);

        Rlog.i(LOG_TAG,"Ringing call: " + mRingingCall.toString());

        l = mRingingCall.getConnections();
        for (int i = 0, s = l.size(); i < s; i++) {
            Rlog.i(LOG_TAG,l.get(i).toString());
        }

        Rlog.i(LOG_TAG,"Foreground call: " + mForegroundCall.toString());

        l = mForegroundCall.getConnections();
        for (int i = 0, s = l.size(); i < s; i++) {
            Rlog.i(LOG_TAG,l.get(i).toString());
        }

        Rlog.i(LOG_TAG,"Background call: " + mBackgroundCall.toString());

        l = mBackgroundCall.getConnections();
        for (int i = 0, s = l.size(); i < s; i++) {
            Rlog.i(LOG_TAG,l.get(i).toString());
        }

    }

    //***** Called from GsmConnection

    /*package*/ void
    hangup (GsmConnection conn) throws CallStateException {
        if (conn.mOwner != this) {
            throw new CallStateException ("GsmConnection " + conn
                                    + "does not belong to GsmCallTracker " + this);
        }

        if (conn == mPendingMO) {
            // We're hanging up an outgoing call that doesn't have it's
            // GSM index assigned yet

            if (Phone.DEBUG_PHONE) log("hangup: set hangupPendingMO to true");
            mHangupPendingMO = true;
        } else {
            try {
                mCi.hangupConnection (conn.getGSMIndex(), obtainCompleteMessage());
            } catch (CallStateException ex) {
                // Ignore "connection not found"
                // Call may have hung up already
                Rlog.w(LOG_TAG,"GsmCallTracker WARN: hangup() on absent connection "
                                + conn);
            }
        }

        conn.onHangupLocal();
    }

    /*package*/ void
    separate (GsmConnection conn) throws CallStateException {
        if (conn.mOwner != this) {
            throw new CallStateException ("GsmConnection " + conn
                                    + "does not belong to GsmCallTracker " + this);
        }
        try {
            mCi.separateConnection (conn.getGSMIndex(),
                obtainCompleteMessage(EVENT_SEPARATE_RESULT));
        } catch (CallStateException ex) {
            // Ignore "connection not found"
            // Call may have hung up already
            Rlog.w(LOG_TAG,"GsmCallTracker WARN: separate() on absent connection "
                          + conn);
        }
    }

    //***** Called from GSMPhone

    /*package*/ void
    setMute(boolean mute) {
        mDesiredMute = mute;
        mCi.setMute(mDesiredMute, null);
    }

    /*package*/ boolean
    getMute() {
        return mDesiredMute;
    }


    //***** Called from GsmCall

    /* package */ void
    hangup (GsmCall call) throws CallStateException {
        if (call.getConnections().size() == 0) {
            throw new CallStateException("no connections in call");
        }

        if (call == mRingingCall) {
            if (Phone.DEBUG_PHONE) log("(ringing) hangup waiting or background");
            mCi.hangupWaitingOrBackground(obtainCompleteMessage());
        } else if (call == mForegroundCall) {
            if (call.isDialingOrAlerting()) {
                if (Phone.DEBUG_PHONE) {
                    log("(foregnd) hangup dialing or alerting...");
                }
                hangup((GsmConnection)(call.getConnections().get(0)));
            } else {
                hangupForegroundResumeBackground();
            }
        } else if (call == mBackgroundCall) {
            if (mRingingCall.isRinging()) {
                if (Phone.DEBUG_PHONE) {
                    log("hangup all conns in background call");
                }
                hangupAllConnections(call);
            } else {
                hangupWaitingOrBackground();
            }
        } else {
            throw new RuntimeException ("GsmCall " + call +
                    "does not belong to GsmCallTracker " + this);
        }

        mHangupPendingMO = true;
        call.onHangupLocal();
        mPhone.notifyPreciseCallStateChanged();
    }

    /* package */
    void hangupWaitingOrBackground() {
        if (Phone.DEBUG_PHONE) log("hangupWaitingOrBackground");
        mCi.hangupWaitingOrBackground(obtainCompleteMessage());
    }

    /* package */
    void hangupForegroundResumeBackground() {
        if (Phone.DEBUG_PHONE) log("hangupForegroundResumeBackground");
        mCi.hangupForegroundResumeBackground(obtainCompleteMessage());
    }

    void hangupConnectionByIndex(GsmCall call, int index)
            throws CallStateException {
        int count = call.mConnections.size();
        for (int i = 0; i < count; i++) {
            GsmConnection cn = (GsmConnection)call.mConnections.get(i);
            if (cn.getGSMIndex() == index) {
                mCi.hangupConnection(index, obtainCompleteMessage());
                return;
            }
        }

        throw new CallStateException("no gsm index found");
    }

    void hangupAllConnections(GsmCall call) {
        try {
            int count = call.mConnections.size();
            for (int i = 0; i < count; i++) {
                GsmConnection cn = (GsmConnection)call.mConnections.get(i);
                mCi.hangupConnection(cn.getGSMIndex(), obtainCompleteMessage());
            }
        } catch (CallStateException ex) {
            Rlog.e(LOG_TAG, "hangupConnectionByIndex caught " + ex);
        }
    }

    /* package */
    GsmConnection getConnectionByIndex(GsmCall call, int index)
            throws CallStateException {
        int count = call.mConnections.size();
        for (int i = 0; i < count; i++) {
            GsmConnection cn = (GsmConnection)call.mConnections.get(i);
            if (cn.getGSMIndex() == index) {
                return cn;
            }
        }

        return null;
    }

    private Phone.SuppService getFailedService(int what) {
        switch (what) {
            case EVENT_SWITCH_RESULT:
                return Phone.SuppService.SWITCH;
            case EVENT_CONFERENCE_RESULT:
                return Phone.SuppService.CONFERENCE;
            case EVENT_SEPARATE_RESULT:
                return Phone.SuppService.SEPARATE;
            case EVENT_ECT_RESULT:
                return Phone.SuppService.TRANSFER;
        }
        return Phone.SuppService.UNKNOWN;
    }

    //****** Overridden from Handler

    @Override
    public void
    handleMessage (Message msg) {
        AsyncResult ar;

        if (!mPhone.mIsTheCurrentActivePhone) {
            Rlog.e(LOG_TAG, "Received message " + msg +
                    "[" + msg.what + "] while being destroyed. Ignoring.");
            return;
        }
        switch (msg.what) {
            case EVENT_POLL_CALLS_RESULT:
                ar = (AsyncResult)msg.obj;

                if (msg == mLastRelevantPoll) {
                    if (DBG_POLL) log(
                            "handle EVENT_POLL_CALL_RESULT: set needsPoll=F");
                    mNeedsPoll = false;
                    mLastRelevantPoll = null;
                    handlePollCalls((AsyncResult)msg.obj);
                }
            break;

            case EVENT_OPERATION_COMPLETE:
                ar = (AsyncResult)msg.obj;
                operationComplete();
            break;

            case EVENT_SWITCH_RESULT:
                callSwitchPending = false;
            case EVENT_CONFERENCE_RESULT:
            case EVENT_SEPARATE_RESULT:
            case EVENT_ECT_RESULT:
                ar = (AsyncResult)msg.obj;
                if (ar.exception != null) {
                    mPhone.notifySuppServiceFailed(getFailedService(msg.what));
                }
                operationComplete();
            break;

            case EVENT_GET_LAST_CALL_FAIL_CAUSE:
                int causeCode;
                ar = (AsyncResult)msg.obj;

                operationComplete();

                if (ar.exception != null) {
                    // An exception occurred...just treat the disconnect
                    // cause as "normal"
                    causeCode = CallFailCause.NORMAL_CLEARING;
                    Rlog.i(LOG_TAG,
                            "Exception during getLastCallFailCause, assuming normal disconnect");
                } else {
                    causeCode = ((int[])ar.result)[0];
                }
                // Log the causeCode if its not normal
                if (causeCode == CallFailCause.NO_CIRCUIT_AVAIL ||
                    causeCode == CallFailCause.TEMPORARY_FAILURE ||
                    causeCode == CallFailCause.SWITCHING_CONGESTION ||
                    causeCode == CallFailCause.CHANNEL_NOT_AVAIL ||
                    causeCode == CallFailCause.QOS_NOT_AVAIL ||
                    causeCode == CallFailCause.BEARER_NOT_AVAIL ||
                    causeCode == CallFailCause.ERROR_UNSPECIFIED) {
                    GsmCellLocation loc = ((GsmCellLocation)mPhone.getCellLocation());
                    EventLog.writeEvent(EventLogTags.CALL_DROP,
                            causeCode, loc != null ? loc.getCid() : -1,
                            TelephonyManager.getDefault().getNetworkType());
                }

                for (int i = 0, s =  mDroppedDuringPoll.size()
                        ; i < s ; i++
                ) {
                    GsmConnection conn = mDroppedDuringPoll.get(i);

                    conn.onRemoteDisconnect(causeCode);
                }

                updatePhoneState();

                mPhone.notifyPreciseCallStateChanged();
                mDroppedDuringPoll.clear();
            break;

            case EVENT_REPOLL_AFTER_DELAY:
            case EVENT_CALL_STATE_CHANGE:
                pollCallsWhenSafe();
            break;

            case EVENT_RADIO_AVAILABLE:
                handleRadioAvailable();
            break;

            case EVENT_RADIO_NOT_AVAILABLE:
                handleRadioNotAvailable();
            break;
        }
    }

    @Override
    protected void log(String msg) {
        Rlog.d(LOG_TAG, "[GsmCallTracker] " + msg);
    }

    @Override
    public void dump(FileDescriptor fd, PrintWriter pw, String[] args) {
        pw.println("GsmCallTracker extends:");
        super.dump(fd, pw, args);
        pw.println("mConnections: length=" + mConnections.length);
        for(int i=0; i < mConnections.length; i++) {
            pw.printf("  mConnections[%d]=%s\n", i, mConnections[i]);
        }
        pw.println(" mVoiceCallEndedRegistrants=" + mVoiceCallEndedRegistrants);
        pw.println(" mVoiceCallStartedRegistrants=" + mVoiceCallStartedRegistrants);
        pw.println(" mDroppedDuringPoll: size=" + mDroppedDuringPoll.size());
        for(int i = 0; i < mDroppedDuringPoll.size(); i++) {
            pw.printf( "  mDroppedDuringPoll[%d]=%s\n", i, mDroppedDuringPoll.get(i));
        }
        pw.println(" mRingingCall=" + mRingingCall);
        pw.println(" mForegroundCall=" + mForegroundCall);
        pw.println(" mBackgroundCall=" + mBackgroundCall);
        pw.println(" mPendingMO=" + mPendingMO);
        pw.println(" mHangupPendingMO=" + mHangupPendingMO);
        pw.println(" mPhone=" + mPhone);
        pw.println(" mDesiredMute=" + mDesiredMute);
        pw.println(" mState=" + mState);
    }
}<|MERGE_RESOLUTION|>--- conflicted
+++ resolved
@@ -81,13 +81,11 @@
     GsmConnection mPendingMO;
     boolean mHangupPendingMO;
 
-<<<<<<< HEAD
     //Used to re-request the list of current calls
     boolean mSlowModem = (SystemProperties.getInt("ro.telephony.slowModem",0) != 0);
-=======
+
     boolean callSwitchPending = false;
 
->>>>>>> 736a46c9
     GSMPhone mPhone;
 
     boolean mDesiredMute = false;    // false = mute off
