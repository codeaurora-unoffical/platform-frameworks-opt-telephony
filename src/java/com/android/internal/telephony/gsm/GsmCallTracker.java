/*
 * Copyright (C) 2006 The Android Open Source Project
 *
 * Licensed under the Apache License, Version 2.0 (the "License");
 * you may not use this file except in compliance with the License.
 * You may obtain a copy of the License at
 *
 *      http://www.apache.org/licenses/LICENSE-2.0
 *
 * Unless required by applicable law or agreed to in writing, software
 * distributed under the License is distributed on an "AS IS" BASIS,
 * WITHOUT WARRANTIES OR CONDITIONS OF ANY KIND, either express or implied.
 * See the License for the specific language governing permissions and
 * limitations under the License.
 */

package com.android.internal.telephony.gsm;

import android.os.AsyncResult;
import android.os.Handler;
import android.os.Message;
import android.os.Registrant;
import android.os.RegistrantList;
import android.os.SystemProperties;
import android.telephony.PhoneNumberUtils;
import android.telephony.ServiceState;
import android.telephony.TelephonyManager;
import android.telephony.gsm.GsmCellLocation;
import android.util.EventLog;
import android.telephony.Rlog;

import com.android.internal.telephony.CallStateException;
import com.android.internal.telephony.CallTracker;
import com.android.internal.telephony.CommandsInterface;
import com.android.internal.telephony.Connection;
import com.android.internal.telephony.DriverCall;
import com.android.internal.telephony.EventLogTags;
import com.android.internal.telephony.Phone;
import com.android.internal.telephony.PhoneConstants;
import com.android.internal.telephony.TelephonyProperties;
import com.android.internal.telephony.UUSInfo;
import com.android.internal.telephony.gsm.CallFailCause;
import com.android.internal.telephony.gsm.GSMPhone;
import com.android.internal.telephony.gsm.GsmCall;
import com.android.internal.telephony.gsm.GsmConnection;

import java.io.FileDescriptor;
import java.io.PrintWriter;
import java.util.List;
import java.util.ArrayList;

/**
 * {@hide}
 */
public final class GsmCallTracker extends CallTracker {
    static final String LOG_TAG = "GsmCallTracker";
    private static final boolean REPEAT_POLLING = false;

    private static final boolean DBG_POLL = false;

    //***** Constants

    static final int MAX_CONNECTIONS = 7;   // only 7 connections allowed in GSM
    static final int MAX_CONNECTIONS_PER_CALL = 5; // only 5 connections allowed per call

    //***** Instance Variables
    GsmConnection mConnections[] = new GsmConnection[MAX_CONNECTIONS];
    RegistrantList mVoiceCallEndedRegistrants = new RegistrantList();
    RegistrantList mVoiceCallStartedRegistrants = new RegistrantList();


    // connections dropped during last poll
    ArrayList<GsmConnection> mDroppedDuringPoll
        = new ArrayList<GsmConnection>(MAX_CONNECTIONS);

    GsmCall mRingingCall = new GsmCall(this);
            // A call that is ringing or (call) waiting
    GsmCall mForegroundCall = new GsmCall(this);
    GsmCall mBackgroundCall = new GsmCall(this);

    GsmConnection mPendingMO;
    boolean mHangupPendingMO;

<<<<<<< HEAD
=======
    boolean callSwitchPending = false;


>>>>>>> 8b30f8d8
    //Used to re-request the list of current calls
    boolean mSlowModem = (SystemProperties.getInt("ro.telephony.slowModem",0) != 0);
    GSMPhone mPhone;

    boolean mDesiredMute = false;    // false = mute off

    PhoneConstants.State mState = PhoneConstants.State.IDLE;



    //***** Events


    //***** Constructors

    GsmCallTracker (GSMPhone phone) {
        this.mPhone = phone;
        mCi = phone.mCi;

        mCi.registerForCallStateChanged(this, EVENT_CALL_STATE_CHANGE, null);

        mCi.registerForOn(this, EVENT_RADIO_AVAILABLE, null);
        mCi.registerForNotAvailable(this, EVENT_RADIO_NOT_AVAILABLE, null);
    }

    public void dispose() {
        //Unregister for all events
        mCi.unregisterForCallStateChanged(this);
        mCi.unregisterForOn(this);
        mCi.unregisterForNotAvailable(this);

        for(GsmConnection c : mConnections) {
            try {
                if(c != null) {
                    hangup(c);
                    // Since by now we are unregistered, we won't notify
                    // PhoneApp that the call is gone. Do that here
                    Rlog.d(LOG_TAG, "dispose: call connnection onDisconnect, cause LOST_SIGNAL");
                    c.onDisconnect(Connection.DisconnectCause.LOST_SIGNAL);
                }
            } catch (CallStateException ex) {
                Rlog.e(LOG_TAG, "dispose: unexpected error on hangup", ex);
            }
        }

        try {
            if(mPendingMO != null) {
                hangup(mPendingMO);
                Rlog.d(LOG_TAG, "dispose: call mPendingMO.onDsiconnect, cause LOST_SIGNAL");
                mPendingMO.onDisconnect(Connection.DisconnectCause.LOST_SIGNAL);
            }
        } catch (CallStateException ex) {
            Rlog.e(LOG_TAG, "dispose: unexpected error on hangup", ex);
        }

        clearDisconnected();
    }

    @Override
    protected void finalize() {
        Rlog.d(LOG_TAG, "GsmCallTracker finalized");
    }

    //***** Instance Methods

    //***** Public Methods
    @Override
    public void registerForVoiceCallStarted(Handler h, int what, Object obj) {
        Registrant r = new Registrant(h, what, obj);
        mVoiceCallStartedRegistrants.add(r);
    }

    @Override
    public void unregisterForVoiceCallStarted(Handler h) {
        mVoiceCallStartedRegistrants.remove(h);
    }

    @Override
    public void registerForVoiceCallEnded(Handler h, int what, Object obj) {
        Registrant r = new Registrant(h, what, obj);
        mVoiceCallEndedRegistrants.add(r);
    }

    @Override
    public void unregisterForVoiceCallEnded(Handler h) {
        mVoiceCallEndedRegistrants.remove(h);
    }

    private void
    fakeHoldForegroundBeforeDial() {
        List<Connection> connCopy;

        // We need to make a copy here, since fakeHoldBeforeDial()
        // modifies the lists, and we don't want to reverse the order
        connCopy = (List<Connection>) mForegroundCall.mConnections.clone();

        for (int i = 0, s = connCopy.size() ; i < s ; i++) {
            GsmConnection conn = (GsmConnection)connCopy.get(i);

            conn.fakeHoldBeforeDial();
        }
    }

    /**
     * clirMode is one of the CLIR_ constants
     */
    synchronized Connection
    dial (String dialString, int clirMode, UUSInfo uusInfo) throws CallStateException {
        // note that this triggers call state changed notif
        clearDisconnected();

        // flag used to determine if mCi.dial needs to be sent now or later
        boolean isDialRequestPending = false;

        if (!canDial()) {
            throw new CallStateException("cannot dial in current state");
        }

        // The new call must be assigned to the foreground call.
        // That call must be idle, so place anything that's
        // there on hold
        if (mForegroundCall.getState() == GsmCall.State.ACTIVE) {
            // this will probably be done by the radio anyway
            // but the dial might fail before this happens
            // and we need to make sure the foreground call is clear
            // for the newly dialed connection
            switchWaitingOrHoldingAndActive(clirMode);

            // Fake local state so that
            // a) foregroundCall is empty for the newly dialed connection
            // b) hasNonHangupStateChanged remains false in the
            // next poll, so that we don't clear a failed dialing call
            fakeHoldForegroundBeforeDial();
            isDialRequestPending = true;
        }

        if (mForegroundCall.getState() != GsmCall.State.IDLE) {
            //we should have failed in !canDial() above before we get here
            throw new CallStateException("cannot dial in current state");
        }

        mPendingMO = new GsmConnection(mPhone.getContext(), checkForTestEmergencyNumber(dialString),
                this, mForegroundCall);
        mHangupPendingMO = false;

        if (mPendingMO.mAddress == null || mPendingMO.mAddress.length() == 0
            || mPendingMO.mAddress.indexOf(PhoneNumberUtils.WILD) >= 0
        ) {
            // Phone number is invalid
            mPendingMO.mCause = Connection.DisconnectCause.INVALID_NUMBER;

            // handlePollCalls() will notice this call not present
            // and will mark it as dropped.
            pollCallsWhenSafe();
        } else {
            // if isDialRequestPending is true, we would postpone the dial
            // request for the second call till we get the hold confirmation
            // for the first call.
            if (!isDialRequestPending) {
                // Always unmute when initiating a new call
                setMute(false);

                mCi.dial(mPendingMO.mAddress, clirMode, uusInfo, obtainCompleteMessage());
            }
        }

        updatePhoneState();
        mPhone.notifyPreciseCallStateChanged();

        return mPendingMO;
    }

    Connection
    dial(String dialString) throws CallStateException {
        return dial(dialString, CommandsInterface.CLIR_DEFAULT, null);
    }

    Connection
    dial(String dialString, UUSInfo uusInfo) throws CallStateException {
        return dial(dialString, CommandsInterface.CLIR_DEFAULT, uusInfo);
    }

    Connection
    dial(String dialString, int clirMode) throws CallStateException {
        return dial(dialString, clirMode, null);
    }

    void
    dialPendingCall(int clirMode) {
        if (mPendingMO.mAddress == null || mPendingMO.mAddress.length() == 0
                || mPendingMO.mAddress.indexOf(PhoneNumberUtils.WILD) >= 0) {
            // Phone number is invalid
            mPendingMO.mCause = Connection.DisconnectCause.INVALID_NUMBER;

            // handlePollCalls() will notice this call not present
            // and will mark it as dropped.
            pollCallsWhenSafe();
        } else {
            // Always unmute when initiating a new call
            setMute(false);

            mCi.dial(mPendingMO.mAddress, clirMode, obtainCompleteMessage());
        }
        updatePhoneState();
        mPhone.notifyPreciseCallStateChanged();
    }

    void
    acceptCall () throws CallStateException {
        // FIXME if SWITCH fails, should retry with ANSWER
        // in case the active/holding call disappeared and this
        // is no longer call waiting

        if (mRingingCall.getState() == GsmCall.State.INCOMING) {
            Rlog.i("phone", "acceptCall: incoming...");
            // Always unmute when answering a new call
            setMute(false);
            mCi.acceptCall(obtainCompleteMessage());
        } else if (mRingingCall.getState() == GsmCall.State.WAITING) {
            setMute(false);
            switchWaitingOrHoldingAndActive();
        } else {
            throw new CallStateException("phone not ringing");
        }
    }

    void
    rejectCall () throws CallStateException {
        // AT+CHLD=0 means "release held or UDUB"
        // so if the phone isn't ringing, this could hang up held
        if (mRingingCall.getState().isRinging()) {
            mCi.rejectCall(obtainCompleteMessage());
        } else {
            throw new CallStateException("phone not ringing");
        }
    }

    void
    switchWaitingOrHoldingAndActive() throws CallStateException {
        // Should we bother with this check?
        if (mRingingCall.getState() == GsmCall.State.INCOMING) {
            throw new CallStateException("cannot be in the incoming state");
        } else if (callSwitchPending == false) {
            mCi.switchWaitingOrHoldingAndActive(
                    obtainCompleteMessage(EVENT_SWITCH_RESULT));
            callSwitchPending = true;
        } else {
            Rlog.w(LOG_TAG, "Call Switch request ignored due to pending response");
        }
    }

    void
    conference() {
        mCi.conference(obtainCompleteMessage(EVENT_CONFERENCE_RESULT));
    }

    void
    switchWaitingOrHoldingAndActive(int clirMode) throws CallStateException {
        if (mRingingCall.getState() == GsmCall.State.INCOMING) {
            throw new CallStateException("cannot be in the incoming state");
        } else if (callSwitchPending == false) {
            mCi.switchWaitingOrHoldingAndActive(
                    obtainCompleteMessage(EVENT_SWITCH_RESULT, clirMode));
            callSwitchPending = true;
        } else {
            Rlog.w(LOG_TAG, "Call Switch request ignored due to pending response");
        }
    }

    void
    explicitCallTransfer() {
        mCi.explicitCallTransfer(obtainCompleteMessage(EVENT_ECT_RESULT));
    }

    void
    clearDisconnected() {
        internalClearDisconnected();

        updatePhoneState();
        mPhone.notifyPreciseCallStateChanged();
    }

    boolean
    canConference() {
        return mForegroundCall.getState() == GsmCall.State.ACTIVE
                && mBackgroundCall.getState() == GsmCall.State.HOLDING
                && !mBackgroundCall.isFull()
                && !mForegroundCall.isFull();
    }

    boolean
    canDial() {
        boolean ret;
        int serviceState = mPhone.getServiceState().getState();
        String disableCall = SystemProperties.get(
                TelephonyProperties.PROPERTY_DISABLE_CALL, "false");

        ret = (serviceState != ServiceState.STATE_POWER_OFF)
                && mPendingMO == null
                && !mRingingCall.isRinging()
                && !disableCall.equals("true")
                && (!mForegroundCall.getState().isAlive()
                    || !mBackgroundCall.getState().isAlive());

        return ret;
    }

    boolean
    canTransfer() {
        return (mForegroundCall.getState() == GsmCall.State.ACTIVE
                || mForegroundCall.getState() == GsmCall.State.ALERTING
                || mForegroundCall.getState() == GsmCall.State.DIALING)
            && mBackgroundCall.getState() == GsmCall.State.HOLDING;
    }

    //***** Private Instance Methods

    private void
    internalClearDisconnected() {
        mRingingCall.clearDisconnected();
        mForegroundCall.clearDisconnected();
        mBackgroundCall.clearDisconnected();
    }

    /**
     * Obtain a message to use for signalling "invoke getCurrentCalls() when
     * this operation and all other pending operations are complete
     */
    private Message
    obtainCompleteMessage() {
        return obtainCompleteMessage(EVENT_OPERATION_COMPLETE);
    }

    /**
     * Obtain a message to use for signalling "invoke getCurrentCalls() when
     * this operation and all other pending operations are complete
     */
    private Message
    obtainCompleteMessage(int what) {
        mPendingOperations++;
        mLastRelevantPoll = null;
        mNeedsPoll = true;

        if (DBG_POLL) {
            log("obtainCompleteMessage: pendingOperations=" + mPendingOperations +
                    ", needsPoll=" + mNeedsPoll);
        }

        return obtainMessage(what);
    }

    private Message
    obtainCompleteMessage(int what, int clirMode) {
        mPendingOperations++;
        mLastRelevantPoll = null;
        mNeedsPoll = true;

        if (DBG_POLL) {
            log("obtainCompleteMessage: pendingOperations=" + mPendingOperations +
                    ", needsPoll=" + mNeedsPoll);
        }

        return obtainMessage(what, clirMode);
    }

    private void
    operationComplete() {
        mPendingOperations--;

        if (DBG_POLL) {
            log("operationComplete: pendingOperations=" + mPendingOperations +
                    ", needsPoll=" + mNeedsPoll);
        }

        if (mPendingOperations == 0 && mNeedsPoll) {
            mLastRelevantPoll = obtainMessage(EVENT_POLL_CALLS_RESULT);
            mCi.getCurrentCalls(mLastRelevantPoll);
        } else if (mPendingOperations < 0) {
            // this should never happen
            Rlog.e(LOG_TAG,"GsmCallTracker.pendingOperations < 0");
            mPendingOperations = 0;
        }
    }

    private void
    updatePhoneState() {
        PhoneConstants.State oldState = mState;

        if (mRingingCall.isRinging()) {
            mState = PhoneConstants.State.RINGING;
        } else if (mPendingMO != null ||
                !(mForegroundCall.isIdle() && mBackgroundCall.isIdle())) {
            mState = PhoneConstants.State.OFFHOOK;
        } else {
            mState = PhoneConstants.State.IDLE;
        }

        if (mState == PhoneConstants.State.IDLE && oldState != mState) {
            mVoiceCallEndedRegistrants.notifyRegistrants(
                new AsyncResult(null, null, null));
        } else if (oldState == PhoneConstants.State.IDLE && oldState != mState) {
            mVoiceCallStartedRegistrants.notifyRegistrants (
                    new AsyncResult(null, null, null));
        }

        if (mState != oldState) {
            mPhone.notifyPhoneStateChanged();
        }
    }

    @Override
    protected synchronized void
    handlePollCalls(AsyncResult ar) {
        List polledCalls;

        if (ar.exception == null) {
            polledCalls = (List)ar.result;
        } else if (isCommandExceptionRadioNotAvailable(ar.exception)) {
            // just a dummy empty ArrayList to cause the loop
            // to hang up all the calls
            polledCalls = new ArrayList();
        } else {
            // Radio probably wasn't ready--try again in a bit
            // But don't keep polling if the channel is closed
            pollCallsAfterDelay();
            return;
        }

        Connection newRinging = null; //or waiting
        boolean hasNonHangupStateChanged = false;   // Any change besides
                                                    // a dropped connection
        boolean hasAnyCallDisconnected = false;
        boolean needsPollDelay = false;
        boolean unknownConnectionAppeared = false;

        if (mSlowModem) {
            if (polledCalls.size() == 0 && !mHangupPendingMO && mPendingMO != null) {
                mLastRelevantPoll = obtainMessage(EVENT_POLL_CALLS_RESULT);
                mCi.getCurrentCalls(mLastRelevantPoll);
                return;
            }
        }

        for (int i = 0, curDC = 0, dcSize = polledCalls.size()
                ; i < mConnections.length; i++) {
            GsmConnection conn = mConnections[i];
            DriverCall dc = null;

            // polledCall list is sparse
            if (curDC < dcSize) {
                dc = (DriverCall) polledCalls.get(curDC);

                if (dc.index == i+1) {
                    curDC++;
                } else {
                    dc = null;
                }
            }

            if (DBG_POLL) {
                log("poll: conn[i=" + i + "]=" + conn+", dc=" + dc);
            }

            if (conn == null && dc != null) {
                // Connection appeared in CLCC response that we don't know about
                if (mPendingMO != null && mPendingMO.compareTo(dc)) {

                    if (DBG_POLL) log("poll: pendingMO=" + mPendingMO);

                    // It's our pending mobile originating call
                    mConnections[i] = mPendingMO;
                    mPendingMO.mIndex = i;
                    mPendingMO.update(dc);
                    mPendingMO = null;

                    // Someone has already asked to hangup this call
                    if (mHangupPendingMO) {
                        mHangupPendingMO = false;
                        try {
                            if (Phone.DEBUG_PHONE) log(
                                    "poll: hangupPendingMO, hangup conn " + i);
                            hangup(mConnections[i]);
                        } catch (CallStateException ex) {
                            Rlog.e(LOG_TAG, "unexpected error on hangup");
                        }

                        // Do not continue processing this poll
                        // Wait for hangup and repoll
                        return;
                    }
                } else {
                    mConnections[i] = new GsmConnection(mPhone.getContext(), dc, this, i);

                    // it's a ringing call
                    if (mConnections[i].getCall() == mRingingCall) {
                        newRinging = mConnections[i];
                    } else {
                        // Something strange happened: a call appeared
                        // which is neither a ringing call or one we created.
                        // Either we've crashed and re-attached to an existing
                        // call, or something else (eg, SIM) initiated the call.

                        Rlog.i(LOG_TAG,"Phantom call appeared " + dc);

                        // If it's a connected call, set the connect time so that
                        // it's non-zero.  It may not be accurate, but at least
                        // it won't appear as a Missed Call.
                        if (dc.state != DriverCall.State.ALERTING
                                && dc.state != DriverCall.State.DIALING) {
                            mConnections[i].onConnectedInOrOut();
                            if (dc.state == DriverCall.State.HOLDING) {
                                // We've transitioned into HOLDING
                                mConnections[i].onStartedHolding();
                            }
                        }

                        unknownConnectionAppeared = true;
                    }
                }
                hasNonHangupStateChanged = true;
            } else if (conn != null && dc == null) {
                // Connection missing in CLCC response that we were
                // tracking.
                mDroppedDuringPoll.add(conn);
                // Dropped connections are removed from the CallTracker
                // list but kept in the GsmCall list
                mConnections[i] = null;
            } else if (conn != null && dc != null && !conn.compareTo(dc)) {
                // Connection in CLCC response does not match what
                // we were tracking. Assume dropped call and new call

                mDroppedDuringPoll.add(conn);
                mConnections[i] = new GsmConnection (mPhone.getContext(), dc, this, i);

                if (mConnections[i].getCall() == mRingingCall) {
                    newRinging = mConnections[i];
                } // else something strange happened
                hasNonHangupStateChanged = true;
            } else if (conn != null && dc != null) { /* implicit conn.compareTo(dc) */
                boolean changed;
                changed = conn.update(dc);
                hasNonHangupStateChanged = hasNonHangupStateChanged || changed;
            }

            if (REPEAT_POLLING) {
                if (dc != null) {
                    // FIXME with RIL, we should not need this anymore
                    if ((dc.state == DriverCall.State.DIALING
                            /*&& cm.getOption(cm.OPTION_POLL_DIALING)*/)
                        || (dc.state == DriverCall.State.ALERTING
                            /*&& cm.getOption(cm.OPTION_POLL_ALERTING)*/)
                        || (dc.state == DriverCall.State.INCOMING
                            /*&& cm.getOption(cm.OPTION_POLL_INCOMING)*/)
                        || (dc.state == DriverCall.State.WAITING
                            /*&& cm.getOption(cm.OPTION_POLL_WAITING)*/)
                    ) {
                        // Sometimes there's no unsolicited notification
                        // for state transitions
                        needsPollDelay = true;
                    }
                }
            }
        }

        // This is the first poll after an ATD.
        // We expect the pending call to appear in the list
        // If it does not, we land here
        if (mPendingMO != null) {
            Rlog.d(LOG_TAG,"Pending MO dropped before poll fg state:"
                            + mForegroundCall.getState());

            mDroppedDuringPoll.add(mPendingMO);
            mPendingMO = null;
            mHangupPendingMO = false;
        }

        if (newRinging != null) {
            mPhone.notifyNewRingingConnection(newRinging);
        }

        // clear the "local hangup" and "missed/rejected call"
        // cases from the "dropped during poll" list
        // These cases need no "last call fail" reason
        for (int i = mDroppedDuringPoll.size() - 1; i >= 0 ; i--) {
            GsmConnection conn = mDroppedDuringPoll.get(i);

            if (conn.isIncoming() && conn.getConnectTime() == 0) {
                // Missed or rejected call
                Connection.DisconnectCause cause;
                if (conn.mCause == Connection.DisconnectCause.LOCAL) {
                    cause = Connection.DisconnectCause.INCOMING_REJECTED;
                } else {
                    cause = Connection.DisconnectCause.INCOMING_MISSED;
                }

                if (Phone.DEBUG_PHONE) {
                    log("missed/rejected call, conn.cause=" + conn.mCause);
                    log("setting cause to " + cause);
                }
                mDroppedDuringPoll.remove(i);
                hasAnyCallDisconnected |= conn.onDisconnect(cause);
            } else if (conn.mCause == Connection.DisconnectCause.LOCAL
                    || conn.mCause == Connection.DisconnectCause.INVALID_NUMBER) {
                mDroppedDuringPoll.remove(i);
                hasAnyCallDisconnected |= conn.onDisconnect(conn.mCause);
            }
        }

        // Any non-local disconnects: determine cause
        if (mDroppedDuringPoll.size() > 0) {
            mCi.getLastCallFailCause(
                obtainNoPollCompleteMessage(EVENT_GET_LAST_CALL_FAIL_CAUSE));
        }

        if (needsPollDelay) {
            pollCallsAfterDelay();
        }

        // Cases when we can no longer keep disconnected Connection's
        // with their previous calls
        // 1) the phone has started to ring
        // 2) A Call/Connection object has changed state...
        //    we may have switched or held or answered (but not hung up)
        if (newRinging != null || hasNonHangupStateChanged || hasAnyCallDisconnected) {
            internalClearDisconnected();
        }

        updatePhoneState();

        if (unknownConnectionAppeared) {
            mPhone.notifyUnknownConnection();
        }

        if (hasNonHangupStateChanged || newRinging != null || hasAnyCallDisconnected) {
            mPhone.notifyPreciseCallStateChanged();
        }

        //dumpState();
    }

    private void
    handleRadioNotAvailable() {
        // handlePollCalls will clear out its
        // call list when it gets the CommandException
        // error result from this
        pollCallsWhenSafe();
    }

    private void
    dumpState() {
        List l;

        Rlog.i(LOG_TAG,"Phone State:" + mState);

        Rlog.i(LOG_TAG,"Ringing call: " + mRingingCall.toString());

        l = mRingingCall.getConnections();
        for (int i = 0, s = l.size(); i < s; i++) {
            Rlog.i(LOG_TAG,l.get(i).toString());
        }

        Rlog.i(LOG_TAG,"Foreground call: " + mForegroundCall.toString());

        l = mForegroundCall.getConnections();
        for (int i = 0, s = l.size(); i < s; i++) {
            Rlog.i(LOG_TAG,l.get(i).toString());
        }

        Rlog.i(LOG_TAG,"Background call: " + mBackgroundCall.toString());

        l = mBackgroundCall.getConnections();
        for (int i = 0, s = l.size(); i < s; i++) {
            Rlog.i(LOG_TAG,l.get(i).toString());
        }

    }

    //***** Called from GsmConnection

    /*package*/ void
    hangup (GsmConnection conn) throws CallStateException {
        if (conn.mOwner != this) {
            throw new CallStateException ("GsmConnection " + conn
                                    + "does not belong to GsmCallTracker " + this);
        }

        if (conn == mPendingMO) {
            // We're hanging up an outgoing call that doesn't have it's
            // GSM index assigned yet

            if (Phone.DEBUG_PHONE) log("hangup: set hangupPendingMO to true");
            mHangupPendingMO = true;
        } else {
            try {
                mCi.hangupConnection (conn.getGSMIndex(), obtainCompleteMessage());
            } catch (CallStateException ex) {
                // Ignore "connection not found"
                // Call may have hung up already
                Rlog.w(LOG_TAG,"GsmCallTracker WARN: hangup() on absent connection "
                                + conn);
            }
        }

        conn.onHangupLocal();
    }

    /*package*/ void
    separate (GsmConnection conn) throws CallStateException {
        if (conn.mOwner != this) {
            throw new CallStateException ("GsmConnection " + conn
                                    + "does not belong to GsmCallTracker " + this);
        }
        try {
            mCi.separateConnection (conn.getGSMIndex(),
                obtainCompleteMessage(EVENT_SEPARATE_RESULT));
        } catch (CallStateException ex) {
            // Ignore "connection not found"
            // Call may have hung up already
            Rlog.w(LOG_TAG,"GsmCallTracker WARN: separate() on absent connection "
                          + conn);
        }
    }

    //***** Called from GSMPhone

    /*package*/ void
    setMute(boolean mute) {
        mDesiredMute = mute;
        mCi.setMute(mDesiredMute, null);
    }

    /*package*/ boolean
    getMute() {
        return mDesiredMute;
    }


    //***** Called from GsmCall

    /* package */ void
    hangup (GsmCall call) throws CallStateException {
        if (call.getConnections().size() == 0) {
            throw new CallStateException("no connections in call");
        }

        if (call == mRingingCall) {
            if (Phone.DEBUG_PHONE) log("(ringing) hangup waiting or background");
            mCi.hangupWaitingOrBackground(obtainCompleteMessage());
        } else if (call == mForegroundCall) {
            if (call.isDialingOrAlerting()) {
                if (Phone.DEBUG_PHONE) {
                    log("(foregnd) hangup dialing or alerting...");
                }
                hangup((GsmConnection)(call.getConnections().get(0)));
            } else {
                hangupForegroundResumeBackground();
            }
        } else if (call == mBackgroundCall) {
            if (mRingingCall.isRinging()) {
                if (Phone.DEBUG_PHONE) {
                    log("hangup all conns in background call");
                }
                hangupAllConnections(call);
            } else {
                hangupWaitingOrBackground();
            }
        } else {
            throw new RuntimeException ("GsmCall " + call +
                    "does not belong to GsmCallTracker " + this);
        }

        mHangupPendingMO = true;
        call.onHangupLocal();
        mPhone.notifyPreciseCallStateChanged();
    }

    /* package */
    void hangupWaitingOrBackground() {
        if (Phone.DEBUG_PHONE) log("hangupWaitingOrBackground");
        mCi.hangupWaitingOrBackground(obtainCompleteMessage());
    }

    /* package */
    void hangupForegroundResumeBackground() {
        if (Phone.DEBUG_PHONE) log("hangupForegroundResumeBackground");
        mCi.hangupForegroundResumeBackground(obtainCompleteMessage());
    }

    void hangupConnectionByIndex(GsmCall call, int index)
            throws CallStateException {
        int count = call.mConnections.size();
        for (int i = 0; i < count; i++) {
            GsmConnection cn = (GsmConnection)call.mConnections.get(i);
            if (cn.getGSMIndex() == index) {
                mCi.hangupConnection(index, obtainCompleteMessage());
                return;
            }
        }

        throw new CallStateException("no gsm index found");
    }

    void hangupAllConnections(GsmCall call) {
        try {
            int count = call.mConnections.size();
            for (int i = 0; i < count; i++) {
                GsmConnection cn = (GsmConnection)call.mConnections.get(i);
                mCi.hangupConnection(cn.getGSMIndex(), obtainCompleteMessage());
            }
        } catch (CallStateException ex) {
            Rlog.e(LOG_TAG, "hangupConnectionByIndex caught " + ex);
        }
    }

    /* package */
    GsmConnection getConnectionByIndex(GsmCall call, int index)
            throws CallStateException {
        int count = call.mConnections.size();
        for (int i = 0; i < count; i++) {
            GsmConnection cn = (GsmConnection)call.mConnections.get(i);
            if (cn.getGSMIndex() == index) {
                return cn;
            }
        }

        return null;
    }

    private Phone.SuppService getFailedService(int what) {
        switch (what) {
            case EVENT_SWITCH_RESULT:
                return Phone.SuppService.SWITCH;
            case EVENT_CONFERENCE_RESULT:
                return Phone.SuppService.CONFERENCE;
            case EVENT_SEPARATE_RESULT:
                return Phone.SuppService.SEPARATE;
            case EVENT_ECT_RESULT:
                return Phone.SuppService.TRANSFER;
        }
        return Phone.SuppService.UNKNOWN;
    }

    //****** Overridden from Handler

    @Override
    public void
    handleMessage (Message msg) {
        AsyncResult ar;

        if (!mPhone.mIsTheCurrentActivePhone) {
            Rlog.e(LOG_TAG, "Received message " + msg +
                    "[" + msg.what + "] while being destroyed. Ignoring.");
            return;
        }
        switch (msg.what) {
            case EVENT_POLL_CALLS_RESULT:
                ar = (AsyncResult)msg.obj;

                if (msg == mLastRelevantPoll) {
                    if (DBG_POLL) {
                        log("handle EVENT_POLL_CALL_RESULT: set needsPoll=F");
                    }
                    mNeedsPoll = false;
                    mLastRelevantPoll = null;
                    handlePollCalls((AsyncResult)msg.obj);
                }
            break;

            case EVENT_OPERATION_COMPLETE:
                ar = (AsyncResult)msg.obj;
                operationComplete();
            break;

            // This event will also be called when the call is placed
            // on hold while there is another dialed call. If Hold succeeds,
            // dialPendingCall would be invoked.Else getCurrentCalls is anyways
            // invoked through operationComplete,which will get the new
            // call states depending on which UI would be updated.
            case EVENT_SWITCH_RESULT:
                callSwitchPending = false;
                ar = (AsyncResult)msg.obj;
                if (ar.exception != null) {
                    mPhone.notifySuppServiceFailed(getFailedService(msg.what));
                } else {
                    if (ar.userObj != null) {
                        dialPendingCall((Integer) ar.userObj);
                    }
                }
                operationComplete();
            break;

            case EVENT_CONFERENCE_RESULT:
            case EVENT_SEPARATE_RESULT:
            case EVENT_ECT_RESULT:
                ar = (AsyncResult)msg.obj;
                if (ar.exception != null) {
                    mPhone.notifySuppServiceFailed(getFailedService(msg.what));
                }
                operationComplete();
            break;

            case EVENT_GET_LAST_CALL_FAIL_CAUSE:
                int causeCode;
                ar = (AsyncResult)msg.obj;

                operationComplete();

                if (ar.exception != null) {
                    // An exception occurred...just treat the disconnect
                    // cause as "normal"
                    causeCode = CallFailCause.NORMAL_CLEARING;
                    Rlog.i(LOG_TAG,
                            "Exception during getLastCallFailCause, assuming normal disconnect");
                } else {
                    causeCode = ((int[])ar.result)[0];
                }
                // Log the causeCode if its not normal
                if (causeCode == CallFailCause.NO_CIRCUIT_AVAIL ||
                    causeCode == CallFailCause.TEMPORARY_FAILURE ||
                    causeCode == CallFailCause.SWITCHING_CONGESTION ||
                    causeCode == CallFailCause.CHANNEL_NOT_AVAIL ||
                    causeCode == CallFailCause.QOS_NOT_AVAIL ||
                    causeCode == CallFailCause.BEARER_NOT_AVAIL ||
                    causeCode == CallFailCause.ERROR_UNSPECIFIED) {
                    GsmCellLocation loc = ((GsmCellLocation)mPhone.getCellLocation());
                    EventLog.writeEvent(EventLogTags.CALL_DROP,
                            causeCode, loc != null ? loc.getCid() : -1,
                            TelephonyManager.getDefault().getNetworkType());
                }

                for (int i = 0, s =  mDroppedDuringPoll.size()
                        ; i < s ; i++
                ) {
                    GsmConnection conn = mDroppedDuringPoll.get(i);

                    conn.onRemoteDisconnect(causeCode);
                }

                updatePhoneState();

                mPhone.notifyPreciseCallStateChanged();
                mDroppedDuringPoll.clear();
            break;

            case EVENT_REPOLL_AFTER_DELAY:
            case EVENT_CALL_STATE_CHANGE:
                pollCallsWhenSafe();
            break;

            case EVENT_RADIO_AVAILABLE:
                handleRadioAvailable();
            break;

            case EVENT_RADIO_NOT_AVAILABLE:
                handleRadioNotAvailable();
            break;
        }
    }

    @Override
    protected void log(String msg) {
        Rlog.d(LOG_TAG, "[GsmCallTracker] " + msg);
    }

    @Override
    public void dump(FileDescriptor fd, PrintWriter pw, String[] args) {
        pw.println("GsmCallTracker extends:");
        super.dump(fd, pw, args);
        pw.println("mConnections: length=" + mConnections.length);
        for(int i=0; i < mConnections.length; i++) {
            pw.printf("  mConnections[%d]=%s\n", i, mConnections[i]);
        }
        pw.println(" mVoiceCallEndedRegistrants=" + mVoiceCallEndedRegistrants);
        pw.println(" mVoiceCallStartedRegistrants=" + mVoiceCallStartedRegistrants);
        pw.println(" mDroppedDuringPoll: size=" + mDroppedDuringPoll.size());
        for(int i = 0; i < mDroppedDuringPoll.size(); i++) {
            pw.printf( "  mDroppedDuringPoll[%d]=%s\n", i, mDroppedDuringPoll.get(i));
        }
        pw.println(" mRingingCall=" + mRingingCall);
        pw.println(" mForegroundCall=" + mForegroundCall);
        pw.println(" mBackgroundCall=" + mBackgroundCall);
        pw.println(" mPendingMO=" + mPendingMO);
        pw.println(" mHangupPendingMO=" + mHangupPendingMO);
        pw.println(" mPhone=" + mPhone);
        pw.println(" mDesiredMute=" + mDesiredMute);
        pw.println(" mState=" + mState);
    }
}<|MERGE_RESOLUTION|>--- conflicted
+++ resolved
@@ -81,12 +81,9 @@
     GsmConnection mPendingMO;
     boolean mHangupPendingMO;
 
-<<<<<<< HEAD
-=======
     boolean callSwitchPending = false;
 
 
->>>>>>> 8b30f8d8
     //Used to re-request the list of current calls
     boolean mSlowModem = (SystemProperties.getInt("ro.telephony.slowModem",0) != 0);
     GSMPhone mPhone;
