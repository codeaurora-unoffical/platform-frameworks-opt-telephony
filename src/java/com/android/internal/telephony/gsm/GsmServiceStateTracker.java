/*
 * Copyright (C) 2006 The Android Open Source Project
 *
 * Licensed under the Apache License, Version 2.0 (the "License");
 * you may not use this file except in compliance with the License.
 * You may obtain a copy of the License at
 *
 *      http://www.apache.org/licenses/LICENSE-2.0
 *
 * Unless required by applicable law or agreed to in writing, software
 * distributed under the License is distributed on an "AS IS" BASIS,
 * WITHOUT WARRANTIES OR CONDITIONS OF ANY KIND, either express or implied.
 * See the License for the specific language governing permissions and
 * limitations under the License.
 */

package com.android.internal.telephony.gsm;

import com.android.internal.telephony.CommandException;
import com.android.internal.telephony.CommandsInterface;
import com.android.internal.telephony.DataConnectionTracker;
import com.android.internal.telephony.EventLogTags;
import com.android.internal.telephony.IccCard;
import com.android.internal.telephony.IccCardConstants;
import com.android.internal.telephony.IccCardStatus;
import com.android.internal.telephony.MccTable;
import com.android.internal.telephony.Phone;
import com.android.internal.telephony.RestrictedState;
import com.android.internal.telephony.RILConstants;
import com.android.internal.telephony.ServiceStateTracker;
import com.android.internal.telephony.TelephonyIntents;
import com.android.internal.telephony.TelephonyProperties;
import com.android.internal.telephony.UiccCard;
import com.android.internal.telephony.UiccCardApplication;
import com.android.internal.telephony.IccCardApplicationStatus.AppState;
import com.android.internal.telephony.uicc.UiccController;

import android.app.AlarmManager;
import android.app.Notification;
import android.app.NotificationManager;
import android.app.PendingIntent;
import android.content.BroadcastReceiver;
import android.content.ContentResolver;
import android.content.Context;
import android.content.Intent;
import android.content.IntentFilter;
import android.content.res.Resources;
import android.database.ContentObserver;
import android.os.AsyncResult;
import android.os.Handler;
import android.os.Message;
import android.os.PowerManager;
import android.os.Registrant;
import android.os.RegistrantList;
import android.os.SystemClock;
import android.os.SystemProperties;
import android.provider.Settings;
import android.provider.Settings.SettingNotFoundException;
import android.telephony.CellInfo;
import android.telephony.CellInfoGsm;
import android.telephony.ServiceState;
import android.telephony.SignalStrength;
import android.telephony.gsm.GsmCellLocation;
import android.text.TextUtils;
import android.util.EventLog;
import android.util.Log;
import android.util.TimeUtils;

import java.io.FileDescriptor;
import java.io.PrintWriter;
import java.util.ArrayList;
import java.util.Arrays;
import java.util.Calendar;
import java.util.Collection;
import java.util.Date;
import java.util.HashSet;
import java.util.TimeZone;

/**
 * {@hide}
 */
final class GsmServiceStateTracker extends ServiceStateTracker {
    static final String LOG_TAG = "GSM";
    static final boolean DBG = true;

    GSMPhone phone;
    GsmCellLocation cellLoc;
    GsmCellLocation newCellLoc;
    int mPreferredNetworkType;

    private int gprsState = ServiceState.STATE_OUT_OF_SERVICE;
    private int newGPRSState = ServiceState.STATE_OUT_OF_SERVICE;
    private int mMaxDataCalls = 1;
    private int mNewMaxDataCalls = 1;
    private int mReasonDataDenied = -1;
    private int mNewReasonDataDenied = -1;

    /**
     * GSM roaming status solely based on TS 27.007 7.2 CREG. Only used by
     * handlePollStateResult to store CREG roaming result.
     */
    private boolean mGsmRoaming = false;

    /**
     * Data roaming status solely based on TS 27.007 10.1.19 CGREG. Only used by
     * handlePollStateResult to store CGREG roaming result.
     */
    private boolean mDataRoaming = false;

    /**
     * Mark when service state is in emergency call only mode
     */
    private boolean mEmergencyOnly = false;

    /**
     * Sometimes we get the NITZ time before we know what country we
     * are in. Keep the time zone information from the NITZ string so
     * we can fix the time zone once know the country.
     */
    private boolean mNeedFixZoneAfterNitz = false;
    private int mZoneOffset;
    private boolean mZoneDst;
    private long mZoneTime;
    private boolean mGotCountryCode = false;
    private ContentResolver cr;

    /** Boolean is true is setTimeFromNITZString was called */
    private boolean mNitzUpdatedTime = false;

    String mSavedTimeZone;
    long mSavedTime;
    long mSavedAtTime;

    /** Started the recheck process after finding gprs should registered but not. */
    private boolean mStartedGprsRegCheck = false;

    /** Already sent the event-log for no gprs register. */
    private boolean mReportedGprsNoReg = false;

    /**
     * The Notification object given to the NotificationManager.
     */
    private Notification mNotification;

    /** Wake lock used while setting time of day. */
    private PowerManager.WakeLock mWakeLock;
    private static final String WAKELOCK_TAG = "ServiceStateTracker";

    /** Keep track of SPN display rules, so we only broadcast intent if something changes. */
    private String curSpn = null;
    private String curPlmn = null;
    private int curSpnRule = 0;

    /** waiting period before recheck gprs and voice registration. */
    static final int DEFAULT_GPRS_CHECK_PERIOD_MILLIS = 60 * 1000;

    /** Notification type. */
    static final int PS_ENABLED = 1001;            // Access Control blocks data service
    static final int PS_DISABLED = 1002;           // Access Control enables data service
    static final int CS_ENABLED = 1003;            // Access Control blocks all voice/sms service
    static final int CS_DISABLED = 1004;           // Access Control enables all voice/sms service
    static final int CS_NORMAL_ENABLED = 1005;     // Access Control blocks normal voice/sms service
    static final int CS_EMERGENCY_ENABLED = 1006;  // Access Control blocks emergency call service

    /** Notification id. */
    static final int PS_NOTIFICATION = 888;  // Id to update and cancel PS restricted
    static final int CS_NOTIFICATION = 999;  // Id to update and cancel CS restricted

    private BroadcastReceiver mIntentReceiver = new BroadcastReceiver() {
        @Override
        public void onReceive(Context context, Intent intent) {
            if (intent.getAction().equals(Intent.ACTION_LOCALE_CHANGED)) {
                // update emergency string whenever locale changed
                updateSpnDisplay();
            }
        }
    };

    private ContentObserver mAutoTimeObserver = new ContentObserver(new Handler()) {
        @Override
        public void onChange(boolean selfChange) {
            Log.i("GsmServiceStateTracker", "Auto time state changed");
            revertToNitzTime();
        }
    };

    private ContentObserver mAutoTimeZoneObserver = new ContentObserver(new Handler()) {
        @Override
        public void onChange(boolean selfChange) {
            Log.i("GsmServiceStateTracker", "Auto time zone state changed");
            revertToNitzTimeZone();
        }
    };

    public GsmServiceStateTracker(GSMPhone phone) {
<<<<<<< HEAD
        super(phone, phone.mCM, new CellInfoGsm());
=======
        super(phone.getContext(), phone.mCM);
>>>>>>> 599f207f

        this.phone = phone;
        cellLoc = new GsmCellLocation();
        newCellLoc = new GsmCellLocation();

        PowerManager powerManager =
                (PowerManager)phone.getContext().getSystemService(Context.POWER_SERVICE);
        mWakeLock = powerManager.newWakeLock(PowerManager.PARTIAL_WAKE_LOCK, WAKELOCK_TAG);

        cm.registerForAvailable(this, EVENT_RADIO_AVAILABLE, null);
        cm.registerForRadioStateChanged(this, EVENT_RADIO_STATE_CHANGED, null);

        cm.registerForVoiceNetworkStateChanged(this, EVENT_NETWORK_STATE_CHANGED, null);
        cm.setOnNITZTime(this, EVENT_NITZ_TIME, null);
        cm.setOnRestrictedStateChanged(this, EVENT_RESTRICTED_STATE_CHANGED, null);

        // system setting property AIRPLANE_MODE_ON is set in Settings.
        int airplaneMode = Settings.System.getInt(
                phone.getContext().getContentResolver(),
                Settings.System.AIRPLANE_MODE_ON, 0);
        mDesiredPowerState = ! (airplaneMode > 0);

        cr = phone.getContext().getContentResolver();
        cr.registerContentObserver(
                Settings.System.getUriFor(Settings.System.AUTO_TIME), true,
                mAutoTimeObserver);
        cr.registerContentObserver(
                Settings.System.getUriFor(Settings.System.AUTO_TIME_ZONE), true,
                mAutoTimeZoneObserver);

        setSignalStrengthDefaultValues();

        // Monitor locale change
        IntentFilter filter = new IntentFilter();
        filter.addAction(Intent.ACTION_LOCALE_CHANGED);
        phone.getContext().registerReceiver(mIntentReceiver, filter);

        // Gsm doesn't support OTASP so its not needed
        phone.notifyOtaspChanged(OTASP_NOT_NEEDED);
    }

    @Override
    public void dispose() {
        checkCorrectThread();
        // Unregister for all events.
        cm.unregisterForAvailable(this);
        cm.unregisterForRadioStateChanged(this);
        cm.unregisterForVoiceNetworkStateChanged(this);
        if (mUiccApplcation != null) {mUiccApplcation.unregisterForReady(this);}
        if (mIccRecords != null) {mIccRecords.unregisterForRecordsLoaded(this);}
        cm.unSetOnRestrictedStateChanged(this);
        cm.unSetOnNITZTime(this);
        cr.unregisterContentObserver(this.mAutoTimeObserver);
        cr.unregisterContentObserver(this.mAutoTimeZoneObserver);
        phone.getContext().unregisterReceiver(mIntentReceiver);
        super.dispose();
    }

    protected void finalize() {
        if(DBG) log("finalize");
    }

    @Override
    protected Phone getPhone() {
        return phone;
    }

    public void handleMessage (Message msg) {
        AsyncResult ar;
        int[] ints;
        String[] strings;
        Message message;

        if (!phone.mIsTheCurrentActivePhone) {
            Log.e(LOG_TAG, "Received message " + msg +
                    "[" + msg.what + "] while being destroyed. Ignoring.");
            return;
        }
        switch (msg.what) {
            case EVENT_RADIO_AVAILABLE:
                //this is unnecessary
                //setPowerStateToDesired();
                break;

            case EVENT_SIM_READY:
                // Set the network type, in case the radio does not restore it.
                cm.setCurrentPreferredNetworkType();

                boolean skipRestoringSelection = phone.getContext().getResources().getBoolean(
                        com.android.internal.R.bool.skip_restoring_network_selection);

                if (!skipRestoringSelection) {
                    // restore the previous network selection.
                    phone.restoreSavedNetworkSelection(null);
                }
                pollState();
                // Signal strength polling stops when radio is off
                queueNextSignalStrengthPoll();
                break;

            case EVENT_RADIO_STATE_CHANGED:
                // This will do nothing in the radio not
                // available case
                setPowerStateToDesired();
                pollState();
                break;

            case EVENT_NETWORK_STATE_CHANGED:
                pollState();
                break;

            case EVENT_GET_SIGNAL_STRENGTH:
                // This callback is called when signal strength is polled
                // all by itself

                if (!(cm.getRadioState().isOn())) {
                    // Polling will continue when radio turns back on
                    return;
                }
                ar = (AsyncResult) msg.obj;
                onSignalStrengthResult(ar, true);
                queueNextSignalStrengthPoll();

                break;

            case EVENT_GET_LOC_DONE:
                ar = (AsyncResult) msg.obj;

                if (ar.exception == null) {
                    String states[] = (String[])ar.result;
                    int lac = -1;
                    int cid = -1;
                    if (states.length >= 3) {
                        try {
                            if (states[1] != null && states[1].length() > 0) {
                                lac = Integer.parseInt(states[1], 16);
                            }
                            if (states[2] != null && states[2].length() > 0) {
                                cid = Integer.parseInt(states[2], 16);
                            }
                        } catch (NumberFormatException ex) {
                            Log.w(LOG_TAG, "error parsing location: " + ex);
                        }
                    }
                    cellLoc.setLacAndCid(lac, cid);
                    phone.notifyLocationChanged();
                }

                // Release any temporary cell lock, which could have been
                // acquired to allow a single-shot location update.
                disableSingleLocationUpdate();
                break;

            case EVENT_POLL_STATE_REGISTRATION:
            case EVENT_POLL_STATE_GPRS:
            case EVENT_POLL_STATE_OPERATOR:
            case EVENT_POLL_STATE_NETWORK_SELECTION_MODE:
                ar = (AsyncResult) msg.obj;

                handlePollStateResult(msg.what, ar);
                break;

            case EVENT_POLL_SIGNAL_STRENGTH:
                // Just poll signal strength...not part of pollState()

                cm.getSignalStrength(obtainMessage(EVENT_GET_SIGNAL_STRENGTH));
                break;

            case EVENT_NITZ_TIME:
                ar = (AsyncResult) msg.obj;

                String nitzString = (String)((Object[])ar.result)[0];
                long nitzReceiveTime = ((Long)((Object[])ar.result)[1]).longValue();

                setTimeFromNITZString(nitzString, nitzReceiveTime);
                break;

            case EVENT_SIGNAL_STRENGTH_UPDATE:
                // This is a notification from
                // CommandsInterface.setOnSignalStrengthUpdate

                ar = (AsyncResult) msg.obj;

                // The radio is telling us about signal strength changes
                // we don't have to ask it
                dontPollSignalStrength = true;

                onSignalStrengthResult(ar, true);
                break;

            case EVENT_SIM_RECORDS_LOADED:
                updateSpnDisplay();
                break;

            case EVENT_LOCATION_UPDATES_ENABLED:
                ar = (AsyncResult) msg.obj;

                if (ar.exception == null) {
                    cm.getVoiceRegistrationState(obtainMessage(EVENT_GET_LOC_DONE, null));
                }
                break;

            case EVENT_SET_PREFERRED_NETWORK_TYPE:
                ar = (AsyncResult) msg.obj;
                // Don't care the result, only use for dereg network (COPS=2)
                message = obtainMessage(EVENT_RESET_PREFERRED_NETWORK_TYPE, ar.userObj);
                cm.setPreferredNetworkType(mPreferredNetworkType, message);
                break;

            case EVENT_RESET_PREFERRED_NETWORK_TYPE:
                ar = (AsyncResult) msg.obj;
                if (ar.userObj != null) {
                    AsyncResult.forMessage(((Message) ar.userObj)).exception
                            = ar.exception;
                    ((Message) ar.userObj).sendToTarget();
                }
                break;

            case EVENT_GET_PREFERRED_NETWORK_TYPE:
                ar = (AsyncResult) msg.obj;

                if (ar.exception == null) {
                    mPreferredNetworkType = ((int[])ar.result)[0];
                } else {
                    mPreferredNetworkType = RILConstants.NETWORK_MODE_GLOBAL;
                }

                message = obtainMessage(EVENT_SET_PREFERRED_NETWORK_TYPE, ar.userObj);
                int toggledNetworkType = RILConstants.NETWORK_MODE_GLOBAL;

                cm.setPreferredNetworkType(toggledNetworkType, message);
                break;

            case EVENT_CHECK_REPORT_GPRS:
                if (ss != null && !isGprsConsistent(gprsState, ss.getState())) {

                    // Can't register data service while voice service is ok
                    // i.e. CREG is ok while CGREG is not
                    // possible a network or baseband side error
                    GsmCellLocation loc = ((GsmCellLocation)phone.getCellLocation());
                    EventLog.writeEvent(EventLogTags.DATA_NETWORK_REGISTRATION_FAIL,
                            ss.getOperatorNumeric(), loc != null ? loc.getCid() : -1);
                    mReportedGprsNoReg = true;
                }
                mStartedGprsRegCheck = false;
                break;

            case EVENT_RESTRICTED_STATE_CHANGED:
                // This is a notification from
                // CommandsInterface.setOnRestrictedStateChanged

                if (DBG) log("EVENT_RESTRICTED_STATE_CHANGED");

                ar = (AsyncResult) msg.obj;

                onRestrictedStateChanged(ar);
                break;

            default:
                super.handleMessage(msg);
            break;
        }
    }

    protected void setPowerStateToDesired() {
        // If we want it on and it's off, turn it on
        if (mDesiredPowerState
            && cm.getRadioState() == CommandsInterface.RadioState.RADIO_OFF) {
            cm.setRadioPower(true, null);
        } else if (!mDesiredPowerState && cm.getRadioState().isOn()) {
            // If it's on and available and we want it off gracefully
            DataConnectionTracker dcTracker = phone.mDataConnectionTracker;
            powerOffRadioSafely(dcTracker);
        } // Otherwise, we're in the desired state
    }

    @Override
    protected void hangupAndPowerOff() {
        // hang up all active voice calls
        if (phone.isInCall()) {
            phone.mCT.ringingCall.hangupIfAlive();
            phone.mCT.backgroundCall.hangupIfAlive();
            phone.mCT.foregroundCall.hangupIfAlive();
        }

        cm.setRadioPower(false, null);
    }

    protected void updateSpnDisplay() {
        if (mIccRecords == null) {
            return;
        }
        int rule = mIccRecords.getDisplayRule(ss.getOperatorNumeric());
        String spn = mIccRecords.getServiceProviderName();
        String plmn = ss.getOperatorAlphaLong();

        // For emergency calls only, pass the EmergencyCallsOnly string via EXTRA_PLMN
        if (mEmergencyOnly && cm.getRadioState().isOn()) {
            plmn = Resources.getSystem().
                getText(com.android.internal.R.string.emergency_calls_only).toString();
            if (DBG) log("updateSpnDisplay: emergency only and radio is on plmn='" + plmn + "'");
        }

        if (rule != curSpnRule
                || !TextUtils.equals(spn, curSpn)
                || !TextUtils.equals(plmn, curPlmn)) {
            boolean showSpn = !mEmergencyOnly && !TextUtils.isEmpty(spn)
                && (rule & SIMRecords.SPN_RULE_SHOW_SPN) == SIMRecords.SPN_RULE_SHOW_SPN;
            boolean showPlmn = !TextUtils.isEmpty(plmn) &&
                (rule & SIMRecords.SPN_RULE_SHOW_PLMN) == SIMRecords.SPN_RULE_SHOW_PLMN;

            if (DBG) {
                log(String.format("updateSpnDisplay: changed sending intent" + " rule=" + rule +
                            " showPlmn='%b' plmn='%s' showSpn='%b' spn='%s'",
                            showPlmn, plmn, showSpn, spn));
            }
            Intent intent = new Intent(TelephonyIntents.SPN_STRINGS_UPDATED_ACTION);
            intent.addFlags(Intent.FLAG_RECEIVER_REPLACE_PENDING);
            intent.putExtra(TelephonyIntents.EXTRA_SHOW_SPN, showSpn);
            intent.putExtra(TelephonyIntents.EXTRA_SPN, spn);
            intent.putExtra(TelephonyIntents.EXTRA_SHOW_PLMN, showPlmn);
            intent.putExtra(TelephonyIntents.EXTRA_PLMN, plmn);
            phone.getContext().sendStickyBroadcast(intent);
        }

        curSpnRule = rule;
        curSpn = spn;
        curPlmn = plmn;
    }

    /**
     * Handle the result of one of the pollState()-related requests
     */
    protected void handlePollStateResult (int what, AsyncResult ar) {
        int ints[];
        String states[];

        // Ignore stale requests from last poll
        if (ar.userObj != pollingContext) return;

        if (ar.exception != null) {
            CommandException.Error err=null;

            if (ar.exception instanceof CommandException) {
                err = ((CommandException)(ar.exception)).getCommandError();
            }

            if (err == CommandException.Error.RADIO_NOT_AVAILABLE) {
                // Radio has crashed or turned off
                cancelPollState();
                return;
            }

            if (!cm.getRadioState().isOn()) {
                // Radio has crashed or turned off
                cancelPollState();
                return;
            }

            if (err != CommandException.Error.OP_NOT_ALLOWED_BEFORE_REG_NW) {
                loge("RIL implementation has returned an error where it must succeed" +
                        ar.exception);
            }
        } else try {
            switch (what) {
                case EVENT_POLL_STATE_REGISTRATION:
                    states = (String[])ar.result;
                    int lac = -1;
                    int cid = -1;
                    int regState = -1;
                    int reasonRegStateDenied = -1;
                    int psc = -1;
                    if (states.length > 0) {
                        try {
                            regState = Integer.parseInt(states[0]);
                            if (states.length >= 3) {
                                if (states[1] != null && states[1].length() > 0) {
                                    lac = Integer.parseInt(states[1], 16);
                                }
                                if (states[2] != null && states[2].length() > 0) {
                                    cid = Integer.parseInt(states[2], 16);
                                }
                            }
                            if (states.length > 14) {
                                if (states[14] != null && states[14].length() > 0) {
                                    psc = Integer.parseInt(states[14], 16);
                                }
                            }
                        } catch (NumberFormatException ex) {
                            loge("error parsing RegistrationState: " + ex);
                        }
                    }

                    mGsmRoaming = regCodeIsRoaming(regState);
                    newSS.setState (regCodeToServiceState(regState));

                    if (regState == 10 || regState == 12 || regState == 13 || regState == 14) {
                        mEmergencyOnly = true;
                    } else {
                        mEmergencyOnly = false;
                    }

                    // LAC and CID are -1 if not avail
                    newCellLoc.setLacAndCid(lac, cid);
                    newCellLoc.setPsc(psc);
                break;

                case EVENT_POLL_STATE_GPRS:
                    states = (String[])ar.result;

                    int type = 0;
                    regState = -1;
                    mNewReasonDataDenied = -1;
                    mNewMaxDataCalls = 1;
                    if (states.length > 0) {
                        try {
                            regState = Integer.parseInt(states[0]);

                            // states[3] (if present) is the current radio technology
                            if (states.length >= 4 && states[3] != null) {
                                type = Integer.parseInt(states[3]);
                            }
                            if ((states.length >= 5 ) && (regState == 3)) {
                                mNewReasonDataDenied = Integer.parseInt(states[4]);
                            }
                            if (states.length >= 6) {
                                mNewMaxDataCalls = Integer.parseInt(states[5]);
                            }
                        } catch (NumberFormatException ex) {
                            loge("error parsing GprsRegistrationState: " + ex);
                        }
                    }
                    newGPRSState = regCodeToServiceState(regState);
                    mDataRoaming = regCodeIsRoaming(regState);
                    mNewRilRadioTechnology = type;
                    newSS.setRadioTechnology(type);
                break;

                case EVENT_POLL_STATE_OPERATOR:
                    String opNames[] = (String[])ar.result;

                    if (opNames != null && opNames.length >= 3) {
                         newSS.setOperatorName (opNames[0], opNames[1], opNames[2]);
                    }
                break;

                case EVENT_POLL_STATE_NETWORK_SELECTION_MODE:
                    ints = (int[])ar.result;
                    newSS.setIsManualSelection(ints[0] == 1);
                break;
            }

        } catch (RuntimeException ex) {
            loge("Exception while polling service state. Probably malformed RIL response." + ex);
        }

        pollingContext[0]--;

        if (pollingContext[0] == 0) {
            /**
             *  Since the roaming states of gsm service (from +CREG) and
             *  data service (from +CGREG) could be different, the new SS
             *  is set roaming while either one is roaming.
             *
             *  There is an exception for the above rule. The new SS is not set
             *  as roaming while gsm service reports roaming but indeed it is
             *  not roaming between operators.
             */
            boolean roaming = (mGsmRoaming || mDataRoaming);
            if (mGsmRoaming && !isRoamingBetweenOperators(mGsmRoaming, newSS)) {
                roaming = false;
            }
            newSS.setRoaming(roaming);
            newSS.setEmergencyOnly(mEmergencyOnly);
            pollStateDone();
        }
    }

    private void setSignalStrengthDefaultValues() {
        mSignalStrength = new SignalStrength(true);
    }

    /**
     * A complete "service state" from our perspective is
     * composed of a handful of separate requests to the radio.
     *
     * We make all of these requests at once, but then abandon them
     * and start over again if the radio notifies us that some
     * event has changed
     */
    private void pollState() {
        pollingContext = new int[1];
        pollingContext[0] = 0;

        switch (cm.getRadioState()) {
            case RADIO_UNAVAILABLE:
                newSS.setStateOutOfService();
                newCellLoc.setStateInvalid();
                setSignalStrengthDefaultValues();
                mGotCountryCode = false;
                mNitzUpdatedTime = false;
                pollStateDone();
            break;

            case RADIO_OFF:
                newSS.setStateOff();
                newCellLoc.setStateInvalid();
                setSignalStrengthDefaultValues();
                mGotCountryCode = false;
                mNitzUpdatedTime = false;
                pollStateDone();
            break;

            default:
                // Issue all poll-related commands at once
                // then count down the responses, which
                // are allowed to arrive out-of-order

                pollingContext[0]++;
                cm.getOperator(
                    obtainMessage(
                        EVENT_POLL_STATE_OPERATOR, pollingContext));

                pollingContext[0]++;
                cm.getDataRegistrationState(
                    obtainMessage(
                        EVENT_POLL_STATE_GPRS, pollingContext));

                pollingContext[0]++;
                cm.getVoiceRegistrationState(
                    obtainMessage(
                        EVENT_POLL_STATE_REGISTRATION, pollingContext));

                pollingContext[0]++;
                cm.getNetworkSelectionMode(
                    obtainMessage(
                        EVENT_POLL_STATE_NETWORK_SELECTION_MODE, pollingContext));
            break;
        }
    }

    private void pollStateDone() {
        if (DBG) {
            log("Poll ServiceState done: " +
                " oldSS=[" + ss + "] newSS=[" + newSS +
                "] oldGprs=" + gprsState + " newData=" + newGPRSState +
                " oldMaxDataCalls=" + mMaxDataCalls +
                " mNewMaxDataCalls=" + mNewMaxDataCalls +
                " oldReasonDataDenied=" + mReasonDataDenied +
                " mNewReasonDataDenied=" + mNewReasonDataDenied +
                " oldType=" + ServiceState.rilRadioTechnologyToString(mRilRadioTechnology) +
                " newType=" + ServiceState.rilRadioTechnologyToString(mNewRilRadioTechnology));
        }

        boolean hasRegistered =
            ss.getState() != ServiceState.STATE_IN_SERVICE
            && newSS.getState() == ServiceState.STATE_IN_SERVICE;

        boolean hasDeregistered =
            ss.getState() == ServiceState.STATE_IN_SERVICE
            && newSS.getState() != ServiceState.STATE_IN_SERVICE;

        boolean hasGprsAttached =
                gprsState != ServiceState.STATE_IN_SERVICE
                && newGPRSState == ServiceState.STATE_IN_SERVICE;

        boolean hasGprsDetached =
                gprsState == ServiceState.STATE_IN_SERVICE
                && newGPRSState != ServiceState.STATE_IN_SERVICE;

        boolean hasRadioTechnologyChanged = mRilRadioTechnology != mNewRilRadioTechnology;

        boolean hasChanged = !newSS.equals(ss);

        boolean hasRoamingOn = !ss.getRoaming() && newSS.getRoaming();

        boolean hasRoamingOff = ss.getRoaming() && !newSS.getRoaming();

        boolean hasLocationChanged = !newCellLoc.equals(cellLoc);

        // Add an event log when connection state changes
        if (ss.getState() != newSS.getState() || gprsState != newGPRSState) {
            EventLog.writeEvent(EventLogTags.GSM_SERVICE_STATE_CHANGE,
                ss.getState(), gprsState, newSS.getState(), newGPRSState);
        }

        ServiceState tss;
        tss = ss;
        ss = newSS;
        newSS = tss;
        // clean slate for next time
        newSS.setStateOutOfService();

        GsmCellLocation tcl = cellLoc;
        cellLoc = newCellLoc;
        newCellLoc = tcl;

        // Add an event log when network type switched
        // TODO: we may add filtering to reduce the event logged,
        // i.e. check preferred network setting, only switch to 2G, etc
        if (hasRadioTechnologyChanged) {
            int cid = -1;
            GsmCellLocation loc = ((GsmCellLocation)phone.getCellLocation());
            if (loc != null) cid = loc.getCid();
            EventLog.writeEvent(EventLogTags.GSM_RAT_SWITCHED, cid, mRilRadioTechnology,
                    mNewRilRadioTechnology);
            if (DBG) {
                log("RAT switched " + ServiceState.rilRadioTechnologyToString(mRilRadioTechnology) +
                        " -> " + ServiceState.rilRadioTechnologyToString(mNewRilRadioTechnology) +
                        " at cell " + cid);
            }
        }

        gprsState = newGPRSState;
        mReasonDataDenied = mNewReasonDataDenied;
        mMaxDataCalls = mNewMaxDataCalls;
        mRilRadioTechnology = mNewRilRadioTechnology;
        // this new state has been applied - forget it until we get a new new state
        mNewRilRadioTechnology = 0;


        newSS.setStateOutOfService(); // clean slate for next time

        if (hasRadioTechnologyChanged) {
            phone.setSystemProperty(TelephonyProperties.PROPERTY_DATA_NETWORK_TYPE,
                    ServiceState.rilRadioTechnologyToString(mRilRadioTechnology));
        }

        if (hasRegistered) {
            mNetworkAttachedRegistrants.notifyRegistrants();

            if (DBG) {
                log("pollStateDone: registering current mNitzUpdatedTime=" +
                        mNitzUpdatedTime + " changing to false");
            }
            mNitzUpdatedTime = false;
        }

        if (hasChanged) {
            String operatorNumeric;

            updateSpnDisplay();

            phone.setSystemProperty(TelephonyProperties.PROPERTY_OPERATOR_ALPHA,
                ss.getOperatorAlphaLong());

            String prevOperatorNumeric =
                    SystemProperties.get(TelephonyProperties.PROPERTY_OPERATOR_NUMERIC, "");
            operatorNumeric = ss.getOperatorNumeric();
            phone.setSystemProperty(TelephonyProperties.PROPERTY_OPERATOR_NUMERIC, operatorNumeric);

            if (operatorNumeric == null) {
                if (DBG) log("operatorNumeric is null");
                phone.setSystemProperty(TelephonyProperties.PROPERTY_OPERATOR_ISO_COUNTRY, "");
                mGotCountryCode = false;
                mNitzUpdatedTime = false;
            } else {
                String iso = "";
                String mcc = "";
                try{
                    mcc = operatorNumeric.substring(0, 3);
                    iso = MccTable.countryCodeForMcc(Integer.parseInt(mcc));
                } catch ( NumberFormatException ex){
                    loge("pollStateDone: countryCodeForMcc error" + ex);
                } catch ( StringIndexOutOfBoundsException ex) {
                    loge("pollStateDone: countryCodeForMcc error" + ex);
                }

                phone.setSystemProperty(TelephonyProperties.PROPERTY_OPERATOR_ISO_COUNTRY, iso);
                mGotCountryCode = true;

                TimeZone zone = null;

                if (!mNitzUpdatedTime && !mcc.equals("000") && !TextUtils.isEmpty(iso) &&
                        getAutoTimeZone()) {

                    // Test both paths if ignore nitz is true
                    boolean testOneUniqueOffsetPath = SystemProperties.getBoolean(
                                TelephonyProperties.PROPERTY_IGNORE_NITZ, false) &&
                                    ((SystemClock.uptimeMillis() & 1) == 0);

                    ArrayList<TimeZone> uniqueZones = TimeUtils.getTimeZonesWithUniqueOffsets(iso);
                    if ((uniqueZones.size() == 1) || testOneUniqueOffsetPath) {
                        zone = uniqueZones.get(0);
                        if (DBG) {
                           log("pollStateDone: no nitz but one TZ for iso-cc=" + iso +
                                   " with zone.getID=" + zone.getID() +
                                   " testOneUniqueOffsetPath=" + testOneUniqueOffsetPath);
                        }
                        setAndBroadcastNetworkSetTimeZone(zone.getID());
                    } else {
                        if (DBG) {
                            log("pollStateDone: there are " + uniqueZones.size() +
                                " unique offsets for iso-cc='" + iso +
                                " testOneUniqueOffsetPath=" + testOneUniqueOffsetPath +
                                "', do nothing");
                        }
                    }
                }

                if (shouldFixTimeZoneNow(phone, operatorNumeric, prevOperatorNumeric,
                        mNeedFixZoneAfterNitz)) {
                    // If the offset is (0, false) and the timezone property
                    // is set, use the timezone property rather than
                    // GMT.
                    String zoneName = SystemProperties.get(TIMEZONE_PROPERTY);
                    if (DBG) {
                        log("pollStateDone: fix time zone zoneName='" + zoneName +
                            "' mZoneOffset=" + mZoneOffset + " mZoneDst=" + mZoneDst +
                            " iso-cc='" + iso +
                            "' iso-cc-idx=" + Arrays.binarySearch(GMT_COUNTRY_CODES, iso));
                    }

                    // "(mZoneOffset == 0) && (mZoneDst == false) &&
                    //  (Arrays.binarySearch(GMT_COUNTRY_CODES, iso) < 0)"
                    // means that we received a NITZ string telling
                    // it is in GMT+0 w/ DST time zone
                    // BUT iso tells is NOT, e.g, a wrong NITZ reporting
                    // local time w/ 0 offset.
                    if ((mZoneOffset == 0) && (mZoneDst == false) &&
                        (zoneName != null) && (zoneName.length() > 0) &&
                        (Arrays.binarySearch(GMT_COUNTRY_CODES, iso) < 0)) {
                        zone = TimeZone.getDefault();
                        if (mNeedFixZoneAfterNitz) {
                            // For wrong NITZ reporting local time w/ 0 offset,
                            // need adjust time to reflect default timezone setting
                            long ctm = System.currentTimeMillis();
                            long tzOffset = zone.getOffset(ctm);
                            if (DBG) {
                                log("pollStateDone: tzOffset=" + tzOffset + " ltod=" +
                                        TimeUtils.logTimeOfDay(ctm));
                            }
                            if (getAutoTime()) {
                                long adj = ctm - tzOffset;
                                if (DBG) log("pollStateDone: adj ltod=" +
                                        TimeUtils.logTimeOfDay(adj));
                                setAndBroadcastNetworkSetTime(adj);
                            } else {
                                // Adjust the saved NITZ time to account for tzOffset.
                                mSavedTime = mSavedTime - tzOffset;
                            }
                        }
                        if (DBG) log("pollStateDone: using default TimeZone");
                    } else if (iso.equals("")){
                        // Country code not found.  This is likely a test network.
                        // Get a TimeZone based only on the NITZ parameters (best guess).
                        zone = getNitzTimeZone(mZoneOffset, mZoneDst, mZoneTime);
                        if (DBG) log("pollStateDone: using NITZ TimeZone");
                    } else {
                        zone = TimeUtils.getTimeZone(mZoneOffset, mZoneDst, mZoneTime, iso);
                        if (DBG) log("pollStateDone: using getTimeZone(off, dst, time, iso)");
                    }

                    mNeedFixZoneAfterNitz = false;

                    if (zone != null) {
                        log("pollStateDone: zone != null zone.getID=" + zone.getID());
                        if (getAutoTimeZone()) {
                            setAndBroadcastNetworkSetTimeZone(zone.getID());
                        }
                        saveNitzTimeZone(zone.getID());
                    } else {
                        log("pollStateDone: zone == null");
                    }
                }
            }

            phone.setSystemProperty(TelephonyProperties.PROPERTY_OPERATOR_ISROAMING,
                ss.getRoaming() ? "true" : "false");

            phone.notifyServiceStateChanged(ss);
        }

        if (hasGprsAttached) {
            mAttachedRegistrants.notifyRegistrants();
        }

        if (hasGprsDetached) {
            mDetachedRegistrants.notifyRegistrants();
        }

        if (hasRadioTechnologyChanged) {
            phone.notifyDataConnection(Phone.REASON_NW_TYPE_CHANGED);
        }

        if (hasRoamingOn) {
            mRoamingOnRegistrants.notifyRegistrants();
        }

        if (hasRoamingOff) {
            mRoamingOffRegistrants.notifyRegistrants();
        }

        if (hasLocationChanged) {
            phone.notifyLocationChanged();
        }

        if (! isGprsConsistent(gprsState, ss.getState())) {
            if (!mStartedGprsRegCheck && !mReportedGprsNoReg) {
                mStartedGprsRegCheck = true;

                int check_period = Settings.Secure.getInt(
                        phone.getContext().getContentResolver(),
                        Settings.Secure.GPRS_REGISTER_CHECK_PERIOD_MS,
                        DEFAULT_GPRS_CHECK_PERIOD_MILLIS);
                sendMessageDelayed(obtainMessage(EVENT_CHECK_REPORT_GPRS),
                        check_period);
            }
        } else {
            mReportedGprsNoReg = false;
        }
        // TODO: Add GsmCellIdenity updating, see CdmaLteServiceStateTracker.
    }

    /**
     * Check if GPRS got registered while voice is registered.
     *
     * @param gprsState for GPRS registration state, i.e. CGREG in GSM
     * @param serviceState for voice registration state, i.e. CREG in GSM
     * @return false if device only register to voice but not gprs
     */
    private boolean isGprsConsistent(int gprsState, int serviceState) {
        return !((serviceState == ServiceState.STATE_IN_SERVICE) &&
                (gprsState != ServiceState.STATE_IN_SERVICE));
    }

    /**
     * Returns a TimeZone object based only on parameters from the NITZ string.
     */
    private TimeZone getNitzTimeZone(int offset, boolean dst, long when) {
        TimeZone guess = findTimeZone(offset, dst, when);
        if (guess == null) {
            // Couldn't find a proper timezone.  Perhaps the DST data is wrong.
            guess = findTimeZone(offset, !dst, when);
        }
        if (DBG) log("getNitzTimeZone returning " + (guess == null ? guess : guess.getID()));
        return guess;
    }

    private TimeZone findTimeZone(int offset, boolean dst, long when) {
        int rawOffset = offset;
        if (dst) {
            rawOffset -= 3600000;
        }
        String[] zones = TimeZone.getAvailableIDs(rawOffset);
        TimeZone guess = null;
        Date d = new Date(when);
        for (String zone : zones) {
            TimeZone tz = TimeZone.getTimeZone(zone);
            if (tz.getOffset(when) == offset &&
                tz.inDaylightTime(d) == dst) {
                guess = tz;
                break;
            }
        }

        return guess;
    }

    private void queueNextSignalStrengthPoll() {
        if (dontPollSignalStrength) {
            // The radio is telling us about signal strength changes
            // we don't have to ask it
            return;
        }

        Message msg;

        msg = obtainMessage();
        msg.what = EVENT_POLL_SIGNAL_STRENGTH;

        long nextTime;

        // TODO Don't poll signal strength if screen is off
        sendMessageDelayed(msg, POLL_PERIOD_MILLIS);
    }

    /**
     * Set restricted state based on the OnRestrictedStateChanged notification
     * If any voice or packet restricted state changes, trigger a UI
     * notification and notify registrants when sim is ready.
     *
     * @param ar an int value of RIL_RESTRICTED_STATE_*
     */
    private void onRestrictedStateChanged(AsyncResult ar) {
        RestrictedState newRs = new RestrictedState();

        if (DBG) log("onRestrictedStateChanged: E rs "+ mRestrictedState);

        if (ar.exception == null) {
            int[] ints = (int[])ar.result;
            int state = ints[0];

            newRs.setCsEmergencyRestricted(
                    ((state & RILConstants.RIL_RESTRICTED_STATE_CS_EMERGENCY) != 0) ||
                    ((state & RILConstants.RIL_RESTRICTED_STATE_CS_ALL) != 0) );
            //ignore the normal call and data restricted state before SIM READY
            if (mUiccApplcation != null && mUiccApplcation.getState() == AppState.APPSTATE_READY) {
                newRs.setCsNormalRestricted(
                        ((state & RILConstants.RIL_RESTRICTED_STATE_CS_NORMAL) != 0) ||
                        ((state & RILConstants.RIL_RESTRICTED_STATE_CS_ALL) != 0) );
                newRs.setPsRestricted(
                        (state & RILConstants.RIL_RESTRICTED_STATE_PS_ALL)!= 0);
            }

            if (DBG) log("onRestrictedStateChanged: new rs "+ newRs);

            if (!mRestrictedState.isPsRestricted() && newRs.isPsRestricted()) {
                mPsRestrictEnabledRegistrants.notifyRegistrants();
                setNotification(PS_ENABLED);
            } else if (mRestrictedState.isPsRestricted() && !newRs.isPsRestricted()) {
                mPsRestrictDisabledRegistrants.notifyRegistrants();
                setNotification(PS_DISABLED);
            }

            /**
             * There are two kind of cs restriction, normal and emergency. So
             * there are 4 x 4 combinations in current and new restricted states
             * and we only need to notify when state is changed.
             */
            if (mRestrictedState.isCsRestricted()) {
                if (!newRs.isCsRestricted()) {
                    // remove all restriction
                    setNotification(CS_DISABLED);
                } else if (!newRs.isCsNormalRestricted()) {
                    // remove normal restriction
                    setNotification(CS_EMERGENCY_ENABLED);
                } else if (!newRs.isCsEmergencyRestricted()) {
                    // remove emergency restriction
                    setNotification(CS_NORMAL_ENABLED);
                }
            } else if (mRestrictedState.isCsEmergencyRestricted() &&
                    !mRestrictedState.isCsNormalRestricted()) {
                if (!newRs.isCsRestricted()) {
                    // remove all restriction
                    setNotification(CS_DISABLED);
                } else if (newRs.isCsRestricted()) {
                    // enable all restriction
                    setNotification(CS_ENABLED);
                } else if (newRs.isCsNormalRestricted()) {
                    // remove emergency restriction and enable normal restriction
                    setNotification(CS_NORMAL_ENABLED);
                }
            } else if (!mRestrictedState.isCsEmergencyRestricted() &&
                    mRestrictedState.isCsNormalRestricted()) {
                if (!newRs.isCsRestricted()) {
                    // remove all restriction
                    setNotification(CS_DISABLED);
                } else if (newRs.isCsRestricted()) {
                    // enable all restriction
                    setNotification(CS_ENABLED);
                } else if (newRs.isCsEmergencyRestricted()) {
                    // remove normal restriction and enable emergency restriction
                    setNotification(CS_EMERGENCY_ENABLED);
                }
            } else {
                if (newRs.isCsRestricted()) {
                    // enable all restriction
                    setNotification(CS_ENABLED);
                } else if (newRs.isCsEmergencyRestricted()) {
                    // enable emergency restriction
                    setNotification(CS_EMERGENCY_ENABLED);
                } else if (newRs.isCsNormalRestricted()) {
                    // enable normal restriction
                    setNotification(CS_NORMAL_ENABLED);
                }
            }

            mRestrictedState = newRs;
        }
        log("onRestrictedStateChanged: X rs "+ mRestrictedState);
    }

    /** code is registration state 0-5 from TS 27.007 7.2 */
    private int regCodeToServiceState(int code) {
        switch (code) {
            case 0:
            case 2: // 2 is "searching"
            case 3: // 3 is "registration denied"
            case 4: // 4 is "unknown" no vaild in current baseband
            case 10:// same as 0, but indicates that emergency call is possible.
            case 12:// same as 2, but indicates that emergency call is possible.
            case 13:// same as 3, but indicates that emergency call is possible.
            case 14:// same as 4, but indicates that emergency call is possible.
                return ServiceState.STATE_OUT_OF_SERVICE;

            case 1:
                return ServiceState.STATE_IN_SERVICE;

            case 5:
                // in service, roam
                return ServiceState.STATE_IN_SERVICE;

            default:
                loge("regCodeToServiceState: unexpected service state " + code);
                return ServiceState.STATE_OUT_OF_SERVICE;
        }
    }


    /**
     * code is registration state 0-5 from TS 27.007 7.2
     * returns true if registered roam, false otherwise
     */
    private boolean regCodeIsRoaming (int code) {
        // 5 is  "in service -- roam"
        return 5 == code;
    }

    /**
     * Set roaming state when gsmRoaming is true and, if operator mcc is the
     * same as sim mcc, ons is different from spn
     * @param gsmRoaming TS 27.007 7.2 CREG registered roaming
     * @param s ServiceState hold current ons
     * @return true for roaming state set
     */
    private boolean isRoamingBetweenOperators(boolean gsmRoaming, ServiceState s) {
        String spn = SystemProperties.get(TelephonyProperties.PROPERTY_ICC_OPERATOR_ALPHA, "empty");

        String onsl = s.getOperatorAlphaLong();
        String onss = s.getOperatorAlphaShort();

        boolean equalsOnsl = onsl != null && spn.equals(onsl);
        boolean equalsOnss = onss != null && spn.equals(onss);

        String simNumeric = SystemProperties.get(
                TelephonyProperties.PROPERTY_ICC_OPERATOR_NUMERIC, "");
        String  operatorNumeric = s.getOperatorNumeric();

        boolean equalsMcc = true;
        try {
            equalsMcc = simNumeric.substring(0, 3).
                    equals(operatorNumeric.substring(0, 3));
        } catch (Exception e){
        }

        return gsmRoaming && !(equalsMcc && (equalsOnsl || equalsOnss));
    }

    private static int twoDigitsAt(String s, int offset) {
        int a, b;

        a = Character.digit(s.charAt(offset), 10);
        b = Character.digit(s.charAt(offset+1), 10);

        if (a < 0 || b < 0) {

            throw new RuntimeException("invalid format");
        }

        return a*10 + b;
    }

    /**
     * @return The current GPRS state. IN_SERVICE is the same as "attached"
     * and OUT_OF_SERVICE is the same as detached.
     */
    int getCurrentGprsState() {
        return gprsState;
    }

    public int getCurrentDataConnectionState() {
        return gprsState;
    }

    /**
     * @return true if phone is camping on a technology (eg UMTS)
     * that could support voice and data simultaneously.
     */
    public boolean isConcurrentVoiceAndDataAllowed() {
        return (mRilRadioTechnology >= ServiceState.RIL_RADIO_TECHNOLOGY_UMTS);
    }

    /**
     * Provides the name of the algorithmic time zone for the specified
     * offset.  Taken from TimeZone.java.
     */
    private static String displayNameFor(int off) {
        off = off / 1000 / 60;

        char[] buf = new char[9];
        buf[0] = 'G';
        buf[1] = 'M';
        buf[2] = 'T';

        if (off < 0) {
            buf[3] = '-';
            off = -off;
        } else {
            buf[3] = '+';
        }

        int hours = off / 60;
        int minutes = off % 60;

        buf[4] = (char) ('0' + hours / 10);
        buf[5] = (char) ('0' + hours % 10);

        buf[6] = ':';

        buf[7] = (char) ('0' + minutes / 10);
        buf[8] = (char) ('0' + minutes % 10);

        return new String(buf);
    }

    /**
     * nitzReceiveTime is time_t that the NITZ time was posted
     */
    private void setTimeFromNITZString (String nitz, long nitzReceiveTime) {
        // "yy/mm/dd,hh:mm:ss(+/-)tz"
        // tz is in number of quarter-hours

        long start = SystemClock.elapsedRealtime();
        if (DBG) {log("NITZ: " + nitz + "," + nitzReceiveTime +
                        " start=" + start + " delay=" + (start - nitzReceiveTime));
        }

        try {
            /* NITZ time (hour:min:sec) will be in UTC but it supplies the timezone
             * offset as well (which we won't worry about until later) */
            Calendar c = Calendar.getInstance(TimeZone.getTimeZone("GMT"));

            c.clear();
            c.set(Calendar.DST_OFFSET, 0);

            String[] nitzSubs = nitz.split("[/:,+-]");

            int year = 2000 + Integer.parseInt(nitzSubs[0]);
            c.set(Calendar.YEAR, year);

            // month is 0 based!
            int month = Integer.parseInt(nitzSubs[1]) - 1;
            c.set(Calendar.MONTH, month);

            int date = Integer.parseInt(nitzSubs[2]);
            c.set(Calendar.DATE, date);

            int hour = Integer.parseInt(nitzSubs[3]);
            c.set(Calendar.HOUR, hour);

            int minute = Integer.parseInt(nitzSubs[4]);
            c.set(Calendar.MINUTE, minute);

            int second = Integer.parseInt(nitzSubs[5]);
            c.set(Calendar.SECOND, second);

            boolean sign = (nitz.indexOf('-') == -1);

            int tzOffset = Integer.parseInt(nitzSubs[6]);

            int dst = (nitzSubs.length >= 8 ) ? Integer.parseInt(nitzSubs[7])
                                              : 0;

            // The zone offset received from NITZ is for current local time,
            // so DST correction is already applied.  Don't add it again.
            //
            // tzOffset += dst * 4;
            //
            // We could unapply it if we wanted the raw offset.

            tzOffset = (sign ? 1 : -1) * tzOffset * 15 * 60 * 1000;

            TimeZone    zone = null;

            // As a special extension, the Android emulator appends the name of
            // the host computer's timezone to the nitz string. this is zoneinfo
            // timezone name of the form Area!Location or Area!Location!SubLocation
            // so we need to convert the ! into /
            if (nitzSubs.length >= 9) {
                String  tzname = nitzSubs[8].replace('!','/');
                zone = TimeZone.getTimeZone( tzname );
            }

            String iso = SystemProperties.get(TelephonyProperties.PROPERTY_OPERATOR_ISO_COUNTRY);

            if (zone == null) {

                if (mGotCountryCode) {
                    if (iso != null && iso.length() > 0) {
                        zone = TimeUtils.getTimeZone(tzOffset, dst != 0,
                                c.getTimeInMillis(),
                                iso);
                    } else {
                        // We don't have a valid iso country code.  This is
                        // most likely because we're on a test network that's
                        // using a bogus MCC (eg, "001"), so get a TimeZone
                        // based only on the NITZ parameters.
                        zone = getNitzTimeZone(tzOffset, (dst != 0), c.getTimeInMillis());
                    }
                }
            }

            if ((zone == null) || (mZoneOffset != tzOffset) || (mZoneDst != (dst != 0))){
                // We got the time before the country or the zone has changed
                // so we don't know how to identify the DST rules yet.  Save
                // the information and hope to fix it up later.

                mNeedFixZoneAfterNitz = true;
                mZoneOffset  = tzOffset;
                mZoneDst     = dst != 0;
                mZoneTime    = c.getTimeInMillis();
            }

            if (zone != null) {
                if (getAutoTimeZone()) {
                    setAndBroadcastNetworkSetTimeZone(zone.getID());
                }
                saveNitzTimeZone(zone.getID());
            }

            String ignore = SystemProperties.get("gsm.ignore-nitz");
            if (ignore != null && ignore.equals("yes")) {
                log("NITZ: Not setting clock because gsm.ignore-nitz is set");
                return;
            }

            try {
                mWakeLock.acquire();

                if (getAutoTime()) {
                    long millisSinceNitzReceived
                            = SystemClock.elapsedRealtime() - nitzReceiveTime;

                    if (millisSinceNitzReceived < 0) {
                        // Sanity check: something is wrong
                        if (DBG) {
                            log("NITZ: not setting time, clock has rolled "
                                            + "backwards since NITZ time was received, "
                                            + nitz);
                        }
                        return;
                    }

                    if (millisSinceNitzReceived > Integer.MAX_VALUE) {
                        // If the time is this far off, something is wrong > 24 days!
                        if (DBG) {
                            log("NITZ: not setting time, processing has taken "
                                        + (millisSinceNitzReceived / (1000 * 60 * 60 * 24))
                                        + " days");
                        }
                        return;
                    }

                    // Note: with range checks above, cast to int is safe
                    c.add(Calendar.MILLISECOND, (int)millisSinceNitzReceived);

                    if (DBG) {
                        log("NITZ: Setting time of day to " + c.getTime()
                            + " NITZ receive delay(ms): " + millisSinceNitzReceived
                            + " gained(ms): "
                            + (c.getTimeInMillis() - System.currentTimeMillis())
                            + " from " + nitz);
                    }

                    setAndBroadcastNetworkSetTime(c.getTimeInMillis());
                    Log.i(LOG_TAG, "NITZ: after Setting time of day");
                }
                SystemProperties.set("gsm.nitz.time", String.valueOf(c.getTimeInMillis()));
                saveNitzTime(c.getTimeInMillis());
                if (false) {
                    long end = SystemClock.elapsedRealtime();
                    log("NITZ: end=" + end + " dur=" + (end - start));
                }
                mNitzUpdatedTime = true;
            } finally {
                mWakeLock.release();
            }
        } catch (RuntimeException ex) {
            loge("NITZ: Parsing NITZ time " + nitz + " ex=" + ex);
        }
    }

    private boolean getAutoTime() {
        try {
            return Settings.System.getInt(phone.getContext().getContentResolver(),
                    Settings.System.AUTO_TIME) > 0;
        } catch (SettingNotFoundException snfe) {
            return true;
        }
    }

    private boolean getAutoTimeZone() {
        try {
            return Settings.System.getInt(phone.getContext().getContentResolver(),
                    Settings.System.AUTO_TIME_ZONE) > 0;
        } catch (SettingNotFoundException snfe) {
            return true;
        }
    }

    private void saveNitzTimeZone(String zoneId) {
        mSavedTimeZone = zoneId;
    }

    private void saveNitzTime(long time) {
        mSavedTime = time;
        mSavedAtTime = SystemClock.elapsedRealtime();
    }

    /**
     * Set the timezone and send out a sticky broadcast so the system can
     * determine if the timezone was set by the carrier.
     *
     * @param zoneId timezone set by carrier
     */
    private void setAndBroadcastNetworkSetTimeZone(String zoneId) {
        if (DBG) log("setAndBroadcastNetworkSetTimeZone: setTimeZone=" + zoneId);
        AlarmManager alarm =
            (AlarmManager) phone.getContext().getSystemService(Context.ALARM_SERVICE);
        alarm.setTimeZone(zoneId);
        Intent intent = new Intent(TelephonyIntents.ACTION_NETWORK_SET_TIMEZONE);
        intent.addFlags(Intent.FLAG_RECEIVER_REPLACE_PENDING);
        intent.putExtra("time-zone", zoneId);
        phone.getContext().sendStickyBroadcast(intent);
        if (DBG) {
            log("setAndBroadcastNetworkSetTimeZone: call alarm.setTimeZone and broadcast zoneId=" +
                zoneId);
        }
    }

    /**
     * Set the time and Send out a sticky broadcast so the system can determine
     * if the time was set by the carrier.
     *
     * @param time time set by network
     */
    private void setAndBroadcastNetworkSetTime(long time) {
        if (DBG) log("setAndBroadcastNetworkSetTime: time=" + time + "ms");
        SystemClock.setCurrentTimeMillis(time);
        Intent intent = new Intent(TelephonyIntents.ACTION_NETWORK_SET_TIME);
        intent.addFlags(Intent.FLAG_RECEIVER_REPLACE_PENDING);
        intent.putExtra("time", time);
        phone.getContext().sendStickyBroadcast(intent);
    }

    private void revertToNitzTime() {
        if (Settings.System.getInt(phone.getContext().getContentResolver(),
                Settings.System.AUTO_TIME, 0) == 0) {
            return;
        }
        if (DBG) {
            log("Reverting to NITZ Time: mSavedTime=" + mSavedTime
                + " mSavedAtTime=" + mSavedAtTime);
        }
        if (mSavedTime != 0 && mSavedAtTime != 0) {
            setAndBroadcastNetworkSetTime(mSavedTime
                    + (SystemClock.elapsedRealtime() - mSavedAtTime));
        }
    }

    private void revertToNitzTimeZone() {
        if (Settings.System.getInt(phone.getContext().getContentResolver(),
                Settings.System.AUTO_TIME_ZONE, 0) == 0) {
            return;
        }
        if (DBG) log("Reverting to NITZ TimeZone: tz='" + mSavedTimeZone);
        if (mSavedTimeZone != null) {
            setAndBroadcastNetworkSetTimeZone(mSavedTimeZone);
        }
    }

    /**
     * Post a notification to NotificationManager for restricted state
     *
     * @param notifyType is one state of PS/CS_*_ENABLE/DISABLE
     */
    private void setNotification(int notifyType) {

        if (DBG) log("setNotification: create notification " + notifyType);
        Context context = phone.getContext();

        mNotification = new Notification();
        mNotification.when = System.currentTimeMillis();
        mNotification.flags = Notification.FLAG_AUTO_CANCEL;
        mNotification.icon = com.android.internal.R.drawable.stat_sys_warning;
        Intent intent = new Intent();
        mNotification.contentIntent = PendingIntent
        .getActivity(context, 0, intent, PendingIntent.FLAG_CANCEL_CURRENT);

        CharSequence details = "";
        CharSequence title = context.getText(com.android.internal.R.string.RestrictedChangedTitle);
        int notificationId = CS_NOTIFICATION;

        switch (notifyType) {
        case PS_ENABLED:
            notificationId = PS_NOTIFICATION;
            details = context.getText(com.android.internal.R.string.RestrictedOnData);;
            break;
        case PS_DISABLED:
            notificationId = PS_NOTIFICATION;
            break;
        case CS_ENABLED:
            details = context.getText(com.android.internal.R.string.RestrictedOnAllVoice);;
            break;
        case CS_NORMAL_ENABLED:
            details = context.getText(com.android.internal.R.string.RestrictedOnNormal);;
            break;
        case CS_EMERGENCY_ENABLED:
            details = context.getText(com.android.internal.R.string.RestrictedOnEmergency);;
            break;
        case CS_DISABLED:
            // do nothing and cancel the notification later
            break;
        }

        if (DBG) log("setNotification: put notification " + title + " / " +details);
        mNotification.tickerText = title;
        mNotification.setLatestEventInfo(context, title, details,
                mNotification.contentIntent);

        NotificationManager notificationManager = (NotificationManager)
            context.getSystemService(Context.NOTIFICATION_SERVICE);

        if (notifyType == PS_DISABLED || notifyType == CS_DISABLED) {
            // cancel previous post notification
            notificationManager.cancel(notificationId);
        } else {
            // update restricted state notification
            notificationManager.notify(notificationId, mNotification);
        }
    }

    @Override
    protected void onUpdateIccAvailability() {
        if (mUiccController == null ) {
            return;
        }

        UiccCardApplication newUiccApplication =
                mUiccController.getUiccCardApplication(UiccController.APP_FAM_3GPP);

        if (mUiccApplcation != newUiccApplication) {
            if (mUiccApplcation != null) {
                log("Removing stale icc objects.");
                mUiccApplcation.unregisterForReady(this);
                if (mIccRecords != null) {
                    mIccRecords.unregisterForRecordsLoaded(this);
                }
                mIccRecords = null;
                mUiccApplcation = null;
            }
            if (newUiccApplication != null) {
                log("New card found");
                mUiccApplcation = newUiccApplication;
                mIccRecords = mUiccApplcation.getIccRecords();
                mUiccApplcation.registerForReady(this, EVENT_SIM_READY, null);
                if (mIccRecords != null) {
                    mIccRecords.registerForRecordsLoaded(this, EVENT_SIM_RECORDS_LOADED, null);
                }
            }
        }
    }
    @Override
    protected void log(String s) {
        Log.d(LOG_TAG, "[GsmSST] " + s);
    }

    @Override
    protected void loge(String s) {
        Log.e(LOG_TAG, "[GsmSST] " + s);
    }

    private static void sloge(String s) {
        Log.e(LOG_TAG, "[GsmSST] " + s);
    }

    @Override
    public void dump(FileDescriptor fd, PrintWriter pw, String[] args) {
        pw.println("GsmServiceStateTracker extends:");
        super.dump(fd, pw, args);
        pw.println(" phone=" + phone);
        pw.println(" cellLoc=" + cellLoc);
        pw.println(" newCellLoc=" + newCellLoc);
        pw.println(" mPreferredNetworkType=" + mPreferredNetworkType);
        pw.println(" gprsState=" + gprsState);
        pw.println(" newGPRSState=" + newGPRSState);
        pw.println(" mMaxDataCalls=" + mMaxDataCalls);
        pw.println(" mNewMaxDataCalls=" + mNewMaxDataCalls);
        pw.println(" mReasonDataDenied=" + mReasonDataDenied);
        pw.println(" mNewReasonDataDenied=" + mNewReasonDataDenied);
        pw.println(" mGsmRoaming=" + mGsmRoaming);
        pw.println(" mDataRoaming=" + mDataRoaming);
        pw.println(" mEmergencyOnly=" + mEmergencyOnly);
        pw.println(" mNeedFixZoneAfterNitz=" + mNeedFixZoneAfterNitz);
        pw.println(" mZoneOffset=" + mZoneOffset);
        pw.println(" mZoneDst=" + mZoneDst);
        pw.println(" mZoneTime=" + mZoneTime);
        pw.println(" mGotCountryCode=" + mGotCountryCode);
        pw.println(" mNitzUpdatedTime=" + mNitzUpdatedTime);
        pw.println(" mSavedTimeZone=" + mSavedTimeZone);
        pw.println(" mSavedTime=" + mSavedTime);
        pw.println(" mSavedAtTime=" + mSavedAtTime);
        pw.println(" mStartedGprsRegCheck=" + mStartedGprsRegCheck);
        pw.println(" mReportedGprsNoReg=" + mReportedGprsNoReg);
        pw.println(" mNotification=" + mNotification);
        pw.println(" mWakeLock=" + mWakeLock);
        pw.println(" curSpn=" + curSpn);
        pw.println(" curPlmn=" + curPlmn);
        pw.println(" curSpnRule=" + curSpnRule);
    }
}<|MERGE_RESOLUTION|>--- conflicted
+++ resolved
@@ -193,11 +193,7 @@
     };
 
     public GsmServiceStateTracker(GSMPhone phone) {
-<<<<<<< HEAD
         super(phone, phone.mCM, new CellInfoGsm());
-=======
-        super(phone.getContext(), phone.mCM);
->>>>>>> 599f207f
 
         this.phone = phone;
         cellLoc = new GsmCellLocation();
