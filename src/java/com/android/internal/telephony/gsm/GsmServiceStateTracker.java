--- conflicted
+++ resolved
@@ -985,8 +985,6 @@
         if (hasRilDataRadioTechnologyChanged) {
             mPhone.setSystemProperty(TelephonyProperties.PROPERTY_DATA_NETWORK_TYPE,
                     ServiceState.rilRadioTechnologyToString(mSS.getRilDataRadioTechnology()));
-<<<<<<< HEAD
-=======
 
             if (isIwlanFeatureAvailable()
                     && (ServiceState.RIL_RADIO_TECHNOLOGY_IWLAN
@@ -994,7 +992,6 @@
                 handleIwlan();
             }
 
->>>>>>> 8b30f8d8
         }
 
         if (hasRegistered) {
@@ -1493,15 +1490,11 @@
      */
     @Override
     public boolean isConcurrentVoiceAndDataAllowed() {
-<<<<<<< HEAD
-        return (mSS.getRilDataRadioTechnology() >= ServiceState.RIL_RADIO_TECHNOLOGY_UMTS);
-=======
         if (mSS.getRilDataRadioTechnology() >= ServiceState.RIL_RADIO_TECHNOLOGY_UMTS) {
             return true;
         } else {
             return mSS.getCssIndicator() == 1;
         }
->>>>>>> 8b30f8d8
     }
 
     /**
@@ -1650,12 +1643,7 @@
                 }
             }
 
-<<<<<<< HEAD
-
-            String iso = SystemProperties.get(TelephonyProperties.PROPERTY_OPERATOR_ISO_COUNTRY);
-=======
             String iso = getSystemProperty(TelephonyProperties.PROPERTY_OPERATOR_ISO_COUNTRY, "");
->>>>>>> 8b30f8d8
 
             if (zone == null) {
 
