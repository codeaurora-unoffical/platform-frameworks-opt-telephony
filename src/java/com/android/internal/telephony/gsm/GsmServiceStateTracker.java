--- conflicted
+++ resolved
@@ -37,12 +37,9 @@
 import android.os.UserHandle;
 import android.provider.Settings;
 import android.provider.Settings.SettingNotFoundException;
-<<<<<<< HEAD
-=======
 import android.telephony.CellIdentityGsm;
 import android.telephony.CellIdentityLte;
 import android.telephony.CellIdentityWcdma;
->>>>>>> 9c430a4d
 import android.telephony.CellInfo;
 import android.telephony.CellInfoGsm;
 import android.telephony.CellInfoLte;
@@ -662,7 +659,6 @@
                     mNewSS.setState(regCodeToServiceState(regState));
                     mNewSS.setRilVoiceRadioTechnology(type);
 
-<<<<<<< HEAD
                     if ((regState == ServiceState.RIL_REG_STATE_DENIED
                             || regState == ServiceState.RIL_REG_STATE_DENIED_EMERGENCY_CALL_ENABLED)
                             && (states.length >= 14)) {
@@ -680,12 +676,9 @@
                         }
                     }
 
-                    if (regState == ServiceState.RIL_REG_STATE_DENIED_EMERGENCY_CALL_ENABLED
-=======
                     boolean isVoiceCapable = mPhoneBase.getContext().getResources()
                             .getBoolean(com.android.internal.R.bool.config_voice_capable);
                     if ((regState == ServiceState.RIL_REG_STATE_DENIED_EMERGENCY_CALL_ENABLED
->>>>>>> 9c430a4d
                          || regState == ServiceState.RIL_REG_STATE_NOT_REG_EMERGENCY_CALL_ENABLED
                          || regState == ServiceState.RIL_REG_STATE_SEARCHING_EMERGENCY_CALL_ENABLED
                          || regState == ServiceState.RIL_REG_STATE_UNKNOWN_EMERGENCY_CALL_ENABLED)
