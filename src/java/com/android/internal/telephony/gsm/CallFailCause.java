--- conflicted
+++ resolved
@@ -63,10 +63,7 @@
     static final int CALL_FAIL_NO_ANSWER_FROM_USER = 19;
     static final int CALL_REJECTED = 21;
     static final int PREEMPTION = 25;
-<<<<<<< HEAD
-=======
     static final int NON_SELECTED_USER_CLEARING = 26;
->>>>>>> 99ef5303
     static final int CALL_FAIL_DESTINATION_OUT_OF_ORDER = 27;
     static final int INVALID_NUMBER = 28;
     static final int FACILITY_REJECTED = 29;
