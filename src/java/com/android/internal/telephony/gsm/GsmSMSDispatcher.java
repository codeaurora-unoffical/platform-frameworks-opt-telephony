/*
<<<<<<< HEAD
 * Copyright (c) 2012-2013, The Linux Foundation. All rights reserved.
 * Not a Contribution.
=======
>>>>>>> 449cbf85
 * Copyright (C) 2006 The Android Open Source Project
 *
 * Licensed under the Apache License, Version 2.0 (the "License");
 * you may not use this file except in compliance with the License.
 * You may obtain a copy of the License at
 *
 *      http://www.apache.org/licenses/LICENSE-2.0
 *
 * Unless required by applicable law or agreed to in writing, software
 * distributed under the License is distributed on an "AS IS" BASIS,
 * WITHOUT WARRANTIES OR CONDITIONS OF ANY KIND, either express or implied.
 * See the License for the specific language governing permissions and
 * limitations under the License.
 */

package com.android.internal.telephony.gsm;

import android.app.Activity;
import android.app.PendingIntent;
import android.app.PendingIntent.CanceledException;
import android.content.Intent;
import android.os.AsyncResult;
import android.os.Message;
import android.provider.Telephony.Sms;
import android.provider.Telephony.Sms.Intents;
import android.telephony.Rlog;

import com.android.internal.telephony.GsmAlphabet;
import com.android.internal.telephony.ImsSMSDispatcher;
import com.android.internal.telephony.InboundSmsHandler;
import com.android.internal.telephony.PhoneBase;
import com.android.internal.telephony.SMSDispatcher;
import com.android.internal.telephony.SmsConstants;
import com.android.internal.telephony.SmsHeader;
import com.android.internal.telephony.SmsStorageMonitor;
import com.android.internal.telephony.SmsUsageMonitor;
import com.android.internal.telephony.TelephonyProperties;
import com.android.internal.telephony.uicc.IccConstants;
import com.android.internal.telephony.uicc.IccRecords;
import com.android.internal.telephony.uicc.IccUtils;
import com.android.internal.telephony.uicc.SIMRecords;
import com.android.internal.telephony.uicc.UiccCardApplication;
import com.android.internal.telephony.uicc.UiccController;
import com.android.internal.telephony.uicc.UsimServiceTable;
import com.android.internal.telephony.gsm.GsmInboundSmsHandler;

import java.util.HashMap;
import java.util.Iterator;
import java.util.concurrent.atomic.AtomicReference;

public class GsmSMSDispatcher extends SMSDispatcher {
    private static final String TAG = "GsmSMSDispatcher";
    private static final boolean VDBG = false;
    protected UiccController mUiccController = null;
    private AtomicReference<IccRecords> mIccRecords = new AtomicReference<IccRecords>();
    private AtomicReference<UiccCardApplication> mUiccApplication =
            new AtomicReference<UiccCardApplication>();
    private GsmInboundSmsHandler mGsmInboundSmsHandler;

    /** Status report received */
    private static final int EVENT_NEW_SMS_STATUS_REPORT = 100;

    public GsmSMSDispatcher(PhoneBase phone, SmsUsageMonitor usageMonitor,
            ImsSMSDispatcher imsSMSDispatcher,
            GsmInboundSmsHandler gsmInboundSmsHandler) {
        super(phone, usageMonitor, imsSMSDispatcher);
        mCi.setOnSmsStatus(this, EVENT_NEW_SMS_STATUS_REPORT, null);
<<<<<<< HEAD
        mCi.setOnSmsOnSim(this, EVENT_SMS_ON_ICC, null);
        mImsSMSDispatcher = imsSMSDispatcher;
=======
>>>>>>> 449cbf85
        mGsmInboundSmsHandler = gsmInboundSmsHandler;
        mUiccController = UiccController.getInstance();
        mUiccController.registerForIccChanged(this, EVENT_ICC_CHANGED, null);
        Rlog.d(TAG, "GsmSMSDispatcher created");
    }

    @Override
    public void dispose() {
        super.dispose();
        mCi.unSetOnSmsStatus(this);
        mUiccController.unregisterForIccChanged(this);
<<<<<<< HEAD
        mCi.unSetOnSmsOnSim(this);
        if (mIccRecords.get() != null) {
            mIccRecords.get().unregisterForNewSms(this);
        }
=======
>>>>>>> 449cbf85
    }

    @Override
    protected String getFormat() {
        return SmsConstants.FORMAT_3GPP;
    }

    /**
     * Handles 3GPP format-specific events coming from the phone stack.
     * Other events are handled by {@link SMSDispatcher#handleMessage}.
     *
     * @param msg the message to handle
     */
    @Override
    public void handleMessage(Message msg) {
        switch (msg.what) {
        case EVENT_NEW_SMS_STATUS_REPORT:
            handleStatusReport((AsyncResult) msg.obj);
            break;

        case EVENT_NEW_ICC_SMS:
        // pass to InboundSmsHandler to process
        mGsmInboundSmsHandler.sendMessage(InboundSmsHandler.EVENT_NEW_SMS, msg.obj);
        break;

        case EVENT_ICC_CHANGED:
            onUpdateIccAvailability();
            break;

        case EVENT_SMS_ON_ICC:
            if (mIccRecords.get() != null) {
                ((SIMRecords)(mIccRecords.get())).handleSmsOnIcc((AsyncResult) msg.obj);
            }
            break;

        default:
            super.handleMessage(msg);
        }
    }

    /**
     * Called when a status report is received.  This should correspond to
     * a previously successful SEND.
     *
     * @param ar AsyncResult passed into the message handler.  ar.result should
     *           be a String representing the status report PDU, as ASCII hex.
     */
    private void handleStatusReport(AsyncResult ar) {
        String pduString = (String) ar.result;
        SmsMessage sms = SmsMessage.newFromCDS(pduString);

        if (sms != null) {
            int tpStatus = sms.getStatus();
            int messageRef = sms.mMessageRef;
            for (int i = 0, count = deliveryPendingList.size(); i < count; i++) {
                SmsTracker tracker = deliveryPendingList.get(i);
                if (tracker.mMessageRef == messageRef) {
                    // Found it.  Remove from list and broadcast.
                    if(tpStatus >= Sms.STATUS_FAILED || tpStatus < Sms.STATUS_PENDING ) {
                       deliveryPendingList.remove(i);
                       // Update the message status (COMPLETE or FAILED)
                       tracker.updateSentMessageStatus(mContext, tpStatus);
                    }
                    PendingIntent intent = tracker.mDeliveryIntent;
                    Intent fillIn = new Intent();
                    fillIn.putExtra("pdu", IccUtils.hexStringToBytes(pduString));
                    fillIn.putExtra("format", getFormat());
                    try {
                        intent.send(mContext, Activity.RESULT_OK, fillIn);
                    } catch (CanceledException ex) {}

                    // Only expect to see one tracker matching this messageref
                    break;
                }
            }
        }
        mCi.acknowledgeLastIncomingGsmSms(true, Intents.RESULT_SMS_HANDLED, null);
    }

    /** {@inheritDoc} */
    @Override
    protected void sendData(String destAddr, String scAddr, int destPort,
            byte[] data, PendingIntent sentIntent, PendingIntent deliveryIntent) {
        SmsMessage.SubmitPdu pdu = SmsMessage.getSubmitPdu(
                scAddr, destAddr, destPort, data, (deliveryIntent != null));
        if (pdu != null) {
            HashMap map = getSmsTrackerMap(destAddr, scAddr, destPort, data, pdu);
            SmsTracker tracker = getSmsTracker(map, sentIntent, deliveryIntent,
                    getFormat());
            sendRawPdu(tracker);
        } else {
            Rlog.e(TAG, "GsmSMSDispatcher.sendData(): getSubmitPdu() returned null");
        }
    }

    /** {@inheritDoc} */
    @Override
    protected void sendText(String destAddr, String scAddr, String text,
            PendingIntent sentIntent, PendingIntent deliveryIntent) {
        SmsMessage.SubmitPdu pdu = SmsMessage.getSubmitPdu(
                scAddr, destAddr, text, (deliveryIntent != null));
        if (pdu != null) {
            HashMap map = getSmsTrackerMap(destAddr, scAddr, text, pdu);
            SmsTracker tracker = getSmsTracker(map, sentIntent, deliveryIntent,
                    getFormat());
            sendRawPdu(tracker);
        } else {
            Rlog.e(TAG, "GsmSMSDispatcher.sendText(): getSubmitPdu() returned null");
        }
    }

    /** {@inheritDoc} */
    @Override
    protected void sendTextWithPriority(String destAddr, String scAddr, String text,
            PendingIntent sentIntent, PendingIntent deliveryIntent, int priority) {
        Rlog.e(TAG, "priority is not supported in 3gpp text message!");
    }

    /** {@inheritDoc} */
    @Override
    protected GsmAlphabet.TextEncodingDetails calculateLength(CharSequence messageBody,
            boolean use7bitOnly) {
        return SmsMessage.calculateLength(messageBody, use7bitOnly);
    }

    /** {@inheritDoc} */
    @Override
    protected void sendNewSubmitPdu(String destinationAddress, String scAddress,
            String message, SmsHeader smsHeader, int encoding,
            PendingIntent sentIntent, PendingIntent deliveryIntent, boolean lastPart) {
        SmsMessage.SubmitPdu pdu = SmsMessage.getSubmitPdu(scAddress, destinationAddress,
                message, deliveryIntent != null, SmsHeader.toByteArray(smsHeader),
                encoding, smsHeader.languageTable, smsHeader.languageShiftTable);
        if (pdu != null) {
            HashMap map =  getSmsTrackerMap(destinationAddress, scAddress,
                    message, pdu);
            SmsTracker tracker = getSmsTracker(map, sentIntent,
<<<<<<< HEAD
                    deliveryIntent, getFormat(), !lastPart);
=======
                    deliveryIntent, getFormat());
>>>>>>> 449cbf85
            sendRawPdu(tracker);
        } else {
            Rlog.e(TAG, "GsmSMSDispatcher.sendNewSubmitPdu(): getSubmitPdu() returned null");
        }
    }

    /** {@inheritDoc} */
    @Override
    protected void sendSms(SmsTracker tracker) {
        HashMap<String, Object> map = tracker.mData;

        byte smsc[] = (byte[]) map.get("smsc");
        byte pdu[] = (byte[]) map.get("pdu");

        Message reply = obtainMessage(EVENT_SEND_SMS_COMPLETE, tracker);

        if (tracker.mRetryCount > 0) {
            Rlog.d(TAG, "sendSms: "
                    + " mRetryCount=" + tracker.mRetryCount
                    + " mMessageRef=" + tracker.mMessageRef
                    + " SS=" + mPhone.getServiceState().getState());

            // per TS 23.040 Section 9.2.3.6:  If TP-MTI SMS-SUBMIT (0x01) type
            //   TP-RD (bit 2) is 1 for retry
            //   and TP-MR is set to previously failed sms TP-MR
            if (((0x01 & pdu[0]) == 0x01)) {
                pdu[0] |= 0x04; // TP-RD
                pdu[1] = (byte) tracker.mMessageRef; // TP-MR
            }
        }
        Rlog.d(TAG, "sendSms: "
                +" isIms()="+isIms()
                +" mRetryCount="+tracker.mRetryCount
                +" mImsRetry="+tracker.mImsRetry
                +" mMessageRef="+tracker.mMessageRef
                +" SS=" +mPhone.getServiceState().getState());

        // sms over gsm is used:
        //   if sms over IMS is not supported AND
        //   this is not a retry case after sms over IMS failed
        //     indicated by mImsRetry > 0
        if (0 == tracker.mImsRetry && !isIms()) {
            if (tracker.mRetryCount > 0) {
                // per TS 23.040 Section 9.2.3.6:  If TP-MTI SMS-SUBMIT (0x01) type
                //   TP-RD (bit 2) is 1 for retry
                //   and TP-MR is set to previously failed sms TP-MR
                if (((0x01 & pdu[0]) == 0x01)) {
                    pdu[0] |= 0x04; // TP-RD
                    pdu[1] = (byte) tracker.mMessageRef; // TP-MR
                }
            }
            if (tracker.mRetryCount == 0 && tracker.mExpectMore) {
                mCi.sendSMSExpectMore(IccUtils.bytesToHexString(smsc),
                        IccUtils.bytesToHexString(pdu), reply);
            } else {
                mCi.sendSMS(IccUtils.bytesToHexString(smsc),
                        IccUtils.bytesToHexString(pdu), reply);
            }
        } else {
            mCi.sendImsGsmSms(IccUtils.bytesToHexString(smsc),
                    IccUtils.bytesToHexString(pdu), tracker.mImsRetry,
                    tracker.mMessageRef, reply);
            // increment it here, so in case of SMS_FAIL_RETRY over IMS
            // next retry will be sent using IMS request again.
            tracker.mImsRetry++;
        }
    }

    protected UiccCardApplication getUiccCardApplication() {
        return mUiccController.getUiccCardApplication(UiccController.APP_FAM_3GPP);
    }

    private void onUpdateIccAvailability() {
        if (mUiccController == null ) {
            return;
        }

        UiccCardApplication newUiccApplication = getUiccCardApplication();

        UiccCardApplication app = mUiccApplication.get();
        if (app != newUiccApplication) {
            if (app != null) {
                Rlog.d(TAG, "Removing stale icc objects.");
                if (mIccRecords.get() != null) {
                    mIccRecords.get().unregisterForNewSms(this);
                }
                mIccRecords.set(null);
                mUiccApplication.set(null);
            }
            if (newUiccApplication != null) {
                Rlog.d(TAG, "New Uicc application found");
                mUiccApplication.set(newUiccApplication);
                mIccRecords.set(newUiccApplication.getIccRecords());
                if (mIccRecords.get() != null) {
                    mIccRecords.get().registerForNewSms(this, EVENT_NEW_ICC_SMS, null);
                }
            }
        }
    }
}<|MERGE_RESOLUTION|>--- conflicted
+++ resolved
@@ -1,9 +1,6 @@
 /*
-<<<<<<< HEAD
  * Copyright (c) 2012-2013, The Linux Foundation. All rights reserved.
  * Not a Contribution.
-=======
->>>>>>> 449cbf85
  * Copyright (C) 2006 The Android Open Source Project
  *
  * Licensed under the Apache License, Version 2.0 (the "License");
@@ -71,11 +68,8 @@
             GsmInboundSmsHandler gsmInboundSmsHandler) {
         super(phone, usageMonitor, imsSMSDispatcher);
         mCi.setOnSmsStatus(this, EVENT_NEW_SMS_STATUS_REPORT, null);
-<<<<<<< HEAD
         mCi.setOnSmsOnSim(this, EVENT_SMS_ON_ICC, null);
         mImsSMSDispatcher = imsSMSDispatcher;
-=======
->>>>>>> 449cbf85
         mGsmInboundSmsHandler = gsmInboundSmsHandler;
         mUiccController = UiccController.getInstance();
         mUiccController.registerForIccChanged(this, EVENT_ICC_CHANGED, null);
@@ -87,13 +81,10 @@
         super.dispose();
         mCi.unSetOnSmsStatus(this);
         mUiccController.unregisterForIccChanged(this);
-<<<<<<< HEAD
         mCi.unSetOnSmsOnSim(this);
         if (mIccRecords.get() != null) {
             mIccRecords.get().unregisterForNewSms(this);
         }
-=======
->>>>>>> 449cbf85
     }
 
     @Override
@@ -231,11 +222,7 @@
             HashMap map =  getSmsTrackerMap(destinationAddress, scAddress,
                     message, pdu);
             SmsTracker tracker = getSmsTracker(map, sentIntent,
-<<<<<<< HEAD
                     deliveryIntent, getFormat(), !lastPart);
-=======
-                    deliveryIntent, getFormat());
->>>>>>> 449cbf85
             sendRawPdu(tracker);
         } else {
             Rlog.e(TAG, "GsmSMSDispatcher.sendNewSubmitPdu(): getSubmitPdu() returned null");
