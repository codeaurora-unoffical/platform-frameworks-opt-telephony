/*
 * Copyright (C) 2006 The Android Open Source Project
 *
 * Licensed under the Apache License, Version 2.0 (the "License");
 * you may not use this file except in compliance with the License.
 * You may obtain a copy of the License at
 *
 *      http://www.apache.org/licenses/LICENSE-2.0
 *
 * Unless required by applicable law or agreed to in writing, software
 * distributed under the License is distributed on an "AS IS" BASIS,
 * WITHOUT WARRANTIES OR CONDITIONS OF ANY KIND, either express or implied.
 * See the License for the specific language governing permissions and
 * limitations under the License.
 */

package com.android.internal.telephony.gsm;

import static com.android.internal.telephony.SmsResponse.NO_ERROR_CODE;

import android.os.AsyncResult;
import android.os.Message;
import android.provider.Telephony.Sms.Intents;
import android.telephony.Rlog;
import android.telephony.ServiceState;
import android.util.Pair;

import com.android.internal.telephony.GsmAlphabet.TextEncodingDetails;
import com.android.internal.telephony.InboundSmsHandler;
import com.android.internal.telephony.Phone;
import com.android.internal.telephony.SMSDispatcher;
import com.android.internal.telephony.SmsConstants;
import com.android.internal.telephony.SmsDispatchersController;
import com.android.internal.telephony.SmsHeader;
import com.android.internal.telephony.SmsMessageBase;
import com.android.internal.telephony.uicc.IccRecords;
import com.android.internal.telephony.uicc.IccUtils;
import com.android.internal.telephony.uicc.UiccCardApplication;
import com.android.internal.telephony.uicc.UiccController;
import com.android.internal.telephony.util.SMSDispatcherUtil;

import dalvik.annotation.compat.UnsupportedAppUsage;

import java.util.HashMap;
import java.util.concurrent.atomic.AtomicReference;

public final class GsmSMSDispatcher extends SMSDispatcher {
    private static final String TAG = "GsmSMSDispatcher";
    protected UiccController mUiccController = null;
    private AtomicReference<IccRecords> mIccRecords = new AtomicReference<IccRecords>();
    private AtomicReference<UiccCardApplication> mUiccApplication =
            new AtomicReference<UiccCardApplication>();
    @UnsupportedAppUsage
    private GsmInboundSmsHandler mGsmInboundSmsHandler;

    /** Status report received */
    private static final int EVENT_NEW_SMS_STATUS_REPORT = 100;

    public GsmSMSDispatcher(Phone phone, SmsDispatchersController smsDispatchersController,
            GsmInboundSmsHandler gsmInboundSmsHandler) {
        super(phone, smsDispatchersController);
        mCi.setOnSmsStatus(this, EVENT_NEW_SMS_STATUS_REPORT, null);
        mGsmInboundSmsHandler = gsmInboundSmsHandler;
        mUiccController = UiccController.getInstance();
        mUiccController.registerForIccChanged(this, EVENT_ICC_CHANGED, null);
        Rlog.d(TAG, "GsmSMSDispatcher created");
    }

    @Override
    public void dispose() {
        super.dispose();
        mCi.unSetOnSmsStatus(this);
        mUiccController.unregisterForIccChanged(this);
    }

    @UnsupportedAppUsage
    @Override
    protected String getFormat() {
        return SmsConstants.FORMAT_3GPP;
    }

    /**
     * Handles 3GPP format-specific events coming from the phone stack.
     * Other events are handled by {@link SMSDispatcher#handleMessage}.
     *
     * @param msg the message to handle
     */
    @Override
    public void handleMessage(Message msg) {
        switch (msg.what) {
        case EVENT_NEW_SMS_STATUS_REPORT:
            handleStatusReport((AsyncResult) msg.obj);
            break;

        case EVENT_NEW_ICC_SMS:
        // pass to InboundSmsHandler to process
        mGsmInboundSmsHandler.sendMessage(InboundSmsHandler.EVENT_NEW_SMS, msg.obj);
        break;

        case EVENT_ICC_CHANGED:
            onUpdateIccAvailability();
            break;

        default:
            super.handleMessage(msg);
        }
    }

    @Override
    protected boolean shouldBlockSmsForEcbm() {
        // There is no such thing as ECBM for GSM. This only applies to CDMA.
        return false;
    }

    @Override
    protected SmsMessageBase.SubmitPduBase getSubmitPdu(String scAddr, String destAddr,
            String message, boolean statusReportRequested, SmsHeader smsHeader, int priority,
            int validityPeriod) {
        return SMSDispatcherUtil.getSubmitPduGsm(scAddr, destAddr, message, statusReportRequested,
                validityPeriod);
    }

    @Override
    protected SmsMessageBase.SubmitPduBase getSubmitPdu(String scAddr, String destAddr,
            int destPort, byte[] message, boolean statusReportRequested) {
        return SMSDispatcherUtil.getSubmitPduGsm(scAddr, destAddr, destPort, message,
                statusReportRequested);
    }

    @Override
    protected TextEncodingDetails calculateLength(CharSequence messageBody, boolean use7bitOnly) {
        return SMSDispatcherUtil.calculateLengthGsm(messageBody, use7bitOnly);
    }

    /**
     * Called when a status report is received.  This should correspond to
     * a previously successful SEND.
     *
     * @param ar AsyncResult passed into the message handler.  ar.result should
     *           be a String representing the status report PDU, as ASCII hex.
     */
    private void handleStatusReport(AsyncResult ar) {
        byte[] pdu = (byte[]) ar.result;
        SmsMessage sms = SmsMessage.newFromCDS(pdu);

        if (sms != null) {
            int messageRef = sms.mMessageRef;
            for (int i = 0, count = deliveryPendingList.size(); i < count; i++) {
                SmsTracker tracker = deliveryPendingList.get(i);
                if (tracker.mMessageRef == messageRef) {
                    Pair<Boolean, Boolean> result = mSmsDispatchersController.handleSmsStatusReport(
                            tracker,
                            getFormat(),
                            pdu);
                    if (result.second) {
                        deliveryPendingList.remove(i);
                    }
                    // Only expect to see one tracker matching this messageref
                    break;
                }
            }
        }
        mCi.acknowledgeLastIncomingGsmSms(true, Intents.RESULT_SMS_HANDLED, null);
    }

    /** {@inheritDoc} */
    @UnsupportedAppUsage
    @Override
    protected void sendSms(SmsTracker tracker) {
        HashMap<String, Object> map = tracker.getData();

        byte pdu[] = (byte[]) map.get("pdu");

        if (tracker.mRetryCount > 0) {
            Rlog.d(TAG, "sendSms: "
                    + " mRetryCount=" + tracker.mRetryCount
                    + " mMessageRef=" + tracker.mMessageRef
                    + " SS=" + mPhone.getServiceState().getState());

            // per TS 23.040 Section 9.2.3.6:  If TP-MTI SMS-SUBMIT (0x01) type
            //   TP-RD (bit 2) is 1 for retry
            //   and TP-MR is set to previously failed sms TP-MR
            if (((0x01 & pdu[0]) == 0x01)) {
                pdu[0] |= 0x04; // TP-RD
                pdu[1] = (byte) tracker.mMessageRef; // TP-MR
            }
        }
        Rlog.d(TAG, "sendSms: "
                + " isIms()=" + isIms()
                + " mRetryCount=" + tracker.mRetryCount
                + " mImsRetry=" + tracker.mImsRetry
                + " mMessageRef=" + tracker.mMessageRef
                + " mUsesImsServiceForIms=" + tracker.mUsesImsServiceForIms
                + " SS=" + mPhone.getServiceState().getState());

        int ss = mPhone.getServiceState().getState();
        // if sms over IMS is not supported on data and voice is not available...
        if (!isIms() && ss != ServiceState.STATE_IN_SERVICE) {
<<<<<<< HEAD
            if(mPhone.getServiceState().getRilDataRadioTechnology()
                    != ServiceState.RIL_RADIO_TECHNOLOGY_NR) {
                tracker.onFailed(mContext, getNotInServiceError(ss), 0/*errorCode*/);
                return;
            }
=======
            tracker.onFailed(mContext, getNotInServiceError(ss), NO_ERROR_CODE);
            return;
>>>>>>> 38680c42
        }

        byte smsc[] = (byte[]) map.get("smsc");
        Message reply = obtainMessage(EVENT_SEND_SMS_COMPLETE, tracker);

        // sms over gsm is used:
        //   if sms over IMS is not supported AND
        //   this is not a retry case after sms over IMS failed
        //     indicated by mImsRetry > 0 OR
        //   this tracker uses ImsSmsDispatcher to handle SMS over IMS. This dispatcher has received
        //     this message because the ImsSmsDispatcher has indicated that the message needs to
        //     fall back to sending over CS.
        if (0 == tracker.mImsRetry && !isIms() || tracker.mUsesImsServiceForIms) {
            if (tracker.mRetryCount == 0 && tracker.mExpectMore) {
                mCi.sendSMSExpectMore(IccUtils.bytesToHexString(smsc),
                        IccUtils.bytesToHexString(pdu), reply);
            } else {
                mCi.sendSMS(IccUtils.bytesToHexString(smsc),
                        IccUtils.bytesToHexString(pdu), reply);
            }
        } else {
            mCi.sendImsGsmSms(IccUtils.bytesToHexString(smsc),
                    IccUtils.bytesToHexString(pdu), tracker.mImsRetry,
                    tracker.mMessageRef, reply);
            // increment it here, so in case of SMS_FAIL_RETRY over IMS
            // next retry will be sent using IMS request again.
            tracker.mImsRetry++;
        }
    }

    protected UiccCardApplication getUiccCardApplication() {
            Rlog.d(TAG, "GsmSMSDispatcher: subId = " + mPhone.getSubId()
                    + " slotId = " + mPhone.getPhoneId());
                return mUiccController.getUiccCardApplication(mPhone.getPhoneId(),
                        UiccController.APP_FAM_3GPP);
    }

    private void onUpdateIccAvailability() {
        if (mUiccController == null ) {
            return;
        }

        UiccCardApplication newUiccApplication = getUiccCardApplication();

        UiccCardApplication app = mUiccApplication.get();
        if (app != newUiccApplication) {
            if (app != null) {
                Rlog.d(TAG, "Removing stale icc objects.");
                if (mIccRecords.get() != null) {
                    mIccRecords.get().unregisterForNewSms(this);
                }
                mIccRecords.set(null);
                mUiccApplication.set(null);
            }
            if (newUiccApplication != null) {
                Rlog.d(TAG, "New Uicc application found");
                mUiccApplication.set(newUiccApplication);
                mIccRecords.set(newUiccApplication.getIccRecords());
                if (mIccRecords.get() != null) {
                    mIccRecords.get().registerForNewSms(this, EVENT_NEW_ICC_SMS, null);
                }
            }
        }
    }
}<|MERGE_RESOLUTION|>--- conflicted
+++ resolved
@@ -196,16 +196,11 @@
         int ss = mPhone.getServiceState().getState();
         // if sms over IMS is not supported on data and voice is not available...
         if (!isIms() && ss != ServiceState.STATE_IN_SERVICE) {
-<<<<<<< HEAD
             if(mPhone.getServiceState().getRilDataRadioTechnology()
                     != ServiceState.RIL_RADIO_TECHNOLOGY_NR) {
-                tracker.onFailed(mContext, getNotInServiceError(ss), 0/*errorCode*/);
+                tracker.onFailed(mContext, getNotInServiceError(ss), NO_ERROR_CODE);
                 return;
             }
-=======
-            tracker.onFailed(mContext, getNotInServiceError(ss), NO_ERROR_CODE);
-            return;
->>>>>>> 38680c42
         }
 
         byte smsc[] = (byte[]) map.get("smsc");
