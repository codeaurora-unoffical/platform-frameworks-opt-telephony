/*
 * Copyright (C) 2006 The Android Open Source Project
 *
 * Licensed under the Apache License, Version 2.0 (the "License");
 * you may not use this file except in compliance with the License.
 * You may obtain a copy of the License at
 *
 *      http://www.apache.org/licenses/LICENSE-2.0
 *
 * Unless required by applicable law or agreed to in writing, software
 * distributed under the License is distributed on an "AS IS" BASIS,
 * WITHOUT WARRANTIES OR CONDITIONS OF ANY KIND, either express or implied.
 * See the License for the specific language governing permissions and
 * limitations under the License.
 */

package com.android.internal.telephony;

import android.annotation.UnsupportedAppUsage;
import android.telecom.ConferenceParticipant;
import android.telephony.Rlog;

import java.util.ArrayList;
import java.util.List;

<<<<<<< HEAD
import android.annotation.UnsupportedAppUsage;
import android.telephony.Rlog;

=======
>>>>>>> 38680c42
/**
 * {@hide}
 */
public abstract class Call {
    protected final String LOG_TAG = "Call";

    @UnsupportedAppUsage
    public Call() {
    }

    /* Enums */
    @UnsupportedAppUsage(implicitMember = "values()[Lcom/android/internal/telephony/Call$State;")
    public enum State {
<<<<<<< HEAD
        @UnsupportedAppUsage
        IDLE, ACTIVE, HOLDING, DIALING, ALERTING, INCOMING, WAITING, DISCONNECTED, DISCONNECTING;
=======
        @UnsupportedAppUsage IDLE,
        ACTIVE,
        @UnsupportedAppUsage HOLDING,
        @UnsupportedAppUsage DIALING,
        @UnsupportedAppUsage ALERTING,
        @UnsupportedAppUsage INCOMING,
        @UnsupportedAppUsage WAITING,
        @UnsupportedAppUsage DISCONNECTED,
        @UnsupportedAppUsage DISCONNECTING;
>>>>>>> 38680c42

        @UnsupportedAppUsage
        public boolean isAlive() {
            return !(this == IDLE || this == DISCONNECTED || this == DISCONNECTING);
        }

        @UnsupportedAppUsage
        public boolean isRinging() {
            return this == INCOMING || this == WAITING;
        }

        public boolean isDialing() {
            return this == DIALING || this == ALERTING;
        }
    }

    public static State
    stateFromDCState (DriverCall.State dcState) {
        switch (dcState) {
            case ACTIVE:        return State.ACTIVE;
            case HOLDING:       return State.HOLDING;
            case DIALING:       return State.DIALING;
            case ALERTING:      return State.ALERTING;
            case INCOMING:      return State.INCOMING;
            case WAITING:       return State.WAITING;
            default:            throw new RuntimeException ("illegal call state:" + dcState);
        }
    }

    public enum SrvccState {
        NONE, STARTED, COMPLETED, FAILED, CANCELED;
    }

    /* Instance Variables */

    @UnsupportedAppUsage
    public State mState = State.IDLE;

    @UnsupportedAppUsage
    public ArrayList<Connection> mConnections = new ArrayList<Connection>();

    /* Instance Methods */

    /** Do not modify the List result!!! This list is not yours to keep
     *  It will change across event loop iterations            top
     */

    @UnsupportedAppUsage
    public abstract List<Connection> getConnections();
    @UnsupportedAppUsage
    public abstract Phone getPhone();
    @UnsupportedAppUsage
    public abstract boolean isMultiparty();
    @UnsupportedAppUsage
    public abstract void hangup() throws CallStateException;


    /**
     * hasConnection
     *
     * @param c a Connection object
     * @return true if the call contains the connection object passed in
     */
    public boolean hasConnection(Connection c) {
        return c.getCall() == this;
    }

    /**
     * hasConnections
     * @return true if the call contains one or more connections
     */
    public boolean hasConnections() {
        List<Connection> connections = getConnections();

        if (connections == null) {
            return false;
        }

        return connections.size() > 0;
    }

    /**
     * getState
     * @return state of class call
     */
    @UnsupportedAppUsage
    public State getState() {
        return mState;
    }

    /**
     * getConferenceParticipants
     * @return List of conference participants.
     */
    public List<ConferenceParticipant> getConferenceParticipants() {
        return null;
    }

    /**
     * isIdle
     *
     * FIXME rename
     * @return true if the call contains only disconnected connections (if any)
     */
    @UnsupportedAppUsage
    public boolean isIdle() {
        return !getState().isAlive();
    }

    /**
     * Returns the Connection associated with this Call that was created
     * first, or null if there are no Connections in this Call
     */
    @UnsupportedAppUsage
    public Connection
    getEarliestConnection() {
        List<Connection> l;
        long time = Long.MAX_VALUE;
        Connection c;
        Connection earliest = null;

        l = getConnections();

        if (l.size() == 0) {
            return null;
        }

        for (int i = 0, s = l.size() ; i < s ; i++) {
            c = l.get(i);
            long t;

            t = c.getCreateTime();

            if (t < time) {
                earliest = c;
                time = t;
            }
        }

        return earliest;
    }

    public long
    getEarliestCreateTime() {
        List<Connection> l;
        long time = Long.MAX_VALUE;

        l = getConnections();

        if (l.size() == 0) {
            return 0;
        }

        for (int i = 0, s = l.size() ; i < s ; i++) {
            Connection c = l.get(i);
            long t;

            t = c.getCreateTime();

            time = t < time ? t : time;
        }

        return time;
    }

    public long
    getEarliestConnectTime() {
        long time = Long.MAX_VALUE;
        List<Connection> l = getConnections();

        if (l.size() == 0) {
            return 0;
        }

        for (int i = 0, s = l.size() ; i < s ; i++) {
            Connection c = l.get(i);
            long t;

            t = c.getConnectTime();

            time = t < time ? t : time;
        }

        return time;
    }


    public boolean
    isDialingOrAlerting() {
        return getState().isDialing();
    }

    public boolean
    isRinging() {
        return getState().isRinging();
    }

    /**
     * Returns the Connection associated with this Call that was created
     * last, or null if there are no Connections in this Call
     */
    @UnsupportedAppUsage
    public Connection
    getLatestConnection() {
        List<Connection> l = getConnections();
        if (l.size() == 0) {
            return null;
        }

        long time = 0;
        Connection latest = null;
        for (int i = 0, s = l.size() ; i < s ; i++) {
            Connection c = l.get(i);
            long t = c.getCreateTime();

            if (t > time) {
                latest = c;
                time = t;
            }
        }

        return latest;
    }

    /**
     * Hangup call if it is alive
     */
    public void hangupIfAlive() {
        if (getState().isAlive()) {
            try {
                hangup();
            } catch (CallStateException ex) {
                Rlog.w(LOG_TAG, " hangupIfActive: caught " + ex);
            }
        }
    }

    /**
     * Called when it's time to clean up disconnected Connection objects
     */
    public void clearDisconnected() {
        for (int i = mConnections.size() - 1 ; i >= 0 ; i--) {
            Connection c = mConnections.get(i);
            if (c.getState() == State.DISCONNECTED) {
                mConnections.remove(i);
            }
        }

        if (mConnections.size() == 0) {
            setState(State.IDLE);
        }
    }

    protected void setState(State newState) {
        mState = newState;
    }
}<|MERGE_RESOLUTION|>--- conflicted
+++ resolved
@@ -23,12 +23,6 @@
 import java.util.ArrayList;
 import java.util.List;
 
-<<<<<<< HEAD
-import android.annotation.UnsupportedAppUsage;
-import android.telephony.Rlog;
-
-=======
->>>>>>> 38680c42
 /**
  * {@hide}
  */
@@ -42,10 +36,6 @@
     /* Enums */
     @UnsupportedAppUsage(implicitMember = "values()[Lcom/android/internal/telephony/Call$State;")
     public enum State {
-<<<<<<< HEAD
-        @UnsupportedAppUsage
-        IDLE, ACTIVE, HOLDING, DIALING, ALERTING, INCOMING, WAITING, DISCONNECTED, DISCONNECTING;
-=======
         @UnsupportedAppUsage IDLE,
         ACTIVE,
         @UnsupportedAppUsage HOLDING,
@@ -55,7 +45,6 @@
         @UnsupportedAppUsage WAITING,
         @UnsupportedAppUsage DISCONNECTED,
         @UnsupportedAppUsage DISCONNECTING;
->>>>>>> 38680c42
 
         @UnsupportedAppUsage
         public boolean isAlive() {
