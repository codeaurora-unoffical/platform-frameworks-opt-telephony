/*
 * Copyright (C) 2006 The Android Open Source Project
 *
 * Licensed under the Apache License, Version 2.0 (the "License");
 * you may not use this file except in compliance with the License.
 * You may obtain a copy of the License at
 *
 *      http://www.apache.org/licenses/LICENSE-2.0
 *
 * Unless required by applicable law or agreed to in writing, software
 * distributed under the License is distributed on an "AS IS" BASIS,
 * WITHOUT WARRANTIES OR CONDITIONS OF ANY KIND, either express or implied.
 * See the License for the specific language governing permissions and
 * limitations under the License.
 */

package com.android.internal.telephony;

import android.content.ContentValues;
import android.content.pm.PackageManager;
import android.os.AsyncResult;
import android.os.Handler;
import android.os.Looper;
import android.os.Message;
import android.os.ServiceManager;
import android.telephony.Rlog;
import android.text.TextUtils;

import com.android.internal.telephony.uicc.AdnRecord;
import com.android.internal.telephony.uicc.AdnRecordCache;
import com.android.internal.telephony.uicc.IccCardApplicationStatus.AppType;
import com.android.internal.telephony.uicc.IccConstants;
import com.android.internal.telephony.uicc.IccRecords;
import com.android.internal.telephony.uicc.UiccCard;
import com.android.internal.telephony.uicc.UiccCardApplication;

import java.util.List;
import java.util.concurrent.atomic.AtomicBoolean;

/**
 * SimPhoneBookInterfaceManager to provide an inter-process communication to
 * access ADN-like SIM records.
 */
public abstract class IccPhoneBookInterfaceManager {
    protected static final boolean DBG = true;

    protected PhoneBase mPhone;
    private   UiccCardApplication mCurrentApp = null;
    protected AdnRecordCache mAdnCache;
    protected final Object mLock = new Object();
    protected int mRecordSize[];
    protected boolean mSuccess;
<<<<<<< HEAD
=======
    private   boolean mForceAdnUsage = false;
>>>>>>> 99ef5303
    protected List<AdnRecord> mRecords;


    protected static final boolean ALLOW_SIM_OP_IN_UI_THREAD = false;

    protected static final int EVENT_GET_SIZE_DONE = 1;
    protected static final int EVENT_LOAD_DONE = 2;
    protected static final int EVENT_UPDATE_DONE = 3;

    protected Handler mBaseHandler = new Handler() {
        @Override
        public void handleMessage(Message msg) {
            AsyncResult ar;

            switch (msg.what) {
                case EVENT_GET_SIZE_DONE:
                    ar = (AsyncResult) msg.obj;
                    synchronized (mLock) {
                        if (ar.exception == null) {
                            mRecordSize = (int[])ar.result;
                            // recordSize[0]  is the record length
                            // recordSize[1]  is the total length of the EF file
                            // recordSize[2]  is the number of records in the EF file
                            logd("GET_RECORD_SIZE Size " + mRecordSize[0] +
                                    " total " + mRecordSize[1] +
                                    " #record " + mRecordSize[2]);
                        }
                        notifyPending(ar);
                    }
                    break;
                case EVENT_UPDATE_DONE:
                    ar = (AsyncResult) msg.obj;
                    synchronized (mLock) {
                        mSuccess = (ar.exception == null);
                        notifyPending(ar);
                    }
                    break;
                case EVENT_LOAD_DONE:
                    ar = (AsyncResult)msg.obj;
                    synchronized (mLock) {
                        if (ar.exception == null) {
                            mRecords = (List<AdnRecord>) ar.result;
                        } else {
                            if(DBG) logd("Cannot load ADN records");
                            if (mRecords != null) {
                                mRecords = null;
                            }
                        }
                        notifyPending(ar);
                    }
                    break;
            }
        }

        private void notifyPending(AsyncResult ar) {
            if (ar.userObj != null) {
                AtomicBoolean status = (AtomicBoolean) ar.userObj;
                status.set(true);
            }
            mLock.notifyAll();
        }
    };

    public IccPhoneBookInterfaceManager(PhoneBase phone) {
        this.mPhone = phone;
        IccRecords r = phone.mIccRecords.get();
        if (r != null) {
            mAdnCache = r.getAdnCache();
        }
    }

    public void dispose() {
        if (mRecords != null) {
            mRecords.clear();
        }
<<<<<<< HEAD
=======
        mForceAdnUsage = false;
>>>>>>> 99ef5303
    }

    public void updateIccRecords(IccRecords iccRecords) {
        if (iccRecords != null) {
            mAdnCache = iccRecords.getAdnCache();
        } else {
            mAdnCache = null;
        }
    }

    protected abstract void logd(String msg);

    protected abstract void loge(String msg);

    /**
     * Replace oldAdn with newAdn in ADN-like record in EF
     *
     * getAdnRecordsInEf must be called at least once before this function,
     * otherwise an error will be returned. Currently the email field
     * if set in the ADN record is ignored.
     * throws SecurityException if no WRITE_CONTACTS permission
     *
     * @param efid must be one among EF_ADN, EF_FDN, and EF_SDN
     * @param oldTag adn tag to be replaced
     * @param oldPhoneNumber adn number to be replaced
     *        Set both oldTag and oldPhoneNubmer to "" means to replace an
     *        empty record, aka, insert new record
     * @param newTag adn tag to be stored
     * @param newPhoneNumber adn number ot be stored
     *        Set both newTag and newPhoneNubmer to "" means to replace the old
     *        record with empty one, aka, delete old record
     * @param pin2 required to update EF_FDN, otherwise must be null
     * @return true for success
     */
    public boolean
    updateAdnRecordsInEfBySearch (int efid,
            String oldTag, String oldPhoneNumber,
            String newTag, String newPhoneNumber, String pin2) {


        if (mPhone.getContext().checkCallingOrSelfPermission(
                android.Manifest.permission.WRITE_CONTACTS)
            != PackageManager.PERMISSION_GRANTED) {
            throw new SecurityException(
                    "Requires android.permission.WRITE_CONTACTS permission");
        }


        if (DBG) logd("updateAdnRecordsInEfBySearch: efid=" + efid +
                " ("+ oldTag + "," + oldPhoneNumber + ")"+ "==>" +
                " ("+ newTag + "," + newPhoneNumber + ")"+ " pin2=" + pin2);

        efid = updateEfForIccType(efid);

        synchronized(mLock) {
            checkThread();
            mSuccess = false;
            AtomicBoolean status = new AtomicBoolean(false);
            Message response = mBaseHandler.obtainMessage(EVENT_UPDATE_DONE, status);
            AdnRecord oldAdn = new AdnRecord(oldTag, oldPhoneNumber);
            AdnRecord newAdn = new AdnRecord(newTag, newPhoneNumber);
            if (mAdnCache != null) {
                mAdnCache.updateAdnBySearch(efid, oldAdn, newAdn, pin2, response);
                waitForResult(status);
            } else {
                loge("Failure while trying to update by search due to uninitialised adncache");
            }
        }
        return mSuccess;
    }

    public boolean updateAdnRecordsWithContentValuesInEfBySearch(int efid, ContentValues values,
            String pin2) {

        if (mPhone.getContext().checkCallingOrSelfPermission(
                android.Manifest.permission.WRITE_CONTACTS) != PackageManager.PERMISSION_GRANTED) {
            throw new SecurityException("Requires android.permission.WRITE_CONTACTS permission");
        }

        String oldTag = values.getAsString(IccProvider.STR_TAG);
        String newTag = values.getAsString(IccProvider.STR_NEW_TAG);
        String oldPhoneNumber = values.getAsString(IccProvider.STR_NUMBER);
        String newPhoneNumber = values.getAsString(IccProvider.STR_NEW_NUMBER);
        String oldEmail = values.getAsString(IccProvider.STR_EMAILS);
        String newEmail = values.getAsString(IccProvider.STR_NEW_EMAILS);
        String oldAnr = values.getAsString(IccProvider.STR_ANRS);
        String newAnr = values.getAsString(IccProvider.STR_NEW_ANRS);
        String[] oldEmailArray = TextUtils.isEmpty(oldEmail) ? null : getStringArray(oldEmail);
        String[] newEmailArray = TextUtils.isEmpty(newEmail) ? null : getStringArray(newEmail);
        String[] oldAnrArray = TextUtils.isEmpty(oldAnr) ? null : getAnrStringArray(oldAnr);
        String[] newAnrArray = TextUtils.isEmpty(newAnr) ? null : getAnrStringArray(newAnr);
        efid = updateEfForIccType(efid);

        if (DBG)
            logd("updateAdnRecordsInEfBySearch: efid=" + efid + ", values = " + values + ", pin2="
                    + pin2);
        synchronized (mLock) {
            checkThread();
            mSuccess = false;
            AtomicBoolean status = new AtomicBoolean(false);
            Message response = mBaseHandler.obtainMessage(EVENT_UPDATE_DONE, status);
            AdnRecord oldAdn = new AdnRecord(oldTag, oldPhoneNumber, oldEmailArray, oldAnrArray);
            AdnRecord newAdn = new AdnRecord(newTag, newPhoneNumber, newEmailArray, newAnrArray);
            if (mAdnCache != null) {
                mAdnCache.updateAdnBySearch(efid, oldAdn, newAdn, pin2, response);
                waitForResult(status);
            } else {
                loge("Failure while trying to update by search due to uninitialised adncache");
            }
        }
        return mSuccess;
    }

    /**
     * Update an ADN-like EF record by record index
     *
     * This is useful for iteration the whole ADN file, such as write the whole
     * phone book or erase/format the whole phonebook. Currently the email field
     * if set in the ADN record is ignored.
     * throws SecurityException if no WRITE_CONTACTS permission
     *
     * @param efid must be one among EF_ADN, EF_FDN, and EF_SDN
     * @param newTag adn tag to be stored
     * @param newPhoneNumber adn number to be stored
     *        Set both newTag and newPhoneNubmer to "" means to replace the old
     *        record with empty one, aka, delete old record
     * @param index is 1-based adn record index to be updated
     * @param pin2 required to update EF_FDN, otherwise must be null
     * @return true for success
     */
    public boolean
    updateAdnRecordsInEfByIndex(int efid, String newTag,
            String newPhoneNumber, int index, String pin2) {

        if (mPhone.getContext().checkCallingOrSelfPermission(
                android.Manifest.permission.WRITE_CONTACTS)
                != PackageManager.PERMISSION_GRANTED) {
            throw new SecurityException(
                    "Requires android.permission.WRITE_CONTACTS permission");
        }

        if (DBG) logd("updateAdnRecordsInEfByIndex: efid=" + efid +
                " Index=" + index + " ==> " +
                "("+ newTag + "," + newPhoneNumber + ")"+ " pin2=" + pin2);
        synchronized(mLock) {
            checkThread();
            mSuccess = false;
            AtomicBoolean status = new AtomicBoolean(false);
            Message response = mBaseHandler.obtainMessage(EVENT_UPDATE_DONE, status);
            AdnRecord newAdn = new AdnRecord(newTag, newPhoneNumber);
            if (mAdnCache != null) {
                mAdnCache.updateAdnByIndex(efid, newAdn, index, pin2, response);
                waitForResult(status);
            } else {
                loge("Failure while trying to update by index due to uninitialised adncache");
            }
        }
        return mSuccess;
    }

    /**
     * Get the capacity of records in efid
     *
     * @param efid the EF id of a ADN-like ICC
     * @return  int[3] array
     *            recordSizes[0]  is the single record length
     *            recordSizes[1]  is the total length of the EF file
     *            recordSizes[2]  is the number of records in the EF file
     */
    public abstract int[] getAdnRecordsSize(int efid);

    /**
     * Loads the AdnRecords in efid and returns them as a
     * List of AdnRecords
     *
     * throws SecurityException if no READ_CONTACTS permission
     *
     * @param efid the EF id of a ADN-like ICC
     * @return List of AdnRecord
     */
    public List<AdnRecord> getAdnRecordsInEf(int efid) {

        if (mPhone.getContext().checkCallingOrSelfPermission(
                android.Manifest.permission.READ_CONTACTS)
                != PackageManager.PERMISSION_GRANTED) {
            throw new SecurityException(
                    "Requires android.permission.READ_CONTACTS permission");
        }

        synchronized(mLock) {
            checkThread();
            AtomicBoolean status = new AtomicBoolean(false);
            Message response = mBaseHandler.obtainMessage(EVENT_LOAD_DONE, status);
            efid = updateEfForIccType(efid);
            if (DBG) logd("getAdnRecordsInEF: efid=" + efid);

            if (mAdnCache != null) {
                mAdnCache.requestLoadAllAdnLike(efid,
                        mAdnCache.extensionEfForEf(efid), null, response);
                waitForResult(status);
            } else {
                loge("Failure while trying to load from SIM due to uninitialised adncache");
            }
            if (mRecords == null && efid == IccConstants.EF_PBR && !mAdnCache.isPbrPresent()) {
                logd("getAdnRecordsInEF: Load from EF_ADN as pbr is not present");
                mForceAdnUsage = true;
                return getAdnRecordsInEf(IccConstants.EF_ADN);
            }
        }
        return mRecords;
    }

    protected void checkThread() {
        if (!ALLOW_SIM_OP_IN_UI_THREAD) {
            // Make sure this isn't the UI thread, since it will block
            if (mBaseHandler.getLooper().equals(Looper.myLooper())) {
                loge("query() called on the main UI thread!");
                throw new IllegalStateException(
                        "You cannot call query on this provder from the main UI thread.");
            }
        }
    }

    private String[] getAnrStringArray(String str) {
        if (str != null) {
            return str.split(":");
        }
        return null;
    }

    private String[] getStringArray(String str) {
        if (str != null) {
            return str.split(",");
        }
        return null;
    }

    protected void waitForResult(AtomicBoolean status) {
        while (!status.get()) {
            try {
                mLock.wait();
            } catch (InterruptedException e) {
                logd("interrupted while trying to update by search");
            }
        }
    }

    private int updateEfForIccType(int efid) {
        // Check if we are trying to read ADN records
<<<<<<< HEAD
        if (efid == IccConstants.EF_ADN) {
=======
        if (efid == IccConstants.EF_ADN && !mForceAdnUsage) {
>>>>>>> 99ef5303
            if (mPhone.getCurrentUiccAppType() == AppType.APPTYPE_USIM ||
                    mPhone.getCurrentUiccAppType() == AppType.APPTYPE_CSIM) {
                return IccConstants.EF_PBR;
            }
        }
        return efid;
    }

    public int getAdnCount() {
        int adnCount = 0;
        if (mAdnCache != null) {
            if (mPhone.getCurrentUiccAppType() == AppType.APPTYPE_USIM ||
                    mPhone.getCurrentUiccAppType() == AppType.APPTYPE_CSIM) {
                adnCount = mAdnCache.getUsimAdnCount();
            } else {
                adnCount = mAdnCache.getAdnCount();
            }
        } else {
            loge("mAdnCache is NULL when getAdnCount.");
        }
        return adnCount;
    }

    public int getAnrCount() {
        int anrCount = 0;
        if (mAdnCache != null) {
            anrCount = mAdnCache.getAnrCount();
        } else {
            loge("mAdnCache is NULL when getAnrCount.");
        }
        return anrCount;
    }

    public int getEmailCount() {
        int emailCount = 0;
        if (mAdnCache != null) {
            emailCount = mAdnCache.getEmailCount();
        } else {
            loge("mAdnCache is NULL when getEmailCount.");
        }
        return emailCount;
    }

    public int getSpareAnrCount() {
        int spareAnrCount = 0;
        if (mAdnCache != null) {
            spareAnrCount = mAdnCache.getSpareAnrCount();
        } else {
            loge("mAdnCache is NULL when getSpareAnrCount.");
        }
        return spareAnrCount;
    }

    public int getSpareEmailCount() {
        int spareEmailCount = 0;
        if (mAdnCache != null) {
            spareEmailCount = mAdnCache.getSpareEmailCount();
        } else {
            loge("mAdnCache is NULL when getSpareEmailCount.");
        }
        return spareEmailCount;
    }
}
<|MERGE_RESOLUTION|>--- conflicted
+++ resolved
@@ -50,10 +50,7 @@
     protected final Object mLock = new Object();
     protected int mRecordSize[];
     protected boolean mSuccess;
-<<<<<<< HEAD
-=======
     private   boolean mForceAdnUsage = false;
->>>>>>> 99ef5303
     protected List<AdnRecord> mRecords;
 
 
@@ -129,10 +126,7 @@
         if (mRecords != null) {
             mRecords.clear();
         }
-<<<<<<< HEAD
-=======
         mForceAdnUsage = false;
->>>>>>> 99ef5303
     }
 
     public void updateIccRecords(IccRecords iccRecords) {
@@ -382,11 +376,7 @@
 
     private int updateEfForIccType(int efid) {
         // Check if we are trying to read ADN records
-<<<<<<< HEAD
-        if (efid == IccConstants.EF_ADN) {
-=======
         if (efid == IccConstants.EF_ADN && !mForceAdnUsage) {
->>>>>>> 99ef5303
             if (mPhone.getCurrentUiccAppType() == AppType.APPTYPE_USIM ||
                     mPhone.getCurrentUiccAppType() == AppType.APPTYPE_CSIM) {
                 return IccConstants.EF_PBR;
