--- conflicted
+++ resolved
@@ -1657,12 +1657,12 @@
     public int getLteOnCdmaMode();
 
     /**
-<<<<<<< HEAD
      * Return if the current radio is LTE on GSM
      * @hide
      */
     public int getLteOnGsmMode();
-=======
+
+    /*
      * Get the data call profile information from the modem
      *
      * @param appType
@@ -1673,7 +1673,6 @@
      *          Callback message
      */
     public void getDataCallProfile(int appType, Message result);
->>>>>>> 736a46c9
 
     /**
      * Request the ISIM application on the UICC to perform the AKA
@@ -1758,7 +1757,6 @@
      * @return version of the ril.
      */
     int getRilVersion();
-<<<<<<< HEAD
 
     /**
      * @hide
@@ -1773,7 +1771,7 @@
      */
     void setOnCatSendSmsResult(Handler h, int what, Object obj);
     void unSetOnCatSendSmsResult(Handler h);
-=======
+
    /**
      * Sets user selected subscription at Modem.
      *
@@ -1826,5 +1824,4 @@
      * @param response is callback message
      */
     void setLocalCallHold(int lchStatus, Message response);
->>>>>>> 736a46c9
 }