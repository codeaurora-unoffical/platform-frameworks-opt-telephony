--- conflicted
+++ resolved
@@ -1623,7 +1623,6 @@
      */
     public void testingEmergencyCall();
 
-<<<<<<< HEAD
     /**
      * @hide
      * CM-specific: Ask the RIL about the presence of back-compat flags
@@ -1637,11 +1636,9 @@
      */
     void setOnCatSendSmsResult(Handler h, int what, Object obj);
     void unSetOnCatSendSmsResult(Handler h);
-=======
 
     /**
      * @return version of the ril.
      */
     int getRilVersion();
->>>>>>> 9c430a4d
 }