/*
 * Copyright (C) 2007 The Android Open Source Project
 *
 * Licensed under the Apache License, Version 2.0 (the "License");
 * you may not use this file except in compliance with the License.
 * You may obtain a copy of the License at
 *
 *      http://www.apache.org/licenses/LICENSE-2.0
 *
 * Unless required by applicable law or agreed to in writing, software
 * distributed under the License is distributed on an "AS IS" BASIS,
 * WITHOUT WARRANTIES OR CONDITIONS OF ANY KIND, either express or implied.
 * See the License for the specific language governing permissions and
 * limitations under the License.
 */

package com.android.internal.telephony;

import android.content.Context;
import android.net.LinkProperties;
import android.net.NetworkCapabilities;
import android.os.Bundle;
import android.os.Handler;
import android.os.Message;
import android.telephony.CellInfo;
import android.telephony.CellLocation;
import android.telephony.CarrierConfigManager;
import android.telephony.PhoneStateListener;
import android.telephony.ServiceState;
import android.telephony.SignalStrength;

import com.android.internal.telephony.imsphone.ImsPhone;
import com.android.internal.telephony.RadioCapability;
import com.android.internal.telephony.test.SimulatedRadioControl;
import com.android.internal.telephony.uicc.IsimRecords;
import com.android.internal.telephony.uicc.UiccCard;
import com.android.internal.telephony.uicc.UsimServiceTable;

import com.android.internal.telephony.PhoneConstants.*; // ????

import java.util.List;
import java.util.Locale;

/**
 * Internal interface used to control the phone; SDK developers cannot
 * obtain this interface.
 *
 * {@hide}
 *
 */
public interface PhoneInternalInterface {

    /** used to enable additional debug messages */
    static final boolean DEBUG_PHONE = true;

    public enum DataActivityState {
        /**
         * The state of a data activity.
         * <ul>
         * <li>NONE = No traffic</li>
         * <li>DATAIN = Receiving IP ppp traffic</li>
         * <li>DATAOUT = Sending IP ppp traffic</li>
         * <li>DATAINANDOUT = Both receiving and sending IP ppp traffic</li>
         * <li>DORMANT = The data connection is still active,
                                     but physical link is down</li>
         * </ul>
         */
        NONE, DATAIN, DATAOUT, DATAINANDOUT, DORMANT;
    }

    enum SuppService {
      UNKNOWN, SWITCH, SEPARATE, TRANSFER, CONFERENCE, REJECT, HANGUP, RESUME, HOLD;
    }

    // "Features" accessible through the connectivity manager
    static final String FEATURE_ENABLE_MMS = "enableMMS";
    static final String FEATURE_ENABLE_SUPL = "enableSUPL";
    static final String FEATURE_ENABLE_DUN = "enableDUN";
    static final String FEATURE_ENABLE_HIPRI = "enableHIPRI";
    static final String FEATURE_ENABLE_DUN_ALWAYS = "enableDUNAlways";
    static final String FEATURE_ENABLE_FOTA = "enableFOTA";
    static final String FEATURE_ENABLE_IMS = "enableIMS";
    static final String FEATURE_ENABLE_CBS = "enableCBS";
    static final String FEATURE_ENABLE_EMERGENCY = "enableEmergency";

    /**
     * Optional reasons for disconnect and connect
     */
    static final String REASON_ROAMING_ON = "roamingOn";
    static final String REASON_ROAMING_OFF = "roamingOff";
    static final String REASON_DATA_DISABLED = "dataDisabled";
    static final String REASON_DATA_ENABLED = "dataEnabled";
    static final String REASON_DATA_ATTACHED = "dataAttached";
    static final String REASON_DATA_DETACHED = "dataDetached";
    static final String REASON_CDMA_DATA_ATTACHED = "cdmaDataAttached";
    static final String REASON_CDMA_DATA_DETACHED = "cdmaDataDetached";
    static final String REASON_APN_CHANGED = "apnChanged";
    static final String REASON_APN_SWITCHED = "apnSwitched";
    static final String REASON_APN_FAILED = "apnFailed";
    static final String REASON_RESTORE_DEFAULT_APN = "restoreDefaultApn";
    static final String REASON_RADIO_TURNED_OFF = "radioTurnedOff";
    static final String REASON_PDP_RESET = "pdpReset";
    static final String REASON_VOICE_CALL_ENDED = "2GVoiceCallEnded";
    static final String REASON_VOICE_CALL_STARTED = "2GVoiceCallStarted";
    static final String REASON_PS_RESTRICT_ENABLED = "psRestrictEnabled";
    static final String REASON_PS_RESTRICT_DISABLED = "psRestrictDisabled";
    static final String REASON_SIM_LOADED = "simLoaded";
    static final String REASON_NW_TYPE_CHANGED = "nwTypeChanged";
    static final String REASON_DATA_DEPENDENCY_MET = "dependencyMet";
    static final String REASON_DATA_DEPENDENCY_UNMET = "dependencyUnmet";
    static final String REASON_LOST_DATA_CONNECTION = "lostDataConnection";
    static final String REASON_CONNECTED = "connected";
    static final String REASON_SINGLE_PDN_ARBITRATION = "SinglePdnArbitration";
    static final String REASON_DATA_SPECIFIC_DISABLED = "specificDisabled";
    static final String REASON_SIM_NOT_READY = "simNotReady";
    static final String REASON_IWLAN_AVAILABLE = "iwlanAvailable";
    static final String REASON_CARRIER_CHANGE = "carrierChange";
<<<<<<< HEAD
    static final String REASON_CSS_INDICATOR_CHANGED = "cssIndicatorChanged";
=======
    static final String REASON_CARRIER_ACTION_DISABLE_METERED_APN =
            "carrierActionDisableMeteredApn";
>>>>>>> 86dd3d22

    // Used for band mode selection methods
    static final int BM_UNSPECIFIED = RILConstants.BAND_MODE_UNSPECIFIED; // automatic
    static final int BM_EURO_BAND   = RILConstants.BAND_MODE_EURO;
    static final int BM_US_BAND     = RILConstants.BAND_MODE_USA;
    static final int BM_JPN_BAND    = RILConstants.BAND_MODE_JPN;
    static final int BM_AUS_BAND    = RILConstants.BAND_MODE_AUS;
    static final int BM_AUS2_BAND   = RILConstants.BAND_MODE_AUS_2;
    static final int BM_CELL_800    = RILConstants.BAND_MODE_CELL_800;
    static final int BM_PCS         = RILConstants.BAND_MODE_PCS;
    static final int BM_JTACS       = RILConstants.BAND_MODE_JTACS;
    static final int BM_KOREA_PCS   = RILConstants.BAND_MODE_KOREA_PCS;
    static final int BM_4_450M      = RILConstants.BAND_MODE_5_450M;
    static final int BM_IMT2000     = RILConstants.BAND_MODE_IMT2000;
    static final int BM_7_700M2     = RILConstants.BAND_MODE_7_700M_2;
    static final int BM_8_1800M     = RILConstants.BAND_MODE_8_1800M;
    static final int BM_9_900M      = RILConstants.BAND_MODE_9_900M;
    static final int BM_10_800M_2   = RILConstants.BAND_MODE_10_800M_2;
    static final int BM_EURO_PAMR   = RILConstants.BAND_MODE_EURO_PAMR_400M;
    static final int BM_AWS         = RILConstants.BAND_MODE_AWS;
    static final int BM_US_2500M    = RILConstants.BAND_MODE_USA_2500M;
    static final int BM_NUM_BAND_MODES = 19; //Total number of band modes

    // Used for preferred network type
    // Note NT_* substitute RILConstants.NETWORK_MODE_* above the Phone
    int NT_MODE_WCDMA_PREF   = RILConstants.NETWORK_MODE_WCDMA_PREF;
    int NT_MODE_GSM_ONLY     = RILConstants.NETWORK_MODE_GSM_ONLY;
    int NT_MODE_WCDMA_ONLY   = RILConstants.NETWORK_MODE_WCDMA_ONLY;
    int NT_MODE_GSM_UMTS     = RILConstants.NETWORK_MODE_GSM_UMTS;

    int NT_MODE_CDMA         = RILConstants.NETWORK_MODE_CDMA;

    int NT_MODE_CDMA_NO_EVDO = RILConstants.NETWORK_MODE_CDMA_NO_EVDO;
    int NT_MODE_EVDO_NO_CDMA = RILConstants.NETWORK_MODE_EVDO_NO_CDMA;
    int NT_MODE_GLOBAL       = RILConstants.NETWORK_MODE_GLOBAL;

    int NT_MODE_LTE_CDMA_AND_EVDO        = RILConstants.NETWORK_MODE_LTE_CDMA_EVDO;
    int NT_MODE_LTE_GSM_WCDMA            = RILConstants.NETWORK_MODE_LTE_GSM_WCDMA;
    int NT_MODE_LTE_CDMA_EVDO_GSM_WCDMA  = RILConstants.NETWORK_MODE_LTE_CDMA_EVDO_GSM_WCDMA;
    int NT_MODE_LTE_ONLY                 = RILConstants.NETWORK_MODE_LTE_ONLY;
    int NT_MODE_LTE_WCDMA                = RILConstants.NETWORK_MODE_LTE_WCDMA;

    int NT_MODE_TDSCDMA_ONLY            = RILConstants.NETWORK_MODE_TDSCDMA_ONLY;
    int NT_MODE_TDSCDMA_WCDMA           = RILConstants.NETWORK_MODE_TDSCDMA_WCDMA;
    int NT_MODE_LTE_TDSCDMA             = RILConstants.NETWORK_MODE_LTE_TDSCDMA;
    int NT_MODE_TDSCDMA_GSM             = RILConstants.NETWORK_MODE_TDSCDMA_GSM;
    int NT_MODE_LTE_TDSCDMA_GSM         = RILConstants.NETWORK_MODE_LTE_TDSCDMA_GSM;
    int NT_MODE_TDSCDMA_GSM_WCDMA       = RILConstants.NETWORK_MODE_TDSCDMA_GSM_WCDMA;
    int NT_MODE_LTE_TDSCDMA_WCDMA       = RILConstants.NETWORK_MODE_LTE_TDSCDMA_WCDMA;
    int NT_MODE_LTE_TDSCDMA_GSM_WCDMA   = RILConstants.NETWORK_MODE_LTE_TDSCDMA_GSM_WCDMA;
    int NT_MODE_TDSCDMA_CDMA_EVDO_GSM_WCDMA = RILConstants.NETWORK_MODE_TDSCDMA_CDMA_EVDO_GSM_WCDMA;
    int NT_MODE_LTE_TDSCDMA_CDMA_EVDO_GSM_WCDMA = RILConstants.NETWORK_MODE_LTE_TDSCDMA_CDMA_EVDO_GSM_WCDMA;

    int PREFERRED_NT_MODE                = RILConstants.PREFERRED_NETWORK_MODE;

    // Used for CDMA roaming mode
    // Home Networks only, as defined in PRL
    static final int CDMA_RM_HOME        = CarrierConfigManager.CDMA_ROAMING_MODE_HOME;
    // Roaming an Affiliated networks, as defined in PRL
    static final int CDMA_RM_AFFILIATED  = CarrierConfigManager.CDMA_ROAMING_MODE_AFFILIATED;
    // Roaming on Any Network, as defined in PRL
    static final int CDMA_RM_ANY         = CarrierConfigManager.CDMA_ROAMING_MODE_ANY;

    // Used for CDMA subscription mode
    static final int CDMA_SUBSCRIPTION_UNKNOWN  =-1; // Unknown
    static final int CDMA_SUBSCRIPTION_RUIM_SIM = 0; // RUIM/SIM (default)
    static final int CDMA_SUBSCRIPTION_NV       = 1; // NV -> non-volatile memory

    static final int PREFERRED_CDMA_SUBSCRIPTION = CDMA_SUBSCRIPTION_NV;

    static final int TTY_MODE_OFF = 0;
    static final int TTY_MODE_FULL = 1;
    static final int TTY_MODE_HCO = 2;
    static final int TTY_MODE_VCO = 3;

     /**
     * CDMA OTA PROVISION STATUS, the same as RIL_CDMA_OTA_Status in ril.h
     */

    public static final int CDMA_OTA_PROVISION_STATUS_SPL_UNLOCKED = 0;
    public static final int CDMA_OTA_PROVISION_STATUS_SPC_RETRIES_EXCEEDED = 1;
    public static final int CDMA_OTA_PROVISION_STATUS_A_KEY_EXCHANGED = 2;
    public static final int CDMA_OTA_PROVISION_STATUS_SSD_UPDATED = 3;
    public static final int CDMA_OTA_PROVISION_STATUS_NAM_DOWNLOADED = 4;
    public static final int CDMA_OTA_PROVISION_STATUS_MDN_DOWNLOADED = 5;
    public static final int CDMA_OTA_PROVISION_STATUS_IMSI_DOWNLOADED = 6;
    public static final int CDMA_OTA_PROVISION_STATUS_PRL_DOWNLOADED = 7;
    public static final int CDMA_OTA_PROVISION_STATUS_COMMITTED = 8;
    public static final int CDMA_OTA_PROVISION_STATUS_OTAPA_STARTED = 9;
    public static final int CDMA_OTA_PROVISION_STATUS_OTAPA_STOPPED = 10;
    public static final int CDMA_OTA_PROVISION_STATUS_OTAPA_ABORTED = 11;


    /**
     * Get the current ServiceState. Use
     * <code>registerForServiceStateChanged</code> to be informed of
     * updates.
     */
    ServiceState getServiceState();

    /**
     * Get the current CellLocation.
     */
    CellLocation getCellLocation();

    /**
     * Get the current DataState. No change notification exists at this
     * interface -- use
     * {@link android.telephony.PhoneStateListener} instead.
     * @param apnType specify for which apn to get connection state info.
     */
    DataState getDataConnectionState(String apnType);

    /**
     * Get the current DataActivityState. No change notification exists at this
     * interface -- use
     * {@link android.telephony.TelephonyManager} instead.
     */
    DataActivityState getDataActivityState();

    /**
     * Returns a list of MMI codes that are pending. (They have initiated
     * but have not yet completed).
     * Presently there is only ever one.
     * Use <code>registerForMmiInitiate</code>
     * and <code>registerForMmiComplete</code> for change notification.
     */
    public List<? extends MmiCode> getPendingMmiCodes();

    /**
     * Sends user response to a USSD REQUEST message.  An MmiCode instance
     * representing this response is sent to handlers registered with
     * registerForMmiInitiate.
     *
     * @param ussdMessge    Message to send in the response.
     */
    public void sendUssdResponse(String ussdMessge);

    /**
     * Register for Supplementary Service notifications from the network.
     * Message.obj will contain an AsyncResult.
     * AsyncResult.result will be a SuppServiceNotification instance.
     *
     * @param h Handler that receives the notification message.
     * @param what User-defined message code.
     * @param obj User object.
     */
    void registerForSuppServiceNotification(Handler h, int what, Object obj);

    /**
     * Unregisters for Supplementary Service notifications.
     * Extraneous calls are tolerated silently
     *
     * @param h Handler to be removed from the registrant list.
     */
    void unregisterForSuppServiceNotification(Handler h);

    /**
     * Answers a ringing or waiting call. Active calls, if any, go on hold.
     * Answering occurs asynchronously, and final notification occurs via
     * {@link #registerForPreciseCallStateChanged(android.os.Handler, int,
     * java.lang.Object) registerForPreciseCallStateChanged()}.
     *
     * @param videoState The video state in which to answer the call.
     * @exception CallStateException when no call is ringing or waiting
     */
    void acceptCall(int videoState) throws CallStateException;

    /**
     * Reject (ignore) a ringing call. In GSM, this means UDUB
     * (User Determined User Busy). Reject occurs asynchronously,
     * and final notification occurs via
     * {@link #registerForPreciseCallStateChanged(android.os.Handler, int,
     * java.lang.Object) registerForPreciseCallStateChanged()}.
     *
     * @exception CallStateException when no call is ringing or waiting
     */
    void rejectCall() throws CallStateException;

    /**
     * Places any active calls on hold, and makes any held calls
     *  active. Switch occurs asynchronously and may fail.
     * Final notification occurs via
     * {@link #registerForPreciseCallStateChanged(android.os.Handler, int,
     * java.lang.Object) registerForPreciseCallStateChanged()}.
     *
     * @exception CallStateException if a call is ringing, waiting, or
     * dialing/alerting. In these cases, this operation may not be performed.
     */
    void switchHoldingAndActive() throws CallStateException;

    /**
     * Whether or not the phone can conference in the current phone
     * state--that is, one call holding and one call active.
     * @return true if the phone can conference; false otherwise.
     */
    boolean canConference();

    /**
     * Conferences holding and active. Conference occurs asynchronously
     * and may fail. Final notification occurs via
     * {@link #registerForPreciseCallStateChanged(android.os.Handler, int,
     * java.lang.Object) registerForPreciseCallStateChanged()}.
     *
     * @exception CallStateException if canConference() would return false.
     * In these cases, this operation may not be performed.
     */
    void conference() throws CallStateException;

    /**
     * Whether or not the phone can do explicit call transfer in the current
     * phone state--that is, one call holding and one call active.
     * @return true if the phone can do explicit call transfer; false otherwise.
     */
    boolean canTransfer();

    /**
     * Connects the two calls and disconnects the subscriber from both calls
     * Explicit Call Transfer occurs asynchronously
     * and may fail. Final notification occurs via
     * {@link #registerForPreciseCallStateChanged(android.os.Handler, int,
     * java.lang.Object) registerForPreciseCallStateChanged()}.
     *
     * @exception CallStateException if canTransfer() would return false.
     * In these cases, this operation may not be performed.
     */
    void explicitCallTransfer() throws CallStateException;

    /**
     * Clears all DISCONNECTED connections from Call connection lists.
     * Calls that were in the DISCONNECTED state become idle. This occurs
     * synchronously.
     */
    void clearDisconnected();

    /**
     * Gets the foreground call object, which represents all connections that
     * are dialing or active (all connections
     * that have their audio path connected).<p>
     *
     * The foreground call is a singleton object. It is constant for the life
     * of this phone. It is never null.<p>
     *
     * The foreground call will only ever be in one of these states:
     * IDLE, ACTIVE, DIALING, ALERTING, or DISCONNECTED.
     *
     * State change notification is available via
     * {@link #registerForPreciseCallStateChanged(android.os.Handler, int,
     * java.lang.Object) registerForPreciseCallStateChanged()}.
     */
    Call getForegroundCall();

    /**
     * Gets the background call object, which represents all connections that
     * are holding (all connections that have been accepted or connected, but
     * do not have their audio path connected). <p>
     *
     * The background call is a singleton object. It is constant for the life
     * of this phone object . It is never null.<p>
     *
     * The background call will only ever be in one of these states:
     * IDLE, HOLDING or DISCONNECTED.
     *
     * State change notification is available via
     * {@link #registerForPreciseCallStateChanged(android.os.Handler, int,
     * java.lang.Object) registerForPreciseCallStateChanged()}.
     */
    Call getBackgroundCall();

    /**
     * Gets the ringing call object, which represents an incoming
     * connection (if present) that is pending answer/accept. (This connection
     * may be RINGING or WAITING, and there may be only one.)<p>

     * The ringing call is a singleton object. It is constant for the life
     * of this phone. It is never null.<p>
     *
     * The ringing call will only ever be in one of these states:
     * IDLE, INCOMING, WAITING or DISCONNECTED.
     *
     * State change notification is available via
     * {@link #registerForPreciseCallStateChanged(android.os.Handler, int,
     * java.lang.Object) registerForPreciseCallStateChanged()}.
     */
    Call getRingingCall();

    /**
     * Initiate a new voice connection. This happens asynchronously, so you
     * cannot assume the audio path is connected (or a call index has been
     * assigned) until PhoneStateChanged notification has occurred.
     *
     * @param dialString The dial string.
     * @param videoState The desired video state for the connection.
     * @exception CallStateException if a new outgoing call is not currently
     * possible because no more call slots exist or a call exists that is
     * dialing, alerting, ringing, or waiting.  Other errors are
     * handled asynchronously.
     */
    Connection dial(String dialString, int videoState) throws CallStateException;

    /**
     * Initiate a new voice connection with supplementary User to User
     * Information. This happens asynchronously, so you cannot assume the audio
     * path is connected (or a call index has been assigned) until
     * PhoneStateChanged notification has occurred.
     *
     * NOTE: If adding another parameter, consider creating a DialArgs parameter instead to
     * encapsulate all dial arguments and decrease scaffolding headache.
     *
     * @param dialString The dial string.
     * @param uusInfo The UUSInfo.
     * @param videoState The desired video state for the connection.
     * @param intentExtras The extras from the original CALL intent.
     * @exception CallStateException if a new outgoing call is not currently
     *                possible because no more call slots exist or a call exists
     *                that is dialing, alerting, ringing, or waiting. Other
     *                errors are handled asynchronously.
     */
    Connection dial(String dialString, UUSInfo uusInfo, int videoState, Bundle intentExtras)
            throws CallStateException;

    /**
     * Handles PIN MMI commands (PIN/PIN2/PUK/PUK2), which are initiated
     * without SEND (so <code>dial</code> is not appropriate).
     *
     * @param dialString the MMI command to be executed.
     * @return true if MMI command is executed.
     */
    boolean handlePinMmi(String dialString);

    /**
     * Handles in-call MMI commands. While in a call, or while receiving a
     * call, use this to execute MMI commands.
     * see 3GPP 20.030, section 6.5.5.1 for specs on the allowed MMI commands.
     *
     * @param command the MMI command to be executed.
     * @return true if the MMI command is executed.
     * @throws CallStateException
     */
    boolean handleInCallMmiCommands(String command) throws CallStateException;

    /**
     * Play a DTMF tone on the active call. Ignored if there is no active call.
     * @param c should be one of 0-9, '*' or '#'. Other values will be
     * silently ignored.
     */
    void sendDtmf(char c);

    /**
     * Start to paly a DTMF tone on the active call. Ignored if there is no active call
     * or there is a playing DTMF tone.
     * @param c should be one of 0-9, '*' or '#'. Other values will be
     * silently ignored.
     */
    void startDtmf(char c);

    /**
     * Stop the playing DTMF tone. Ignored if there is no playing DTMF
     * tone or no active call.
     */
    void stopDtmf();

    /**
     * Sets the radio power on/off state (off is sometimes
     * called "airplane mode"). Current state can be gotten via
     * {@link #getServiceState()}.{@link
     * android.telephony.ServiceState#getState() getState()}.
     * <strong>Note: </strong>This request is asynchronous.
     * getServiceState().getState() will not change immediately after this call.
     * registerForServiceStateChanged() to find out when the
     * request is complete.
     *
     * @param power true means "on", false means "off".
     */
    void setRadioPower(boolean power);

    /**
     * Get the line 1 phone number (MSISDN). For CDMA phones, the MDN is returned
     * and {@link #getMsisdn()} will return the MSISDN on CDMA/LTE phones.<p>
     *
     * @return phone number. May return null if not
     * available or the SIM is not ready
     */
    String getLine1Number();

    /**
     * Returns the alpha tag associated with the msisdn number.
     * If there is no alpha tag associated or the record is not yet available,
     * returns a default localized string. <p>
     */
    String getLine1AlphaTag();

    /**
     * Sets the MSISDN phone number in the SIM card.
     *
     * @param alphaTag the alpha tag associated with the MSISDN phone number
     *        (see getMsisdnAlphaTag)
     * @param number the new MSISDN phone number to be set on the SIM.
     * @param onComplete a callback message when the action is completed.
     *
     * @return true if req is sent, false otherwise. If req is not sent there will be no response,
     * that is, onComplete will never be sent.
     */
    boolean setLine1Number(String alphaTag, String number, Message onComplete);

    /**
     * Get the voice mail access phone number. Typically dialed when the
     * user holds the "1" key in the phone app. May return null if not
     * available or the SIM is not ready.<p>
     */
    String getVoiceMailNumber();

    /**
     * Returns the alpha tag associated with the voice mail number.
     * If there is no alpha tag associated or the record is not yet available,
     * returns a default localized string. <p>
     *
     * Please use this value instead of some other localized string when
     * showing a name for this number in the UI. For example, call log
     * entries should show this alpha tag. <p>
     *
     * Usage of this alpha tag in the UI is a common carrier requirement.
     */
    String getVoiceMailAlphaTag();

    /**
     * setVoiceMailNumber
     * sets the voicemail number in the SIM card.
     *
     * @param alphaTag the alpha tag associated with the voice mail number
     *        (see getVoiceMailAlphaTag)
     * @param voiceMailNumber the new voicemail number to be set on the SIM.
     * @param onComplete a callback message when the action is completed.
     */
    void setVoiceMailNumber(String alphaTag,
                            String voiceMailNumber,
                            Message onComplete);

    /**
     * getCallForwardingOptions
     * gets a call forwarding option. The return value of
     * ((AsyncResult)onComplete.obj) is an array of CallForwardInfo.
     *
     * @param commandInterfaceCFReason is one of the valid call forwarding
     *        CF_REASONS, as defined in
     *        <code>com.android.internal.telephony.CommandsInterface.</code>
     * @param onComplete a callback message when the action is completed.
     *        @see com.android.internal.telephony.CallForwardInfo for details.
     */
    void getCallForwardingOption(int commandInterfaceCFReason,
                                  Message onComplete);

    /**
     * setCallForwardingOptions
     * sets a call forwarding option.
     *
     * @param commandInterfaceCFReason is one of the valid call forwarding
     *        CF_REASONS, as defined in
     *        <code>com.android.internal.telephony.CommandsInterface.</code>
     * @param commandInterfaceCFAction is one of the valid call forwarding
     *        CF_ACTIONS, as defined in
     *        <code>com.android.internal.telephony.CommandsInterface.</code>
     * @param dialingNumber is the target phone number to forward calls to
     * @param timerSeconds is used by CFNRy to indicate the timeout before
     *        forwarding is attempted.
     * @param onComplete a callback message when the action is completed.
     */
    void setCallForwardingOption(int commandInterfaceCFReason,
                                 int commandInterfaceCFAction,
                                 String dialingNumber,
                                 int timerSeconds,
                                 Message onComplete);

    /**
     * getOutgoingCallerIdDisplay
     * gets outgoing caller id display. The return value of
     * ((AsyncResult)onComplete.obj) is an array of int, with a length of 2.
     *
     * @param onComplete a callback message when the action is completed.
     *        @see com.android.internal.telephony.CommandsInterface#getCLIR for details.
     */
    void getOutgoingCallerIdDisplay(Message onComplete);

    /**
     * getCallForwardingOption
     * gets a call forwarding option. The return value of
     * ((AsyncResult)onComplete.obj) is an array of CallForwardInfo.
     *
     * @param commandInterfaceCFReason is one of the valid call forwarding
     *        CF_REASONS, as defined in
     *        <code>com.android.internal.telephony.CommandsInterface.</code>
     * @param commandInterfaceServiceClass is one of the valid supplementary
     *        service class SERVICE_CLASS_* as defined in
     *        <code>com.android.internal.telephony.CommandsInterface.</code>
     * @param onComplete a callback message when the action is completed.
     *        @see com.android.internal.telephony.CallForwardInfo for details.
     */
    void getCallForwardingOption(int commandInterfaceCFReason,
                                 int commandInterfaceServiceClass,
                                 Message onComplete);

    /**
     * setCallForwardingOption
     * sets a call forwarding option.
     *
     * @param commandInterfaceCFReason is one of the valid call forwarding
     *        CF_REASONS, as defined in
     *        <code>com.android.internal.telephony.CommandsInterface.</code>
     * @param commandInterfaceCFAction is one of the valid call forwarding
     *        CF_ACTIONS, as defined in
     *        <code>com.android.internal.telephony.CommandsInterface.</code>
     * @param dialingNumber is the target phone number to forward calls to
     * @param commandInterfaceServiceClass is one of the valid supplementary
     *        service class SERVICE_CLASS_* as defined in
     *        <code>com.android.internal.telephony.CommandsInterface.</code>
     * @param timerSeconds is used by CFNRy to indicate the timeout before
     *        forwarding is attempted
     * @param onComplete a callback message when the action is completed.
     */
    void setCallForwardingOption(int commandInterfaceCFReason,
                                 int commandInterfaceCFAction,
                                 String dialingNumber,
                                 int commandInterfaceServiceClass,
                                 int timerSeconds,
                                 Message onComplete);

    /**
     * setOutgoingCallerIdDisplay
     * sets a call forwarding option.
     *
     * @param commandInterfaceCLIRMode is one of the valid call CLIR
     *        modes, as defined in
     *        <code>com.android.internal.telephony.CommandsInterface./code>
     * @param onComplete a callback message when the action is completed.
     */
    void setOutgoingCallerIdDisplay(int commandInterfaceCLIRMode,
                                    Message onComplete);

    /**
     * getCallWaiting
     * gets call waiting activation state. The return value of
     * ((AsyncResult)onComplete.obj) is an array of int, with a length of 1.
     *
     * @param onComplete a callback message when the action is completed.
     *        @see com.android.internal.telephony.CommandsInterface#queryCallWaiting for details.
     */
    void getCallWaiting(Message onComplete);

    /**
     * setCallWaiting
     * sets a call forwarding option.
     *
     * @param enable is a boolean representing the state that you are
     *        requesting, true for enabled, false for disabled.
     * @param onComplete a callback message when the action is completed.
     */
    void setCallWaiting(boolean enable, Message onComplete);

    /**
     * Scan available networks. This method is asynchronous; .
     * On completion, <code>response.obj</code> is set to an AsyncResult with
     * one of the following members:.<p>
     *<ul>
     * <li><code>response.obj.result</code> will be a <code>List</code> of
     * <code>OperatorInfo</code> objects, or</li>
     * <li><code>response.obj.exception</code> will be set with an exception
     * on failure.</li>
     * </ul>
     */
    void getAvailableNetworks(Message response);

    /**
     * Query neighboring cell IDs.  <code>response</code> is dispatched when
     * this is complete.  <code>response.obj</code> will be an AsyncResult,
     * and <code>response.obj.exception</code> will be non-null on failure.
     * On success, <code>AsyncResult.result</code> will be a <code>String[]</code>
     * containing the neighboring cell IDs.  Index 0 will contain the count
     * of available cell IDs.  Cell IDs are in hexadecimal format.
     *
     * @param response callback message that is dispatched when the query
     * completes.
     */
    void getNeighboringCids(Message response);

    /**
     * Mutes or unmutes the microphone for the active call. The microphone
     * is automatically unmuted if a call is answered, dialed, or resumed
     * from a holding state.
     *
     * @param muted true to mute the microphone,
     * false to activate the microphone.
     */

    void setMute(boolean muted);

    /**
     * Gets current mute status. Use
     * {@link #registerForPreciseCallStateChanged(android.os.Handler, int,
     * java.lang.Object) registerForPreciseCallStateChanged()}
     * as a change notifcation, although presently phone state changed is not
     * fired when setMute() is called.
     *
     * @return true is muting, false is unmuting
     */
    boolean getMute();

    /**
     * Get the current active Data Call list
     *
     * @param response <strong>On success</strong>, "response" bytes is
     * made available as:
     * (String[])(((AsyncResult)response.obj).result).
     * <strong>On failure</strong>,
     * (((AsyncResult)response.obj).result) == null and
     * (((AsyncResult)response.obj).exception) being an instance of
     * com.android.internal.telephony.gsm.CommandException
     */
    void getDataCallList(Message response);

    /**
     * Update the ServiceState CellLocation for current network registration.
     */
    void updateServiceLocation();

    /**
     * Enable location update notifications.
     */
    void enableLocationUpdates();

    /**
     * Disable location update notifications.
     */
    void disableLocationUpdates();

    /**
     * @return true if enable data connection on roaming
     */
    boolean getDataRoamingEnabled();

    /**
     * @param enable set true if enable data connection on roaming
     */
    void setDataRoamingEnabled(boolean enable);

    /**
     * @return true if user has enabled data
     */
    boolean getDataEnabled();

    /**
     * @param @enable set {@code true} if enable data connection
     */
    void setDataEnabled(boolean enable);

    /**
     * Retrieves the unique device ID, e.g., IMEI for GSM phones and MEID for CDMA phones.
     */
    String getDeviceId();

    /**
     * Retrieves the software version number for the device, e.g., IMEI/SV
     * for GSM phones.
     */
    String getDeviceSvn();

    /**
     * Retrieves the unique subscriber ID, e.g., IMSI for GSM phones.
     */
    String getSubscriberId();

    /**
     * Retrieves the Group Identifier Level1 for GSM phones.
     */
    String getGroupIdLevel1();

    /**
     * Retrieves the Group Identifier Level2 for phones.
     */
    String getGroupIdLevel2();

    /* CDMA support methods */

    /**
     * Retrieves the ESN for CDMA phones.
     */
    String getEsn();

    /**
     * Retrieves MEID for CDMA phones.
     */
    String getMeid();

    /**
     * Retrieves IMEI for phones. Returns null if IMEI is not set.
     */
    String getImei();

    /**
     * Retrieves the IccPhoneBookInterfaceManager of the Phone
     */
    public IccPhoneBookInterfaceManager getIccPhoneBookInterfaceManager();

    /**
     * Activate or deactivate cell broadcast SMS.
     *
     * @param activate
     *            0 = activate, 1 = deactivate
     * @param response
     *            Callback message is empty on completion
     */
    void activateCellBroadcastSms(int activate, Message response);

    /**
     * Query the current configuration of cdma cell broadcast SMS.
     *
     * @param response
     *            Callback message is empty on completion
     */
    void getCellBroadcastSmsConfig(Message response);

    /**
     * Configure cell broadcast SMS.
     *
     * TODO: Change the configValuesArray to a RIL_BroadcastSMSConfig
     *
     * @param response
     *            Callback message is empty on completion
     */
    public void setCellBroadcastSmsConfig(int[] configValuesArray, Message response);
}<|MERGE_RESOLUTION|>--- conflicted
+++ resolved
@@ -115,12 +115,9 @@
     static final String REASON_SIM_NOT_READY = "simNotReady";
     static final String REASON_IWLAN_AVAILABLE = "iwlanAvailable";
     static final String REASON_CARRIER_CHANGE = "carrierChange";
-<<<<<<< HEAD
     static final String REASON_CSS_INDICATOR_CHANGED = "cssIndicatorChanged";
-=======
     static final String REASON_CARRIER_ACTION_DISABLE_METERED_APN =
             "carrierActionDisableMeteredApn";
->>>>>>> 86dd3d22
 
     // Used for band mode selection methods
     static final int BM_UNSPECIFIED = RILConstants.BAND_MODE_UNSPECIFIED; // automatic
