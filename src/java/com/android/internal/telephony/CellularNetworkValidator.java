/*
 * Copyright (C) 2019 The Android Open Source Project
 *
 * Licensed under the Apache License, Version 2.0 (the "License");
 * you may not use this file except in compliance with the License.
 * You may obtain a copy of the License at
 *
 *      http://www.apache.org/licenses/LICENSE-2.0
 *
 * Unless required by applicable law or agreed to in writing, software
 * distributed under the License is distributed on an "AS IS" BASIS,
 * WITHOUT WARRANTIES OR CONDITIONS OF ANY KIND, either express or implied.
 * See the License for the specific language governing permissions and
 * limitations under the License.
 */

package com.android.internal.telephony;

import static android.telephony.AccessNetworkConstants.TRANSPORT_TYPE_WWAN;
<<<<<<< HEAD
=======
import static android.telephony.CarrierConfigManager.KEY_DATA_SWITCH_VALIDATION_MIN_GAP_LONG;
>>>>>>> f10bf7ed
import static android.telephony.NetworkRegistrationInfo.DOMAIN_PS;

import android.content.Context;
import android.net.ConnectivityManager;
import android.net.Network;
import android.net.NetworkCapabilities;
import android.net.NetworkRequest;
import android.net.TelephonyNetworkSpecifier;
import android.os.Handler;
<<<<<<< HEAD
=======
import android.os.PersistableBundle;
import android.telephony.CarrierConfigManager;
>>>>>>> f10bf7ed
import android.telephony.CellIdentity;
import android.telephony.CellIdentityLte;
import android.telephony.CellInfo;
import android.telephony.NetworkRegistrationInfo;
import android.telephony.SubscriptionManager;
import android.util.Log;

import com.android.internal.annotations.VisibleForTesting;
import com.android.internal.telephony.metrics.TelephonyMetrics;
import com.android.internal.telephony.nano.TelephonyProto.TelephonyEvent;

import java.util.Comparator;
import java.util.HashMap;
import java.util.Map;
import java.util.PriorityQueue;
import java.util.concurrent.TimeUnit;

/**
 * This class will validate whether cellular network verified by Connectivity's
 * validation process. It listens request on a specific subId, sends a network request
 * to Connectivity and listens to its callback or timeout.
 */
public class CellularNetworkValidator {
    private static final String LOG_TAG = "NetworkValidator";
    // If true, upon validated network cache hit, we report validationDone only when
    // network becomes available. Otherwise, we report validationDone immediately.
    private static boolean sWaitForNetworkAvailableWhenCacheHit = true;

    // States of validator. Only one validation can happen at once.
    // IDLE: no validation going on.
    private static final int STATE_IDLE                = 0;
    // VALIDATING: validation going on.
    private static final int STATE_VALIDATING          = 1;
    // VALIDATED: validation is done and successful.
    // Waiting for stopValidation() to release
    // validationg NetworkRequest.
    private static final int STATE_VALIDATED           = 2;

    // Singleton instance.
    private static CellularNetworkValidator sInstance;
    @VisibleForTesting
<<<<<<< HEAD
    public static long mValidationCacheTtl = TimeUnit.DAYS.toMillis(1);
=======
    public static final long MAX_VALIDATION_CACHE_TTL = TimeUnit.DAYS.toMillis(1);
>>>>>>> f10bf7ed

    private int mState = STATE_IDLE;
    private int mSubId;
    private long mTimeoutInMs;
    private boolean mReleaseAfterValidation;

    private NetworkRequest mNetworkRequest;
    private ValidationCallback mValidationCallback;
    private Context mContext;
    private ConnectivityManager mConnectivityManager;
    @VisibleForTesting
    public Handler mHandler = new Handler();
    @VisibleForTesting
    public ConnectivityNetworkCallback mNetworkCallback;
    @VisibleForTesting
    public Runnable mTimeoutCallback;
    private final ValidatedNetworkCache mValidatedNetworkCache = new ValidatedNetworkCache();

<<<<<<< HEAD
    private static class ValidatedNetworkCache {
=======
    private class ValidatedNetworkCache {
>>>>>>> f10bf7ed
        // A cache with fixed size. It remembers 10 most recently successfully validated networks.
        private static final int VALIDATED_NETWORK_CACHE_SIZE = 10;
        private final PriorityQueue<ValidatedNetwork> mValidatedNetworkPQ =
                new PriorityQueue((Comparator<ValidatedNetwork>) (n1, n2) -> {
                    if (n1.mValidationTimeStamp < n2.mValidationTimeStamp) {
                        return -1;
                    } else if (n1.mValidationTimeStamp > n2.mValidationTimeStamp) {
                        return 1;
                    } else {
                        return 0;
                    }
                });
        private final Map<String, ValidatedNetwork> mValidatedNetworkMap = new HashMap();

<<<<<<< HEAD
        private static final class ValidatedNetwork {
=======
        private final class ValidatedNetwork {
>>>>>>> f10bf7ed
            ValidatedNetwork(String identity, long timeStamp) {
                mValidationIdentity = identity;
                mValidationTimeStamp = timeStamp;
            }
            void update(long timeStamp) {
                mValidationTimeStamp = timeStamp;
            }
            final String mValidationIdentity;
            long mValidationTimeStamp;
        }

        boolean isRecentlyValidated(int subId) {
<<<<<<< HEAD
            long cacheTtl = getValidationCacheTtl();
=======
            long cacheTtl = getValidationCacheTtl(subId);
>>>>>>> f10bf7ed
            String networkIdentity = getValidationNetworkIdentity(subId);
            if (networkIdentity == null || !mValidatedNetworkMap.containsKey(networkIdentity)) {
                return false;
            }
            long validatedTime = mValidatedNetworkMap.get(networkIdentity).mValidationTimeStamp;
            boolean recentlyValidated = System.currentTimeMillis() - validatedTime < cacheTtl;
            logd("isRecentlyValidated on subId " + subId + " ? " + recentlyValidated);
            return recentlyValidated;
        }

        void storeLastValidationResult(int subId, boolean validated) {
            String networkIdentity = getValidationNetworkIdentity(subId);
            logd("storeLastValidationResult for subId " + subId
                    + (validated ? " validated." : " not validated."));
            if (networkIdentity == null) return;

            if (!validated) {
                // If validation failed, clear it from the cache.
                mValidatedNetworkPQ.remove(mValidatedNetworkMap.get(networkIdentity));
                mValidatedNetworkMap.remove(networkIdentity);
                return;
            }
            long time =  System.currentTimeMillis();
            ValidatedNetwork network = mValidatedNetworkMap.get(networkIdentity);
            if (network != null) {
                // Already existed in cache, update.
                network.update(time);
                // Re-add to re-sort.
                mValidatedNetworkPQ.remove(network);
                mValidatedNetworkPQ.add(network);
            } else {
                network = new ValidatedNetwork(networkIdentity, time);
                mValidatedNetworkMap.put(networkIdentity, network);
                mValidatedNetworkPQ.add(network);
            }
            // If exceeded max size, remove the one with smallest validation timestamp.
            if (mValidatedNetworkPQ.size() > VALIDATED_NETWORK_CACHE_SIZE) {
                ValidatedNetwork networkToRemove = mValidatedNetworkPQ.poll();
                mValidatedNetworkMap.remove(networkToRemove.mValidationIdentity);
            }
        }

        private String getValidationNetworkIdentity(int subId) {
            if (!SubscriptionManager.isUsableSubscriptionId(subId)) return null;
            SubscriptionController subController = SubscriptionController.getInstance();
            if (subController == null) return null;
            Phone phone = PhoneFactory.getPhone(subController.getPhoneId(subId));
            if (phone == null || phone.getServiceState() == null) return null;

            NetworkRegistrationInfo regInfo = phone.getServiceState().getNetworkRegistrationInfo(
                    DOMAIN_PS, TRANSPORT_TYPE_WWAN);
            if (regInfo == null || regInfo.getCellIdentity() == null) return null;

            CellIdentity cellIdentity = regInfo.getCellIdentity();
            // TODO: add support for other technologies.
            if (cellIdentity.getType() != CellInfo.TYPE_LTE
                    || cellIdentity.getMccString() == null || cellIdentity.getMncString() == null
                    || ((CellIdentityLte) cellIdentity).getTac() == CellInfo.UNAVAILABLE) {
                return null;
            }

            return cellIdentity.getMccString() + cellIdentity.getMncString() + "_"
                    + ((CellIdentityLte) cellIdentity).getTac() + "_" + subId;
        }

<<<<<<< HEAD
        private long getValidationCacheTtl() {
            return mValidationCacheTtl;
=======
        private long getValidationCacheTtl(int subId) {
            long ttl = 0;
            CarrierConfigManager configManager = (CarrierConfigManager)
                    mContext.getSystemService(Context.CARRIER_CONFIG_SERVICE);
            if (configManager != null) {
                PersistableBundle b = configManager.getConfigForSubId(subId);
                if (b != null) {
                    ttl = b.getLong(KEY_DATA_SWITCH_VALIDATION_MIN_GAP_LONG);
                }
            }
            // Ttl can't be bigger than one day for now.
            return Math.min(ttl, MAX_VALIDATION_CACHE_TTL);
>>>>>>> f10bf7ed
        }
    }

    /**
     * Callback to pass in when starting validation.
     */
    public interface ValidationCallback {
        /**
         * Validation failed, passed or timed out.
         */
        void onValidationDone(boolean validated, int subId);
        /**
         * Called when a corresponding network becomes available.
         */
        void onNetworkAvailable(Network network, int subId);
    }

    /**
     * Create instance.
     */
    public static CellularNetworkValidator make(Context context) {
        if (sInstance != null) {
            logd("createCellularNetworkValidator failed. Instance already exists.");
        } else {
            sInstance = new CellularNetworkValidator(context);
        }

        return sInstance;
    }

    /**
     * Get instance.
     */
    public static CellularNetworkValidator getInstance() {
        return sInstance;
    }

    /**
     * Check whether this feature is supported or not.
     */
    public boolean isValidationFeatureSupported() {
        return PhoneConfigurationManager.getInstance().getCurrentPhoneCapability()
                .getPsDataConnectionLingerTimeMillis() > 0;
    }

    @VisibleForTesting
    public CellularNetworkValidator(Context context) {
        mContext = context;
        mConnectivityManager = (ConnectivityManager)
                mContext.getSystemService(Context.CONNECTIVITY_SERVICE);
    }

    /**
     * API to start a validation
     */
    public synchronized void validate(int subId, long timeoutInMs,
            boolean releaseAfterValidation, ValidationCallback callback) {
        // If it's already validating the same subscription, do nothing.
        if (subId == mSubId) return;

        if (!SubscriptionController.getInstance().isActiveSubId(subId)) {
            logd("Failed to start validation. Inactive subId " + subId);
            callback.onValidationDone(false, subId);
            return;
        }

        if (isValidating()) {
            stopValidation();
        }

        if (!sWaitForNetworkAvailableWhenCacheHit && mValidatedNetworkCache
                .isRecentlyValidated(subId)) {
            callback.onValidationDone(true, subId);
            return;
        }

        mState = STATE_VALIDATING;
        mSubId = subId;
        mTimeoutInMs = timeoutInMs;
        mValidationCallback = callback;
        mReleaseAfterValidation = releaseAfterValidation;
        mNetworkRequest = createNetworkRequest();

        logd("Start validating subId " + mSubId + " mTimeoutInMs " + mTimeoutInMs
                + " mReleaseAfterValidation " + mReleaseAfterValidation);

        mNetworkCallback = new ConnectivityNetworkCallback(subId);

        mConnectivityManager.requestNetwork(mNetworkRequest, mNetworkCallback, mHandler);

        mTimeoutCallback = () -> {
            logd("timeout on subId " + subId + " validation.");
            // Remember latest validated network.
            mValidatedNetworkCache.storeLastValidationResult(subId, false);
            reportValidationResult(false, subId);
        };

        mHandler.postDelayed(mTimeoutCallback, mTimeoutInMs);
    }

    private void removeTimeoutCallback() {
        // Remove timeout callback.
        if (mTimeoutCallback != null) {
            mHandler.removeCallbacks(mTimeoutCallback);
            mTimeoutCallback = null;
        }
    }

    /**
     * API to stop the current validation.
     */
    public synchronized void stopValidation() {
        if (!isValidating()) {
            logd("No need to stop validation.");
        } else {
            mConnectivityManager.unregisterNetworkCallback(mNetworkCallback);
            mState = STATE_IDLE;
        }

        removeTimeoutCallback();
        mSubId = SubscriptionManager.INVALID_SUBSCRIPTION_ID;
    }

    /**
     * Return which subscription is under validating.
     */
    public synchronized int getSubIdInValidation() {
        return mSubId;
    }

    /**
     * Return whether there's an ongoing validation.
     */
    public synchronized boolean isValidating() {
        return mState != STATE_IDLE;
    }

    private NetworkRequest createNetworkRequest() {
        return new NetworkRequest.Builder()
                .addCapability(NetworkCapabilities.NET_CAPABILITY_INTERNET)
                .addTransportType(NetworkCapabilities.TRANSPORT_CELLULAR)
                .setNetworkSpecifier(new TelephonyNetworkSpecifier.Builder()
                        .setSubscriptionId(mSubId).build())
                .build();
    }

    private synchronized void reportValidationResult(boolean passed, int subId) {
        // If the validation result is not for current subId, do nothing.
        if (mSubId != subId) return;

        removeTimeoutCallback();

        // Deal with the result only when state is still VALIDATING. This is to avoid
        // receiving multiple callbacks in queue.
        if (mState == STATE_VALIDATING) {
            mValidationCallback.onValidationDone(passed, mSubId);
            if (!mReleaseAfterValidation && passed) {
                mState = STATE_VALIDATED;
            } else {
                mConnectivityManager.unregisterNetworkCallback(mNetworkCallback);
                mState = STATE_IDLE;
            }

            TelephonyMetrics.getInstance().writeNetworkValidate(passed
                    ? TelephonyEvent.NetworkValidationState.NETWORK_VALIDATION_STATE_PASSED
                    : TelephonyEvent.NetworkValidationState.NETWORK_VALIDATION_STATE_FAILED);
        }

        mSubId = SubscriptionManager.INVALID_SUBSCRIPTION_ID;
    }

    private synchronized void reportNetworkAvailable(Network network, int subId) {
        // If the validation result is not for current subId, do nothing.
        if (mSubId != subId) return;
        mValidationCallback.onNetworkAvailable(network, subId);
    }

    @VisibleForTesting
    public class ConnectivityNetworkCallback extends ConnectivityManager.NetworkCallback {
        private final int mSubId;

        ConnectivityNetworkCallback(int subId) {
            mSubId = subId;
        }
        /**
         * ConnectivityManager.NetworkCallback implementation
         */
        @Override
        public void onAvailable(Network network) {
            logd("network onAvailable " + network);
            TelephonyMetrics.getInstance().writeNetworkValidate(
                    TelephonyEvent.NetworkValidationState.NETWORK_VALIDATION_STATE_AVAILABLE);
            // If it hits validation cache, we report as validation passed; otherwise we report
            // network is available.
            if (mValidatedNetworkCache.isRecentlyValidated(mSubId)) {
                reportValidationResult(true, ConnectivityNetworkCallback.this.mSubId);
            } else {
                reportNetworkAvailable(network, ConnectivityNetworkCallback.this.mSubId);
            }
        }

        @Override
        public void onLosing(Network network, int maxMsToLive) {
            logd("network onLosing " + network + " maxMsToLive " + maxMsToLive);
            mValidatedNetworkCache.storeLastValidationResult(
                    ConnectivityNetworkCallback.this.mSubId, false);
            reportValidationResult(false, ConnectivityNetworkCallback.this.mSubId);
        }

        @Override
        public void onLost(Network network) {
            logd("network onLost " + network);
            mValidatedNetworkCache.storeLastValidationResult(
                    ConnectivityNetworkCallback.this.mSubId, false);
            reportValidationResult(false, ConnectivityNetworkCallback.this.mSubId);
        }

        @Override
        public void onUnavailable() {
            logd("onUnavailable");
            mValidatedNetworkCache.storeLastValidationResult(
                    ConnectivityNetworkCallback.this.mSubId, false);
            reportValidationResult(false, ConnectivityNetworkCallback.this.mSubId);
        }

        @Override
        public void onCapabilitiesChanged(Network network,
                NetworkCapabilities networkCapabilities) {
            if (networkCapabilities.hasCapability(NetworkCapabilities.NET_CAPABILITY_VALIDATED)) {
                logd("onValidated");
                mValidatedNetworkCache.storeLastValidationResult(
                        ConnectivityNetworkCallback.this.mSubId, true);
                reportValidationResult(true, ConnectivityNetworkCallback.this.mSubId);
            }
        }
    }

    private static void logd(String log) {
        Log.d(LOG_TAG, log);
    }
}<|MERGE_RESOLUTION|>--- conflicted
+++ resolved
@@ -17,10 +17,7 @@
 package com.android.internal.telephony;
 
 import static android.telephony.AccessNetworkConstants.TRANSPORT_TYPE_WWAN;
-<<<<<<< HEAD
-=======
 import static android.telephony.CarrierConfigManager.KEY_DATA_SWITCH_VALIDATION_MIN_GAP_LONG;
->>>>>>> f10bf7ed
 import static android.telephony.NetworkRegistrationInfo.DOMAIN_PS;
 
 import android.content.Context;
@@ -30,11 +27,8 @@
 import android.net.NetworkRequest;
 import android.net.TelephonyNetworkSpecifier;
 import android.os.Handler;
-<<<<<<< HEAD
-=======
 import android.os.PersistableBundle;
 import android.telephony.CarrierConfigManager;
->>>>>>> f10bf7ed
 import android.telephony.CellIdentity;
 import android.telephony.CellIdentityLte;
 import android.telephony.CellInfo;
@@ -76,11 +70,7 @@
     // Singleton instance.
     private static CellularNetworkValidator sInstance;
     @VisibleForTesting
-<<<<<<< HEAD
-    public static long mValidationCacheTtl = TimeUnit.DAYS.toMillis(1);
-=======
     public static final long MAX_VALIDATION_CACHE_TTL = TimeUnit.DAYS.toMillis(1);
->>>>>>> f10bf7ed
 
     private int mState = STATE_IDLE;
     private int mSubId;
@@ -99,11 +89,7 @@
     public Runnable mTimeoutCallback;
     private final ValidatedNetworkCache mValidatedNetworkCache = new ValidatedNetworkCache();
 
-<<<<<<< HEAD
-    private static class ValidatedNetworkCache {
-=======
     private class ValidatedNetworkCache {
->>>>>>> f10bf7ed
         // A cache with fixed size. It remembers 10 most recently successfully validated networks.
         private static final int VALIDATED_NETWORK_CACHE_SIZE = 10;
         private final PriorityQueue<ValidatedNetwork> mValidatedNetworkPQ =
@@ -118,11 +104,7 @@
                 });
         private final Map<String, ValidatedNetwork> mValidatedNetworkMap = new HashMap();
 
-<<<<<<< HEAD
-        private static final class ValidatedNetwork {
-=======
         private final class ValidatedNetwork {
->>>>>>> f10bf7ed
             ValidatedNetwork(String identity, long timeStamp) {
                 mValidationIdentity = identity;
                 mValidationTimeStamp = timeStamp;
@@ -135,11 +117,7 @@
         }
 
         boolean isRecentlyValidated(int subId) {
-<<<<<<< HEAD
-            long cacheTtl = getValidationCacheTtl();
-=======
             long cacheTtl = getValidationCacheTtl(subId);
->>>>>>> f10bf7ed
             String networkIdentity = getValidationNetworkIdentity(subId);
             if (networkIdentity == null || !mValidatedNetworkMap.containsKey(networkIdentity)) {
                 return false;
@@ -205,10 +183,6 @@
                     + ((CellIdentityLte) cellIdentity).getTac() + "_" + subId;
         }
 
-<<<<<<< HEAD
-        private long getValidationCacheTtl() {
-            return mValidationCacheTtl;
-=======
         private long getValidationCacheTtl(int subId) {
             long ttl = 0;
             CarrierConfigManager configManager = (CarrierConfigManager)
@@ -221,7 +195,6 @@
             }
             // Ttl can't be bigger than one day for now.
             return Math.min(ttl, MAX_VALIDATION_CACHE_TTL);
->>>>>>> f10bf7ed
         }
     }
 
