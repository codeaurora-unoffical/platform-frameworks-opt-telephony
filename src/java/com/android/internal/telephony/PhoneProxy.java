/*
 * Copyright (c) 2012-13, The Linux Foundation. All rights reserved.
 * Not a Contribution.
 *
 * Copyright (C) 2008 The Android Open Source Project
 *
 * Licensed under the Apache License, Version 2.0 (the "License");
 * you may not use this file except in compliance with the License.
 * You may obtain a copy of the License at
 *
 *      http://www.apache.org/licenses/LICENSE-2.0
 *
 * Unless required by applicable law or agreed to in writing, software
 * distributed under the License is distributed on an "AS IS" BASIS,
 * WITHOUT WARRANTIES OR CONDITIONS OF ANY KIND, either express or implied.
 * See the License for the specific language governing permissions and
 * limitations under the License.
 */

package com.android.internal.telephony;


import android.app.ActivityManagerNative;
import android.content.Context;
import android.content.Intent;
import android.net.LinkCapabilities;
import android.net.LinkProperties;
import android.os.AsyncResult;
import android.os.Handler;
import android.os.Message;
import android.os.SystemProperties;
import android.os.UserHandle;
import android.telephony.CellInfo;
import android.telephony.CellLocation;
import android.telephony.ServiceState;
import android.telephony.SignalStrength;
import android.telephony.Rlog;

import com.android.internal.telephony.test.SimulatedRadioControl;
import com.android.internal.telephony.uicc.IccCardProxy;
import com.android.internal.telephony.uicc.IsimRecords;
import com.android.internal.telephony.uicc.UsimServiceTable;
import com.android.internal.telephony.CallManager;

import java.util.List;
import java.util.Map;

public class PhoneProxy extends Handler implements Phone {
    public final static Object lockForRadioTechnologyChange = new Object();

    protected Phone mActivePhone;
    protected CommandsInterface mCommandsInterface;
    protected IccSmsInterfaceManager mIccSmsInterfaceManager;
    protected IccPhoneBookInterfaceManagerProxy mIccPhoneBookInterfaceManagerProxy;
    protected PhoneSubInfoProxy mPhoneSubInfoProxy;
    protected IccCardProxy mIccCardProxy;

    private boolean mResetModemOnRadioTechnologyChange = false;

    private int mRilVersion;

    private static final int EVENT_VOICE_RADIO_TECH_CHANGED = 1;
    private static final int EVENT_RADIO_ON = 2;
    private static final int EVENT_REQUEST_VOICE_RADIO_TECH_DONE = 3;
    private static final int EVENT_RIL_CONNECTED = 4;

    protected static final String LOG_TAG = "PhoneProxy";

    //***** Class Methods
    public PhoneProxy(PhoneBase phone) {
        mActivePhone = phone;
        mResetModemOnRadioTechnologyChange = SystemProperties.getBoolean(
                TelephonyProperties.PROPERTY_RESET_ON_RADIO_TECH_CHANGE, false);
<<<<<<< HEAD
        mIccSmsInterfaceManagerProxy = new IccSmsInterfaceManagerProxy(
                phone.getContext(),
                phone.getIccSmsInterfaceManager());
=======
>>>>>>> 1fc4b8e7
        mIccPhoneBookInterfaceManagerProxy = new IccPhoneBookInterfaceManagerProxy(
                phone.getIccPhoneBookInterfaceManager());
        mPhoneSubInfoProxy = new PhoneSubInfoProxy(phone.getPhoneSubInfo());
        mCommandsInterface = ((PhoneBase)mActivePhone).mCi;

        mCommandsInterface.registerForRilConnected(this, EVENT_RIL_CONNECTED, null);
        mCommandsInterface.registerForOn(this, EVENT_RADIO_ON, null);
        mCommandsInterface.registerForVoiceRadioTechChanged(
                             this, EVENT_VOICE_RADIO_TECH_CHANGED, null);

        init();

        if (phone.getPhoneType() == PhoneConstants.PHONE_TYPE_GSM) {
            // For the purpose of IccCardProxy we only care about the technology family
            mIccCardProxy.setVoiceRadioTech(ServiceState.RIL_RADIO_TECHNOLOGY_UMTS);
        } else if (phone.getPhoneType() == PhoneConstants.PHONE_TYPE_CDMA) {
            mIccCardProxy.setVoiceRadioTech(ServiceState.RIL_RADIO_TECHNOLOGY_1xRTT);
        }
    }

    protected void init() {
        mIccSmsInterfaceManager =
                new IccSmsInterfaceManager((PhoneBase)this.mActivePhone);
        mIccCardProxy = new IccCardProxy(mActivePhone.getContext(), mCommandsInterface);
    }

    @Override
    public void handleMessage(Message msg) {
        AsyncResult ar = (AsyncResult) msg.obj;
        switch(msg.what) {
        case EVENT_RADIO_ON:
            /* Proactively query voice radio technologies */
            mCommandsInterface.getVoiceRadioTechnology(
                    obtainMessage(EVENT_REQUEST_VOICE_RADIO_TECH_DONE));
            break;

        case EVENT_RIL_CONNECTED:
            if (ar.exception == null && ar.result != null) {
                mRilVersion = (Integer) ar.result;
            } else {
                logd("Unexpected exception on EVENT_RIL_CONNECTED");
                mRilVersion = -1;
            }
            break;

        case EVENT_VOICE_RADIO_TECH_CHANGED:
        case EVENT_REQUEST_VOICE_RADIO_TECH_DONE:

            if (ar.exception == null) {
                if ((ar.result != null) && (((int[]) ar.result).length != 0)) {
                    int newVoiceTech = ((int[]) ar.result)[0];
                    updatePhoneObject(newVoiceTech);
                } else {
                    loge("Voice Radio Technology event " + msg.what + " has no tech!");
                }
            } else {
                loge("Voice Radio Technology event " + msg.what + " exception!" + ar.exception);
            }
            break;

        default:
            loge("Error! This handler was not registered for this message type. Message: "
                    + msg.what);
            break;
        }
        super.handleMessage(msg);
    }

    private static void logd(String msg) {
        Rlog.d(LOG_TAG, "[PhoneProxy] " + msg);
    }

    private void loge(String msg) {
        Rlog.e(LOG_TAG, "[PhoneProxy] " + msg);
    }

    public void updatePhoneObject(int newVoiceRadioTech) {

        if (mActivePhone != null) {
            if(mRilVersion >= 6 && getLteOnCdmaMode() == PhoneConstants.LTE_ON_CDMA_TRUE) {
                /*
                 * On v6 or greater RIL, when LTE_ON_CDMA is TRUE, always create CDMALTEPhone
                 * irrespective of the voice radio tech reported. Handle instance
                 * where device may be global phone, reporting as cdma device. Don't update
                 * voice tech in that scenario.
                 */
                if ((ServiceState.isCdma(newVoiceRadioTech) &&
                        mActivePhone.getPhoneType() == PhoneConstants.PHONE_TYPE_CDMA)) {
                    logd("LTE ON CDMA property is set. Use CDMA Phone" +
                            " newVoiceRadioTech = " + newVoiceRadioTech +
                            " Active Phone = " + mActivePhone.getPhoneName());
                    // IccCardProxy needs to be kept in sync
                    mIccCardProxy.setVoiceRadioTech(newVoiceRadioTech);
<<<<<<< HEAD
                    return;
                } else if ((ServiceState.isGsm(newVoiceRadioTech) &&
                        mActivePhone.getPhoneType() == PhoneConstants.PHONE_TYPE_CDMA)) {
                    logd("LTE ON CDMA property is set. Already CDMA Phone" +
                            " newVoiceRadioTech = " + newVoiceRadioTech +
                            " Active Phone = " + mActivePhone.getPhoneName());
=======
>>>>>>> 1fc4b8e7
                    return;
                } else {
                    logd("LTE ON CDMA property is set. Switch to CDMALTEPhone" +
                            " newVoiceRadioTech = " + newVoiceRadioTech +
                            " Active Phone = " + mActivePhone.getPhoneName());
                    newVoiceRadioTech = ServiceState.RIL_RADIO_TECHNOLOGY_1xRTT;
                }
            } else {
                if ((ServiceState.isCdma(newVoiceRadioTech) &&
                        mActivePhone.getPhoneType() == PhoneConstants.PHONE_TYPE_CDMA) ||
                        (ServiceState.isGsm(newVoiceRadioTech) &&
                                mActivePhone.getPhoneType() == PhoneConstants.PHONE_TYPE_GSM)) {
                    // Nothing changed. Keep phone as it is.
                    logd("Ignoring voice radio technology changed message." +
                            " newVoiceRadioTech = " + newVoiceRadioTech +
                            " Active Phone = " + mActivePhone.getPhoneName());
                    // IccCardProxy needs to be kept in sync
                    mIccCardProxy.setVoiceRadioTech(newVoiceRadioTech);
                    return;
                }
            }
        }

        if (newVoiceRadioTech == ServiceState.RIL_RADIO_TECHNOLOGY_UNKNOWN) {
            // We need some voice phone object to be active always, so never
            // delete the phone without anything to replace it with!
            logd("Ignoring voice radio technology changed message. newVoiceRadioTech = Unknown."
                    + " Active Phone = " + mActivePhone.getPhoneName());
            // IccCardProxy, though, needs to know even if radio tech is unknown
            mIccCardProxy.setVoiceRadioTech(newVoiceRadioTech);
            return;
        }

        boolean oldPowerState = false; // old power state to off
        if (mResetModemOnRadioTechnologyChange) {
            if (mCommandsInterface.getRadioState().isOn()) {
                oldPowerState = true;
                logd("Setting Radio Power to Off");
                mCommandsInterface.setRadioPower(false, null);
            }
        }

        deleteAndCreatePhone(newVoiceRadioTech);

        if (mResetModemOnRadioTechnologyChange && oldPowerState) { // restore power state
            logd("Resetting Radio");
            mCommandsInterface.setRadioPower(oldPowerState, null);
        }

        // Set the new interfaces in the proxy's
        mIccSmsInterfaceManager.updatePhoneObject((PhoneBase)mActivePhone);
        mIccPhoneBookInterfaceManagerProxy.setmIccPhoneBookInterfaceManager(mActivePhone
                .getIccPhoneBookInterfaceManager());
        mPhoneSubInfoProxy.setmPhoneSubInfo(mActivePhone.getPhoneSubInfo());

        mCommandsInterface = ((PhoneBase)mActivePhone).mCi;
        mIccCardProxy.setVoiceRadioTech(newVoiceRadioTech);
        sendBroadcastStickyIntent();
    }

    protected void sendBroadcastStickyIntent() {
        // Send an Intent to the PhoneApp that we had a radio technology change
        Intent intent = new Intent(TelephonyIntents.ACTION_RADIO_TECHNOLOGY_CHANGED);
        intent.addFlags(Intent.FLAG_RECEIVER_REPLACE_PENDING);
        intent.putExtra(PhoneConstants.PHONE_NAME_KEY, mActivePhone.getPhoneName());
        ActivityManagerNative.broadcastStickyIntent(intent, null, UserHandle.USER_ALL);

    }

    private void deleteAndCreatePhone(int newVoiceRadioTech) {

        String outgoingPhoneName = "Unknown";
        Phone oldPhone = mActivePhone;

        if (oldPhone != null) {
            outgoingPhoneName = ((PhoneBase) oldPhone).getPhoneName();
        }

        logd("Switching Voice Phone : " + outgoingPhoneName + " >>> "
                + (ServiceState.isGsm(newVoiceRadioTech) ? "GSM" : "CDMA"));

        if (oldPhone != null) {
            CallManager.getInstance().unregisterPhone(oldPhone);
            logd("Disposing old phone..");
            oldPhone.dispose();
        }

        // Give the garbage collector a hint to start the garbage collection
        // asap NOTE this has been disabled since radio technology change could
        // happen during e.g. a multimedia playing and could slow the system.
        // Tests needs to be done to see the effects of the GC call here when
        // system is busy.
        // System.gc();

        createNewPhone(newVoiceRadioTech);

        if (oldPhone != null) {
            oldPhone.removeReferences();
        }

        if(mActivePhone != null) {
            CallManager.getInstance().registerPhone(mActivePhone);
        }

        oldPhone = null;
    }

    protected void createNewPhone(int newVoiceRadioTech) {
        if (ServiceState.isCdma(newVoiceRadioTech)) {
            mActivePhone = PhoneFactory.getCdmaPhone();
        } else if (ServiceState.isGsm(newVoiceRadioTech)) {
            mActivePhone = PhoneFactory.getGsmPhone();
        }
    }

    @Override
    public ServiceState getServiceState() {
        return mActivePhone.getServiceState();
    }

    @Override
    public CellLocation getCellLocation() {
        return mActivePhone.getCellLocation();
    }

    /**
     * @return all available cell information or null if none.
     */
    @Override
    public List<CellInfo> getAllCellInfo() {
        return mActivePhone.getAllCellInfo();
    }

    /**
     * {@inheritDoc}
     */
    @Override
    public void setCellInfoListRate(int rateInMillis) {
        mActivePhone.setCellInfoListRate(rateInMillis);
    }

    @Override
    public PhoneConstants.DataState getDataConnectionState() {
        return mActivePhone.getDataConnectionState(PhoneConstants.APN_TYPE_DEFAULT);
    }

    @Override
    public PhoneConstants.DataState getDataConnectionState(String apnType) {
        return mActivePhone.getDataConnectionState(apnType);
    }

    @Override
    public DataActivityState getDataActivityState() {
        return mActivePhone.getDataActivityState();
    }

    @Override
    public Context getContext() {
        return mActivePhone.getContext();
    }

    @Override
    public void disableDnsCheck(boolean b) {
        mActivePhone.disableDnsCheck(b);
    }

    @Override
    public boolean isDnsCheckDisabled() {
        return mActivePhone.isDnsCheckDisabled();
    }

    @Override
    public PhoneConstants.State getState() {
        return mActivePhone.getState();
    }

    @Override
    public String getPhoneName() {
        return mActivePhone.getPhoneName();
    }

    @Override
    public int getPhoneType() {
        return mActivePhone.getPhoneType();
    }

    @Override
    public String[] getActiveApnTypes() {
        return mActivePhone.getActiveApnTypes();
    }

    @Override
    public String getActiveApnHost(String apnType) {
        return mActivePhone.getActiveApnHost(apnType);
    }

    @Override
    public LinkProperties getLinkProperties(String apnType) {
        return mActivePhone.getLinkProperties(apnType);
    }

    @Override
    public LinkCapabilities getLinkCapabilities(String apnType) {
        return mActivePhone.getLinkCapabilities(apnType);
    }

    @Override
    public SignalStrength getSignalStrength() {
        return mActivePhone.getSignalStrength();
    }

    @Override
    public void registerForUnknownConnection(Handler h, int what, Object obj) {
        mActivePhone.registerForUnknownConnection(h, what, obj);
    }

    @Override
    public void unregisterForUnknownConnection(Handler h) {
        mActivePhone.unregisterForUnknownConnection(h);
    }

    @Override
    public void registerForPreciseCallStateChanged(Handler h, int what, Object obj) {
        mActivePhone.registerForPreciseCallStateChanged(h, what, obj);
    }

    @Override
    public void unregisterForPreciseCallStateChanged(Handler h) {
        mActivePhone.unregisterForPreciseCallStateChanged(h);
    }

    @Override
    public void registerForNewRingingConnection(Handler h, int what, Object obj) {
        mActivePhone.registerForNewRingingConnection(h, what, obj);
    }

    @Override
    public void unregisterForNewRingingConnection(Handler h) {
        mActivePhone.unregisterForNewRingingConnection(h);
    }

    @Override
    public void registerForIncomingRing(Handler h, int what, Object obj) {
        mActivePhone.registerForIncomingRing(h, what, obj);
    }

    @Override
    public void unregisterForIncomingRing(Handler h) {
        mActivePhone.unregisterForIncomingRing(h);
    }

    @Override
    public void registerForDisconnect(Handler h, int what, Object obj) {
        mActivePhone.registerForDisconnect(h, what, obj);
    }

    @Override
    public void unregisterForDisconnect(Handler h) {
        mActivePhone.unregisterForDisconnect(h);
    }

    @Override
    public void registerForMmiInitiate(Handler h, int what, Object obj) {
        mActivePhone.registerForMmiInitiate(h, what, obj);
    }

    @Override
    public void unregisterForMmiInitiate(Handler h) {
        mActivePhone.unregisterForMmiInitiate(h);
    }

    @Override
    public void registerForMmiComplete(Handler h, int what, Object obj) {
        mActivePhone.registerForMmiComplete(h, what, obj);
    }

    @Override
    public void unregisterForMmiComplete(Handler h) {
        mActivePhone.unregisterForMmiComplete(h);
    }

    @Override
    public List<? extends MmiCode> getPendingMmiCodes() {
        return mActivePhone.getPendingMmiCodes();
    }

    @Override
    public void sendUssdResponse(String ussdMessge) {
        mActivePhone.sendUssdResponse(ussdMessge);
    }

    @Override
    public void registerForServiceStateChanged(Handler h, int what, Object obj) {
        mActivePhone.registerForServiceStateChanged(h, what, obj);
    }

    @Override
    public void unregisterForServiceStateChanged(Handler h) {
        mActivePhone.unregisterForServiceStateChanged(h);
    }

    @Override
    public void registerForSuppServiceNotification(Handler h, int what, Object obj) {
        mActivePhone.registerForSuppServiceNotification(h, what, obj);
    }

    @Override
    public void unregisterForSuppServiceNotification(Handler h) {
        mActivePhone.unregisterForSuppServiceNotification(h);
    }

    @Override
    public void registerForSuppServiceFailed(Handler h, int what, Object obj) {
        mActivePhone.registerForSuppServiceFailed(h, what, obj);
    }

    @Override
    public void unregisterForSuppServiceFailed(Handler h) {
        mActivePhone.unregisterForSuppServiceFailed(h);
    }

    @Override
    public void registerForInCallVoicePrivacyOn(Handler h, int what, Object obj){
        mActivePhone.registerForInCallVoicePrivacyOn(h,what,obj);
    }

    @Override
    public void unregisterForInCallVoicePrivacyOn(Handler h){
        mActivePhone.unregisterForInCallVoicePrivacyOn(h);
    }

    @Override
    public void registerForInCallVoicePrivacyOff(Handler h, int what, Object obj){
        mActivePhone.registerForInCallVoicePrivacyOff(h,what,obj);
    }

    @Override
    public void unregisterForInCallVoicePrivacyOff(Handler h){
        mActivePhone.unregisterForInCallVoicePrivacyOff(h);
    }

    @Override
    public void registerForCdmaOtaStatusChange(Handler h, int what, Object obj) {
        mActivePhone.registerForCdmaOtaStatusChange(h,what,obj);
    }

    @Override
    public void unregisterForCdmaOtaStatusChange(Handler h) {
         mActivePhone.unregisterForCdmaOtaStatusChange(h);
    }

    @Override
    public void registerForSubscriptionInfoReady(Handler h, int what, Object obj) {
        mActivePhone.registerForSubscriptionInfoReady(h, what, obj);
    }

    @Override
    public void unregisterForSubscriptionInfoReady(Handler h) {
        mActivePhone.unregisterForSubscriptionInfoReady(h);
    }

    @Override
    public void registerForEcmTimerReset(Handler h, int what, Object obj) {
        mActivePhone.registerForEcmTimerReset(h,what,obj);
    }

    @Override
    public void unregisterForEcmTimerReset(Handler h) {
        mActivePhone.unregisterForEcmTimerReset(h);
    }

    @Override
    public void registerForRingbackTone(Handler h, int what, Object obj) {
        mActivePhone.registerForRingbackTone(h,what,obj);
    }

    @Override
    public void unregisterForRingbackTone(Handler h) {
        mActivePhone.unregisterForRingbackTone(h);
    }

    @Override
    public void registerForResendIncallMute(Handler h, int what, Object obj) {
        mActivePhone.registerForResendIncallMute(h,what,obj);
    }

    @Override
    public void unregisterForResendIncallMute(Handler h) {
        mActivePhone.unregisterForResendIncallMute(h);
    }

    @Override
    public void registerForSimRecordsLoaded(Handler h, int what, Object obj) {
        mActivePhone.registerForSimRecordsLoaded(h,what,obj);
    }

    public void unregisterForSimRecordsLoaded(Handler h) {
        mActivePhone.unregisterForSimRecordsLoaded(h);
    }

    @Override
    public void registerForUnsolVoiceSystemId(Handler h, int what, Object obj) {
        mActivePhone.registerForUnsolVoiceSystemId(h,what,obj);
    }

    @Override
    public void unregisterForUnsolVoiceSystemId(Handler h) {
        mActivePhone.unregisterForUnsolVoiceSystemId(h);
    }

    @Override
    public boolean getIccRecordsLoaded() {
        return mIccCardProxy.getIccRecordsLoaded();
    }

    @Override
    public IccCard getIccCard() {
        return mIccCardProxy;
    }

    @Override
    public void acceptCall() throws CallStateException {
        mActivePhone.acceptCall();
    }

    @Override
    public void acceptCall(int callType) throws CallStateException {
        mActivePhone.acceptCall(callType);
    }

    @Override
    public int getCallType(Call call) throws CallStateException {
        return mActivePhone.getCallType(call);
    }

    @Override
    public int getCallDomain(Call call) throws CallStateException {
        return mActivePhone.getCallDomain(call);
    }

    @Override
    public void rejectCall() throws CallStateException {
        mActivePhone.rejectCall();
    }

    @Override
    public void switchHoldingAndActive() throws CallStateException {
        mActivePhone.switchHoldingAndActive();
    }

    @Override
    public boolean canConference() {
        return mActivePhone.canConference();
    }

    @Override
    public void conference() throws CallStateException {
        mActivePhone.conference();
    }

    public void changeConnectionType(Message msg, Connection conn,
            int newCallType, Map<String, String> newExtras) throws CallStateException {
        mActivePhone.changeConnectionType(msg, conn, newCallType, newExtras);
    }

    public void acceptConnectionTypeChange(Connection conn, Map<String, String> newExtras)
            throws CallStateException {
        mActivePhone.acceptConnectionTypeChange(conn, newExtras);
    }

    public void rejectConnectionTypeChange(Connection conn) throws CallStateException {
        mActivePhone.rejectConnectionTypeChange(conn);
    }

    public int getProposedConnectionType(Connection conn) throws CallStateException {
        return mActivePhone.getProposedConnectionType(conn);
    }

    @Override
    public void enableEnhancedVoicePrivacy(boolean enable, Message onComplete) {
        mActivePhone.enableEnhancedVoicePrivacy(enable, onComplete);
    }

    @Override
    public void getEnhancedVoicePrivacy(Message onComplete) {
        mActivePhone.getEnhancedVoicePrivacy(onComplete);
    }

    @Override
    public boolean canTransfer() {
        return mActivePhone.canTransfer();
    }

    @Override
    public void explicitCallTransfer() throws CallStateException {
        mActivePhone.explicitCallTransfer();
    }

    @Override
    public void clearDisconnected() {
        mActivePhone.clearDisconnected();
    }

    @Override
    public Call getForegroundCall() {
        return mActivePhone.getForegroundCall();
    }

    @Override
    public Call getBackgroundCall() {
        return mActivePhone.getBackgroundCall();
    }

    @Override
    public Call getRingingCall() {
        return mActivePhone.getRingingCall();
    }

    @Override
    public Connection dial(String dialString) throws CallStateException {
        return mActivePhone.dial(dialString);
    }

    @Override
    public Connection dial(String dialString, UUSInfo uusInfo) throws CallStateException {
        return mActivePhone.dial(dialString, uusInfo);
    }

    @Override
    public Connection dial(String dialString, int callType, String[] extras)
            throws CallStateException {
        return mActivePhone.dial(dialString, callType, extras);
    }

    @Override
    public boolean handlePinMmi(String dialString) {
        return mActivePhone.handlePinMmi(dialString);
    }

    @Override
    public boolean handleInCallMmiCommands(String command) throws CallStateException {
        return mActivePhone.handleInCallMmiCommands(command);
    }

    @Override
    public void sendDtmf(char c) {
        mActivePhone.sendDtmf(c);
    }

    @Override
    public void startDtmf(char c) {
        mActivePhone.startDtmf(c);
    }

    @Override
    public void stopDtmf() {
        mActivePhone.stopDtmf();
    }

    @Override
    public void setRadioPower(boolean power) {
        mActivePhone.setRadioPower(power);
    }

    @Override
    public boolean getMessageWaitingIndicator() {
        return mActivePhone.getMessageWaitingIndicator();
    }

    @Override
    public boolean getCallForwardingIndicator() {
        return mActivePhone.getCallForwardingIndicator();
    }

    @Override
    public String getLine1Number() {
        return mActivePhone.getLine1Number();
    }

    @Override
    public String getCdmaMin() {
        return mActivePhone.getCdmaMin();
    }

    @Override
    public boolean isMinInfoReady() {
        return mActivePhone.isMinInfoReady();
    }

    @Override
    public String getCdmaPrlVersion() {
        return mActivePhone.getCdmaPrlVersion();
    }

    @Override
    public String getLine1AlphaTag() {
        return mActivePhone.getLine1AlphaTag();
    }

    @Override
    public void setLine1Number(String alphaTag, String number, Message onComplete) {
        mActivePhone.setLine1Number(alphaTag, number, onComplete);
    }

    @Override
    public String getVoiceMailNumber() {
        return mActivePhone.getVoiceMailNumber();
    }

     /** @hide */
    @Override
    public int getVoiceMessageCount(){
        return mActivePhone.getVoiceMessageCount();
    }

    @Override
    public String getVoiceMailAlphaTag() {
        return mActivePhone.getVoiceMailAlphaTag();
    }

    @Override
    public void setVoiceMailNumber(String alphaTag,String voiceMailNumber,
            Message onComplete) {
        mActivePhone.setVoiceMailNumber(alphaTag, voiceMailNumber, onComplete);
    }

    @Override
    public void getCallForwardingOption(int commandInterfaceCFReason,
            Message onComplete) {
        mActivePhone.getCallForwardingOption(commandInterfaceCFReason,
                onComplete);
    }

    @Override
    public void setCallForwardingOption(int commandInterfaceCFReason,
            int commandInterfaceCFAction, String dialingNumber,
            int timerSeconds, Message onComplete) {
        mActivePhone.setCallForwardingOption(commandInterfaceCFReason,
            commandInterfaceCFAction, dialingNumber, timerSeconds, onComplete);
    }

    @Override
    public void getOutgoingCallerIdDisplay(Message onComplete) {
        mActivePhone.getOutgoingCallerIdDisplay(onComplete);
    }

    @Override
    public void setOutgoingCallerIdDisplay(int commandInterfaceCLIRMode,
            Message onComplete) {
        mActivePhone.setOutgoingCallerIdDisplay(commandInterfaceCLIRMode,
                onComplete);
    }

    @Override
    public void getCallWaiting(Message onComplete) {
        mActivePhone.getCallWaiting(onComplete);
    }

    @Override
    public void setCallWaiting(boolean enable, Message onComplete) {
        mActivePhone.setCallWaiting(enable, onComplete);
    }

    @Override
    public void getAvailableNetworks(Message response) {
        mActivePhone.getAvailableNetworks(response);
    }

    @Override
    public void setNetworkSelectionModeAutomatic(Message response) {
        mActivePhone.setNetworkSelectionModeAutomatic(response);
    }

    @Override
    public void selectNetworkManually(OperatorInfo network, Message response) {
        mActivePhone.selectNetworkManually(network, response);
    }

    @Override
    public void setPreferredNetworkType(int networkType, Message response) {
        mActivePhone.setPreferredNetworkType(networkType, response);
    }

    @Override
    public void getPreferredNetworkType(Message response) {
        mActivePhone.getPreferredNetworkType(response);
    }

    @Override
    public void getNeighboringCids(Message response) {
        mActivePhone.getNeighboringCids(response);
    }

    @Override
    public void setOnPostDialCharacter(Handler h, int what, Object obj) {
        mActivePhone.setOnPostDialCharacter(h, what, obj);
    }

    @Override
    public void setMute(boolean muted) {
        mActivePhone.setMute(muted);
    }

    @Override
    public boolean getMute() {
        return mActivePhone.getMute();
    }

    @Override
    public void setEchoSuppressionEnabled(boolean enabled) {
        mActivePhone.setEchoSuppressionEnabled(enabled);
    }

    @Override
    public void invokeOemRilRequestRaw(byte[] data, Message response) {
        mActivePhone.invokeOemRilRequestRaw(data, response);
    }

    @Override
    public void invokeOemRilRequestStrings(String[] strings, Message response) {
        mActivePhone.invokeOemRilRequestStrings(strings, response);
    }

    @Override
    public void getDataCallList(Message response) {
        mActivePhone.getDataCallList(response);
    }

    @Override
    public void updateServiceLocation() {
        mActivePhone.updateServiceLocation();
    }

    @Override
    public void enableLocationUpdates() {
        mActivePhone.enableLocationUpdates();
    }

    @Override
    public void disableLocationUpdates() {
        mActivePhone.disableLocationUpdates();
    }

    @Override
    public void setUnitTestMode(boolean f) {
        mActivePhone.setUnitTestMode(f);
    }

    @Override
    public boolean getUnitTestMode() {
        return mActivePhone.getUnitTestMode();
    }

    @Override
    public void setBandMode(int bandMode, Message response) {
        mActivePhone.setBandMode(bandMode, response);
    }

    @Override
    public void queryAvailableBandMode(Message response) {
        mActivePhone.queryAvailableBandMode(response);
    }

    @Override
    public boolean getDataRoamingEnabled() {
        return mActivePhone.getDataRoamingEnabled();
    }

    @Override
    public void setDataRoamingEnabled(boolean enable) {
        mActivePhone.setDataRoamingEnabled(enable);
    }

    @Override
    public void queryCdmaRoamingPreference(Message response) {
        mActivePhone.queryCdmaRoamingPreference(response);
    }

    @Override
    public void setCdmaRoamingPreference(int cdmaRoamingType, Message response) {
        mActivePhone.setCdmaRoamingPreference(cdmaRoamingType, response);
    }

    @Override
    public void setCdmaSubscription(int cdmaSubscriptionType, Message response) {
        mActivePhone.setCdmaSubscription(cdmaSubscriptionType, response);
    }

    @Override
    public SimulatedRadioControl getSimulatedRadioControl() {
        return mActivePhone.getSimulatedRadioControl();
    }

    @Override
    public int enableApnType(String type) {
        return mActivePhone.enableApnType(type);
    }

    @Override
    public int disableApnType(String type) {
        return mActivePhone.disableApnType(type);
    }

    @Override
    public boolean isDataConnectivityPossible() {
        return mActivePhone.isDataConnectivityPossible(PhoneConstants.APN_TYPE_DEFAULT);
    }

    @Override
    public boolean isDataConnectivityPossible(String apnType) {
        return mActivePhone.isDataConnectivityPossible(apnType);
    }

    @Override
    public String getDeviceId() {
        return mActivePhone.getDeviceId();
    }

    @Override
    public String getDeviceSvn() {
        return mActivePhone.getDeviceSvn();
    }

    @Override
    public String getSubscriberId() {
        return mActivePhone.getSubscriberId();
    }

    @Override
    public String getGroupIdLevel1() {
        return mActivePhone.getGroupIdLevel1();
    }

    @Override
    public String getIccSerialNumber() {
        return mActivePhone.getIccSerialNumber();
    }

    @Override
    public String getEsn() {
        return mActivePhone.getEsn();
    }

    @Override
    public String getMeid() {
        return mActivePhone.getMeid();
    }

    @Override
    public String getMsisdn() {
        return mActivePhone.getMsisdn();
    }

    @Override
    public String getImei() {
        return mActivePhone.getImei();
    }

    @Override
    public PhoneSubInfo getPhoneSubInfo(){
        return mActivePhone.getPhoneSubInfo();
    }

    @Override
    public IccPhoneBookInterfaceManager getIccPhoneBookInterfaceManager(){
        return mActivePhone.getIccPhoneBookInterfaceManager();
    }

    @Override
    public void setTTYMode(int ttyMode, Message onComplete) {
        mActivePhone.setTTYMode(ttyMode, onComplete);
    }

    @Override
    public void queryTTYMode(Message onComplete) {
        mActivePhone.queryTTYMode(onComplete);
    }

    @Override
    public void activateCellBroadcastSms(int activate, Message response) {
        mActivePhone.activateCellBroadcastSms(activate, response);
    }

    @Override
    public void getCellBroadcastSmsConfig(Message response) {
        mActivePhone.getCellBroadcastSmsConfig(response);
    }

    @Override
    public void setCellBroadcastSmsConfig(int[] configValuesArray, Message response) {
        mActivePhone.setCellBroadcastSmsConfig(configValuesArray, response);
    }

    @Override
    public void notifyDataActivity() {
         mActivePhone.notifyDataActivity();
    }

    @Override
    public void getSmscAddress(Message result) {
        mActivePhone.getSmscAddress(result);
    }

    @Override
    public void setSmscAddress(String address, Message result) {
        mActivePhone.setSmscAddress(address, result);
    }

    @Override
    public int getCdmaEriIconIndex() {
        return mActivePhone.getCdmaEriIconIndex();
    }

    @Override
    public String getCdmaEriText() {
        return mActivePhone.getCdmaEriText();
    }

    @Override
    public int getCdmaEriIconMode() {
        return mActivePhone.getCdmaEriIconMode();
    }

    public Phone getActivePhone() {
        return mActivePhone;
    }

    @Override
    public void sendBurstDtmf(String dtmfString, int on, int off, Message onComplete){
        mActivePhone.sendBurstDtmf(dtmfString, on, off, onComplete);
    }

    @Override
    public void exitEmergencyCallbackMode(){
        mActivePhone.exitEmergencyCallbackMode();
    }

    @Override
    public boolean needsOtaServiceProvisioning(){
        return mActivePhone.needsOtaServiceProvisioning();
    }

    @Override
    public boolean isOtaSpNumber(String dialStr){
        return mActivePhone.isOtaSpNumber(dialStr);
    }

    @Override
    public void registerForCallWaiting(Handler h, int what, Object obj){
        mActivePhone.registerForCallWaiting(h,what,obj);
    }

    @Override
    public void unregisterForCallWaiting(Handler h){
        mActivePhone.unregisterForCallWaiting(h);
    }

    @Override
    public void registerForSignalInfo(Handler h, int what, Object obj) {
        mActivePhone.registerForSignalInfo(h,what,obj);
    }

    @Override
    public void unregisterForSignalInfo(Handler h) {
        mActivePhone.unregisterForSignalInfo(h);
    }

    @Override
    public void registerForDisplayInfo(Handler h, int what, Object obj) {
        mActivePhone.registerForDisplayInfo(h,what,obj);
    }

    @Override
    public void unregisterForDisplayInfo(Handler h) {
        mActivePhone.unregisterForDisplayInfo(h);
    }

    @Override
    public void registerForNumberInfo(Handler h, int what, Object obj) {
        mActivePhone.registerForNumberInfo(h, what, obj);
    }

    @Override
    public void unregisterForNumberInfo(Handler h) {
        mActivePhone.unregisterForNumberInfo(h);
    }

    @Override
    public void registerForRedirectedNumberInfo(Handler h, int what, Object obj) {
        mActivePhone.registerForRedirectedNumberInfo(h, what, obj);
    }

    @Override
    public void unregisterForRedirectedNumberInfo(Handler h) {
        mActivePhone.unregisterForRedirectedNumberInfo(h);
    }

    @Override
    public void registerForLineControlInfo(Handler h, int what, Object obj) {
        mActivePhone.registerForLineControlInfo( h, what, obj);
    }

    @Override
    public void unregisterForLineControlInfo(Handler h) {
        mActivePhone.unregisterForLineControlInfo(h);
    }

    @Override
    public void registerFoT53ClirlInfo(Handler h, int what, Object obj) {
        mActivePhone.registerFoT53ClirlInfo(h, what, obj);
    }

    @Override
    public void unregisterForT53ClirInfo(Handler h) {
        mActivePhone.unregisterForT53ClirInfo(h);
    }

    @Override
    public void registerForT53AudioControlInfo(Handler h, int what, Object obj) {
        mActivePhone.registerForT53AudioControlInfo( h, what, obj);
    }

    @Override
    public void unregisterForT53AudioControlInfo(Handler h) {
        mActivePhone.unregisterForT53AudioControlInfo(h);
    }

    @Override
    public void setOnEcbModeExitResponse(Handler h, int what, Object obj){
        mActivePhone.setOnEcbModeExitResponse(h,what,obj);
    }

    @Override
    public void unsetOnEcbModeExitResponse(Handler h){
        mActivePhone.unsetOnEcbModeExitResponse(h);
    }

    public boolean isManualNetSelAllowed() {
        return mActivePhone.isManualNetSelAllowed();
    }

    @Override
    public boolean isCspPlmnEnabled() {
        return mActivePhone.isCspPlmnEnabled();
    }

    @Override
    public IsimRecords getIsimRecords() {
        return mActivePhone.getIsimRecords();
    }

    @Override
    public void requestIsimAuthentication(String nonce, Message response) {
        mActivePhone.requestIsimAuthentication(nonce, response);
    }

    /**
     * {@inheritDoc}
     */
    @Override
    public int getLteOnCdmaMode() {
        return mActivePhone.getLteOnCdmaMode();
    }

    /**
     * {@hide}
     */
    @Override
    public int getLteOnGsmMode() {
        return mActivePhone.getLteOnGsmMode();
    }

    @Override
    public UsimServiceTable getUsimServiceTable() {
        return mActivePhone.getUsimServiceTable();
    }

    @Override
    public void dispose() {
        mCommandsInterface.unregisterForOn(this);
        mCommandsInterface.unregisterForVoiceRadioTechChanged(this);
        mCommandsInterface.unregisterForRilConnected(this);
    }

    @Override
    public void removeReferences() {
        mActivePhone = null;
        mCommandsInterface = null;
    }

    public void getCallBarringOption(String facility, String password, Message onComplete) {
        mActivePhone.getCallBarringOption(facility, password, onComplete);
    }

    public void setCallBarringOption(String facility, boolean lockState, String password,
            Message onComplete) {
        mActivePhone.setCallBarringOption(facility, lockState, password, onComplete);
    }

    public void requestChangeCbPsw(String facility, String oldPwd, String newPwd, Message result) {
        mActivePhone.requestChangeCbPsw(facility, oldPwd, newPwd, result);
    }

    public void registerForModifyCallRequest(Handler h, int what, Object obj)
            throws CallStateException {
        mActivePhone.registerForModifyCallRequest(h, what, obj);
    }

    public void unregisterForModifyCallRequest(Handler h) throws CallStateException {
        mActivePhone.unregisterForModifyCallRequest(h);
    }

    public void registerForAvpUpgradeFailure(Handler h, int what, Object obj)
            throws CallStateException {
        mActivePhone.registerForAvpUpgradeFailure(h, what, obj);
    }

    public void unregisterForAvpUpgradeFailure(Handler h) throws CallStateException {
        mActivePhone.unregisterForAvpUpgradeFailure(h);
    }

    public int getSubscription() {
        return mActivePhone.getSubscription();
    }

    @Override
    public void setTuneAway(boolean tuneAway, Message response) {
        mActivePhone.setTuneAway(tuneAway, response);
    }

    @Override
    public void setPrioritySub(int subIndex, Message response) {
        mActivePhone.setPrioritySub(subIndex, response);
    }

    @Override
    public void setDefaultVoiceSub(int subIndex, Message response) {
        mActivePhone.setDefaultVoiceSub(subIndex, response);
    }

    @Override
    public void setLocalCallHold(int lchStatus, Message response) {
        mActivePhone.setLocalCallHold(lchStatus, response);
    }

    @Override
    public boolean isRadioOn() {
        return mCommandsInterface.getRadioState().isOn();
    }
}<|MERGE_RESOLUTION|>--- conflicted
+++ resolved
@@ -71,12 +71,6 @@
         mActivePhone = phone;
         mResetModemOnRadioTechnologyChange = SystemProperties.getBoolean(
                 TelephonyProperties.PROPERTY_RESET_ON_RADIO_TECH_CHANGE, false);
-<<<<<<< HEAD
-        mIccSmsInterfaceManagerProxy = new IccSmsInterfaceManagerProxy(
-                phone.getContext(),
-                phone.getIccSmsInterfaceManager());
-=======
->>>>>>> 1fc4b8e7
         mIccPhoneBookInterfaceManagerProxy = new IccPhoneBookInterfaceManagerProxy(
                 phone.getIccPhoneBookInterfaceManager());
         mPhoneSubInfoProxy = new PhoneSubInfoProxy(phone.getPhoneSubInfo());
@@ -170,15 +164,12 @@
                             " Active Phone = " + mActivePhone.getPhoneName());
                     // IccCardProxy needs to be kept in sync
                     mIccCardProxy.setVoiceRadioTech(newVoiceRadioTech);
-<<<<<<< HEAD
                     return;
                 } else if ((ServiceState.isGsm(newVoiceRadioTech) &&
                         mActivePhone.getPhoneType() == PhoneConstants.PHONE_TYPE_CDMA)) {
                     logd("LTE ON CDMA property is set. Already CDMA Phone" +
                             " newVoiceRadioTech = " + newVoiceRadioTech +
                             " Active Phone = " + mActivePhone.getPhoneName());
-=======
->>>>>>> 1fc4b8e7
                     return;
                 } else {
                     logd("LTE ON CDMA property is set. Switch to CDMALTEPhone" +
