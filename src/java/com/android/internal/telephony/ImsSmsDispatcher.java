/*
 * Copyright (C) 2018 The Android Open Source Project
 *
 * Licensed under the Apache License, Version 2.0 (the "License");
 * you may not use this file except in compliance with the License.
 * You may obtain a copy of the License at
 *
 *      http://www.apache.org/licenses/LICENSE-2.0
 *
 * Unless required by applicable law or agreed to in writing, software
 * distributed under the License is distributed on an "AS IS" BASIS,
 * WITHOUT WARRANTIES OR CONDITIONS OF ANY KIND, either express or implied.
 * See the License for the specific language governing permissions and
 * limitations under the License
 */

package com.android.internal.telephony;

import static android.telephony.SmsManager.RESULT_ERROR_GENERIC_FAILURE;
import android.content.Context;
import android.os.Message;
import android.os.PersistableBundle;
import android.os.RemoteException;
import android.provider.Telephony.Sms.Intents;
import android.telephony.CarrierConfigManager;
import android.telephony.PhoneNumberUtils;
import android.telephony.Rlog;
import android.telephony.ServiceState;
import android.telephony.ims.ImsReasonInfo;
import android.telephony.ims.aidl.IImsSmsListener;
import android.telephony.ims.feature.ImsFeature;
import android.telephony.ims.feature.MmTelFeature;
import android.telephony.ims.stub.ImsRegistrationImplBase;
import android.telephony.ims.stub.ImsSmsImplBase;
import android.telephony.ims.stub.ImsSmsImplBase.SendStatusResult;
import android.util.Pair;

import com.android.ims.ImsException;
import com.android.ims.ImsManager;
import com.android.internal.annotations.VisibleForTesting;
import com.android.internal.telephony.GsmAlphabet.TextEncodingDetails;
import com.android.internal.telephony.util.SMSDispatcherUtil;

import java.util.HashMap;
import java.util.Map;
import java.util.concurrent.ConcurrentHashMap;
import java.util.concurrent.atomic.AtomicInteger;

/**
 * Responsible for communications with {@link com.android.ims.ImsManager} to send/receive messages
 * over IMS.
 * @hide
 */
public class ImsSmsDispatcher extends SMSDispatcher {

    private static final String TAG = "ImsSmsDispacher";

    @VisibleForTesting
    public Map<Integer, SmsTracker> mTrackers = new ConcurrentHashMap<>();
    @VisibleForTesting
    public AtomicInteger mNextToken = new AtomicInteger();
    private final Object mLock = new Object();
    private volatile boolean mIsSmsCapable;
    private volatile boolean mIsImsServiceUp;
    private volatile boolean mIsRegistered;
    private final ImsManager.Connector mImsManagerConnector;
    /**
     * Listen to the IMS service state change
     *
     */
    private ImsRegistrationImplBase.Callback mRegistrationCallback =
            new ImsRegistrationImplBase.Callback() {
                @Override
                public void onRegistered(
                        @ImsRegistrationImplBase.ImsRegistrationTech int imsRadioTech) {
                    Rlog.d(TAG, "onImsConnected imsRadioTech=" + imsRadioTech);
                    synchronized (mLock) {
                        mIsRegistered = true;
                    }
                }

                @Override
                public void onRegistering(
                        @ImsRegistrationImplBase.ImsRegistrationTech int imsRadioTech) {
                    Rlog.d(TAG, "onImsProgressing imsRadioTech=" + imsRadioTech);
                    synchronized (mLock) {
                        mIsRegistered = false;
                    }
                }

                @Override
                public void onDeregistered(ImsReasonInfo info) {
                    Rlog.d(TAG, "onImsDisconnected imsReasonInfo=" + info);
                    synchronized (mLock) {
                        mIsRegistered = false;
                    }
                }
            };

    private ImsFeature.CapabilityCallback mCapabilityCallback =
            new ImsFeature.CapabilityCallback() {
                @Override
                public void onCapabilitiesStatusChanged(ImsFeature.Capabilities config) {
                    synchronized (mLock) {
                        mIsSmsCapable = config.isCapable(
                                MmTelFeature.MmTelCapabilities.CAPABILITY_TYPE_SMS);
                    }
                }
    };

    private final IImsSmsListener mImsSmsListener = new IImsSmsListener.Stub() {
        @Override
        public void onSendSmsResult(int token, int messageRef, @SendStatusResult int status,
                int reason) throws RemoteException {
            Rlog.d(TAG, "onSendSmsResult token=" + token + " messageRef=" + messageRef
                    + " status=" + status + " reason=" + reason);
            SmsTracker tracker = mTrackers.get(token);
            if (tracker == null) {
                throw new IllegalArgumentException("Invalid token.");
            }
            tracker.mMessageRef = messageRef;
            switch(status) {
                case ImsSmsImplBase.SEND_STATUS_OK:
                    tracker.onSent(mContext);
                    break;
                case ImsSmsImplBase.SEND_STATUS_ERROR:
                    tracker.onFailed(mContext, reason, 0 /* errorCode */);
                    mTrackers.remove(token);
                    break;
                case ImsSmsImplBase.SEND_STATUS_ERROR_RETRY:
                case ImsSmsImplBase.SEND_STATUS_ERROR_FALLBACK:
<<<<<<< HEAD
                    if (tracker.mRetryCount < MAX_SEND_RETRIES) {
                        tracker.mRetryCount += 1;
                        if(status == ImsSmsImplBase.SEND_STATUS_ERROR_FALLBACK) {
                            tracker.mIsFallBackRetry = true;
                        }
                        Message retryMsg = obtainMessage(EVENT_SEND_RETRY, tracker);
                        sendMessageDelayed(retryMsg, SEND_RETRY_DELAY);
                    } else {
                        Rlog.e(TAG,"onSendSmsResult Max retrys reaached: " + tracker.mRetryCount);
                        tracker.onFailed(mContext, RESULT_ERROR_GENERIC_FAILURE, 0);
                        mTrackers.remove(token);
                    }
=======
                    tracker.mRetryCount += 1;
                    fallbackToPstn(token, tracker);
                    break;
>>>>>>> 3be1062b
                default:
            }
        }

        @Override
        public void onSmsStatusReportReceived(int token, int messageRef, String format, byte[] pdu)
                throws RemoteException {
            Rlog.d(TAG, "Status report received.");
            SmsTracker tracker = mTrackers.get(token);
            if (tracker == null) {
                throw new RemoteException("Invalid token.");
            }
            Pair<Boolean, Boolean> result = mSmsDispatchersController.handleSmsStatusReport(
                    tracker, format, pdu);
            Rlog.d(TAG, "Status report handle result, success: " + result.first +
                    "complete: " + result.second);
            try {
                getImsManager().acknowledgeSmsReport(
                        token,
                        messageRef,
                        result.first ? ImsSmsImplBase.STATUS_REPORT_STATUS_OK
                                : ImsSmsImplBase.STATUS_REPORT_STATUS_ERROR);
            } catch (ImsException e) {
                Rlog.e(TAG, "Failed to acknowledgeSmsReport(). Error: "
                        + e.getMessage());
            }
            if (result.second) {
                mTrackers.remove(token);
            }
        }

        @Override
        public void onSmsReceived(int token, String format, byte[] pdu)
                throws RemoteException {
            Rlog.d(TAG, "SMS received.");
            android.telephony.SmsMessage message =
                    android.telephony.SmsMessage.createFromPdu(pdu, format);
            mSmsDispatchersController.injectSmsPdu(message, format, result -> {
                Rlog.d(TAG, "SMS handled result: " + result);
                int mappedResult;
                switch (result) {
                    case Intents.RESULT_SMS_HANDLED:
                        mappedResult = ImsSmsImplBase.STATUS_REPORT_STATUS_OK;
                        break;
                    case Intents.RESULT_SMS_OUT_OF_MEMORY:
                        mappedResult = ImsSmsImplBase.DELIVER_STATUS_ERROR_NO_MEMORY;
                        break;
                    case Intents.RESULT_SMS_UNSUPPORTED:
                        mappedResult = ImsSmsImplBase.DELIVER_STATUS_ERROR_REQUEST_NOT_SUPPORTED;
                        break;
                    default:
                        mappedResult = ImsSmsImplBase.DELIVER_STATUS_ERROR_GENERIC;
                        break;
                }
                try {
                    if (message != null && message.mWrappedSmsMessage != null) {
                        getImsManager().acknowledgeSms(token,
                                message.mWrappedSmsMessage.mMessageRef, mappedResult);
                    } else {
                        Rlog.w(TAG, "SMS Received with a PDU that could not be parsed.");
                        getImsManager().acknowledgeSms(token, 0, mappedResult);
                    }
                } catch (ImsException e) {
                    Rlog.e(TAG, "Failed to acknowledgeSms(). Error: " + e.getMessage());
                }
            }, true);
        }
    };

    public ImsSmsDispatcher(Phone phone, SmsDispatchersController smsDispatchersController) {
        super(phone, smsDispatchersController);

        mImsManagerConnector = new ImsManager.Connector(mContext, mPhone.getPhoneId(),
                new ImsManager.Connector.Listener() {
                    @Override
                    public void connectionReady(ImsManager manager) throws ImsException {
                        Rlog.d(TAG, "ImsManager: connection ready.");
                        synchronized (mLock) {
                            setListeners();
                            mIsImsServiceUp = true;
                        }
                    }

                    @Override
                    public void connectionUnavailable() {
                        Rlog.d(TAG, "ImsManager: connection unavailable.");
                        synchronized (mLock) {
                            mIsImsServiceUp = false;
                        }
                    }
                });
        mImsManagerConnector.connect();
    }

    private void setListeners() throws ImsException {
        getImsManager().addRegistrationCallback(mRegistrationCallback);
        getImsManager().addCapabilitiesCallback(mCapabilityCallback);
        getImsManager().setSmsListener(getSmsListener());
        getImsManager().onSmsReady();
    }

    private boolean isLteService() {
        return ((mPhone.getServiceState().getRilVoiceRadioTechnology() ==
            ServiceState.RIL_RADIO_TECHNOLOGY_LTE) && (mPhone.getServiceState().
                getState() == ServiceState.STATE_IN_SERVICE));
    }

    private boolean isLimitedLteService() {
        return ((mPhone.getServiceState().getRilVoiceRadioTechnology() ==
            ServiceState.RIL_RADIO_TECHNOLOGY_LTE) && mPhone.getServiceState().isEmergencyOnly());
    }

    private boolean isEmergencySmsPossible() {
        return isLteService() || isLimitedLteService();
    }

    public boolean isEmergencySmsSupport(String destAddr) {
        PersistableBundle b;
        boolean eSmsCarrierSupport = false;
        if (!PhoneNumberUtils.isLocalEmergencyNumber(mContext, mPhone.getSubId(), destAddr)) {
            Rlog.e(TAG, "Emergency Sms is not supported for: " + destAddr);
            return false;
        }
        CarrierConfigManager configManager = (CarrierConfigManager) mPhone.getContext()
                .getSystemService(Context.CARRIER_CONFIG_SERVICE);
        if (configManager == null) {
            Rlog.e(TAG, "configManager is null");
            return false;
        }
        b = configManager.getConfigForSubId(getSubId());
        if (b == null) {
            Rlog.e(TAG, "PersistableBundle is null");
            return false;
        }
        eSmsCarrierSupport = b.getBoolean(CarrierConfigManager.
                                                      KEY_SUPPORT_EMERGENCY_SMS_OVER_IMS_BOOL);
        boolean lteOrLimitedLte = isEmergencySmsPossible();
        Rlog.i(TAG, "isEmergencySmsSupport emergencySmsCarrierSupport: "
               + eSmsCarrierSupport + " destAddr: " + destAddr + " mIsImsServiceUp: "
               + mIsImsServiceUp + " lteOrLimitedLte: " + lteOrLimitedLte);

        return eSmsCarrierSupport && mIsImsServiceUp && lteOrLimitedLte;
    }


    public boolean isAvailable() {
        synchronized (mLock) {
            Rlog.d(TAG, "isAvailable: up=" + mIsImsServiceUp + ", reg= " + mIsRegistered
                    + ", cap= " + mIsSmsCapable);
            return mIsImsServiceUp && mIsRegistered && mIsSmsCapable;
        }
    }

    @Override
    protected String getFormat() {
        try {
            return getImsManager().getSmsFormat();
        } catch (ImsException e) {
            Rlog.e(TAG, "Failed to get sms format. Error: " + e.getMessage());
            return SmsConstants.FORMAT_UNKNOWN;
        }
    }

    @Override
    protected boolean shouldBlockSmsForEcbm() {
        // We should not block outgoing SMS during ECM on IMS. It only applies to outgoing CDMA
        // SMS.
        return false;
    }

    @Override
    protected SmsMessageBase.SubmitPduBase getSubmitPdu(String scAddr, String destAddr,
            String message, boolean statusReportRequested, SmsHeader smsHeader, int priority,
            int validityPeriod) {
        return SMSDispatcherUtil.getSubmitPdu(isCdmaMo(), scAddr, destAddr, message,
                statusReportRequested, smsHeader, priority, validityPeriod);
    }

    @Override
    protected SmsMessageBase.SubmitPduBase getSubmitPdu(String scAddr, String destAddr,
            int destPort, byte[] message, boolean statusReportRequested) {
        return SMSDispatcherUtil.getSubmitPdu(isCdmaMo(), scAddr, destAddr, destPort, message,
                statusReportRequested);
    }

    @Override
    protected TextEncodingDetails calculateLength(CharSequence messageBody, boolean use7bitOnly) {
        return SMSDispatcherUtil.calculateLength(isCdmaMo(), messageBody, use7bitOnly);
    }

    @Override
    public void sendSms(SmsTracker tracker) {
        Rlog.d(TAG, "sendSms: "
                + " mRetryCount=" + tracker.mRetryCount
                + " mMessageRef=" + tracker.mMessageRef
                + " SS=" + mPhone.getServiceState().getState());

        // Flag that this Tracker is using the ImsService implementation of SMS over IMS for sending
        // this message. Any fallbacks will happen over CS only.
        tracker.mUsesImsServiceForIms = true;

        HashMap<String, Object> map = tracker.getData();

        byte[] pdu = (byte[]) map.get(MAP_KEY_PDU);
        byte smsc[] = (byte[]) map.get(MAP_KEY_SMSC);
        boolean isRetry = tracker.mRetryCount > 0;

        if (SmsConstants.FORMAT_3GPP.equals(getFormat()) && tracker.mRetryCount > 0) {
            // per TS 23.040 Section 9.2.3.6:  If TP-MTI SMS-SUBMIT (0x01) type
            //   TP-RD (bit 2) is 1 for retry
            //   and TP-MR is set to previously failed sms TP-MR
            if (((0x01 & pdu[0]) == 0x01)) {
                pdu[0] |= 0x04; // TP-RD
                pdu[1] = (byte) tracker.mMessageRef; // TP-MR
            }
        }

        int token = mNextToken.incrementAndGet();
        mTrackers.put(token, tracker);
        try {
            getImsManager().sendSms(
                    token,
                    tracker.mMessageRef,
                    getFormat(),
                    smsc != null ? new String(smsc) : null,
                    isRetry,
                    pdu);
        } catch (ImsException e) {
            Rlog.e(TAG, "sendSms failed. Falling back to PSTN. Error: " + e.getMessage());
            fallbackToPstn(token, tracker);
        }
    }

    private ImsManager getImsManager() {
        return ImsManager.getInstance(mContext, mPhone.getPhoneId());
    }

    @VisibleForTesting
    public void fallbackToPstn(int token, SmsTracker tracker) {
        mSmsDispatchersController.sendRetrySms(tracker);
        mTrackers.remove(token);
    }

    @Override
    protected boolean isCdmaMo() {
        return mSmsDispatchersController.isCdmaFormat(getFormat());
    }

    @VisibleForTesting
    public IImsSmsListener getSmsListener() {
        return mImsSmsListener;
    }
}<|MERGE_RESOLUTION|>--- conflicted
+++ resolved
@@ -129,7 +129,6 @@
                     break;
                 case ImsSmsImplBase.SEND_STATUS_ERROR_RETRY:
                 case ImsSmsImplBase.SEND_STATUS_ERROR_FALLBACK:
-<<<<<<< HEAD
                     if (tracker.mRetryCount < MAX_SEND_RETRIES) {
                         tracker.mRetryCount += 1;
                         if(status == ImsSmsImplBase.SEND_STATUS_ERROR_FALLBACK) {
@@ -142,11 +141,7 @@
                         tracker.onFailed(mContext, RESULT_ERROR_GENERIC_FAILURE, 0);
                         mTrackers.remove(token);
                     }
-=======
-                    tracker.mRetryCount += 1;
-                    fallbackToPstn(token, tracker);
                     break;
->>>>>>> 3be1062b
                 default:
             }
         }
