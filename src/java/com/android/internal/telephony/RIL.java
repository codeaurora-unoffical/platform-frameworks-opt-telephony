--- conflicted
+++ resolved
@@ -283,14 +283,12 @@
     // When we are testing emergency calls
     AtomicBoolean mTestingEmergencyCall = new AtomicBoolean(false);
 
-<<<<<<< HEAD
     // Number of per-network elements expected in QUERY_AVAILABLE_NETWORKS's response.
     // 4 elements is default, but many RILs actually return 5, making it impossible to
     // divide the response array without prior knowledge of the number of elements.
     protected int mQANElements = 4;
-=======
+
     private Integer mInstanceId;
->>>>>>> 1fc4b8e7
 
     //***** Events
 
@@ -2904,14 +2902,11 @@
             case RIL_UNSOL_RIL_CONNECTED: ret = responseInts(p); break;
             case RIL_UNSOL_VOICE_RADIO_TECH_CHANGED: ret =  responseInts(p); break;
             case RIL_UNSOL_CELL_INFO_LIST: ret = responseCellInfoList(p); break;
-<<<<<<< HEAD
             case RIL_UNSOL_STK_SEND_SMS_RESULT: ret = responseInts(p); break; // Samsung STK
-=======
             case RIL_UNSOL_RESPONSE_IMS_NETWORK_STATE_CHANGED: ret =  responseVoid(p); break;
             case RIL_UNSOL_UICC_SUBSCRIPTION_STATUS_CHANGED: ret =  responseInts(p); break;
             case RIL_UNSOL_ON_SS: ret =  responseSsData(p); break;
             case RIL_UNSOL_STK_CC_ALPHA_NOTIFY: ret =  responseString(p); break;
->>>>>>> 1fc4b8e7
 
             default:
                 throw new RuntimeException("Unrecognized unsol response: " + response);
@@ -3257,9 +3252,6 @@
                 }
                 break;
 
-<<<<<<< HEAD
-            case RIL_UNSOL_CDMA_PRL_CHANGED:
-=======
             case RIL_UNSOL_ON_SS:
                 if (RILJ_LOGD) unsljLogRet(response, ret);
 
@@ -3278,8 +3270,7 @@
                 }
                 break;
 
-            case RIL_UNSOl_CDMA_PRL_CHANGED:
->>>>>>> 1fc4b8e7
+            case RIL_UNSOL_CDMA_PRL_CHANGED:
                 if (RILJ_LOGD) unsljLogRet(response, ret);
 
                 if (mCdmaPrlChangedRegistrants != null) {
@@ -3319,9 +3310,8 @@
                 break;
             }
 
-<<<<<<< HEAD
             // Samsung STK
-            case RIL_UNSOL_STK_SEND_SMS_RESULT:
+            case RIL_UNSOL_STK_SEND_SMS_RESULT: {
                 if (Resources.getSystem().
                         getBoolean(com.android.internal.R.bool.config_samsung_stk)) {
                     if (RILJ_LOGD) unsljLogRet(response, ret);
@@ -3332,7 +3322,8 @@
                     }
                 }
                 break;
-=======
+            }
+
             case RIL_UNSOL_UICC_SUBSCRIPTION_STATUS_CHANGED: {
                 if (RILJ_LOGD) unsljLogRet(response, ret);
 
@@ -3342,7 +3333,6 @@
                 }
                 break;
             }
->>>>>>> 1fc4b8e7
         }
     }
 
@@ -3359,9 +3349,6 @@
         }
     }
 
-<<<<<<< HEAD
-    protected Object
-=======
     private boolean isQcUnsolOemHookResp(ByteBuffer oemHookResponse) {
 
         /* Check OEM ID in UnsolOemHook response */
@@ -3510,8 +3497,7 @@
         Rlog.d(RILJ_LOG_TAG, "VOICE_SYSTEM_ID notified to registrants");
     }
 
-    private Object
->>>>>>> 1fc4b8e7
+    protected Object
     responseInts(Parcel p) {
         int numInts;
         int response[];
@@ -4091,10 +4077,6 @@
         return response;
     }
 
-<<<<<<< HEAD
-    protected void
-=======
-
     private Object
     responseUiccSubscription(Parcel p) {
         //TODO MultiSIM functionality
@@ -4122,8 +4104,7 @@
         return response;
     }
 
-    private void
->>>>>>> 1fc4b8e7
+    protected void
     notifyRegistrantsCdmaInfoRec(CdmaInformationRecords infoRec) {
         int response = RIL_UNSOL_CDMA_INFO_REC;
         if (infoRec.record instanceof CdmaInformationRecords.CdmaDisplayInfoRec) {
@@ -4365,37 +4346,25 @@
             case RIL_UNSOL_RIL_CONNECTED: return "UNSOL_RIL_CONNECTED";
             case RIL_UNSOL_VOICE_RADIO_TECH_CHANGED: return "UNSOL_VOICE_RADIO_TECH_CHANGED";
             case RIL_UNSOL_CELL_INFO_LIST: return "UNSOL_CELL_INFO_LIST";
-<<<<<<< HEAD
             case RIL_UNSOL_STK_SEND_SMS_RESULT: return "RIL_UNSOL_STK_SEND_SMS_RESULT";
-            default: return "<unknown reponse>";
-        }
-    }
-
-    protected void riljLog(String msg) {
-        Rlog.d(RILJ_LOG_TAG, msg);
-    }
-
-    protected void riljLogv(String msg) {
-        Rlog.v(RILJ_LOG_TAG, msg);
-=======
             case RIL_UNSOL_RESPONSE_IMS_NETWORK_STATE_CHANGED: return "UNSOL_RESPONSE_IMS_NETWORK_STATE_CHANGED";
             case RIL_UNSOL_UICC_SUBSCRIPTION_STATUS_CHANGED:
                     return "RIL_UNSOL_UICC_SUBSCRIPTION_STATUS_CHANGED";
             case RIL_UNSOL_ON_SS: return "UNSOL_ON_SS";
             case RIL_UNSOL_STK_CC_ALPHA_NOTIFY: return "UNSOL_STK_CC_ALPHA_NOTIFY";
-            default: return "<unknown response>";
-        }
-    }
-
-    private void riljLog(String msg) {
+
+            default: return "<unknown reponse>";
+        }
+    }
+
+    protected void riljLog(String msg) {
         Rlog.d(RILJ_LOG_TAG, msg
                 + (mInstanceId != null ? (" [SUB" + mInstanceId + "]") : ""));
     }
 
-    private void riljLogv(String msg) {
+    protected void riljLogv(String msg) {
         Rlog.v(RILJ_LOG_TAG, msg
                 + (mInstanceId != null ? (" [SUB" + mInstanceId + "]") : ""));
->>>>>>> 1fc4b8e7
     }
 
     protected void unsljLog(int response) {
