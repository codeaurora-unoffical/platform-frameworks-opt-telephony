/*
 * Copyright (c) 2012-2013, The Linux Foundation. All rights reserved.
 * Not a Contribution.
 *
 * Copyright (C) 2006 The Android Open Source Project
 *
 * Licensed under the Apache License, Version 2.0 (the "License");
 * you may not use this file except in compliance with the License.
 * You may obtain a copy of the License at
 *
 *      http://www.apache.org/licenses/LICENSE-2.0
 *
 * Unless required by applicable law or agreed to in writing, software
 * distributed under the License is distributed on an "AS IS" BASIS,
 * WITHOUT WARRANTIES OR CONDITIONS OF ANY KIND, either express or implied.
 * See the License for the specific language governing permissions and
 * limitations under the License.
 */

package com.android.internal.telephony;

import static com.android.internal.telephony.RILConstants.*;
import static android.telephony.TelephonyManager.NETWORK_TYPE_UNKNOWN;
import static android.telephony.TelephonyManager.NETWORK_TYPE_EDGE;
import static android.telephony.TelephonyManager.NETWORK_TYPE_GPRS;
import static android.telephony.TelephonyManager.NETWORK_TYPE_UMTS;
import static android.telephony.TelephonyManager.NETWORK_TYPE_HSDPA;
import static android.telephony.TelephonyManager.NETWORK_TYPE_HSUPA;
import static android.telephony.TelephonyManager.NETWORK_TYPE_HSPA;
import static android.telephony.TelephonyManager.NETWORK_TYPE_HSPAP;

import android.content.BroadcastReceiver;
import android.content.Context;
import android.content.Intent;
import android.content.IntentFilter;
import android.content.res.Resources;
import android.net.ConnectivityManager;
import android.net.LocalSocket;
import android.net.LocalSocketAddress;
import android.os.AsyncResult;
import android.os.Handler;
import android.os.HandlerThread;
import android.os.Looper;
import android.os.Message;
import android.os.Parcel;
import android.os.PowerManager;
import android.os.SystemProperties;
import android.os.PowerManager.WakeLock;
import android.provider.Settings.SettingNotFoundException;
import android.telephony.CellInfo;
import android.telephony.NeighboringCellInfo;
import android.telephony.PhoneNumberUtils;
import android.telephony.Rlog;
import android.telephony.SignalStrength;
import android.telephony.SmsManager;
import android.telephony.SmsMessage;
import android.text.TextUtils;
import android.util.SparseArray;

import com.android.internal.telephony.gsm.SmsBroadcastConfigInfo;
import com.android.internal.telephony.gsm.SsData;
import com.android.internal.telephony.gsm.SuppServiceNotification;
import com.android.internal.telephony.uicc.IccCardApplicationStatus;
import com.android.internal.telephony.uicc.IccCardStatus;
import com.android.internal.telephony.uicc.IccIoResult;
import com.android.internal.telephony.uicc.IccRefreshResponse;
import com.android.internal.telephony.uicc.IccUtils;
import com.android.internal.telephony.cdma.CdmaCallWaitingNotification;
import com.android.internal.telephony.cdma.CdmaInformationRecords;
import com.android.internal.telephony.cdma.CdmaSmsBroadcastConfigInfo;
import com.android.internal.telephony.dataconnection.DcFailCause;
import com.android.internal.telephony.dataconnection.DataCallResponse;
import com.android.internal.telephony.dataconnection.DataProfileOmh;
import com.android.internal.telephony.dataconnection.DataProfile;

import java.io.ByteArrayInputStream;
import java.io.DataInputStream;
import java.io.FileDescriptor;
import java.io.IOException;
import java.io.InputStream;
import java.io.PrintWriter;
import java.nio.ByteBuffer;
import java.nio.ByteOrder;
import java.util.ArrayList;
import java.util.Collections;
import java.util.concurrent.atomic.AtomicBoolean;
import java.util.concurrent.atomic.AtomicInteger;
import java.util.Random;

/**
 * {@hide}
 */
class RILRequest {
    static final String LOG_TAG = "RilRequest";

    //***** Class Variables
    static Random sRandom = new Random();
    static AtomicInteger sNextSerial = new AtomicInteger(0);
    private static Object sPoolSync = new Object();
    private static RILRequest sPool = null;
    private static int sPoolSize = 0;
    private static final int MAX_POOL_SIZE = 4;
    private Context mContext;

    //***** Instance Variables
    int mSerial;
    int mRequest;
    long creationTime;
    Message mResult;
    Parcel mParcel;
    RILRequest mNext;

    /**
     * Retrieves a new RILRequest instance from the pool.
     *
     * @param request RIL_REQUEST_*
     * @param result sent when operation completes
     * @return a RILRequest instance from the pool.
     */
    static RILRequest obtain(int request, Message result) {
        RILRequest rr = null;

        synchronized(sPoolSync) {
            if (sPool != null) {
                rr = sPool;
                sPool = rr.mNext;
                rr.mNext = null;
                sPoolSize--;
            }
        }

        if (rr == null) {
            rr = new RILRequest();
        }

        rr.mSerial = sNextSerial.getAndIncrement();

        rr.mRequest = request;
        rr.mResult = result;
        rr.creationTime = System.currentTimeMillis();
        rr.mParcel = Parcel.obtain();

        if (result != null && result.getTarget() == null) {
            throw new NullPointerException("Message target must not be null");
        }

        // first elements in any RIL Parcel
        rr.mParcel.writeInt(request);
        rr.mParcel.writeInt(rr.mSerial);

        return rr;
    }

    /**
     * Returns a RILRequest instance to the pool.
     *
     * Note: This should only be called once per use.
     */
    void release() {
        synchronized (sPoolSync) {
            if (sPoolSize < MAX_POOL_SIZE) {
                mNext = sPool;
                sPool = this;
                sPoolSize++;
                mResult = null;
            }
        }
    }

    private RILRequest() {
    }

    static void
    resetSerial() {
        // use a random so that on recovery we probably don't mix old requests
        // with new.
        sNextSerial.set(sRandom.nextInt());
    }

    String
    serialString() {
        //Cheesy way to do %04d
        StringBuilder sb = new StringBuilder(8);
        String sn;

        long adjustedSerial = (((long)mSerial) - Integer.MIN_VALUE)%10000;

        sn = Long.toString(adjustedSerial);

        //sb.append("J[");
        sb.append('[');
        for (int i = 0, s = sn.length() ; i < 4 - s; i++) {
            sb.append('0');
        }

        sb.append(sn);
        sb.append(']');
        return sb.toString();
    }

    void
    onError(int error, Object ret) {
        CommandException ex;

        ex = CommandException.fromRilErrno(error);

        if (RIL.RILJ_LOGD) Rlog.d(LOG_TAG, serialString() + "< "
            + RIL.requestToString(mRequest)
            + " error: " + ex);

        if (mResult != null) {
            AsyncResult.forMessage(mResult, ret, ex);
            mResult.sendToTarget();
        }

        if (mParcel != null) {
            mParcel.recycle();
            mParcel = null;
        }
    }
}


/**
 * RIL implementation of the CommandsInterface.
 *
 * {@hide}
 */
public class RIL extends BaseCommands implements CommandsInterface {
    static final String RILJ_LOG_TAG = "RILJ";
    static final String LOG_TAG = RILJ_LOG_TAG;
    static final boolean RILJ_LOGD = true;
    static final boolean RILJ_LOGV = false; // STOPSHIP if true
    protected boolean samsungDriverCall = false;

    /**
     * Wake lock timeout should be longer than the longest timeout in
     * the vendor ril.
     */
    private static final int DEFAULT_WAKE_LOCK_TIMEOUT = 60000;
    /** Starting number for OEMHOOK request and response IDs */
    private static final int OEMHOOK_BASE = 0x80000;
    /** Set Tune Away */
    private static final int OEMHOOK_EVT_HOOK_SET_TUNEAWAY = OEMHOOK_BASE + 5;
    /** Set Priority subscription */
    private static final int OEMHOOK_EVT_HOOK_SET_PAGING_PRIORITY = OEMHOOK_BASE + 7;
    /** Set Default Voice subscription */
    private static final int OEMHOOK_EVT_HOOK_SET_DEFAULT_VOICE_SUB = OEMHOOK_BASE + 12;
    /** Set Local Call Hold subscription */
    private static final int OEMHOOK_EVT_HOOK_SET_LOCAL_CALL_HOLD = OEMHOOK_BASE + 13;

    private static final int BYTE_SIZE = 1;
    private static final int INT_SIZE = 4;
    private static final String OEM_IDENTIFIER = "QOEMHOOK";
    int mHeaderSize = OEM_IDENTIFIER.length() + 2 * INT_SIZE;

    /** qcrilhook unsolicited response IDs */
    final int OEMHOOK_UNSOL_CDMA_BURST_DTMF = OEMHOOK_BASE + 1001;
    final int OEMHOOK_UNSOL_CDMA_CONT_DTMF_START = OEMHOOK_BASE + 1002;
    final int OEMHOOK_UNSOL_CDMA_CONT_DTMF_STOP = OEMHOOK_BASE + 1003;
    final int OEMHOOK_UNSOL_WMS_READY = OEMHOOK_BASE + 1009;
    final int OEMHOOK_UNSOL_VOICE_SYSTEM_ID = OEMHOOK_BASE + 1010;

    //***** Instance Variables

    LocalSocket mSocket;
    HandlerThread mSenderThread;
    RILSender mSender;
    Thread mReceiverThread;
    RILReceiver mReceiver;
    WakeLock mWakeLock;
    final int mWakeLockTimeout;
    // The number of wakelock requests currently active.  Don't release the lock
    // until dec'd to 0
    int mWakeLockCount;

    SparseArray<RILRequest> mRequestList = new SparseArray<RILRequest>();

    Object     mLastNITZTimeInfo;

    // When we are testing emergency calls
    AtomicBoolean mTestingEmergencyCall = new AtomicBoolean(false);

<<<<<<< HEAD
    // Number of per-network elements expected in QUERY_AVAILABLE_NETWORKS's response.
    // 4 elements is default, but many RILs actually return 5, making it impossible to
    // divide the response array without prior knowledge of the number of elements.
    protected int mQANElements = 4;
=======
    private Integer mInstanceId;
>>>>>>> 736a46c9

    //***** Events

    static final int EVENT_SEND                 = 1;
    static final int EVENT_WAKE_LOCK_TIMEOUT    = 2;

    //***** Constants

    // match with constant in ril.cpp
    static final int RIL_MAX_COMMAND_BYTES = (8 * 1024);
    static final int RESPONSE_SOLICITED = 0;
    static final int RESPONSE_UNSOLICITED = 1;

    static final String[] SOCKET_NAME_RIL = {"rild", "rild1", "rild2"};

    static final int SOCKET_OPEN_RETRY_MILLIS = 4 * 1000;

    // The number of the required config values for broadcast SMS stored in the C struct
    // RIL_CDMA_BroadcastServiceInfo
    private static final int CDMA_BSI_NO_OF_INTS_STRUCT = 3;

    private static final int CDMA_BROADCAST_SMS_NO_OF_SERVICE_CATEGORIES = 31;

    BroadcastReceiver mIntentReceiver = new BroadcastReceiver() {
        @Override
        public void onReceive(Context context, Intent intent) {
            if (intent.getAction().equals(Intent.ACTION_SCREEN_ON)) {
                sendScreenState(true);
            } else if (intent.getAction().equals(Intent.ACTION_SCREEN_OFF)) {
                sendScreenState(false);
            } else {
                Rlog.w(RILJ_LOG_TAG, "RIL received unexpected Intent: " + intent.getAction());
            }
        }
    };

    class RILSender extends Handler implements Runnable {
        public RILSender(Looper looper) {
            super(looper);
        }

        // Only allocated once
        byte[] dataLength = new byte[4];

        //***** Runnable implementation
        @Override
        public void
        run() {
            //setup if needed
        }


        //***** Handler implementation
        @Override public void
        handleMessage(Message msg) {
            RILRequest rr = (RILRequest)(msg.obj);
            RILRequest req = null;

            switch (msg.what) {
                case EVENT_SEND:
                    try {
                        LocalSocket s;

                        s = mSocket;

                        if (s == null) {
                            rr.onError(RADIO_NOT_AVAILABLE, null);
                            rr.release();
                            decrementWakeLock();
                            return;
                        }

                        synchronized (mRequestList) {
                            mRequestList.append(rr.mSerial, rr);
                        }

                        byte[] data;

                        data = rr.mParcel.marshall();
                        rr.mParcel.recycle();
                        rr.mParcel = null;

                        if (data.length > RIL_MAX_COMMAND_BYTES) {
                            throw new RuntimeException(
                                    "Parcel larger than max bytes allowed! "
                                                          + data.length);
                        }

                        // parcel length in big endian
                        dataLength[0] = dataLength[1] = 0;
                        dataLength[2] = (byte)((data.length >> 8) & 0xff);
                        dataLength[3] = (byte)((data.length) & 0xff);

                        //Rlog.v(RILJ_LOG_TAG, "writing packet: " + data.length + " bytes");

                        s.getOutputStream().write(dataLength);
                        s.getOutputStream().write(data);
                    } catch (IOException ex) {
                        Rlog.e(RILJ_LOG_TAG, "IOException", ex);
                        req = findAndRemoveRequestFromList(rr.mSerial);
                        // make sure this request has not already been handled,
                        // eg, if RILReceiver cleared the list.
                        if (req != null) {
                            rr.onError(RADIO_NOT_AVAILABLE, null);
                            rr.release();
                            decrementWakeLock();
                        }
                    } catch (RuntimeException exc) {
                        Rlog.e(RILJ_LOG_TAG, "Uncaught exception ", exc);
                        req = findAndRemoveRequestFromList(rr.mSerial);
                        // make sure this request has not already been handled,
                        // eg, if RILReceiver cleared the list.
                        if (req != null) {
                            rr.onError(GENERIC_FAILURE, null);
                            rr.release();
                            decrementWakeLock();
                        }
                    }

                    break;

                case EVENT_WAKE_LOCK_TIMEOUT:
                    // Haven't heard back from the last request.  Assume we're
                    // not getting a response and  release the wake lock.

                    // The timer of WAKE_LOCK_TIMEOUT is reset with each
                    // new send request. So when WAKE_LOCK_TIMEOUT occurs
                    // all requests in mRequestList already waited at
                    // least DEFAULT_WAKE_LOCK_TIMEOUT but no response.
                    //
                    // Note: Keep mRequestList so that delayed response
                    // can still be handled when response finally comes.

                    synchronized (mRequestList) {
                        if (clearWakeLock()) {
                            if (RILJ_LOGD) {
                                int count = mRequestList.size();
                                Rlog.d(RILJ_LOG_TAG, "WAKE_LOCK_TIMEOUT " +
                                        " mRequestList=" + count);
                                for (int i = 0; i < count; i++) {
                                    rr = mRequestList.valueAt(i);
                                    Rlog.d(RILJ_LOG_TAG, i + ": [" + rr.mSerial + "] "
                                            + requestToString(rr.mRequest));
                                }
                            }
                        }
                    }
                    break;
            }
        }
    }

    /**
     * Reads in a single RIL message off the wire. A RIL message consists
     * of a 4-byte little-endian length and a subsequent series of bytes.
     * The final message (length header omitted) is read into
     * <code>buffer</code> and the length of the final message (less header)
     * is returned. A return value of -1 indicates end-of-stream.
     *
     * @param is non-null; Stream to read from
     * @param buffer Buffer to fill in. Must be as large as maximum
     * message size, or an ArrayOutOfBounds exception will be thrown.
     * @return Length of message less header, or -1 on end of stream.
     * @throws IOException
     */
    private static int readRilMessage(InputStream is, byte[] buffer)
            throws IOException {
        int countRead;
        int offset;
        int remaining;
        int messageLength;

        // First, read in the length of the message
        offset = 0;
        remaining = 4;
        do {
            countRead = is.read(buffer, offset, remaining);

            if (countRead < 0 ) {
                Rlog.e(RILJ_LOG_TAG, "Hit EOS reading message length");
                return -1;
            }

            offset += countRead;
            remaining -= countRead;
        } while (remaining > 0);

        messageLength = ((buffer[0] & 0xff) << 24)
                | ((buffer[1] & 0xff) << 16)
                | ((buffer[2] & 0xff) << 8)
                | (buffer[3] & 0xff);

        // Then, re-use the buffer and read in the message itself
        offset = 0;
        remaining = messageLength;
        do {
            countRead = is.read(buffer, offset, remaining);

            if (countRead < 0 ) {
                Rlog.e(RILJ_LOG_TAG, "Hit EOS reading message.  messageLength=" + messageLength
                        + " remaining=" + remaining);
                return -1;
            }

            offset += countRead;
            remaining -= countRead;
        } while (remaining > 0);

        return messageLength;
    }

    class RILReceiver implements Runnable {
        byte[] buffer;

        RILReceiver() {
            buffer = new byte[RIL_MAX_COMMAND_BYTES];
        }

        @Override
        public void
        run() {
            int retryCount = 0;
            String rilSocket = "rild";

            try {for (;;) {
                LocalSocket s = null;
                LocalSocketAddress l;

                if (mInstanceId == null || mInstanceId == 0 ) {
                    rilSocket = SOCKET_NAME_RIL[0];
                } else {
                    rilSocket = SOCKET_NAME_RIL[mInstanceId];
                }

                try {
                    s = new LocalSocket();
                    l = new LocalSocketAddress(rilSocket,
                            LocalSocketAddress.Namespace.RESERVED);
                    s.connect(l);
                } catch (IOException ex){
                    try {
                        if (s != null) {
                            s.close();
                        }
                    } catch (IOException ex2) {
                        //ignore failure to close after failure to connect
                    }

                    // don't print an error message after the the first time
                    // or after the 8th time

                    if (retryCount == 8) {
                        Rlog.e (RILJ_LOG_TAG,
                            "Couldn't find '" + rilSocket
                            + "' socket after " + retryCount
                            + " times, continuing to retry silently");
                    } else if (retryCount > 0 && retryCount < 8) {
                        Rlog.i (RILJ_LOG_TAG,
                            "Couldn't find '" + rilSocket
                            + "' socket; retrying after timeout");
                    }

                    try {
                        Thread.sleep(SOCKET_OPEN_RETRY_MILLIS);
                    } catch (InterruptedException er) {
                    }

                    retryCount++;
                    continue;
                }

                retryCount = 0;

                mSocket = s;
                Rlog.i(RILJ_LOG_TAG, "Connected to '" + rilSocket + "' socket");

                /* Compatibility with qcom's DSDS (Dual SIM) stack */
                if (needsOldRilFeature("qcomdsds")) {
                    String str = "SUB1";
                    byte[] data = str.getBytes();
                    try {
                        mSocket.getOutputStream().write(data);
                        Rlog.i(LOG_TAG, "Data sent!!");
                    } catch (IOException ex) {
                            Rlog.e(LOG_TAG, "IOException", ex);
                    } catch (RuntimeException exc) {
                        Rlog.e(LOG_TAG, "Uncaught exception ", exc);
                    }
                }

                int length = 0;
                try {
                    InputStream is = mSocket.getInputStream();

                    for (;;) {
                        Parcel p;

                        length = readRilMessage(is, buffer);

                        if (length < 0) {
                            // End-of-stream reached
                            break;
                        }

                        p = Parcel.obtain();
                        p.unmarshall(buffer, 0, length);
                        p.setDataPosition(0);

                        //Rlog.v(RILJ_LOG_TAG, "Read packet: " + length + " bytes");

                        processResponse(p);
                        p.recycle();
                    }
                } catch (java.io.IOException ex) {
                    Rlog.i(RILJ_LOG_TAG, "'" + rilSocket + "' socket closed",
                          ex);
                } catch (Throwable tr) {
                    Rlog.e(RILJ_LOG_TAG, "Uncaught exception read length=" + length +
                        "Exception:" + tr.toString());
                }

                Rlog.i(RILJ_LOG_TAG, "Disconnected from '" + rilSocket
                      + "' socket");

                setRadioState (RadioState.RADIO_UNAVAILABLE);

                try {
                    mSocket.close();
                } catch (IOException ex) {
                }

                mSocket = null;
                RILRequest.resetSerial();

                // Clear request list on close
                clearRequestList(RADIO_NOT_AVAILABLE, false);
            }} catch (Throwable tr) {
                Rlog.e(RILJ_LOG_TAG,"Uncaught exception", tr);
            }

            /* We're disconnected so we don't know the ril version */
            notifyRegistrantsRilConnectionChanged(-1);
        }
    }



    //***** Constructors

    public RIL(Context context, int preferredNetworkType, int cdmaSubscription) {
        this(context, preferredNetworkType, cdmaSubscription, null);
    }

    public RIL(Context context, int preferredNetworkType,
            int cdmaSubscription, Integer instanceId) {
        super(context);
        if (RILJ_LOGD) {
            riljLog("RIL(context, preferredNetworkType=" + preferredNetworkType +
                    " cdmaSubscription=" + cdmaSubscription + ")");
        }
        mContext = context;
        mCdmaSubscription  = cdmaSubscription;
        mPreferredNetworkType = preferredNetworkType;
        mSetPreferredNetworkType = preferredNetworkType;
        mPhoneType = RILConstants.NO_PHONE;
        mInstanceId = instanceId;

        PowerManager pm = (PowerManager)context.getSystemService(Context.POWER_SERVICE);
        mWakeLock = pm.newWakeLock(PowerManager.PARTIAL_WAKE_LOCK, RILJ_LOG_TAG);
        mWakeLock.setReferenceCounted(false);
        mWakeLockTimeout = SystemProperties.getInt(TelephonyProperties.PROPERTY_WAKE_LOCK_TIMEOUT,
                DEFAULT_WAKE_LOCK_TIMEOUT);
        mWakeLockCount = 0;

        mSenderThread = new HandlerThread("RILSender");
        mSenderThread.start();

        Looper looper = mSenderThread.getLooper();
        mSender = new RILSender(looper);

        ConnectivityManager cm = (ConnectivityManager)context.getSystemService(
                Context.CONNECTIVITY_SERVICE);
        if (cm.isNetworkSupported(ConnectivityManager.TYPE_MOBILE) == false) {
            riljLog("Not starting RILReceiver: wifi-only");
        } else {
            riljLog("Starting RILReceiver");
            mReceiver = new RILReceiver();
            mReceiverThread = new Thread(mReceiver, "RILReceiver");
            mReceiverThread.start();

            IntentFilter filter = new IntentFilter();
            filter.addAction(Intent.ACTION_SCREEN_ON);
            filter.addAction(Intent.ACTION_SCREEN_OFF);
            context.registerReceiver(mIntentReceiver, filter);
        }
    }

    //***** CommandsInterface implementation

    @Override
    public void getVoiceRadioTechnology(Message result) {
        RILRequest rr = RILRequest.obtain(RIL_REQUEST_VOICE_RADIO_TECH, result);

        if (RILJ_LOGD) riljLog(rr.serialString() + "> " + requestToString(rr.mRequest));

        send(rr);
    }


    public void getImsRegistrationState(Message result) {
        RILRequest rr = RILRequest.obtain(RIL_REQUEST_IMS_REGISTRATION_STATE, result);

        if (RILJ_LOGD) {
            riljLog(rr.serialString() + "> " + requestToString(rr.mRequest));
        }
        send(rr);
    }

    @Override public void
    setOnNITZTime(Handler h, int what, Object obj) {
        super.setOnNITZTime(h, what, obj);

        // Send the last NITZ time if we have it
        if (mLastNITZTimeInfo != null) {
            mNITZTimeRegistrant
                .notifyRegistrant(
                    new AsyncResult (null, mLastNITZTimeInfo, null));
            mLastNITZTimeInfo = null;
        }
    }

    @Override
    public void
    getIccCardStatus(Message result) {
        //Note: This RIL request has not been renamed to ICC,
        //       but this request is also valid for SIM and RUIM
        RILRequest rr = RILRequest.obtain(RIL_REQUEST_GET_SIM_STATUS, result);

        if (RILJ_LOGD) riljLog(rr.serialString() + "> " + requestToString(rr.mRequest));

        send(rr);
    }

    public void
    getDataCallProfile(int appType, Message result) {
        RILRequest rr = RILRequest.obtain(
                RILConstants.RIL_REQUEST_GET_DATA_CALL_PROFILE, result);

        // count of ints
        rr.mParcel.writeInt(1);
        rr.mParcel.writeInt(appType);

        if (RILJ_LOGD) {
            riljLog(rr.serialString() + "> " + requestToString(rr.mRequest)
                   + " : " + appType);
        }
        send(rr);
    }
    public void setUiccSubscription(int slotId, int appIndex, int subId,
            int subStatus, Message result) {
        //Note: This RIL request is also valid for SIM and RUIM (ICC card)
        RILRequest rr = RILRequest.obtain(RIL_REQUEST_SET_UICC_SUBSCRIPTION, result);

        if (RILJ_LOGD) riljLog(rr.serialString() + "> " + requestToString(rr.mRequest)
                + " slot: " + slotId + " appIndex: " + appIndex
                + " subId: " + subId + " subStatus: " + subStatus);

        rr.mParcel.writeInt(slotId);
        rr.mParcel.writeInt(appIndex);
        rr.mParcel.writeInt(subId);
        rr.mParcel.writeInt(subStatus);

        send(rr);
    }

    public void setDataSubscription(Message result) {
        RILRequest rr = RILRequest.obtain(RIL_REQUEST_SET_DATA_SUBSCRIPTION, result);
        if (RILJ_LOGD) riljLog(rr.serialString() + "> " + requestToString(rr.mRequest));
        send(rr);
    }

    @Override public void
    supplyIccPin(String pin, Message result) {
        supplyIccPinForApp(pin, null, result);
    }

    @Override public void
    supplyIccPinForApp(String pin, String aid, Message result) {
        //Note: This RIL request has not been renamed to ICC,
        //       but this request is also valid for SIM and RUIM
        RILRequest rr = RILRequest.obtain(RIL_REQUEST_ENTER_SIM_PIN, result);

        if (RILJ_LOGD) riljLog(rr.serialString() + "> " + requestToString(rr.mRequest));

        boolean oldRil = needsOldRilFeature("facilitylock");

        rr.mParcel.writeInt(oldRil ? 1 : 2);
        rr.mParcel.writeString(pin);

        if (!oldRil)
            rr.mParcel.writeString(aid);

        send(rr);
    }

    @Override public void
    supplyIccPuk(String puk, String newPin, Message result) {
        supplyIccPukForApp(puk, newPin, null, result);
    }

    @Override public void
    supplyIccPukForApp(String puk, String newPin, String aid, Message result) {
        //Note: This RIL request has not been renamed to ICC,
        //       but this request is also valid for SIM and RUIM
        RILRequest rr = RILRequest.obtain(RIL_REQUEST_ENTER_SIM_PUK, result);

        if (RILJ_LOGD) riljLog(rr.serialString() + "> " + requestToString(rr.mRequest));

        boolean oldRil = needsOldRilFeature("facilitylock");

        rr.mParcel.writeInt(oldRil ? 2 : 3);
        rr.mParcel.writeString(puk);
        rr.mParcel.writeString(newPin);

        if (!oldRil)
            rr.mParcel.writeString(aid);

        send(rr);
    }

    @Override public void
    supplyIccPin2(String pin, Message result) {
        supplyIccPin2ForApp(pin, null, result);
    }

    @Override public void
    supplyIccPin2ForApp(String pin, String aid, Message result) {
        //Note: This RIL request has not been renamed to ICC,
        //       but this request is also valid for SIM and RUIM
        RILRequest rr = RILRequest.obtain(RIL_REQUEST_ENTER_SIM_PIN2, result);

        if (RILJ_LOGD) riljLog(rr.serialString() + "> " + requestToString(rr.mRequest));

        boolean oldRil = needsOldRilFeature("facilitylock");

        rr.mParcel.writeInt(oldRil ? 1 : 2);
        rr.mParcel.writeString(pin);

        if (!oldRil)
            rr.mParcel.writeString(aid);

        send(rr);
    }

    @Override public void
    supplyIccPuk2(String puk2, String newPin2, Message result) {
        supplyIccPuk2ForApp(puk2, newPin2, null, result);
    }

    @Override public void
    supplyIccPuk2ForApp(String puk, String newPin2, String aid, Message result) {
        //Note: This RIL request has not been renamed to ICC,
        //       but this request is also valid for SIM and RUIM
        RILRequest rr = RILRequest.obtain(RIL_REQUEST_ENTER_SIM_PUK2, result);

        if (RILJ_LOGD) riljLog(rr.serialString() + "> " + requestToString(rr.mRequest));

        boolean oldRil = needsOldRilFeature("facilitylock");

        rr.mParcel.writeInt(oldRil ? 2 : 3);
        rr.mParcel.writeString(puk);
        rr.mParcel.writeString(newPin2);

        if (!oldRil)
            rr.mParcel.writeString(aid);

        send(rr);
    }

    @Override public void
    changeIccPin(String oldPin, String newPin, Message result) {
        changeIccPinForApp(oldPin, newPin, null, result);
    }

    @Override public void
    changeIccPinForApp(String oldPin, String newPin, String aid, Message result) {
        //Note: This RIL request has not been renamed to ICC,
        //       but this request is also valid for SIM and RUIM
        RILRequest rr = RILRequest.obtain(RIL_REQUEST_CHANGE_SIM_PIN, result);

        if (RILJ_LOGD) riljLog(rr.serialString() + "> " + requestToString(rr.mRequest));

        boolean oldRil = needsOldRilFeature("facilitylock");

        rr.mParcel.writeInt(oldRil ? 2 : 3);
        rr.mParcel.writeString(oldPin);
        rr.mParcel.writeString(newPin);

        if (!oldRil)
            rr.mParcel.writeString(aid);

        send(rr);
    }

    @Override public void
    changeIccPin2(String oldPin2, String newPin2, Message result) {
        changeIccPin2ForApp(oldPin2, newPin2, null, result);
    }

    @Override public void
    changeIccPin2ForApp(String oldPin2, String newPin2, String aid, Message result) {
        //Note: This RIL request has not been renamed to ICC,
        //       but this request is also valid for SIM and RUIM
        RILRequest rr = RILRequest.obtain(RIL_REQUEST_CHANGE_SIM_PIN2, result);

        if (RILJ_LOGD) riljLog(rr.serialString() + "> " + requestToString(rr.mRequest));

        boolean oldRil = needsOldRilFeature("facilitylock");

        rr.mParcel.writeInt(oldRil ? 2 : 3);
        rr.mParcel.writeString(oldPin2);
        rr.mParcel.writeString(newPin2);

        if (!oldRil)
            rr.mParcel.writeString(aid);

        send(rr);
    }

    @Override
    public void
    changeBarringPassword(String facility, String oldPwd, String newPwd, Message result) {
        RILRequest rr = RILRequest.obtain(RIL_REQUEST_CHANGE_BARRING_PASSWORD, result);

        if (RILJ_LOGD) riljLog(rr.serialString() + "> " + requestToString(rr.mRequest));

        rr.mParcel.writeInt(3);
        rr.mParcel.writeString(facility);
        rr.mParcel.writeString(oldPwd);
        rr.mParcel.writeString(newPwd);

        send(rr);
    }

    @Override
    public void
    supplyNetworkDepersonalization(String netpin, Message result) {
        RILRequest rr = RILRequest.obtain(RIL_REQUEST_ENTER_NETWORK_DEPERSONALIZATION, result);

        if (RILJ_LOGD) riljLog(rr.serialString() + "> " + requestToString(rr.mRequest));

        rr.mParcel.writeInt(1);
        rr.mParcel.writeString(netpin);

        send(rr);
    }

    @Override
    public void
    getCurrentCalls (Message result) {
        RILRequest rr = RILRequest.obtain(RIL_REQUEST_GET_CURRENT_CALLS, result);

        if (RILJ_LOGD) riljLog(rr.serialString() + "> " + requestToString(rr.mRequest));

        send(rr);
    }

    @Override
    @Deprecated public void
    getPDPContextList(Message result) {
        getDataCallList(result);
    }

    @Override
    public void
    getDataCallList(Message result) {
        RILRequest rr = RILRequest.obtain(RIL_REQUEST_DATA_CALL_LIST, result);

        if (RILJ_LOGD) riljLog(rr.serialString() + "> " + requestToString(rr.mRequest));

        send(rr);
    }

    @Override
    public void
    dial (String address, int clirMode, Message result) {
        dial(address, clirMode, null, result);
    }

    @Override
    public void
    dial(String address, int clirMode, UUSInfo uusInfo, Message result) {
        RILRequest rr = RILRequest.obtain(RIL_REQUEST_DIAL, result);

        rr.mParcel.writeString(address);
        rr.mParcel.writeInt(clirMode);

        if (uusInfo == null) {
            rr.mParcel.writeInt(0); // UUS information is absent
        } else {
            rr.mParcel.writeInt(1); // UUS information is present
            rr.mParcel.writeInt(uusInfo.getType());
            rr.mParcel.writeInt(uusInfo.getDcs());
            rr.mParcel.writeByteArray(uusInfo.getUserData());
        }

        if (RILJ_LOGD) riljLog(rr.serialString() + "> " + requestToString(rr.mRequest));

        send(rr);
    }

    @Override
    public void
    getIMSI(Message result) {
        getIMSIForApp(null, result);
    }

    @Override
    public void
    getIMSIForApp(String aid, Message result) {
        RILRequest rr = RILRequest.obtain(RIL_REQUEST_GET_IMSI, result);

        boolean skipNullAid = needsOldRilFeature("skipnullaid");
        boolean writeAidOnly = needsOldRilFeature("writeaidonly");

        if (!writeAidOnly && (aid != null || !skipNullAid)) {
            rr.mParcel.writeInt(1);
            rr.mParcel.writeString(aid);
        }

        if (writeAidOnly)
            rr.mParcel.writeString(aid);

        if (RILJ_LOGD) riljLog(rr.serialString() +
                              "> getIMSI: " + requestToString(rr.mRequest)
                              + " aid: " + aid);

        send(rr);
    }

    @Override
    public void
    getIMEI(Message result) {
        RILRequest rr = RILRequest.obtain(RIL_REQUEST_GET_IMEI, result);

        if (RILJ_LOGD) riljLog(rr.serialString() + "> " + requestToString(rr.mRequest));

        send(rr);
    }

    @Override
    public void
    getIMEISV(Message result) {
        RILRequest rr = RILRequest.obtain(RIL_REQUEST_GET_IMEISV, result);

        if (RILJ_LOGD) riljLog(rr.serialString() + "> " + requestToString(rr.mRequest));

        send(rr);
    }


    @Override
    public void
    hangupConnection (int gsmIndex, Message result) {
        if (RILJ_LOGD) riljLog("hangupConnection: gsmIndex=" + gsmIndex);

        RILRequest rr = RILRequest.obtain(RIL_REQUEST_HANGUP, result);

        if (RILJ_LOGD) riljLog(rr.serialString() + "> " + requestToString(rr.mRequest) + " " +
                gsmIndex);

        rr.mParcel.writeInt(1);
        rr.mParcel.writeInt(gsmIndex);

        send(rr);
    }

    @Override
    public void
    hangupWaitingOrBackground (Message result) {
        RILRequest rr = RILRequest.obtain(RIL_REQUEST_HANGUP_WAITING_OR_BACKGROUND,
                                        result);

        if (RILJ_LOGD) riljLog(rr.serialString() + "> " + requestToString(rr.mRequest));

        send(rr);
    }

    @Override
    public void
    hangupForegroundResumeBackground (Message result) {
        RILRequest rr
                = RILRequest.obtain(
                        RIL_REQUEST_HANGUP_FOREGROUND_RESUME_BACKGROUND,
                                        result);
        if (RILJ_LOGD) riljLog(rr.serialString() + "> " + requestToString(rr.mRequest));

        send(rr);
    }

    @Override
    public void
    switchWaitingOrHoldingAndActive (Message result) {
        RILRequest rr
                = RILRequest.obtain(
                        RIL_REQUEST_SWITCH_WAITING_OR_HOLDING_AND_ACTIVE,
                                        result);
        if (RILJ_LOGD) riljLog(rr.serialString() + "> " + requestToString(rr.mRequest));

        send(rr);
    }

    @Override
    public void
    conference (Message result) {
        RILRequest rr
                = RILRequest.obtain(RIL_REQUEST_CONFERENCE, result);

        if (RILJ_LOGD) riljLog(rr.serialString() + "> " + requestToString(rr.mRequest));

        send(rr);
    }


    @Override
    public void setPreferredVoicePrivacy(boolean enable, Message result) {
        RILRequest rr = RILRequest.obtain(RIL_REQUEST_CDMA_SET_PREFERRED_VOICE_PRIVACY_MODE,
                result);

        rr.mParcel.writeInt(1);
        rr.mParcel.writeInt(enable ? 1:0);

        send(rr);
    }

    @Override
    public void getPreferredVoicePrivacy(Message result) {
        RILRequest rr = RILRequest.obtain(RIL_REQUEST_CDMA_QUERY_PREFERRED_VOICE_PRIVACY_MODE,
                result);
        send(rr);
    }

    @Override
    public void
    separateConnection (int gsmIndex, Message result) {
        RILRequest rr
                = RILRequest.obtain(RIL_REQUEST_SEPARATE_CONNECTION, result);

        if (RILJ_LOGD) riljLog(rr.serialString() + "> " + requestToString(rr.mRequest)
                            + " " + gsmIndex);

        rr.mParcel.writeInt(1);
        rr.mParcel.writeInt(gsmIndex);

        send(rr);
    }

    @Override
    public void
    acceptCall (Message result) {
        RILRequest rr
                = RILRequest.obtain(RIL_REQUEST_ANSWER, result);

        if (RILJ_LOGD) riljLog(rr.serialString() + "> " + requestToString(rr.mRequest));

        send(rr);
    }

    @Override
    public void
    rejectCall (Message result) {
        RILRequest rr
                = RILRequest.obtain(RIL_REQUEST_UDUB, result);

        if (RILJ_LOGD) riljLog(rr.serialString() + "> " + requestToString(rr.mRequest));

        send(rr);
    }

    @Override
    public void
    explicitCallTransfer (Message result) {
        RILRequest rr
                = RILRequest.obtain(RIL_REQUEST_EXPLICIT_CALL_TRANSFER, result);

        if (RILJ_LOGD) riljLog(rr.serialString() + "> " + requestToString(rr.mRequest));

        send(rr);
    }

    @Override
    public void
    getLastCallFailCause (Message result) {
        RILRequest rr
                = RILRequest.obtain(RIL_REQUEST_LAST_CALL_FAIL_CAUSE, result);

        if (RILJ_LOGD) riljLog(rr.serialString() + "> " + requestToString(rr.mRequest));

        send(rr);
    }

    /**
     * @deprecated
     */
    @Deprecated
    @Override
    public void
    getLastPdpFailCause (Message result) {
        getLastDataCallFailCause (result);
    }

    /**
     * The preferred new alternative to getLastPdpFailCause
     */
    @Override
    public void
    getLastDataCallFailCause (Message result) {
        RILRequest rr
                = RILRequest.obtain(RIL_REQUEST_LAST_DATA_CALL_FAIL_CAUSE, result);

        if (RILJ_LOGD) riljLog(rr.serialString() + "> " + requestToString(rr.mRequest));

        send(rr);
    }

    @Override
    public void
    setMute (boolean enableMute, Message response) {
        RILRequest rr
                = RILRequest.obtain(RIL_REQUEST_SET_MUTE, response);

        if (RILJ_LOGD) riljLog(rr.serialString() + "> " + requestToString(rr.mRequest)
                            + " " + enableMute);

        rr.mParcel.writeInt(1);
        rr.mParcel.writeInt(enableMute ? 1 : 0);

        send(rr);
    }

    @Override
    public void
    getMute (Message response) {
        RILRequest rr
                = RILRequest.obtain(RIL_REQUEST_GET_MUTE, response);

        if (RILJ_LOGD) riljLog(rr.serialString() + "> " + requestToString(rr.mRequest));

        send(rr);
    }

    @Override
    public void
    getSignalStrength (Message result) {
        RILRequest rr
                = RILRequest.obtain(RIL_REQUEST_SIGNAL_STRENGTH, result);

        if (RILJ_LOGD) riljLog(rr.serialString() + "> " + requestToString(rr.mRequest));

        send(rr);
    }

    @Override
    public void
    getVoiceRegistrationState (Message result) {
        RILRequest rr
                = RILRequest.obtain(RIL_REQUEST_VOICE_REGISTRATION_STATE, result);

        if (RILJ_LOGD) riljLog(rr.serialString() + "> " + requestToString(rr.mRequest));

        send(rr);
    }

    @Override
    public void
    getDataRegistrationState (Message result) {
        RILRequest rr
                = RILRequest.obtain(RIL_REQUEST_DATA_REGISTRATION_STATE, result);

        if (RILJ_LOGD) riljLog(rr.serialString() + "> " + requestToString(rr.mRequest));

        send(rr);
    }

    @Override
    public void
    getOperator(Message result) {
        RILRequest rr
                = RILRequest.obtain(RIL_REQUEST_OPERATOR, result);

        if (RILJ_LOGD) riljLog(rr.serialString() + "> " + requestToString(rr.mRequest));

        send(rr);
    }

    @Override
    public void
    sendDtmf(char c, Message result) {
        RILRequest rr
                = RILRequest.obtain(RIL_REQUEST_DTMF, result);

        if (RILJ_LOGD) riljLog(rr.serialString() + "> " + requestToString(rr.mRequest));

        rr.mParcel.writeString(Character.toString(c));

        send(rr);
    }

    @Override
    public void
    startDtmf(char c, Message result) {
        RILRequest rr
                = RILRequest.obtain(RIL_REQUEST_DTMF_START, result);

        if (RILJ_LOGD) riljLog(rr.serialString() + "> " + requestToString(rr.mRequest));

        rr.mParcel.writeString(Character.toString(c));

        send(rr);
    }

    @Override
    public void
    stopDtmf(Message result) {
        RILRequest rr
                = RILRequest.obtain(RIL_REQUEST_DTMF_STOP, result);

        if (RILJ_LOGD) riljLog(rr.serialString() + "> " + requestToString(rr.mRequest));

        send(rr);
    }

    @Override
    public void
    sendBurstDtmf(String dtmfString, int on, int off, Message result) {
        RILRequest rr = RILRequest.obtain(RIL_REQUEST_CDMA_BURST_DTMF, result);

        rr.mParcel.writeInt(3);
        rr.mParcel.writeString(dtmfString);
        rr.mParcel.writeString(Integer.toString(on));
        rr.mParcel.writeString(Integer.toString(off));

        if (RILJ_LOGD) riljLog(rr.serialString() + "> " + requestToString(rr.mRequest)
                + " : " + dtmfString);

        send(rr);
    }

    private void
    constructGsmSendSmsRilRequest (RILRequest rr, String smscPDU, String pdu) {
        rr.mParcel.writeInt(2);
        rr.mParcel.writeString(smscPDU);
        rr.mParcel.writeString(pdu);
    }

    public void
    sendSMS (String smscPDU, String pdu, Message result) {
        RILRequest rr
                = RILRequest.obtain(RIL_REQUEST_SEND_SMS, result);

        constructGsmSendSmsRilRequest(rr, smscPDU, pdu);

        if (RILJ_LOGD) riljLog(rr.serialString() + "> " + requestToString(rr.mRequest));

        send(rr);
    }

    public void
    sendSMSExpectMore (String smscPDU, String pdu, Message result) {
        RILRequest rr
                = RILRequest.obtain(RIL_REQUEST_SEND_SMS_EXPECT_MORE, result);

        constructGsmSendSmsRilRequest(rr, smscPDU, pdu);

        if (RILJ_LOGD) riljLog(rr.serialString() + "> " + requestToString(rr.mRequest));

        send(rr);
    }

    private void
    constructCdmaSendSmsRilRequest(RILRequest rr, byte[] pdu) {
        int address_nbr_of_digits;
        int subaddr_nbr_of_digits;
        int bearerDataLength;
        ByteArrayInputStream bais = new ByteArrayInputStream(pdu);
        DataInputStream dis = new DataInputStream(bais);

        try {
            rr.mParcel.writeInt(dis.readInt()); //teleServiceId
            rr.mParcel.writeByte((byte) dis.readInt()); //servicePresent
            rr.mParcel.writeInt(dis.readInt()); //serviceCategory
            rr.mParcel.writeInt(dis.read()); //address_digit_mode
            rr.mParcel.writeInt(dis.read()); //address_nbr_mode
            rr.mParcel.writeInt(dis.read()); //address_ton
            rr.mParcel.writeInt(dis.read()); //address_nbr_plan
            address_nbr_of_digits = (byte) dis.read();
            rr.mParcel.writeByte((byte) address_nbr_of_digits);
            for(int i=0; i < address_nbr_of_digits; i++){
                rr.mParcel.writeByte(dis.readByte()); // address_orig_bytes[i]
            }
            rr.mParcel.writeInt(dis.read()); //subaddressType
            rr.mParcel.writeByte((byte) dis.read()); //subaddr_odd
            subaddr_nbr_of_digits = (byte) dis.read();
            rr.mParcel.writeByte((byte) subaddr_nbr_of_digits);
            for(int i=0; i < subaddr_nbr_of_digits; i++){
                rr.mParcel.writeByte(dis.readByte()); //subaddr_orig_bytes[i]
            }

            bearerDataLength = dis.read();
            rr.mParcel.writeInt(bearerDataLength);
            for(int i=0; i < bearerDataLength; i++){
                rr.mParcel.writeByte(dis.readByte()); //bearerData[i]
            }
        }catch (IOException ex){
            if (RILJ_LOGD) riljLog("sendSmsCdma: conversion from input stream to object failed: "
                    + ex);
        }
    }

    public void
    sendCdmaSms(byte[] pdu, Message result) {
        RILRequest rr
                = RILRequest.obtain(RIL_REQUEST_CDMA_SEND_SMS, result);

        constructCdmaSendSmsRilRequest(rr, pdu);

        if (RILJ_LOGD) riljLog(rr.serialString() + "> " + requestToString(rr.mRequest));

        send(rr);
    }

    public void
    sendImsGsmSms (String smscPDU, String pdu, int retry, int messageRef,
            Message result) {
        RILRequest rr = RILRequest.obtain(RIL_REQUEST_IMS_SEND_SMS, result);

        rr.mParcel.writeInt(1); //RIL_IMS_SMS_Format.FORMAT_3GPP
        rr.mParcel.writeByte((byte)retry);
        rr.mParcel.writeInt(messageRef);

        constructGsmSendSmsRilRequest(rr, smscPDU, pdu);

        if (RILJ_LOGD) riljLog(rr.serialString() + "> " + requestToString(rr.mRequest));

        send(rr);
    }

    public void
    sendImsCdmaSms(byte[] pdu, int retry, int messageRef, Message result) {
        RILRequest rr = RILRequest.obtain(RIL_REQUEST_IMS_SEND_SMS, result);

        rr.mParcel.writeInt(2); //RIL_IMS_SMS_Format.FORMAT_3GPP2
        rr.mParcel.writeByte((byte)retry);
        rr.mParcel.writeInt(messageRef);

        constructCdmaSendSmsRilRequest(rr, pdu);

        if (RILJ_LOGD) riljLog(rr.serialString() + "> " + requestToString(rr.mRequest));

        send(rr);
    }

    @Override
    public void deleteSmsOnSim(int index, Message response) {
        RILRequest rr = RILRequest.obtain(RIL_REQUEST_DELETE_SMS_ON_SIM,
                response);

        rr.mParcel.writeInt(1);
        rr.mParcel.writeInt(index);

        if (RILJ_LOGV) riljLog(rr.serialString() + "> "
                + requestToString(rr.mRequest)
                + " " + index);

        send(rr);
    }

    @Override
    public void deleteSmsOnRuim(int index, Message response) {
        RILRequest rr = RILRequest.obtain(RIL_REQUEST_CDMA_DELETE_SMS_ON_RUIM,
                response);

        rr.mParcel.writeInt(1);
        rr.mParcel.writeInt(index);

        if (RILJ_LOGV) riljLog(rr.serialString() + "> "
                + requestToString(rr.mRequest)
                + " " + index);

        send(rr);
    }

    @Override
    public void writeSmsToSim(int status, String smsc, String pdu, Message response) {
        status = translateStatus(status);

        RILRequest rr = RILRequest.obtain(RIL_REQUEST_WRITE_SMS_TO_SIM,
                response);

        rr.mParcel.writeInt(status);
        rr.mParcel.writeString(pdu);
        rr.mParcel.writeString(smsc);

        if (RILJ_LOGV) riljLog(rr.serialString() + "> "
                + requestToString(rr.mRequest)
                + " " + status);

        send(rr);
    }

    @Override
    public void writeSmsToRuim(int status, String pdu, Message response) {
        status = translateStatus(status);

        RILRequest rr = RILRequest.obtain(RIL_REQUEST_CDMA_WRITE_SMS_TO_RUIM,
                response);

        rr.mParcel.writeInt(status);
        rr.mParcel.writeString(pdu);

        if (RILJ_LOGV) riljLog(rr.serialString() + "> "
                + requestToString(rr.mRequest)
                + " " + status);

        send(rr);
    }

    /**
     *  Translates EF_SMS status bits to a status value compatible with
     *  SMS AT commands.  See TS 27.005 3.1.
     */
    private int translateStatus(int status) {
        switch(status & 0x7) {
            case SmsManager.STATUS_ON_ICC_READ:
                return 1;
            case SmsManager.STATUS_ON_ICC_UNREAD:
                return 0;
            case SmsManager.STATUS_ON_ICC_SENT:
                return 3;
            case SmsManager.STATUS_ON_ICC_UNSENT:
                return 2;
        }

        // Default to READ.
        return 1;
    }

    @Override
    public void
    setupDataCall(String radioTechnology, String profile, String apn,
            String user, String password, String authType, String protocol,
            Message result) {
        RILRequest rr
                = RILRequest.obtain(RIL_REQUEST_SETUP_DATA_CALL, result);

        rr.mParcel.writeInt(7);

        rr.mParcel.writeString(radioTechnology);
        rr.mParcel.writeString(profile);
        rr.mParcel.writeString(apn);
        rr.mParcel.writeString(user);
        rr.mParcel.writeString(password);
        rr.mParcel.writeString(authType);
        rr.mParcel.writeString(protocol);

        if (RILJ_LOGD) riljLog(rr.serialString() + "> "
                + requestToString(rr.mRequest) + " " + radioTechnology + " "
                + profile + " " + apn + " " + user + " "
                + password + " " + authType + " " + protocol);

        send(rr);
    }

    @Override
    public void
    deactivateDataCall(int cid, int reason, Message result) {
        RILRequest rr
                = RILRequest.obtain(RIL_REQUEST_DEACTIVATE_DATA_CALL, result);

        rr.mParcel.writeInt(2);
        rr.mParcel.writeString(Integer.toString(cid));
        rr.mParcel.writeString(Integer.toString(reason));

        if (RILJ_LOGD) riljLog(rr.serialString() + "> " +
                requestToString(rr.mRequest) + " " + cid + " " + reason);

        send(rr);
    }

    @Override
    public void
    setRadioPower(boolean on, Message result) {
        boolean allow = SystemProperties.getBoolean("persist.ril.enable", true);
        if (!allow) {
            return;
        }

        RILRequest rr = RILRequest.obtain(RIL_REQUEST_RADIO_POWER, result);

        rr.mParcel.writeInt(1);
        rr.mParcel.writeInt(on ? 1 : 0);

        if (RILJ_LOGD) {
            riljLog(rr.serialString() + "> " + requestToString(rr.mRequest)
                    + (on ? " on" : " off"));
        }

        send(rr);
    }

    @Override
    public void
    setSuppServiceNotifications(boolean enable, Message result) {
        RILRequest rr
                = RILRequest.obtain(RIL_REQUEST_SET_SUPP_SVC_NOTIFICATION, result);

        rr.mParcel.writeInt(1);
        rr.mParcel.writeInt(enable ? 1 : 0);

        if (RILJ_LOGD) riljLog(rr.serialString() + "> "
                + requestToString(rr.mRequest));

        send(rr);
    }

    @Override
    public void
    acknowledgeLastIncomingGsmSms(boolean success, int cause, Message result) {
        RILRequest rr
                = RILRequest.obtain(RIL_REQUEST_SMS_ACKNOWLEDGE, result);

        rr.mParcel.writeInt(2);
        rr.mParcel.writeInt(success ? 1 : 0);
        rr.mParcel.writeInt(cause);

        if (RILJ_LOGD) riljLog(rr.serialString() + "> " + requestToString(rr.mRequest)
                + " " + success + " " + cause);

        send(rr);
    }

    @Override
    public void
    acknowledgeLastIncomingCdmaSms(boolean success, int cause, Message result) {
        RILRequest rr
                = RILRequest.obtain(RIL_REQUEST_CDMA_SMS_ACKNOWLEDGE, result);

        rr.mParcel.writeInt(success ? 0 : 1); //RIL_CDMA_SMS_ErrorClass
        // cause code according to X.S004-550E
        rr.mParcel.writeInt(cause);

        if (RILJ_LOGD) riljLog(rr.serialString() + "> " + requestToString(rr.mRequest)
                + " " + success + " " + cause);

        send(rr);
    }

    @Override
    public void
    acknowledgeIncomingGsmSmsWithPdu(boolean success, String ackPdu, Message result) {
        RILRequest rr
                = RILRequest.obtain(RIL_REQUEST_ACKNOWLEDGE_INCOMING_GSM_SMS_WITH_PDU, result);

        rr.mParcel.writeInt(2);
        rr.mParcel.writeString(success ? "1" : "0");
        rr.mParcel.writeString(ackPdu);

        if (RILJ_LOGD) riljLog(rr.serialString() + "> " + requestToString(rr.mRequest)
                + ' ' + success + " [" + ackPdu + ']');

        send(rr);
    }

    @Override
    public void
    iccIO (int command, int fileid, String path, int p1, int p2, int p3,
            String data, String pin2, Message result) {
        iccIOForApp(command, fileid, path, p1, p2, p3, data, pin2, null, result);
    }
    @Override
    public void
    iccIOForApp (int command, int fileid, String path, int p1, int p2, int p3,
            String data, String pin2, String aid, Message result) {
        //Note: This RIL request has not been renamed to ICC,
        //       but this request is also valid for SIM and RUIM
        RILRequest rr
                = RILRequest.obtain(RIL_REQUEST_SIM_IO, result);

        rr.mParcel.writeInt(command);
        rr.mParcel.writeInt(fileid);
        rr.mParcel.writeString(path);
        rr.mParcel.writeInt(p1);
        rr.mParcel.writeInt(p2);
        rr.mParcel.writeInt(p3);
        rr.mParcel.writeString(data);
        rr.mParcel.writeString(pin2);
        rr.mParcel.writeString(aid);

        if (RILJ_LOGD) riljLog(rr.serialString() + "> iccIO: "
                + requestToString(rr.mRequest)
                + " 0x" + Integer.toHexString(command)
                + " 0x" + Integer.toHexString(fileid) + " "
                + " path: " + path + ","
                + p1 + "," + p2 + "," + p3
                + " aid: " + aid);

        send(rr);
    }

    @Override
    public void
    getCLIR(Message result) {
        RILRequest rr
                = RILRequest.obtain(RIL_REQUEST_GET_CLIR, result);

        if (RILJ_LOGD) riljLog(rr.serialString() + "> " + requestToString(rr.mRequest));

        send(rr);
    }

    @Override
    public void
    setCLIR(int clirMode, Message result) {
        RILRequest rr
                = RILRequest.obtain(RIL_REQUEST_SET_CLIR, result);

        // count ints
        rr.mParcel.writeInt(1);

        rr.mParcel.writeInt(clirMode);

        if (RILJ_LOGD) riljLog(rr.serialString() + "> " + requestToString(rr.mRequest)
                    + " " + clirMode);

        send(rr);
    }

    @Override
    public void
    queryCallWaiting(int serviceClass, Message response) {
        RILRequest rr
                = RILRequest.obtain(RIL_REQUEST_QUERY_CALL_WAITING, response);

        rr.mParcel.writeInt(1);
        rr.mParcel.writeInt(serviceClass);

        if (RILJ_LOGD) riljLog(rr.serialString() + "> " + requestToString(rr.mRequest)
                    + " " + serviceClass);

        send(rr);
    }

    @Override
    public void
    setCallWaiting(boolean enable, int serviceClass, Message response) {
        RILRequest rr
                = RILRequest.obtain(RIL_REQUEST_SET_CALL_WAITING, response);

        rr.mParcel.writeInt(2);
        rr.mParcel.writeInt(enable ? 1 : 0);
        rr.mParcel.writeInt(serviceClass);

        if (RILJ_LOGD) riljLog(rr.serialString() + "> " + requestToString(rr.mRequest)
                + " " + enable + ", " + serviceClass);

        send(rr);
    }

    @Override
    public void
    setNetworkSelectionModeAutomatic(Message response) {
        RILRequest rr
                = RILRequest.obtain(RIL_REQUEST_SET_NETWORK_SELECTION_AUTOMATIC,
                                    response);

        if (RILJ_LOGD) riljLog(rr.serialString() + "> " + requestToString(rr.mRequest));

        send(rr);
    }

    @Override
    public void
    setNetworkSelectionModeManual(String operatorNumeric, Message response) {
        RILRequest rr
                = RILRequest.obtain(RIL_REQUEST_SET_NETWORK_SELECTION_MANUAL,
                                    response);

        if (RILJ_LOGD) riljLog(rr.serialString() + "> " + requestToString(rr.mRequest)
                    + " " + operatorNumeric);

        rr.mParcel.writeString(operatorNumeric);

        send(rr);
    }

    @Override
    public void
    getNetworkSelectionMode(Message response) {
        RILRequest rr
                = RILRequest.obtain(RIL_REQUEST_QUERY_NETWORK_SELECTION_MODE,
                                    response);

        if (RILJ_LOGD) riljLog(rr.serialString() + "> " + requestToString(rr.mRequest));

        send(rr);
    }

    @Override
    public void
    getAvailableNetworks(Message response) {
        RILRequest rr
                = RILRequest.obtain(RIL_REQUEST_QUERY_AVAILABLE_NETWORKS,
                                    response);

        if (RILJ_LOGD) riljLog(rr.serialString() + "> " + requestToString(rr.mRequest));

        send(rr);
    }

    @Override
    public void
    setCallForward(int action, int cfReason, int serviceClass,
                String number, int timeSeconds, Message response) {
        RILRequest rr
                = RILRequest.obtain(RIL_REQUEST_SET_CALL_FORWARD, response);

        rr.mParcel.writeInt(action);
        rr.mParcel.writeInt(cfReason);
        rr.mParcel.writeInt(serviceClass);
        rr.mParcel.writeInt(PhoneNumberUtils.toaFromString(number));
        rr.mParcel.writeString(number);
        rr.mParcel.writeInt (timeSeconds);

        if (RILJ_LOGD) riljLog(rr.serialString() + "> " + requestToString(rr.mRequest)
                    + " " + action + " " + cfReason + " " + serviceClass
                    + timeSeconds);

        send(rr);
    }

    @Override
    public void
    queryCallForwardStatus(int cfReason, int serviceClass,
                String number, Message response) {
        RILRequest rr
            = RILRequest.obtain(RIL_REQUEST_QUERY_CALL_FORWARD_STATUS, response);

        rr.mParcel.writeInt(2); // 2 is for query action, not in used anyway
        rr.mParcel.writeInt(cfReason);
        rr.mParcel.writeInt(serviceClass);
        rr.mParcel.writeInt(PhoneNumberUtils.toaFromString(number));
        rr.mParcel.writeString(number);
        rr.mParcel.writeInt (0);

        if (RILJ_LOGD) riljLog(rr.serialString() + "> " + requestToString(rr.mRequest)
                + " " + cfReason + " " + serviceClass);

        send(rr);
    }

    @Override
    public void
    queryCLIP(Message response) {
        RILRequest rr
            = RILRequest.obtain(RIL_REQUEST_QUERY_CLIP, response);

        if (RILJ_LOGD) riljLog(rr.serialString() + "> " + requestToString(rr.mRequest));

        send(rr);
    }


    @Override
    public void
    getBasebandVersion (Message response) {
        RILRequest rr
                = RILRequest.obtain(RIL_REQUEST_BASEBAND_VERSION, response);

        if (RILJ_LOGD) riljLog(rr.serialString() + "> " + requestToString(rr.mRequest));

        send(rr);
    }

    @Override
    public void
    queryFacilityLock(String facility, String password, int serviceClass,
                            Message response) {
        queryFacilityLockForApp(facility, password, serviceClass, null, response);
    }

    @Override
    public void
    queryFacilityLockForApp(String facility, String password, int serviceClass, String appId,
                            Message response) {
        RILRequest rr = RILRequest.obtain(RIL_REQUEST_QUERY_FACILITY_LOCK, response);

        if (RILJ_LOGD) riljLog(rr.serialString() + "> " + requestToString(rr.mRequest));

        boolean oldRil = needsOldRilFeature("facilitylock");

        // count strings
        rr.mParcel.writeInt(oldRil ? 3 : 4);

        rr.mParcel.writeString(facility);
        rr.mParcel.writeString(password);

        rr.mParcel.writeString(Integer.toString(serviceClass));

        if (!oldRil)
            rr.mParcel.writeString(appId);

        send(rr);
    }

    @Override
    public void
    setFacilityLock (String facility, boolean lockState, String password,
                        int serviceClass, Message response) {
        setFacilityLockForApp(facility, lockState, password, serviceClass, null, response);
    }

    @Override
    public void
    setFacilityLockForApp(String facility, boolean lockState, String password,
                        int serviceClass, String appId, Message response) {
        String lockString;
         RILRequest rr
                = RILRequest.obtain(RIL_REQUEST_SET_FACILITY_LOCK, response);

        if (RILJ_LOGD) riljLog(rr.serialString() + "> " + requestToString(rr.mRequest)
                                                        + " [" + facility + " " + lockState
                                                        + " " + serviceClass + " " + appId + "]");

        boolean oldRil = needsOldRilFeature("facilitylock");

        // count strings
        rr.mParcel.writeInt(oldRil ? 4 : 5);

        rr.mParcel.writeString(facility);
        lockString = (lockState)?"1":"0";
        rr.mParcel.writeString(lockString);
        rr.mParcel.writeString(password);
        rr.mParcel.writeString(Integer.toString(serviceClass));

        if (!oldRil)
            rr.mParcel.writeString(appId);

        send(rr);

    }

    @Override
    public void
    sendUSSD (String ussdString, Message response) {
        RILRequest rr
                = RILRequest.obtain(RIL_REQUEST_SEND_USSD, response);

        if (RILJ_LOGD) {
            String logUssdString = "*******";
            if (RILJ_LOGV) logUssdString = ussdString;
            riljLog(rr.serialString() + "> " + requestToString(rr.mRequest)
                                   + " " + logUssdString);
        }

        rr.mParcel.writeString(ussdString);

        send(rr);
    }

    // inherited javadoc suffices
    @Override
    public void cancelPendingUssd (Message response) {
        RILRequest rr
                = RILRequest.obtain(RIL_REQUEST_CANCEL_USSD, response);

        if (RILJ_LOGD) riljLog(rr.serialString()
                + "> " + requestToString(rr.mRequest));

        send(rr);
    }


    @Override
    public void resetRadio(Message result) {
        RILRequest rr
                = RILRequest.obtain(RIL_REQUEST_RESET_RADIO, result);

        if (RILJ_LOGD) riljLog(rr.serialString() + "> " + requestToString(rr.mRequest));

        send(rr);
    }

    @Override
    public void setTuneAway(boolean tuneAway, Message response) {
        byte payload = (byte)(tuneAway ? 1 : 0);

        Rlog.d(RILJ_LOG_TAG, "setTuneAway: TuneAway flag is " + payload);
        sendOemRilRequestRaw(OEMHOOK_EVT_HOOK_SET_TUNEAWAY, payload, response);
    }

    @Override
    public void setPrioritySub(int subIndex, Message response) {
        byte payload = (byte)(subIndex & 0x7F);
        Rlog.d(RILJ_LOG_TAG, "setPrioritySub: subIndex is " + subIndex);

        sendOemRilRequestRaw(OEMHOOK_EVT_HOOK_SET_PAGING_PRIORITY, payload, response);
    }

    @Override
    public void setDefaultVoiceSub(int subIndex, Message response) {
        byte payload = (byte)(subIndex & 0x7F);
        Rlog.d(RILJ_LOG_TAG, "setDefaultVoiceSub: subIndex is " + subIndex);

        sendOemRilRequestRaw(OEMHOOK_EVT_HOOK_SET_DEFAULT_VOICE_SUB, payload, response);
    }

    @Override
    public void setLocalCallHold(int lchStatus, Message response) {
        byte payload = (byte)(lchStatus & 0x7F);
        Rlog.d(RILJ_LOG_TAG, "setLocalCallHold: lchStatus is " + lchStatus);

        sendOemRilRequestRaw(OEMHOOK_EVT_HOOK_SET_LOCAL_CALL_HOLD, payload, response);
    }

    private void sendOemRilRequestRaw(int requestId, byte payload, Message response) {
        byte[] request = new byte[mHeaderSize + BYTE_SIZE];

        ByteBuffer buf= ByteBuffer.wrap(request);
        buf.order(ByteOrder.nativeOrder());

        // Add OEM identifier String
        buf.put(OEM_IDENTIFIER.getBytes());
        // Add Request ID
        buf.putInt(requestId);
        // Add Request payload length
        buf.putInt(BYTE_SIZE);
        buf.put(payload);

        invokeOemRilRequestRaw(request, response);
    }

    @Override
    public void invokeOemRilRequestRaw(byte[] data, Message response) {
        RILRequest rr
                = RILRequest.obtain(RIL_REQUEST_OEM_HOOK_RAW, response);

        if (RILJ_LOGD) riljLog(rr.serialString() + "> " + requestToString(rr.mRequest)
               + "[" + IccUtils.bytesToHexString(data) + "]");

        rr.mParcel.writeByteArray(data);

        send(rr);

    }

    @Override
    public void invokeOemRilRequestStrings(String[] strings, Message response) {
        RILRequest rr
                = RILRequest.obtain(RIL_REQUEST_OEM_HOOK_STRINGS, response);

        if (RILJ_LOGD) riljLog(rr.serialString() + "> " + requestToString(rr.mRequest));

        rr.mParcel.writeStringArray(strings);

        send(rr);
    }

     /**
     * Assign a specified band for RF configuration.
     *
     * @param bandMode one of BM_*_BAND
     * @param response is callback message
     */
    @Override
    public void setBandMode (int bandMode, Message response) {
        RILRequest rr
                = RILRequest.obtain(RIL_REQUEST_SET_BAND_MODE, response);

        rr.mParcel.writeInt(1);
        rr.mParcel.writeInt(bandMode);

        if (RILJ_LOGD) riljLog(rr.serialString() + "> " + requestToString(rr.mRequest)
                 + " " + bandMode);

        send(rr);
     }

    /**
     * Query the list of band mode supported by RF.
     *
     * @param response is callback message
     *        ((AsyncResult)response.obj).result  is an int[] with every
     *        element representing one avialable BM_*_BAND
     */
    @Override
    public void queryAvailableBandMode (Message response) {
        RILRequest rr
                = RILRequest.obtain(RIL_REQUEST_QUERY_AVAILABLE_BAND_MODE,
                response);

        if (RILJ_LOGD) riljLog(rr.serialString() + "> " + requestToString(rr.mRequest));

        send(rr);
    }

    /**
     * {@inheritDoc}
     */
    @Override
    public void sendTerminalResponse(String contents, Message response) {
        RILRequest rr = RILRequest.obtain(
                RILConstants.RIL_REQUEST_STK_SEND_TERMINAL_RESPONSE, response);

        if (RILJ_LOGD) riljLog(rr.serialString() + "> " + requestToString(rr.mRequest));

        rr.mParcel.writeString(contents);
        send(rr);
    }

    /**
     * {@inheritDoc}
     */
    @Override
    public void sendEnvelope(String contents, Message response) {
        RILRequest rr = RILRequest.obtain(
                RILConstants.RIL_REQUEST_STK_SEND_ENVELOPE_COMMAND, response);

        if (RILJ_LOGD) riljLog(rr.serialString() + "> " + requestToString(rr.mRequest));

        rr.mParcel.writeString(contents);
        send(rr);
    }

    /**
     * {@inheritDoc}
     */
    @Override
    public void sendEnvelopeWithStatus(String contents, Message response) {
        RILRequest rr = RILRequest.obtain(
                RILConstants.RIL_REQUEST_STK_SEND_ENVELOPE_WITH_STATUS, response);

        if (RILJ_LOGD) riljLog(rr.serialString() + "> " + requestToString(rr.mRequest)
                + '[' + contents + ']');

        rr.mParcel.writeString(contents);
        send(rr);
    }

    /**
     * {@inheritDoc}
     */
    @Override
    public void handleCallSetupRequestFromSim(
            boolean accept, Message response) {

        RILRequest rr = RILRequest.obtain(
            RILConstants.RIL_REQUEST_STK_HANDLE_CALL_SETUP_REQUESTED_FROM_SIM,
            response);

        if (RILJ_LOGD) riljLog(rr.serialString() + "> " + requestToString(rr.mRequest));

        int[] param = new int[1];
        param[0] = accept ? 1 : 0;
        rr.mParcel.writeIntArray(param);
        send(rr);
    }

    /**
     * {@inheritDoc}
     */
    @Override
    public void setCurrentPreferredNetworkType() {
        try {
            if (mInstanceId == null) {
                mSetPreferredNetworkType = android.provider.Settings.Global.
                        getInt(mContext.getContentResolver(),
                        android.provider.Settings.Global.PREFERRED_NETWORK_MODE,
                        Phone.PREFERRED_NT_MODE);
            } else {
                mSetPreferredNetworkType = android.telephony.MSimTelephonyManager.
                        getIntAtIndex(mContext.getContentResolver(),
                        android.provider.Settings.Global.PREFERRED_NETWORK_MODE,
                        mInstanceId);
            }
        } catch (Exception snfe) {
            if (RILJ_LOGD) riljLog("Could not find PREFERRED_NETWORK_MODE!!! in database");
            mSetPreferredNetworkType = mPreferredNetworkType;
        }
        if (RILJ_LOGD) riljLog("setCurrentPreferredNetworkType: " + mSetPreferredNetworkType);
        setPreferredNetworkType(mSetPreferredNetworkType, null);
    }
    protected int mSetPreferredNetworkType;

    /**
     * {@inheritDoc}
     */
    @Override
    public void setPreferredNetworkType(int networkType , Message response) {
        RILRequest rr = RILRequest.obtain(
                RILConstants.RIL_REQUEST_SET_PREFERRED_NETWORK_TYPE, response);

        rr.mParcel.writeInt(1);
        rr.mParcel.writeInt(networkType);

        mSetPreferredNetworkType = networkType;
        mPreferredNetworkType = networkType;

        if (RILJ_LOGD) riljLog(rr.serialString() + "> " + requestToString(rr.mRequest)
                + " : " + networkType);

        send(rr);
    }

    /**
     * {@inheritDoc}
     */
    @Override
    public void getPreferredNetworkType(Message response) {
        RILRequest rr = RILRequest.obtain(
                RILConstants.RIL_REQUEST_GET_PREFERRED_NETWORK_TYPE, response);

        if (RILJ_LOGD) riljLog(rr.serialString() + "> " + requestToString(rr.mRequest));

        send(rr);
    }

    /**
     * {@inheritDoc}
     */
    @Override
    public void getNeighboringCids(Message response) {
        RILRequest rr = RILRequest.obtain(
                RILConstants.RIL_REQUEST_GET_NEIGHBORING_CELL_IDS, response);

        if (RILJ_LOGD) riljLog(rr.serialString() + "> " + requestToString(rr.mRequest));

        send(rr);
    }

    /**
     * {@inheritDoc}
     */
    @Override
    public void setLocationUpdates(boolean enable, Message response) {
        RILRequest rr = RILRequest.obtain(RIL_REQUEST_SET_LOCATION_UPDATES, response);
        rr.mParcel.writeInt(1);
        rr.mParcel.writeInt(enable ? 1 : 0);

        if (RILJ_LOGD) riljLog(rr.serialString() + "> "
                + requestToString(rr.mRequest) + ": " + enable);

        send(rr);
    }

    /**
     * {@inheritDoc}
     */
    @Override
    public void getSmscAddress(Message result) {
        RILRequest rr = RILRequest.obtain(RIL_REQUEST_GET_SMSC_ADDRESS, result);

        if (RILJ_LOGD) riljLog(rr.serialString() + "> " + requestToString(rr.mRequest));

        send(rr);
    }

    /**
     * {@inheritDoc}
     */
    @Override
    public void setSmscAddress(String address, Message result) {
        RILRequest rr = RILRequest.obtain(RIL_REQUEST_SET_SMSC_ADDRESS, result);

        rr.mParcel.writeString(address);

        if (RILJ_LOGD) riljLog(rr.serialString() + "> " + requestToString(rr.mRequest)
                + " : " + address);

        send(rr);
    }

    /**
     * {@inheritDoc}
     */
    @Override
    public void reportSmsMemoryStatus(boolean available, Message result) {
        RILRequest rr = RILRequest.obtain(RIL_REQUEST_REPORT_SMS_MEMORY_STATUS, result);
        rr.mParcel.writeInt(1);
        rr.mParcel.writeInt(available ? 1 : 0);

        if (RILJ_LOGD) riljLog(rr.serialString() + "> "
                + requestToString(rr.mRequest) + ": " + available);

        send(rr);
    }

    /**
     * {@inheritDoc}
     */
    @Override
    public void reportStkServiceIsRunning(Message result) {
        RILRequest rr = RILRequest.obtain(RIL_REQUEST_REPORT_STK_SERVICE_IS_RUNNING, result);

        if (RILJ_LOGD) riljLog(rr.serialString() + "> " + requestToString(rr.mRequest));

        send(rr);
    }

    /**
     * {@inheritDoc}
     */
    @Override
    public void getGsmBroadcastConfig(Message response) {
        RILRequest rr = RILRequest.obtain(RIL_REQUEST_GSM_GET_BROADCAST_CONFIG, response);

        if (RILJ_LOGD) riljLog(rr.serialString() + "> " + requestToString(rr.mRequest));

        send(rr);
    }

    /**
     * {@inheritDoc}
     */
    @Override
    public void setGsmBroadcastConfig(SmsBroadcastConfigInfo[] config, Message response) {
        RILRequest rr = RILRequest.obtain(RIL_REQUEST_GSM_SET_BROADCAST_CONFIG, response);

        int numOfConfig = config.length;
        rr.mParcel.writeInt(numOfConfig);

        for(int i = 0; i < numOfConfig; i++) {
            rr.mParcel.writeInt(config[i].getFromServiceId());
            rr.mParcel.writeInt(config[i].getToServiceId());
            rr.mParcel.writeInt(config[i].getFromCodeScheme());
            rr.mParcel.writeInt(config[i].getToCodeScheme());
            rr.mParcel.writeInt(config[i].isSelected() ? 1 : 0);
        }

        if (RILJ_LOGD) {
            riljLog(rr.serialString() + "> " + requestToString(rr.mRequest)
                    + " with " + numOfConfig + " configs : ");
            for (int i = 0; i < numOfConfig; i++) {
                riljLog(config[i].toString());
            }
        }

        send(rr);
    }

    /**
     * {@inheritDoc}
     */
    @Override
    public void setGsmBroadcastActivation(boolean activate, Message response) {
        RILRequest rr = RILRequest.obtain(RIL_REQUEST_GSM_BROADCAST_ACTIVATION, response);

        rr.mParcel.writeInt(1);
        rr.mParcel.writeInt(activate ? 0 : 1);

        if (RILJ_LOGD) riljLog(rr.serialString() + "> " + requestToString(rr.mRequest));

        send(rr);
    }

    //***** Private Methods

    protected void sendScreenState(boolean on) {
        RILRequest rr = RILRequest.obtain(RIL_REQUEST_SCREEN_STATE, null);
        rr.mParcel.writeInt(1);
        rr.mParcel.writeInt(on ? 1 : 0);

        if (RILJ_LOGD) riljLog(rr.serialString()
                + "> " + requestToString(rr.mRequest) + ": " + on);

        send(rr);
    }

    @Override
    protected void
    onRadioAvailable() {
        // In case screen state was lost (due to process crash),
        // this ensures that the RIL knows the correct screen state.

        PowerManager pm = (PowerManager)mContext.getSystemService(Context.POWER_SERVICE);
        sendScreenState(pm.isScreenOn());
   }

    protected RadioState getRadioStateFromInt(int stateInt) {
        RadioState state;

        /* RIL_RadioState ril.h */
        switch(stateInt) {
            case 0: state = RadioState.RADIO_OFF; break;
            case 1: state = RadioState.RADIO_UNAVAILABLE; break;
            case 2:
            case 3:
            case 4:
            case 5:
            case 6:
            case 7:
            case 8:
            case 9:
            case 10:
            case 13: state = RadioState.RADIO_ON; break;

            default:
                throw new RuntimeException(
                            "Unrecognized RIL_RadioState: " + stateInt);
        }
        return state;
    }

    protected void switchToRadioState(RadioState newState) {
        setRadioState(newState);
    }

    /**
     * Holds a PARTIAL_WAKE_LOCK whenever
     * a) There is outstanding RIL request sent to RIL deamon and no replied
     * b) There is a request pending to be sent out.
     *
     * There is a WAKE_LOCK_TIMEOUT to release the lock, though it shouldn't
     * happen often.
     */

    private void
    acquireWakeLock() {
        synchronized (mWakeLock) {
            mWakeLock.acquire();
            mWakeLockCount++;

            mSender.removeMessages(EVENT_WAKE_LOCK_TIMEOUT);
            Message msg = mSender.obtainMessage(EVENT_WAKE_LOCK_TIMEOUT);
            mSender.sendMessageDelayed(msg, mWakeLockTimeout);
        }
    }

    private void
    decrementWakeLock() {
        synchronized (mWakeLock) {
            if (mWakeLockCount > 1) {
                mWakeLockCount--;
            } else {
                mWakeLockCount = 0;
                mWakeLock.release();
                mSender.removeMessages(EVENT_WAKE_LOCK_TIMEOUT);
            }
        }
    }

    // true if we had the wakelock
    private boolean
    clearWakeLock() {
        synchronized (mWakeLock) {
            if (mWakeLockCount == 0 && mWakeLock.isHeld() == false) return false;
            Rlog.d(RILJ_LOG_TAG, "NOTE: mWakeLockCount is " + mWakeLockCount + "at time of clearing");
            mWakeLockCount = 0;
            mWakeLock.release();
            mSender.removeMessages(EVENT_WAKE_LOCK_TIMEOUT);
            return true;
        }
    }

    protected void
    send(RILRequest rr) {
        Message msg;

        if (mSocket == null) {
            rr.onError(RADIO_NOT_AVAILABLE, null);
            rr.release();
            return;
        }

        msg = mSender.obtainMessage(EVENT_SEND, rr);

        acquireWakeLock();

        msg.sendToTarget();
    }

    protected void
    processResponse (Parcel p) {
        int type;

        type = p.readInt();

        if (type == RESPONSE_UNSOLICITED) {
            processUnsolicited (p);
        } else if (type == RESPONSE_SOLICITED) {
            RILRequest rr = processSolicited (p);
            if (rr != null) {
                rr.release();
                decrementWakeLock();
            }
        }
    }

    /**
     * Release each request in mRequestList then clear the list
     * @param error is the RIL_Errno sent back
     * @param loggable true means to print all requests in mRequestList
     */
    protected void clearRequestList(int error, boolean loggable) {
        RILRequest rr;
        synchronized (mRequestList) {
            int count = mRequestList.size();
            if (RILJ_LOGD && loggable) {
                Rlog.d(RILJ_LOG_TAG, "clearRequestList " +
                        " mWakeLockCount=" + mWakeLockCount +
                        " mRequestList=" + count);
            }

            for (int i = 0; i < count ; i++) {
                rr = mRequestList.valueAt(i);
                if (RILJ_LOGD && loggable) {
                    Rlog.d(RILJ_LOG_TAG, i + ": [" + rr.mSerial + "] " +
                            requestToString(rr.mRequest));
                }
                rr.onError(error, null);
                rr.release();
                decrementWakeLock();
            }
            mRequestList.clear();
        }
    }

    protected RILRequest findAndRemoveRequestFromList(int serial) {
        RILRequest rr = null;
        synchronized (mRequestList) {
            rr = mRequestList.get(serial);
            if (rr != null) {
                mRequestList.remove(serial);
            }
        }

        return rr;
    }

    protected RILRequest
    processSolicited (Parcel p) {
        int serial, error;
        boolean found = false;

        serial = p.readInt();
        error = p.readInt();

        RILRequest rr;

        rr = findAndRemoveRequestFromList(serial);

        if (rr == null) {
            Rlog.w(RILJ_LOG_TAG, "Unexpected solicited response! sn: "
                            + serial + " error: " + error);
            return null;
        }

        Object ret = null;

        if (error == 0 || p.dataAvail() > 0) {
            // either command succeeds or command fails but with data payload
            try {switch (rr.mRequest) {
            /*
 cat libs/telephony/ril_commands.h \
 | egrep "^ *{RIL_" \
 | sed -re 's/\{([^,]+),[^,]+,([^}]+).+/case \1: ret = \2(p); break;/'
             */
            case RIL_REQUEST_GET_SIM_STATUS: ret =  responseIccCardStatus(p); break;
            case RIL_REQUEST_ENTER_SIM_PIN: ret =  responseInts(p); break;
            case RIL_REQUEST_ENTER_SIM_PUK: ret =  responseInts(p); break;
            case RIL_REQUEST_ENTER_SIM_PIN2: ret =  responseInts(p); break;
            case RIL_REQUEST_ENTER_SIM_PUK2: ret =  responseInts(p); break;
            case RIL_REQUEST_CHANGE_SIM_PIN: ret =  responseInts(p); break;
            case RIL_REQUEST_CHANGE_SIM_PIN2: ret =  responseInts(p); break;
            case RIL_REQUEST_ENTER_NETWORK_DEPERSONALIZATION: ret =  responseInts(p); break;
            case RIL_REQUEST_GET_CURRENT_CALLS: ret =  responseCallList(p); break;
            case RIL_REQUEST_DIAL: ret =  responseVoid(p); break;
            case RIL_REQUEST_GET_IMSI: ret =  responseString(p); break;
            case RIL_REQUEST_HANGUP: ret =  responseVoid(p); break;
            case RIL_REQUEST_HANGUP_WAITING_OR_BACKGROUND: ret =  responseVoid(p); break;
            case RIL_REQUEST_HANGUP_FOREGROUND_RESUME_BACKGROUND: {
                if (mTestingEmergencyCall.getAndSet(false)) {
                    if (mEmergencyCallbackModeRegistrant != null) {
                        riljLog("testing emergency call, notify ECM Registrants");
                        mEmergencyCallbackModeRegistrant.notifyRegistrant();
                    }
                }
                ret =  responseVoid(p);
                break;
            }
            case RIL_REQUEST_SWITCH_WAITING_OR_HOLDING_AND_ACTIVE: ret =  responseVoid(p); break;
            case RIL_REQUEST_CONFERENCE: ret =  responseVoid(p); break;
            case RIL_REQUEST_UDUB: ret =  responseVoid(p); break;
            case RIL_REQUEST_LAST_CALL_FAIL_CAUSE: ret =  responseInts(p); break;
            case RIL_REQUEST_SIGNAL_STRENGTH: ret =  responseSignalStrength(p); break;
            case RIL_REQUEST_VOICE_REGISTRATION_STATE: ret =  responseStrings(p); break;
            case RIL_REQUEST_DATA_REGISTRATION_STATE: ret =  responseStrings(p); break;
            case RIL_REQUEST_OPERATOR: ret =  responseStrings(p); break;
            case RIL_REQUEST_RADIO_POWER: ret =  responseVoid(p); break;
            case RIL_REQUEST_DTMF: ret =  responseVoid(p); break;
            case RIL_REQUEST_SEND_SMS: ret =  responseSMS(p); break;
            case RIL_REQUEST_SEND_SMS_EXPECT_MORE: ret =  responseSMS(p); break;
            case RIL_REQUEST_SETUP_DATA_CALL: ret =  responseSetupDataCall(p); break;
            case RIL_REQUEST_SIM_IO: ret =  responseICC_IO(p); break;
            case RIL_REQUEST_SEND_USSD: ret =  responseVoid(p); break;
            case RIL_REQUEST_CANCEL_USSD: ret =  responseVoid(p); break;
            case RIL_REQUEST_GET_CLIR: ret =  responseInts(p); break;
            case RIL_REQUEST_SET_CLIR: ret =  responseVoid(p); break;
            case RIL_REQUEST_QUERY_CALL_FORWARD_STATUS: ret =  responseCallForward(p); break;
            case RIL_REQUEST_SET_CALL_FORWARD: ret =  responseVoid(p); break;
            case RIL_REQUEST_QUERY_CALL_WAITING: ret =  responseInts(p); break;
            case RIL_REQUEST_SET_CALL_WAITING: ret =  responseVoid(p); break;
            case RIL_REQUEST_SMS_ACKNOWLEDGE: ret =  responseVoid(p); break;
            case RIL_REQUEST_GET_IMEI: ret =  responseString(p); break;
            case RIL_REQUEST_GET_IMEISV: ret =  responseString(p); break;
            case RIL_REQUEST_ANSWER: ret =  responseVoid(p); break;
            case RIL_REQUEST_DEACTIVATE_DATA_CALL: ret =  responseVoid(p); break;
            case RIL_REQUEST_QUERY_FACILITY_LOCK: ret =  responseInts(p); break;
            case RIL_REQUEST_SET_FACILITY_LOCK: ret =  responseInts(p); break;
            case RIL_REQUEST_CHANGE_BARRING_PASSWORD: ret =  responseVoid(p); break;
            case RIL_REQUEST_QUERY_NETWORK_SELECTION_MODE: ret =  responseInts(p); break;
            case RIL_REQUEST_SET_NETWORK_SELECTION_AUTOMATIC: ret =  responseVoid(p); break;
            case RIL_REQUEST_SET_NETWORK_SELECTION_MANUAL: ret =  responseVoid(p); break;
            case RIL_REQUEST_QUERY_AVAILABLE_NETWORKS : ret =  responseOperatorInfos(p); break;
            case RIL_REQUEST_DTMF_START: ret =  responseVoid(p); break;
            case RIL_REQUEST_DTMF_STOP: ret =  responseVoid(p); break;
            case RIL_REQUEST_BASEBAND_VERSION: ret =  responseString(p); break;
            case RIL_REQUEST_SEPARATE_CONNECTION: ret =  responseVoid(p); break;
            case RIL_REQUEST_SET_MUTE: ret =  responseVoid(p); break;
            case RIL_REQUEST_GET_MUTE: ret =  responseInts(p); break;
            case RIL_REQUEST_QUERY_CLIP: ret =  responseInts(p); break;
            case RIL_REQUEST_LAST_DATA_CALL_FAIL_CAUSE: ret =  responseInts(p); break;
            case RIL_REQUEST_DATA_CALL_LIST: ret =  responseDataCallList(p); break;
            case RIL_REQUEST_RESET_RADIO: ret =  responseVoid(p); break;
            case RIL_REQUEST_OEM_HOOK_RAW: ret =  responseRaw(p); break;
            case RIL_REQUEST_OEM_HOOK_STRINGS: ret =  responseStrings(p); break;
            case RIL_REQUEST_SCREEN_STATE: ret =  responseVoid(p); break;
            case RIL_REQUEST_SET_SUPP_SVC_NOTIFICATION: ret =  responseVoid(p); break;
            case RIL_REQUEST_WRITE_SMS_TO_SIM: ret =  responseInts(p); break;
            case RIL_REQUEST_DELETE_SMS_ON_SIM: ret =  responseVoid(p); break;
            case RIL_REQUEST_SET_BAND_MODE: ret =  responseVoid(p); break;
            case RIL_REQUEST_QUERY_AVAILABLE_BAND_MODE: ret =  responseInts(p); break;
            case RIL_REQUEST_STK_GET_PROFILE: ret =  responseString(p); break;
            case RIL_REQUEST_STK_SET_PROFILE: ret =  responseVoid(p); break;
            case RIL_REQUEST_STK_SEND_ENVELOPE_COMMAND: ret =  responseString(p); break;
            case RIL_REQUEST_STK_SEND_TERMINAL_RESPONSE: ret =  responseVoid(p); break;
            case RIL_REQUEST_STK_HANDLE_CALL_SETUP_REQUESTED_FROM_SIM: ret =  responseInts(p); break;
            case RIL_REQUEST_EXPLICIT_CALL_TRANSFER: ret =  responseVoid(p); break;
            case RIL_REQUEST_SET_PREFERRED_NETWORK_TYPE: ret =  responseVoid(p); break;
            case RIL_REQUEST_GET_PREFERRED_NETWORK_TYPE: ret =  responseGetPreferredNetworkType(p); break;
            case RIL_REQUEST_GET_NEIGHBORING_CELL_IDS: ret = responseCellList(p); break;
            case RIL_REQUEST_SET_LOCATION_UPDATES: ret =  responseVoid(p); break;
            case RIL_REQUEST_CDMA_SET_SUBSCRIPTION_SOURCE: ret =  responseVoid(p); break;
            case RIL_REQUEST_CDMA_SET_ROAMING_PREFERENCE: ret =  responseVoid(p); break;
            case RIL_REQUEST_CDMA_QUERY_ROAMING_PREFERENCE: ret =  responseInts(p); break;
            case RIL_REQUEST_SET_TTY_MODE: ret =  responseVoid(p); break;
            case RIL_REQUEST_QUERY_TTY_MODE: ret =  responseInts(p); break;
            case RIL_REQUEST_CDMA_SET_PREFERRED_VOICE_PRIVACY_MODE: ret =  responseVoid(p); break;
            case RIL_REQUEST_CDMA_QUERY_PREFERRED_VOICE_PRIVACY_MODE: ret =  responseInts(p); break;
            case RIL_REQUEST_CDMA_FLASH: ret =  responseVoid(p); break;
            case RIL_REQUEST_CDMA_BURST_DTMF: ret =  responseVoid(p); break;
            case RIL_REQUEST_CDMA_SEND_SMS: ret =  responseSMS(p); break;
            case RIL_REQUEST_CDMA_SMS_ACKNOWLEDGE: ret =  responseVoid(p); break;
            case RIL_REQUEST_GSM_GET_BROADCAST_CONFIG: ret =  responseGmsBroadcastConfig(p); break;
            case RIL_REQUEST_GSM_SET_BROADCAST_CONFIG: ret =  responseVoid(p); break;
            case RIL_REQUEST_GSM_BROADCAST_ACTIVATION: ret =  responseVoid(p); break;
            case RIL_REQUEST_CDMA_GET_BROADCAST_CONFIG: ret =  responseCdmaBroadcastConfig(p); break;
            case RIL_REQUEST_CDMA_SET_BROADCAST_CONFIG: ret =  responseVoid(p); break;
            case RIL_REQUEST_CDMA_BROADCAST_ACTIVATION: ret =  responseVoid(p); break;
            case RIL_REQUEST_CDMA_VALIDATE_AND_WRITE_AKEY: ret =  responseVoid(p); break;
            case RIL_REQUEST_CDMA_SUBSCRIPTION: ret =  responseStrings(p); break;
            case RIL_REQUEST_CDMA_WRITE_SMS_TO_RUIM: ret =  responseInts(p); break;
            case RIL_REQUEST_CDMA_DELETE_SMS_ON_RUIM: ret =  responseVoid(p); break;
            case RIL_REQUEST_DEVICE_IDENTITY: ret =  responseStrings(p); break;
            case RIL_REQUEST_GET_SMSC_ADDRESS: ret = responseString(p); break;
            case RIL_REQUEST_SET_SMSC_ADDRESS: ret = responseVoid(p); break;
            case RIL_REQUEST_EXIT_EMERGENCY_CALLBACK_MODE: ret = responseVoid(p); break;
            case RIL_REQUEST_REPORT_SMS_MEMORY_STATUS: ret = responseVoid(p); break;
            case RIL_REQUEST_REPORT_STK_SERVICE_IS_RUNNING: ret = responseVoid(p); break;
            case RIL_REQUEST_CDMA_GET_SUBSCRIPTION_SOURCE: ret =  responseInts(p); break;
            case RIL_REQUEST_GET_DATA_CALL_PROFILE: ret =  responseGetDataCallProfile(p); break;
            case RIL_REQUEST_ISIM_AUTHENTICATION: ret =  responseString(p); break;
            case RIL_REQUEST_ACKNOWLEDGE_INCOMING_GSM_SMS_WITH_PDU: ret = responseVoid(p); break;
            case RIL_REQUEST_STK_SEND_ENVELOPE_WITH_STATUS: ret = responseICC_IO(p); break;
            case RIL_REQUEST_VOICE_RADIO_TECH: ret = responseInts(p); break;
            case RIL_REQUEST_GET_CELL_INFO_LIST: ret = responseCellInfoList(p); break;
            case RIL_REQUEST_SET_UNSOL_CELL_INFO_LIST_RATE: ret = responseVoid(p); break;
            case RIL_REQUEST_SET_INITIAL_ATTACH_APN: ret = responseVoid(p); break;
            case RIL_REQUEST_IMS_REGISTRATION_STATE: ret = responseInts(p); break;
            case RIL_REQUEST_IMS_SEND_SMS: ret =  responseSMS(p); break;
            case RIL_REQUEST_SET_UICC_SUBSCRIPTION: ret = responseVoid(p); break;
            case RIL_REQUEST_SET_DATA_SUBSCRIPTION: ret = responseVoid(p); break;
            default:
                throw new RuntimeException("Unrecognized solicited response: " + rr.mRequest);
            //break;
            }} catch (Throwable tr) {
                // Exceptions here usually mean invalid RIL responses

                Rlog.w(RILJ_LOG_TAG, rr.serialString() + "< "
                        + requestToString(rr.mRequest)
                        + " exception, possible invalid RIL response", tr);

                if (rr.mResult != null) {
                    AsyncResult.forMessage(rr.mResult, null, tr);
                    rr.mResult.sendToTarget();
                }
                return rr;
            }
        }

        // Here and below fake RIL_UNSOL_RESPONSE_SIM_STATUS_CHANGED, see b/7255789.
        // This is needed otherwise we don't automatically transition to the main lock
        // screen when the pin or puk is entered incorrectly.
        switch (rr.mRequest) {
            case RIL_REQUEST_ENTER_SIM_PUK:
            case RIL_REQUEST_ENTER_SIM_PUK2:
                if (mIccStatusChangedRegistrants != null) {
                    if (RILJ_LOGD) {
                        riljLog("ON enter sim puk fakeSimStatusChanged: reg count="
                                + mIccStatusChangedRegistrants.size());
                    }
                    mIccStatusChangedRegistrants.notifyRegistrants();
                }
                break;
        }

        if (error != 0) {
            switch (rr.mRequest) {
                case RIL_REQUEST_ENTER_SIM_PIN:
                case RIL_REQUEST_ENTER_SIM_PIN2:
                case RIL_REQUEST_CHANGE_SIM_PIN:
                case RIL_REQUEST_CHANGE_SIM_PIN2:
                case RIL_REQUEST_SET_FACILITY_LOCK:
                    if (mIccStatusChangedRegistrants != null) {
                        if (RILJ_LOGD) {
                            riljLog("ON some errors fakeSimStatusChanged: reg count="
                                    + mIccStatusChangedRegistrants.size());
                        }
                        mIccStatusChangedRegistrants.notifyRegistrants();
                    }
                    break;
            }

            rr.onError(error, ret);
        } else {

            if (RILJ_LOGD) riljLog(rr.serialString() + "< " + requestToString(rr.mRequest)
                    + " " + retToString(rr.mRequest, ret));

            if (rr.mResult != null) {
                AsyncResult.forMessage(rr.mResult, ret, null);
                rr.mResult.sendToTarget();
            }
        }
        return rr;
    }

    protected String
    retToString(int req, Object ret) {
        if (ret == null) return "";
        switch (req) {
            // Don't log these return values, for privacy's sake.
            case RIL_REQUEST_GET_IMSI:
            case RIL_REQUEST_GET_IMEI:
            case RIL_REQUEST_GET_IMEISV:
                if (!RILJ_LOGV) {
                    // If not versbose logging just return and don't display IMSI and IMEI, IMEISV
                    return "";
                }
        }

        StringBuilder sb;
        String s;
        int length;
        if (ret instanceof int[]){
            int[] intArray = (int[]) ret;
            length = intArray.length;
            sb = new StringBuilder("{");
            if (length > 0) {
                int i = 0;
                sb.append(intArray[i++]);
                while ( i < length) {
                    sb.append(", ").append(intArray[i++]);
                }
            }
            sb.append("}");
            s = sb.toString();
        } else if (ret instanceof String[]) {
            String[] strings = (String[]) ret;
            length = strings.length;
            sb = new StringBuilder("{");
            if (length > 0) {
                int i = 0;
                sb.append(strings[i++]);
                while ( i < length) {
                    sb.append(", ").append(strings[i++]);
                }
            }
            sb.append("}");
            s = sb.toString();
        }else if (req == RIL_REQUEST_GET_CURRENT_CALLS) {
            ArrayList<DriverCall> calls = (ArrayList<DriverCall>) ret;
            sb = new StringBuilder(" ");
            for (DriverCall dc : calls) {
                sb.append("[").append(dc).append("] ");
            }
            s = sb.toString();
        } else if (req == RIL_REQUEST_GET_NEIGHBORING_CELL_IDS) {
            ArrayList<NeighboringCellInfo> cells;
            cells = (ArrayList<NeighboringCellInfo>) ret;
            sb = new StringBuilder(" ");
            for (NeighboringCellInfo cell : cells) {
                sb.append(cell).append(" ");
            }
            s = sb.toString();
        } else {
            s = ret.toString();
        }
        return s;
    }

    protected void
    processUnsolicited (Parcel p) {
        int response;
        Object ret;

        response = p.readInt();

        try {switch(response) {
/*
 cat libs/telephony/ril_unsol_commands.h \
 | egrep "^ *{RIL_" \
 | sed -re 's/\{([^,]+),[^,]+,([^}]+).+/case \1: \2(rr, p); break;/'
*/

            case RIL_UNSOL_RESPONSE_RADIO_STATE_CHANGED: ret =  responseVoid(p); break;
            case RIL_UNSOL_RESPONSE_CALL_STATE_CHANGED: ret =  responseVoid(p); break;
            case RIL_UNSOL_RESPONSE_VOICE_NETWORK_STATE_CHANGED: ret =  responseVoid(p); break;
            case RIL_UNSOL_RESPONSE_NEW_SMS: ret =  responseString(p); break;
            case RIL_UNSOL_RESPONSE_NEW_SMS_STATUS_REPORT: ret =  responseString(p); break;
            case RIL_UNSOL_RESPONSE_NEW_SMS_ON_SIM: ret =  responseInts(p); break;
            case RIL_UNSOL_ON_USSD: ret =  responseStrings(p); break;
            case RIL_UNSOL_NITZ_TIME_RECEIVED: ret =  responseString(p); break;
            case RIL_UNSOL_SIGNAL_STRENGTH: ret = responseSignalStrength(p); break;
            case RIL_UNSOL_DATA_CALL_LIST_CHANGED: ret = responseDataCallList(p);break;
            case RIL_UNSOL_SUPP_SVC_NOTIFICATION: ret = responseSuppServiceNotification(p); break;
            case RIL_UNSOL_STK_SESSION_END: ret = responseVoid(p); break;
            case RIL_UNSOL_STK_PROACTIVE_COMMAND: ret = responseString(p); break;
            case RIL_UNSOL_STK_EVENT_NOTIFY: ret = responseString(p); break;
            case RIL_UNSOL_STK_CALL_SETUP: ret = responseInts(p); break;
            case RIL_UNSOL_SIM_SMS_STORAGE_FULL: ret =  responseVoid(p); break;
            case RIL_UNSOL_SIM_REFRESH: ret =  responseSimRefresh(p); break;
            case RIL_UNSOL_CALL_RING: ret =  responseCallRing(p); break;
            case RIL_UNSOL_RESTRICTED_STATE_CHANGED: ret = responseInts(p); break;
            case RIL_UNSOL_RESPONSE_SIM_STATUS_CHANGED:  ret =  responseVoid(p); break;
            case RIL_UNSOL_RESPONSE_CDMA_NEW_SMS:  ret =  responseCdmaSms(p); break;
            case RIL_UNSOL_RESPONSE_NEW_BROADCAST_SMS:  ret =  responseRaw(p); break;
            case RIL_UNSOL_CDMA_RUIM_SMS_STORAGE_FULL:  ret =  responseVoid(p); break;
            case RIL_UNSOL_ENTER_EMERGENCY_CALLBACK_MODE: ret = responseVoid(p); break;
            case RIL_UNSOL_CDMA_CALL_WAITING: ret = responseCdmaCallWaiting(p); break;
            case RIL_UNSOL_CDMA_OTA_PROVISION_STATUS: ret = responseInts(p); break;
            case RIL_UNSOL_CDMA_INFO_REC: ret = responseCdmaInformationRecord(p); break;
            case RIL_UNSOL_OEM_HOOK_RAW: ret = responseRaw(p); break;
            case RIL_UNSOL_RINGBACK_TONE: ret = responseInts(p); break;
            case RIL_UNSOL_RESEND_INCALL_MUTE: ret = responseVoid(p); break;
            case RIL_UNSOL_CDMA_SUBSCRIPTION_SOURCE_CHANGED: ret = responseInts(p); break;
            case RIL_UNSOl_CDMA_PRL_CHANGED: ret = responseInts(p); break;
            case RIL_UNSOL_EXIT_EMERGENCY_CALLBACK_MODE: ret = responseVoid(p); break;
            case RIL_UNSOL_RIL_CONNECTED: ret = responseInts(p); break;
            case RIL_UNSOL_VOICE_RADIO_TECH_CHANGED: ret =  responseInts(p); break;
            case RIL_UNSOL_CELL_INFO_LIST: ret = responseCellInfoList(p); break;
            case RIL_UNSOL_RESPONSE_IMS_NETWORK_STATE_CHANGED: ret =  responseVoid(p); break;
<<<<<<< HEAD
            case RIL_UNSOL_STK_SEND_SMS_RESULT: ret = responseInts(p); break; // Samsung STK
=======
            case RIL_UNSOL_ON_SS: ret =  responseSsData(p); break;
            case RIL_UNSOL_STK_CC_ALPHA_NOTIFY: ret =  responseString(p); break;
            case RIL_UNSOL_UICC_SUBSCRIPTION_STATUS_CHANGED: ret =  responseInts(p); break;
>>>>>>> 736a46c9

            default:
                throw new RuntimeException("Unrecognized unsol response: " + response);
            //break; (implied)
        }} catch (Throwable tr) {
            Rlog.e(RILJ_LOG_TAG, "Exception processing unsol response: " + response +
                "Exception:" + tr.toString());
            return;
        }

        switch(response) {
            case RIL_UNSOL_RESPONSE_RADIO_STATE_CHANGED:
                /* has bonus radio state int */
                RadioState newState = getRadioStateFromInt(p.readInt());
                if (RILJ_LOGD) unsljLogMore(response, newState.toString());

                switchToRadioState(newState);
            break;
            case RIL_UNSOL_RESPONSE_IMS_NETWORK_STATE_CHANGED:
                if (RILJ_LOGD) unsljLog(response);

                mImsNetworkStateChangedRegistrants
                    .notifyRegistrants(new AsyncResult(null, null, null));
            break;
            case RIL_UNSOL_RESPONSE_CALL_STATE_CHANGED:
                if (RILJ_LOGD) unsljLog(response);

                mCallStateRegistrants
                    .notifyRegistrants(new AsyncResult(null, null, null));
            break;
            case RIL_UNSOL_RESPONSE_VOICE_NETWORK_STATE_CHANGED:
                if (RILJ_LOGD) unsljLog(response);

                mVoiceNetworkStateRegistrants
                    .notifyRegistrants(new AsyncResult(null, null, null));
            break;
            case RIL_UNSOL_RESPONSE_NEW_SMS: {
                if (RILJ_LOGD) unsljLog(response);

                // FIXME this should move up a layer
                String a[] = new String[2];

                a[1] = (String)ret;

                SmsMessage sms;

                sms = SmsMessage.newFromCMT(a);
                if (mGsmSmsRegistrant != null) {
                    mGsmSmsRegistrant
                        .notifyRegistrant(new AsyncResult(null, sms, null));
                }
            break;
            }
            case RIL_UNSOL_RESPONSE_NEW_SMS_STATUS_REPORT:
                if (RILJ_LOGD) unsljLogRet(response, ret);

                if (mSmsStatusRegistrant != null) {
                    mSmsStatusRegistrant.notifyRegistrant(
                            new AsyncResult(null, ret, null));
                }
            break;
            case RIL_UNSOL_RESPONSE_NEW_SMS_ON_SIM:
                if (RILJ_LOGD) unsljLogRet(response, ret);

                int[] smsIndex = (int[])ret;

                if(smsIndex.length == 1) {
                    if (mSmsOnSimRegistrant != null) {
                        mSmsOnSimRegistrant.
                                notifyRegistrant(new AsyncResult(null, smsIndex, null));
                    }
                } else {
                    if (RILJ_LOGD) riljLog(" NEW_SMS_ON_SIM ERROR with wrong length "
                            + smsIndex.length);
                }
            break;
            case RIL_UNSOL_ON_USSD:
                String[] resp = (String[])ret;

                if (resp.length < 2) {
                    resp = new String[2];
                    resp[0] = ((String[])ret)[0];
                    resp[1] = null;
                }
                if (RILJ_LOGD) unsljLogMore(response, resp[0]);
                if (mUSSDRegistrant != null) {
                    mUSSDRegistrant.notifyRegistrant(
                        new AsyncResult (null, resp, null));
                }
            break;
            case RIL_UNSOL_NITZ_TIME_RECEIVED:
                if (RILJ_LOGD) unsljLogRet(response, ret);

                // has bonus long containing milliseconds since boot that the NITZ
                // time was received
                long nitzReceiveTime = p.readLong();

                Object[] result = new Object[2];

                result[0] = ret;
                result[1] = Long.valueOf(nitzReceiveTime);

                boolean ignoreNitz = SystemProperties.getBoolean(
                        TelephonyProperties.PROPERTY_IGNORE_NITZ, false);

                if (ignoreNitz) {
                    if (RILJ_LOGD) riljLog("ignoring UNSOL_NITZ_TIME_RECEIVED");
                } else {
                    if (mNITZTimeRegistrant != null) {

                        mNITZTimeRegistrant
                            .notifyRegistrant(new AsyncResult (null, result, null));
                    } else {
                        // in case NITZ time registrant isnt registered yet
                        mLastNITZTimeInfo = result;
                    }
                }
            break;

            case RIL_UNSOL_SIGNAL_STRENGTH:
                // Note this is set to "verbose" because it happens
                // frequently
                if (RILJ_LOGV) unsljLogvRet(response, ret);

                if (mSignalStrengthRegistrant != null) {
                    mSignalStrengthRegistrant.notifyRegistrant(
                                        new AsyncResult (null, ret, null));
                }
            break;
            case RIL_UNSOL_DATA_CALL_LIST_CHANGED:
                if (RILJ_LOGD) unsljLogRet(response, ret);

                boolean oldRil = needsOldRilFeature("skipbrokendatacall");
                if (oldRil && "IP".equals(((ArrayList<DataCallResponse>)ret).get(0).type))
                    break;

                mDataNetworkStateRegistrants.notifyRegistrants(new AsyncResult(null, ret, null));
            break;

            case RIL_UNSOL_SUPP_SVC_NOTIFICATION:
                if (RILJ_LOGD) unsljLogRet(response, ret);

                if (mSsnRegistrant != null) {
                    mSsnRegistrant.notifyRegistrant(
                                        new AsyncResult (null, ret, null));
                }
                break;

            case RIL_UNSOL_STK_SESSION_END:
                if (RILJ_LOGD) unsljLog(response);

                if (mCatSessionEndRegistrant != null) {
                    mCatSessionEndRegistrant.notifyRegistrant(
                                        new AsyncResult (null, ret, null));
                }
                break;

            case RIL_UNSOL_STK_PROACTIVE_COMMAND:
                if (RILJ_LOGD) unsljLogRet(response, ret);

                if (mCatProCmdRegistrant != null) {
                    mCatProCmdRegistrant.notifyRegistrant(
                                        new AsyncResult (null, ret, null));
                }
                break;

            case RIL_UNSOL_STK_EVENT_NOTIFY:
                if (RILJ_LOGD) unsljLogRet(response, ret);

                if (mCatEventRegistrant != null) {
                    mCatEventRegistrant.notifyRegistrant(
                                        new AsyncResult (null, ret, null));
                }
                break;

            case RIL_UNSOL_STK_CALL_SETUP:
                if (RILJ_LOGD) unsljLogRet(response, ret);

                if (mCatCallSetUpRegistrant != null) {
                    mCatCallSetUpRegistrant.notifyRegistrant(
                                        new AsyncResult (null, ret, null));
                }
                break;

            case RIL_UNSOL_SIM_SMS_STORAGE_FULL:
                if (RILJ_LOGD) unsljLog(response);

                if (mIccSmsFullRegistrant != null) {
                    mIccSmsFullRegistrant.notifyRegistrant();
                }
                break;

            case RIL_UNSOL_SIM_REFRESH:
                if (RILJ_LOGD) unsljLogRet(response, ret);

                if (mIccRefreshRegistrants != null) {
                    mIccRefreshRegistrants.notifyRegistrants(
                            new AsyncResult (null, ret, null));
                }
                break;

            case RIL_UNSOL_CALL_RING:
                if (RILJ_LOGD) unsljLogRet(response, ret);

                if (mRingRegistrant != null) {
                    mRingRegistrant.notifyRegistrant(
                            new AsyncResult (null, ret, null));
                }
                break;

            case RIL_UNSOL_RESTRICTED_STATE_CHANGED:
                if (RILJ_LOGD) unsljLogvRet(response, ret);
                if (mRestrictedStateRegistrant != null) {
                    mRestrictedStateRegistrant.notifyRegistrant(
                                        new AsyncResult (null, ret, null));
                }
                break;

            case RIL_UNSOL_RESPONSE_SIM_STATUS_CHANGED:
                if (RILJ_LOGD) unsljLog(response);

                if (mIccStatusChangedRegistrants != null) {
                    mIccStatusChangedRegistrants.notifyRegistrants();
                }
                break;

            case RIL_UNSOL_RESPONSE_CDMA_NEW_SMS:
                if (RILJ_LOGD) unsljLog(response);

                SmsMessage sms = (SmsMessage) ret;

                if (mCdmaSmsRegistrant != null) {
                    mCdmaSmsRegistrant
                        .notifyRegistrant(new AsyncResult(null, sms, null));
                }
                break;

            case RIL_UNSOL_RESPONSE_NEW_BROADCAST_SMS:
                if (RILJ_LOGD) unsljLog(response);

                if (mGsmBroadcastSmsRegistrant != null) {
                    mGsmBroadcastSmsRegistrant
                        .notifyRegistrant(new AsyncResult(null, ret, null));
                }
                break;

            case RIL_UNSOL_CDMA_RUIM_SMS_STORAGE_FULL:
                if (RILJ_LOGD) unsljLog(response);

                if (mIccSmsFullRegistrant != null) {
                    mIccSmsFullRegistrant.notifyRegistrant();
                }
                break;

            case RIL_UNSOL_ENTER_EMERGENCY_CALLBACK_MODE:
                if (RILJ_LOGD) unsljLog(response);

                if (mEmergencyCallbackModeRegistrant != null) {
                    mEmergencyCallbackModeRegistrant.notifyRegistrant();
                }
                break;

            case RIL_UNSOL_CDMA_CALL_WAITING:
                if (RILJ_LOGD) unsljLogRet(response, ret);

                if (mCallWaitingInfoRegistrants != null) {
                    mCallWaitingInfoRegistrants.notifyRegistrants(
                                        new AsyncResult (null, ret, null));
                }
                break;

            case RIL_UNSOL_CDMA_OTA_PROVISION_STATUS:
                if (RILJ_LOGD) unsljLogRet(response, ret);

                if (mOtaProvisionRegistrants != null) {
                    mOtaProvisionRegistrants.notifyRegistrants(
                                        new AsyncResult (null, ret, null));
                }
                break;

            case RIL_UNSOL_CDMA_INFO_REC:
                ArrayList<CdmaInformationRecords> listInfoRecs;

                try {
                    listInfoRecs = (ArrayList<CdmaInformationRecords>)ret;
                } catch (ClassCastException e) {
                    Rlog.e(RILJ_LOG_TAG, "Unexpected exception casting to listInfoRecs", e);
                    break;
                }

                for (CdmaInformationRecords rec : listInfoRecs) {
                    if (RILJ_LOGD) unsljLogRet(response, rec);
                    notifyRegistrantsCdmaInfoRec(rec);
                }
                break;

            case RIL_UNSOL_OEM_HOOK_RAW:
                if (RILJ_LOGD) unsljLogvRet(response, IccUtils.bytesToHexString((byte[]) ret));
                ByteBuffer oemHookResponse = ByteBuffer.wrap((byte[]) ret);
                oemHookResponse.order(ByteOrder.nativeOrder());
                if (isQcUnsolOemHookResp(oemHookResponse)) {
                    Rlog.d(RILJ_LOG_TAG, "OEM ID check Passed");
                    processUnsolOemhookResponse(oemHookResponse);
                } else if (mUnsolOemHookRawRegistrant != null) {
                    Rlog.d(RILJ_LOG_TAG, "External OEM message, to be notified");
                    mUnsolOemHookRawRegistrant.notifyRegistrant(new AsyncResult(null, ret, null));
                }
                break;

            case RIL_UNSOL_RINGBACK_TONE:
                if (RILJ_LOGD) unsljLogvRet(response, ret);
                if (mRingbackToneRegistrants != null) {
                    boolean playtone = (((int[])ret)[0] == 1);
                    mRingbackToneRegistrants.notifyRegistrants(
                                        new AsyncResult (null, playtone, null));
                }
                break;

            case RIL_UNSOL_RESEND_INCALL_MUTE:
                if (RILJ_LOGD) unsljLogRet(response, ret);

                if (mResendIncallMuteRegistrants != null) {
                    mResendIncallMuteRegistrants.notifyRegistrants(
                                        new AsyncResult (null, ret, null));
                }
                break;

            case RIL_UNSOL_VOICE_RADIO_TECH_CHANGED:
                if (RILJ_LOGD) unsljLogRet(response, ret);

                if (mVoiceRadioTechChangedRegistrants != null) {
                    mVoiceRadioTechChangedRegistrants.notifyRegistrants(
                            new AsyncResult(null, ret, null));
                }
                break;

            case RIL_UNSOL_CDMA_SUBSCRIPTION_SOURCE_CHANGED:
                if (RILJ_LOGD) unsljLogRet(response, ret);

                if (mCdmaSubscriptionChangedRegistrants != null) {
                    mCdmaSubscriptionChangedRegistrants.notifyRegistrants(
                                        new AsyncResult (null, ret, null));
                }
                break;

            case RIL_UNSOl_CDMA_PRL_CHANGED:
                if (RILJ_LOGD) unsljLogRet(response, ret);

                if (mCdmaPrlChangedRegistrants != null) {
                    mCdmaPrlChangedRegistrants.notifyRegistrants(
                                        new AsyncResult (null, ret, null));
                }
                break;

            case RIL_UNSOL_EXIT_EMERGENCY_CALLBACK_MODE:
                if (RILJ_LOGD) unsljLogRet(response, ret);

                if (mExitEmergencyCallbackModeRegistrants != null) {
                    mExitEmergencyCallbackModeRegistrants.notifyRegistrants(
                                        new AsyncResult (null, null, null));
                }
                break;

            case RIL_UNSOL_RIL_CONNECTED: {
                if (RILJ_LOGD) unsljLogRet(response, ret);

                // Initial conditions
                setRadioPower(false, null);
                setPreferredNetworkType(mPreferredNetworkType, null);
                setCdmaSubscriptionSource(mCdmaSubscription, null);
                setCellInfoListRate(Integer.MAX_VALUE, null);
                notifyRegistrantsRilConnectionChanged(((int[])ret)[0]);
                break;
            }
            case RIL_UNSOL_CELL_INFO_LIST: {
                if (RILJ_LOGD) unsljLogRet(response, ret);

                if (mRilCellInfoListRegistrants != null) {
                    mRilCellInfoListRegistrants.notifyRegistrants(
                                        new AsyncResult (null, ret, null));
                }
                break;
            }

<<<<<<< HEAD
            // Samsung STK
            case RIL_UNSOL_STK_SEND_SMS_RESULT:
                if (Resources.getSystem().
                        getBoolean(com.android.internal.R.bool.config_samsung_stk)) {
                    if (RILJ_LOGD) unsljLogRet(response, ret);

                    if (mCatSendSmsResultRegistrant != null) {
                        mCatSendSmsResultRegistrant.notifyRegistrant(
                                new AsyncResult (null, ret, null));
                    }
                }
                break;
=======
            case RIL_UNSOL_ON_SS:
                if (RILJ_LOGD) unsljLogRet(response, ret);

                if (mSsRegistrant != null) {
                    mSsRegistrant.notifyRegistrant(
                                        new AsyncResult (null, ret, null));
                }
                break;

            case RIL_UNSOL_STK_CC_ALPHA_NOTIFY:
                if (RILJ_LOGD) unsljLogRet(response, ret);

                if (mCatCcAlphaRegistrant != null) {
                    mCatCcAlphaRegistrant.notifyRegistrant(
                                        new AsyncResult (null, ret, null));
                }
                break;

            case RIL_UNSOL_UICC_SUBSCRIPTION_STATUS_CHANGED: {
                if (RILJ_LOGD) unsljLogRet(response, ret);

                if (mSubscriptionStatusRegistrants != null) {
                    mSubscriptionStatusRegistrants.notifyRegistrants(
                                        new AsyncResult (null, ret, null));
                }
                break;
            }
>>>>>>> 736a46c9
        }
    }

    /**
     * Notifiy all registrants that the ril has connected or disconnected.
     *
     * @param rilVer is the version of the ril or -1 if disconnected.
     */
    protected void notifyRegistrantsRilConnectionChanged(int rilVer) {
        mRilVersion = rilVer;
        if (mRilConnectedRegistrants != null) {
            mRilConnectedRegistrants.notifyRegistrants(
                                new AsyncResult (null, new Integer(rilVer), null));
        }
    }

<<<<<<< HEAD
    protected Object
=======
    private boolean isQcUnsolOemHookResp(ByteBuffer oemHookResponse) {

        /* Check OEM ID in UnsolOemHook response */
        if (oemHookResponse.capacity() < mHeaderSize) {
            /*
             * size of UnsolOemHook message is less than expected, considered as
             * External OEM's message
             */
            Rlog.d(RILJ_LOG_TAG,
                    "RIL_UNSOL_OEM_HOOK_RAW data size is " + oemHookResponse.capacity());
            return false;
        } else {
            byte[] oemIdBytes = new byte[OEM_IDENTIFIER.length()];
            oemHookResponse.get(oemIdBytes);
            String oemIdString = new String(oemIdBytes);
            Rlog.d(RILJ_LOG_TAG, "Oem ID in RIL_UNSOL_OEM_HOOK_RAW is " + oemIdString);
            if (!oemIdString.equals(OEM_IDENTIFIER)) {
                /* OEM ID not matched, considered as External OEM's message */
                return false;
            }
        }
        return true;
    }

    private void processUnsolOemhookResponse(ByteBuffer oemHookResponse) {
        int responseId = 0, responseSize = 0, responseVoiceId = 0;

        responseId = oemHookResponse.getInt();
        Rlog.d(RILJ_LOG_TAG, "Response ID in RIL_UNSOL_OEM_HOOK_RAW is " + responseId);

        responseSize = oemHookResponse.getInt();
        if (responseSize < 0) {
            Rlog.e(RILJ_LOG_TAG, "Response Size is Invalid " + responseSize);
            return;
        }

        byte[] responseData = new byte[responseSize];
        if (oemHookResponse.remaining() == responseSize) {
            if (responseId == OEMHOOK_UNSOL_VOICE_SYSTEM_ID) {
                responseVoiceId = oemHookResponse.getInt();
            } else {
                oemHookResponse.get(responseData, 0, responseSize);
            }
        } else {
            Rlog.e(RILJ_LOG_TAG, "Response Size(" + responseSize
                    + ") doesnot match remaining bytes(" +
                    oemHookResponse.remaining() + ") in the buffer. So, don't process further");
            return;
        }

        switch (responseId) {
            case OEMHOOK_UNSOL_CDMA_BURST_DTMF:
                notifyCdmaFwdBurstDtmf(responseData);
                break;

            case OEMHOOK_UNSOL_CDMA_CONT_DTMF_START:
                notifyCdmaFwdContDtmfStart(responseData);
                break;

            case OEMHOOK_UNSOL_CDMA_CONT_DTMF_STOP:
                notifyCdmaFwdContDtmfStop();
                break;

            case OEMHOOK_UNSOL_WMS_READY:
                notifyWmsReady(responseData);
                break;

            case OEMHOOK_UNSOL_VOICE_SYSTEM_ID:
                Rlog.d(RILJ_LOG_TAG, "Response voice id in RIL_UNSOL_OEM_HOOK_RAW is "
                        + responseVoiceId);
                notifyVoiceSystemId(responseVoiceId);
                break;

            default:
                Rlog.d(RILJ_LOG_TAG, "Response ID " + responseId
                        + " is not served in this process.");
                break;
        }
    }

    /** Notify registrants of FWD Burst DTMF Tone. */
    protected void notifyCdmaFwdBurstDtmf(byte[] data) {
        AsyncResult ar = new AsyncResult(null, data, null);
        mCdmaFwdBurstDtmfRegistrants.notifyRegistrants(ar);
    }

    /** Notify registrants of FWD Continuous DTMF Tone Start. */
    protected void notifyCdmaFwdContDtmfStart(byte[] data) {
        AsyncResult ar = new AsyncResult(null, data, null);
        mCdmaFwdContDtmfStartRegistrants.notifyRegistrants(ar);
    }

    /** Notify registrants of FWD Continuous DTMF Tone Stop. */
    protected void notifyCdmaFwdContDtmfStop() {
        AsyncResult ar = new AsyncResult(null, null, null);
        mCdmaFwdContDtmfStopRegistrants.notifyRegistrants(ar);
    }

    /** Notify registrants of WMS_READY event. */
    protected void notifyWmsReady(byte[] data) {
        AsyncResult ar = new AsyncResult(null, data, null);
        mWmsReadyRegistrants.notifyRegistrants(ar);
        Rlog.d(RILJ_LOG_TAG, "WMS_READY notified to registrants");
    }

    /** Notify registrants of Voice System Id. */
    protected void notifyVoiceSystemId(int data) {
        AsyncResult ar = new AsyncResult(null, new Integer(data), null);
        mVoiceSystemIdRegistrants.notifyRegistrants(ar);
        Rlog.d(RILJ_LOG_TAG, "VOICE_SYSTEM_ID notified to registrants");
    }

    private Object
>>>>>>> 736a46c9
    responseInts(Parcel p) {
        int numInts;
        int response[];

        numInts = p.readInt();

        response = new int[numInts];

        for (int i = 0 ; i < numInts ; i++) {
            response[i] = p.readInt();
        }

        return response;
    }


    protected Object
    responseVoid(Parcel p) {
        return null;
    }

    protected Object
    responseCallForward(Parcel p) {
        int numInfos;
        CallForwardInfo infos[];

        numInfos = p.readInt();

        infos = new CallForwardInfo[numInfos];

        for (int i = 0 ; i < numInfos ; i++) {
            infos[i] = new CallForwardInfo();

            infos[i].status = p.readInt();
            infos[i].reason = p.readInt();
            infos[i].serviceClass = p.readInt();
            infos[i].toa = p.readInt();
            infos[i].number = p.readString();
            infos[i].timeSeconds = p.readInt();
        }

        return infos;
    }

    protected Object
    responseSuppServiceNotification(Parcel p) {
        SuppServiceNotification notification = new SuppServiceNotification();

        notification.notificationType = p.readInt();
        notification.code = p.readInt();
        notification.index = p.readInt();
        notification.type = p.readInt();
        notification.number = p.readString();

        return notification;
    }

    protected Object
    responseCdmaSms(Parcel p) {
        SmsMessage sms;
        sms = SmsMessage.newFromParcel(p);

        return sms;
    }

    protected Object
    responseString(Parcel p) {
        String response;

        response = p.readString();

        return response;
    }

    protected Object
    responseStrings(Parcel p) {
        int num;
        String response[];

        response = p.readStringArray();

        return response;
    }

    protected Object
    responseRaw(Parcel p) {
        int num;
        byte response[];

        response = p.createByteArray();

        return response;
    }

    protected Object
    responseSMS(Parcel p) {
        int messageRef, errorCode;
        String ackPDU;

        messageRef = p.readInt();
        ackPDU = p.readString();
        errorCode = p.readInt();

        SmsResponse response = new SmsResponse(messageRef, ackPDU, errorCode);

        return response;
    }


    protected Object
    responseICC_IO(Parcel p) {
        int sw1, sw2;
        Message ret;

        sw1 = p.readInt();
        sw2 = p.readInt();

        String s = p.readString();

        if (RILJ_LOGV) riljLog("< iccIO: "
                + " 0x" + Integer.toHexString(sw1)
                + " 0x" + Integer.toHexString(sw2) + " "
                + s);

        return new IccIoResult(sw1, sw2, s);
    }

    @Override
    public boolean needsOldRilFeature(String feature) {
        String[] features = SystemProperties.get("ro.telephony.ril.v3", "").split(",");
        for (String found: features) {
            if (found.equals(feature))
                return true;
        }
        return false;
    }

    protected Object
    responseIccCardStatus(Parcel p) {
        IccCardApplicationStatus appStatus;

        boolean oldRil = needsOldRilFeature("icccardstatus");

        IccCardStatus cardStatus = new IccCardStatus();
        cardStatus.setCardState(p.readInt());
        cardStatus.setUniversalPinState(p.readInt());
        cardStatus.mGsmUmtsSubscriptionAppIndex = p.readInt();
        cardStatus.mCdmaSubscriptionAppIndex = p.readInt();

        if (!oldRil)
            cardStatus.mImsSubscriptionAppIndex = p.readInt();

        int numApplications = p.readInt();

        // limit to maximum allowed applications
        if (numApplications > IccCardStatus.CARD_MAX_APPS) {
            numApplications = IccCardStatus.CARD_MAX_APPS;
        }
        cardStatus.mApplications = new IccCardApplicationStatus[numApplications];

        for (int i = 0 ; i < numApplications ; i++) {
            appStatus = new IccCardApplicationStatus();
            appStatus.app_type       = appStatus.AppTypeFromRILInt(p.readInt());
            appStatus.app_state      = appStatus.AppStateFromRILInt(p.readInt());
            appStatus.perso_substate = appStatus.PersoSubstateFromRILInt(p.readInt());
            appStatus.aid            = p.readString();
            appStatus.app_label      = p.readString();
            appStatus.pin1_replaced  = p.readInt();
            appStatus.pin1           = appStatus.PinStateFromRILInt(p.readInt());
            appStatus.pin2           = appStatus.PinStateFromRILInt(p.readInt());
            cardStatus.mApplications[i] = appStatus;
        }
        return cardStatus;
    }

    protected Object
    responseSimRefresh(Parcel p) {
        IccRefreshResponse response = new IccRefreshResponse();

        response.refreshResult = p.readInt();
        response.efId   = p.readInt();
        response.aid = p.readString();
        return response;
    }

    protected Object
    responseCallList(Parcel p) {
        int num;
        int voiceSettings;
        ArrayList<DriverCall> response;
        DriverCall dc;

        num = p.readInt();
        response = new ArrayList<DriverCall>(num);

        if (RILJ_LOGV) {
            riljLog("responseCallList: num=" + num +
                    " mEmergencyCallbackModeRegistrant=" + mEmergencyCallbackModeRegistrant +
                    " mTestingEmergencyCall=" + mTestingEmergencyCall.get());
        }
        for (int i = 0 ; i < num ; i++) {
            dc = new DriverCall();

            dc.state = DriverCall.stateFromCLCC(p.readInt());
            dc.index = p.readInt();
            dc.TOA = p.readInt();
            dc.isMpty = (0 != p.readInt());
            dc.isMT = (0 != p.readInt());
            dc.als = p.readInt();
            voiceSettings = p.readInt();
            dc.isVoice = (0 == voiceSettings) ? false : true;
            if(samsungDriverCall)
                 p.readInt();
            dc.isVoicePrivacy = (0 != p.readInt());
            dc.number = p.readString();
            int np = p.readInt();
            dc.numberPresentation = DriverCall.presentationFromCLIP(np);
            dc.name = p.readString();
            dc.namePresentation = p.readInt();
            int uusInfoPresent = p.readInt();
            if (uusInfoPresent == 1) {
                dc.uusInfo = new UUSInfo();
                dc.uusInfo.setType(p.readInt());
                dc.uusInfo.setDcs(p.readInt());
                byte[] userData = p.createByteArray();
                dc.uusInfo.setUserData(userData);
                riljLogv(String.format("Incoming UUS : type=%d, dcs=%d, length=%d",
                                dc.uusInfo.getType(), dc.uusInfo.getDcs(),
                                dc.uusInfo.getUserData().length));
                riljLogv("Incoming UUS : data (string)="
                        + new String(dc.uusInfo.getUserData()));
                riljLogv("Incoming UUS : data (hex): "
                        + IccUtils.bytesToHexString(dc.uusInfo.getUserData()));
            } else {
                riljLogv("Incoming UUS : NOT present!");
            }

            // Make sure there's a leading + on addresses with a TOA of 145
            dc.number = PhoneNumberUtils.stringFromStringAndTOA(dc.number, dc.TOA);

            response.add(dc);

            if (dc.isVoicePrivacy) {
                mVoicePrivacyOnRegistrants.notifyRegistrants();
                riljLog("InCall VoicePrivacy is enabled");
            } else {
                mVoicePrivacyOffRegistrants.notifyRegistrants();
                riljLog("InCall VoicePrivacy is disabled");
            }
        }

        Collections.sort(response);

        if ((num == 0) && mTestingEmergencyCall.getAndSet(false)) {
            if (mEmergencyCallbackModeRegistrant != null) {
                riljLog("responseCallList: call ended, testing emergency call," +
                            " notify ECM Registrants");
                mEmergencyCallbackModeRegistrant.notifyRegistrant();
            }
        }

        return response;
    }

    protected DataCallResponse getDataCallResponse(Parcel p, int version) {
        DataCallResponse dataCall = new DataCallResponse();

        dataCall.version = version;
        if (version < 5) {
            dataCall.cid = p.readInt();
            dataCall.active = p.readInt();
            dataCall.type = p.readString();
            if (version < 4 || needsOldRilFeature("datacallapn")) {
                p.readString(); // APN - not used
            }
            String addresses = p.readString();
            if (!TextUtils.isEmpty(addresses)) {
                dataCall.addresses = addresses.split(" ");
            }
            // DataCallState needs an ifname. Since we don't have one use the name from the ThrottleService resource (default=rmnet0).
            dataCall.ifname = Resources.getSystem().getString(com.android.internal.R.string.config_datause_iface);
        } else {
            dataCall.status = p.readInt();
            if (needsOldRilFeature("usehcradio"))
                dataCall.suggestedRetryTime = -1;
            else
	      dataCall.suggestedRetryTime = p.readInt();
            dataCall.cid = p.readInt();
            dataCall.active = p.readInt();
            dataCall.type = p.readString();
            dataCall.ifname = p.readString();
            if ((dataCall.status == DcFailCause.NONE.getErrorCode()) &&
                    TextUtils.isEmpty(dataCall.ifname)) {
              throw new RuntimeException("getDataCallResponse, no ifname");
            }
            String addresses = p.readString();
            if (!TextUtils.isEmpty(addresses)) {
                dataCall.addresses = addresses.split(" ");
            }
            String dnses = p.readString();
            if (!TextUtils.isEmpty(dnses)) {
                dataCall.dnses = dnses.split(" ");
            }
            String gateways = p.readString();
            if (!TextUtils.isEmpty(gateways)) {
                dataCall.gateways = gateways.split(" ");
            }
        }
        return dataCall;
    }

    protected Object
    responseDataCallList(Parcel p) {
        ArrayList<DataCallResponse> response;
        boolean oldRil = needsOldRilFeature("datacall");
        int ver = (oldRil ? 3 : p.readInt());
        int num = p.readInt();
        riljLog("responseDataCallList ver=" + ver + " num=" + num);

        response = new ArrayList<DataCallResponse>(num);
        for (int i = 0; i < num; i++) {
            response.add(getDataCallResponse(p, ver));
        }

        return response;
    }

    protected Object
    responseSetupDataCall(Parcel p) {
        boolean oldRil = needsOldRilFeature("datacall");
        int ver = (oldRil ? 3 : p.readInt());
        int num = p.readInt();
        if (RILJ_LOGV) riljLog("responseSetupDataCall ver=" + ver + " num=" + num);

        DataCallResponse dataCall;

        if (ver < 5) {
            dataCall = new DataCallResponse();
            dataCall.version = ver;
            dataCall.cid = Integer.parseInt(p.readString());
            dataCall.ifname = p.readString();
            if (TextUtils.isEmpty(dataCall.ifname)) {
                throw new RuntimeException(
                        "RIL_REQUEST_SETUP_DATA_CALL response, no ifname");
            }
            String addresses = p.readString();
            if (!TextUtils.isEmpty(addresses)) {
              dataCall.addresses = addresses.split(" ");
            }
            if (num >= 4) {
                String dnses = p.readString();
                if (RILJ_LOGD) riljLog("responseSetupDataCall got dnses=" + dnses);
                if (!TextUtils.isEmpty(dnses)) {
                    dataCall.dnses = dnses.split(" ");
                }
            }
            if (num >= 5) {
                String gateways = p.readString();
                if (RILJ_LOGD) riljLog("responseSetupDataCall got gateways=" + gateways);
                if (!TextUtils.isEmpty(gateways)) {
                    dataCall.gateways = gateways.split(" ");
                }
            }
        } else {
            if (num != 1) {
                throw new RuntimeException(
                        "RIL_REQUEST_SETUP_DATA_CALL response expecting 1 RIL_Data_Call_response_v5"
                        + " got " + num);
            }
            dataCall = getDataCallResponse(p, ver);
        }

        return dataCall;
    }

    protected Object
    responseOperatorInfos(Parcel p) {
        String strings[] = (String [])responseStrings(p);
        ArrayList<OperatorInfo> ret;

        if (strings.length % mQANElements != 0) {
            throw new RuntimeException(
                "RIL_REQUEST_QUERY_AVAILABLE_NETWORKS: invalid response. Got "
                + strings.length + " strings, expected multiple of " + mQANElements);
        }

        ret = new ArrayList<OperatorInfo>(strings.length / mQANElements);

        for (int i = 0 ; i < strings.length ; i += mQANElements) {
            ret.add (
                new OperatorInfo(
                    strings[i+0],
                    strings[i+1],
                    strings[i+2],
                    strings[i+3]));
        }

        return ret;
    }

    protected Object
    responseCellList(Parcel p) {
       int num, rssi;
       String location;
       ArrayList<NeighboringCellInfo> response;
       NeighboringCellInfo cell;

       num = p.readInt();
       response = new ArrayList<NeighboringCellInfo>();

       // Determine the radio access type
       String radioString = SystemProperties.get(
               TelephonyProperties.PROPERTY_DATA_NETWORK_TYPE, "unknown");
       int radioType;
       if (radioString.equals("GPRS")) {
           radioType = NETWORK_TYPE_GPRS;
       } else if (radioString.equals("EDGE")) {
           radioType = NETWORK_TYPE_EDGE;
       } else if (radioString.equals("UMTS")) {
           radioType = NETWORK_TYPE_UMTS;
       } else if (radioString.equals("HSDPA")) {
           radioType = NETWORK_TYPE_HSDPA;
       } else if (radioString.equals("HSUPA")) {
           radioType = NETWORK_TYPE_HSUPA;
       } else if (radioString.equals("HSPA")) {
           radioType = NETWORK_TYPE_HSPA;
       } else if (radioString.equals("HSPAP")) {
           radioType = NETWORK_TYPE_HSPAP;
       } else {
           radioType = NETWORK_TYPE_UNKNOWN;
       }

       // Interpret the location based on radio access type
       if (radioType != NETWORK_TYPE_UNKNOWN) {
           for (int i = 0 ; i < num ; i++) {
               rssi = p.readInt();
               location = p.readString();
               cell = new NeighboringCellInfo(rssi, location, radioType);
               response.add(cell);
           }
       }
       return response;
    }

    protected Object responseGetPreferredNetworkType(Parcel p) {
       int [] response = (int[]) responseInts(p);

       if (response.length >= 1) {
           // Since this is the response for getPreferredNetworkType
           // we'll assume that it should be the value we want the
           // vendor ril to take if we reestablish a connection to it.
           mPreferredNetworkType = response[0];
       }
       return response;
    }

    protected Object responseGmsBroadcastConfig(Parcel p) {
        int num;
        ArrayList<SmsBroadcastConfigInfo> response;
        SmsBroadcastConfigInfo info;

        num = p.readInt();
        response = new ArrayList<SmsBroadcastConfigInfo>(num);

        for (int i = 0; i < num; i++) {
            int fromId = p.readInt();
            int toId = p.readInt();
            int fromScheme = p.readInt();
            int toScheme = p.readInt();
            boolean selected = (p.readInt() == 1);

            info = new SmsBroadcastConfigInfo(fromId, toId, fromScheme,
                    toScheme, selected);
            response.add(info);
        }
        return response;
    }

    protected Object
    responseCdmaBroadcastConfig(Parcel p) {
        int numServiceCategories;
        int response[];

        numServiceCategories = p.readInt();

        if (numServiceCategories == 0) {
            // TODO: The logic of providing default values should
            // not be done by this transport layer. And needs to
            // be done by the vendor ril or application logic.
            int numInts;
            numInts = CDMA_BROADCAST_SMS_NO_OF_SERVICE_CATEGORIES * CDMA_BSI_NO_OF_INTS_STRUCT + 1;
            response = new int[numInts];

            // Faking a default record for all possible records.
            response[0] = CDMA_BROADCAST_SMS_NO_OF_SERVICE_CATEGORIES;

            // Loop over CDMA_BROADCAST_SMS_NO_OF_SERVICE_CATEGORIES set 'english' as
            // default language and selection status to false for all.
            for (int i = 1; i < numInts; i += CDMA_BSI_NO_OF_INTS_STRUCT ) {
                response[i + 0] = i / CDMA_BSI_NO_OF_INTS_STRUCT;
                response[i + 1] = 1;
                response[i + 2] = 0;
            }
        } else {
            int numInts;
            numInts = (numServiceCategories * CDMA_BSI_NO_OF_INTS_STRUCT) + 1;
            response = new int[numInts];

            response[0] = numServiceCategories;
            for (int i = 1 ; i < numInts; i++) {
                 response[i] = p.readInt();
             }
        }

        return response;
    }

    protected Object
    responseSignalStrength(Parcel p) {
        // Assume this is gsm, but doesn't matter as ServiceStateTracker
        // sets the proper value.
        SignalStrength signalStrength = SignalStrength.makeSignalStrengthFromRilParcel(p);
        return signalStrength;
    }

    protected ArrayList<CdmaInformationRecords>
    responseCdmaInformationRecord(Parcel p) {
        int numberOfInfoRecs;
        ArrayList<CdmaInformationRecords> response;

        /**
         * Loop through all of the information records unmarshalling them
         * and converting them to Java Objects.
         */
        numberOfInfoRecs = p.readInt();
        response = new ArrayList<CdmaInformationRecords>(numberOfInfoRecs);

        for (int i = 0; i < numberOfInfoRecs; i++) {
            CdmaInformationRecords InfoRec = new CdmaInformationRecords(p);
            response.add(InfoRec);
        }

        return response;
    }

    protected Object
    responseCdmaCallWaiting(Parcel p) {
        CdmaCallWaitingNotification notification = new CdmaCallWaitingNotification();

        notification.number = p.readString();
        notification.numberPresentation =
                CdmaCallWaitingNotification.presentationFromCLIP(p.readInt());
        notification.name = p.readString();
        notification.namePresentation = notification.numberPresentation;
        notification.isPresent = p.readInt();
        notification.signalType = p.readInt();
        notification.alertPitch = p.readInt();
        notification.signal = p.readInt();
        notification.numberType = p.readInt();
        notification.numberPlan = p.readInt();

        return notification;
    }

    protected Object
    responseCallRing(Parcel p){
        char response[] = new char[4];

        response[0] = (char) p.readInt();    // isPresent
        response[1] = (char) p.readInt();    // signalType
        response[2] = (char) p.readInt();    // alertPitch
        response[3] = (char) p.readInt();    // signal

        return response;
    }

<<<<<<< HEAD
    protected void
=======
    private ArrayList<DataProfile> responseGetDataCallProfile(Parcel p) {
        int nProfiles = p.readInt();
        if (RILJ_LOGD) riljLog("# data call profiles:" + nProfiles);

        ArrayList<DataProfile> response = new ArrayList<DataProfile>(nProfiles);

        int profileId = 0;
        int priority = 0;
        for (int i = 0; i < nProfiles; i++) {
            profileId = p.readInt();
            priority = p.readInt();
            DataProfileOmh profile = new DataProfileOmh(profileId, priority);
            if (RILJ_LOGD) {
                riljLog("responseGetDataCallProfile()" +
                        profile.getProfileId() + ":" + profile.getPriority());
            }
            response.add(profile);
        }

        return response;
    }

    private void
>>>>>>> 736a46c9
    notifyRegistrantsCdmaInfoRec(CdmaInformationRecords infoRec) {
        int response = RIL_UNSOL_CDMA_INFO_REC;
        if (infoRec.record instanceof CdmaInformationRecords.CdmaDisplayInfoRec) {
            if (mDisplayInfoRegistrants != null) {
                if (RILJ_LOGD) unsljLogRet(response, infoRec.record);
                mDisplayInfoRegistrants.notifyRegistrants(
                        new AsyncResult (null, infoRec.record, null));
            }
        } else if (infoRec.record instanceof CdmaInformationRecords.CdmaSignalInfoRec) {
            if (mSignalInfoRegistrants != null) {
                if (RILJ_LOGD) unsljLogRet(response, infoRec.record);
                mSignalInfoRegistrants.notifyRegistrants(
                        new AsyncResult (null, infoRec.record, null));
            }
        } else if (infoRec.record instanceof CdmaInformationRecords.CdmaNumberInfoRec) {
            if (mNumberInfoRegistrants != null) {
                if (RILJ_LOGD) unsljLogRet(response, infoRec.record);
                mNumberInfoRegistrants.notifyRegistrants(
                        new AsyncResult (null, infoRec.record, null));
            }
        } else if (infoRec.record instanceof CdmaInformationRecords.CdmaRedirectingNumberInfoRec) {
            if (mRedirNumInfoRegistrants != null) {
                if (RILJ_LOGD) unsljLogRet(response, infoRec.record);
                mRedirNumInfoRegistrants.notifyRegistrants(
                        new AsyncResult (null, infoRec.record, null));
            }
        } else if (infoRec.record instanceof CdmaInformationRecords.CdmaLineControlInfoRec) {
            if (mLineControlInfoRegistrants != null) {
                if (RILJ_LOGD) unsljLogRet(response, infoRec.record);
                mLineControlInfoRegistrants.notifyRegistrants(
                        new AsyncResult (null, infoRec.record, null));
            }
        } else if (infoRec.record instanceof CdmaInformationRecords.CdmaT53ClirInfoRec) {
            if (mT53ClirInfoRegistrants != null) {
                if (RILJ_LOGD) unsljLogRet(response, infoRec.record);
                mT53ClirInfoRegistrants.notifyRegistrants(
                        new AsyncResult (null, infoRec.record, null));
            }
        } else if (infoRec.record instanceof CdmaInformationRecords.CdmaT53AudioControlInfoRec) {
            if (mT53AudCntrlInfoRegistrants != null) {
               if (RILJ_LOGD) unsljLogRet(response, infoRec.record);
               mT53AudCntrlInfoRegistrants.notifyRegistrants(
                       new AsyncResult (null, infoRec.record, null));
            }
        }
    }

    protected ArrayList<CellInfo> responseCellInfoList(Parcel p) {
        int numberOfInfoRecs;
        ArrayList<CellInfo> response;

        /**
         * Loop through all of the information records unmarshalling them
         * and converting them to Java Objects.
         */
        numberOfInfoRecs = p.readInt();
        response = new ArrayList<CellInfo>(numberOfInfoRecs);

        for (int i = 0; i < numberOfInfoRecs; i++) {
            CellInfo InfoRec = CellInfo.CREATOR.createFromParcel(p);
            response.add(InfoRec);
        }

        return response;
    }

    static String
    requestToString(int request) {
/*
 cat libs/telephony/ril_commands.h \
 | egrep "^ *{RIL_" \
 | sed -re 's/\{RIL_([^,]+),[^,]+,([^}]+).+/case RIL_\1: return "\1";/'
*/
        switch(request) {
            case RIL_REQUEST_GET_SIM_STATUS: return "GET_SIM_STATUS";
            case RIL_REQUEST_ENTER_SIM_PIN: return "ENTER_SIM_PIN";
            case RIL_REQUEST_ENTER_SIM_PUK: return "ENTER_SIM_PUK";
            case RIL_REQUEST_ENTER_SIM_PIN2: return "ENTER_SIM_PIN2";
            case RIL_REQUEST_ENTER_SIM_PUK2: return "ENTER_SIM_PUK2";
            case RIL_REQUEST_CHANGE_SIM_PIN: return "CHANGE_SIM_PIN";
            case RIL_REQUEST_CHANGE_SIM_PIN2: return "CHANGE_SIM_PIN2";
            case RIL_REQUEST_ENTER_NETWORK_DEPERSONALIZATION: return "ENTER_NETWORK_DEPERSONALIZATION";
            case RIL_REQUEST_GET_CURRENT_CALLS: return "GET_CURRENT_CALLS";
            case RIL_REQUEST_DIAL: return "DIAL";
            case RIL_REQUEST_GET_IMSI: return "GET_IMSI";
            case RIL_REQUEST_HANGUP: return "HANGUP";
            case RIL_REQUEST_HANGUP_WAITING_OR_BACKGROUND: return "HANGUP_WAITING_OR_BACKGROUND";
            case RIL_REQUEST_HANGUP_FOREGROUND_RESUME_BACKGROUND: return "HANGUP_FOREGROUND_RESUME_BACKGROUND";
            case RIL_REQUEST_SWITCH_WAITING_OR_HOLDING_AND_ACTIVE: return "REQUEST_SWITCH_WAITING_OR_HOLDING_AND_ACTIVE";
            case RIL_REQUEST_CONFERENCE: return "CONFERENCE";
            case RIL_REQUEST_UDUB: return "UDUB";
            case RIL_REQUEST_LAST_CALL_FAIL_CAUSE: return "LAST_CALL_FAIL_CAUSE";
            case RIL_REQUEST_SIGNAL_STRENGTH: return "SIGNAL_STRENGTH";
            case RIL_REQUEST_VOICE_REGISTRATION_STATE: return "VOICE_REGISTRATION_STATE";
            case RIL_REQUEST_DATA_REGISTRATION_STATE: return "DATA_REGISTRATION_STATE";
            case RIL_REQUEST_OPERATOR: return "OPERATOR";
            case RIL_REQUEST_RADIO_POWER: return "RADIO_POWER";
            case RIL_REQUEST_DTMF: return "DTMF";
            case RIL_REQUEST_SEND_SMS: return "SEND_SMS";
            case RIL_REQUEST_SEND_SMS_EXPECT_MORE: return "SEND_SMS_EXPECT_MORE";
            case RIL_REQUEST_SETUP_DATA_CALL: return "SETUP_DATA_CALL";
            case RIL_REQUEST_SIM_IO: return "SIM_IO";
            case RIL_REQUEST_SEND_USSD: return "SEND_USSD";
            case RIL_REQUEST_CANCEL_USSD: return "CANCEL_USSD";
            case RIL_REQUEST_GET_CLIR: return "GET_CLIR";
            case RIL_REQUEST_SET_CLIR: return "SET_CLIR";
            case RIL_REQUEST_QUERY_CALL_FORWARD_STATUS: return "QUERY_CALL_FORWARD_STATUS";
            case RIL_REQUEST_SET_CALL_FORWARD: return "SET_CALL_FORWARD";
            case RIL_REQUEST_QUERY_CALL_WAITING: return "QUERY_CALL_WAITING";
            case RIL_REQUEST_SET_CALL_WAITING: return "SET_CALL_WAITING";
            case RIL_REQUEST_SMS_ACKNOWLEDGE: return "SMS_ACKNOWLEDGE";
            case RIL_REQUEST_GET_IMEI: return "GET_IMEI";
            case RIL_REQUEST_GET_IMEISV: return "GET_IMEISV";
            case RIL_REQUEST_ANSWER: return "ANSWER";
            case RIL_REQUEST_DEACTIVATE_DATA_CALL: return "DEACTIVATE_DATA_CALL";
            case RIL_REQUEST_QUERY_FACILITY_LOCK: return "QUERY_FACILITY_LOCK";
            case RIL_REQUEST_SET_FACILITY_LOCK: return "SET_FACILITY_LOCK";
            case RIL_REQUEST_CHANGE_BARRING_PASSWORD: return "CHANGE_BARRING_PASSWORD";
            case RIL_REQUEST_QUERY_NETWORK_SELECTION_MODE: return "QUERY_NETWORK_SELECTION_MODE";
            case RIL_REQUEST_SET_NETWORK_SELECTION_AUTOMATIC: return "SET_NETWORK_SELECTION_AUTOMATIC";
            case RIL_REQUEST_SET_NETWORK_SELECTION_MANUAL: return "SET_NETWORK_SELECTION_MANUAL";
            case RIL_REQUEST_QUERY_AVAILABLE_NETWORKS : return "QUERY_AVAILABLE_NETWORKS ";
            case RIL_REQUEST_DTMF_START: return "DTMF_START";
            case RIL_REQUEST_DTMF_STOP: return "DTMF_STOP";
            case RIL_REQUEST_BASEBAND_VERSION: return "BASEBAND_VERSION";
            case RIL_REQUEST_SEPARATE_CONNECTION: return "SEPARATE_CONNECTION";
            case RIL_REQUEST_SET_MUTE: return "SET_MUTE";
            case RIL_REQUEST_GET_MUTE: return "GET_MUTE";
            case RIL_REQUEST_QUERY_CLIP: return "QUERY_CLIP";
            case RIL_REQUEST_LAST_DATA_CALL_FAIL_CAUSE: return "LAST_DATA_CALL_FAIL_CAUSE";
            case RIL_REQUEST_DATA_CALL_LIST: return "DATA_CALL_LIST";
            case RIL_REQUEST_RESET_RADIO: return "RESET_RADIO";
            case RIL_REQUEST_OEM_HOOK_RAW: return "OEM_HOOK_RAW";
            case RIL_REQUEST_OEM_HOOK_STRINGS: return "OEM_HOOK_STRINGS";
            case RIL_REQUEST_SCREEN_STATE: return "SCREEN_STATE";
            case RIL_REQUEST_SET_SUPP_SVC_NOTIFICATION: return "SET_SUPP_SVC_NOTIFICATION";
            case RIL_REQUEST_WRITE_SMS_TO_SIM: return "WRITE_SMS_TO_SIM";
            case RIL_REQUEST_DELETE_SMS_ON_SIM: return "DELETE_SMS_ON_SIM";
            case RIL_REQUEST_SET_BAND_MODE: return "SET_BAND_MODE";
            case RIL_REQUEST_QUERY_AVAILABLE_BAND_MODE: return "QUERY_AVAILABLE_BAND_MODE";
            case RIL_REQUEST_STK_GET_PROFILE: return "REQUEST_STK_GET_PROFILE";
            case RIL_REQUEST_STK_SET_PROFILE: return "REQUEST_STK_SET_PROFILE";
            case RIL_REQUEST_STK_SEND_ENVELOPE_COMMAND: return "REQUEST_STK_SEND_ENVELOPE_COMMAND";
            case RIL_REQUEST_STK_SEND_TERMINAL_RESPONSE: return "REQUEST_STK_SEND_TERMINAL_RESPONSE";
            case RIL_REQUEST_STK_HANDLE_CALL_SETUP_REQUESTED_FROM_SIM: return "REQUEST_STK_HANDLE_CALL_SETUP_REQUESTED_FROM_SIM";
            case RIL_REQUEST_EXPLICIT_CALL_TRANSFER: return "REQUEST_EXPLICIT_CALL_TRANSFER";
            case RIL_REQUEST_SET_PREFERRED_NETWORK_TYPE: return "REQUEST_SET_PREFERRED_NETWORK_TYPE";
            case RIL_REQUEST_GET_PREFERRED_NETWORK_TYPE: return "REQUEST_GET_PREFERRED_NETWORK_TYPE";
            case RIL_REQUEST_GET_NEIGHBORING_CELL_IDS: return "REQUEST_GET_NEIGHBORING_CELL_IDS";
            case RIL_REQUEST_SET_LOCATION_UPDATES: return "REQUEST_SET_LOCATION_UPDATES";
            case RIL_REQUEST_CDMA_SET_SUBSCRIPTION_SOURCE: return "RIL_REQUEST_CDMA_SET_SUBSCRIPTION_SOURCE";
            case RIL_REQUEST_CDMA_SET_ROAMING_PREFERENCE: return "RIL_REQUEST_CDMA_SET_ROAMING_PREFERENCE";
            case RIL_REQUEST_CDMA_QUERY_ROAMING_PREFERENCE: return "RIL_REQUEST_CDMA_QUERY_ROAMING_PREFERENCE";
            case RIL_REQUEST_SET_TTY_MODE: return "RIL_REQUEST_SET_TTY_MODE";
            case RIL_REQUEST_QUERY_TTY_MODE: return "RIL_REQUEST_QUERY_TTY_MODE";
            case RIL_REQUEST_CDMA_SET_PREFERRED_VOICE_PRIVACY_MODE: return "RIL_REQUEST_CDMA_SET_PREFERRED_VOICE_PRIVACY_MODE";
            case RIL_REQUEST_CDMA_QUERY_PREFERRED_VOICE_PRIVACY_MODE: return "RIL_REQUEST_CDMA_QUERY_PREFERRED_VOICE_PRIVACY_MODE";
            case RIL_REQUEST_CDMA_FLASH: return "RIL_REQUEST_CDMA_FLASH";
            case RIL_REQUEST_CDMA_BURST_DTMF: return "RIL_REQUEST_CDMA_BURST_DTMF";
            case RIL_REQUEST_CDMA_SEND_SMS: return "RIL_REQUEST_CDMA_SEND_SMS";
            case RIL_REQUEST_CDMA_SMS_ACKNOWLEDGE: return "RIL_REQUEST_CDMA_SMS_ACKNOWLEDGE";
            case RIL_REQUEST_GSM_GET_BROADCAST_CONFIG: return "RIL_REQUEST_GSM_GET_BROADCAST_CONFIG";
            case RIL_REQUEST_GSM_SET_BROADCAST_CONFIG: return "RIL_REQUEST_GSM_SET_BROADCAST_CONFIG";
            case RIL_REQUEST_CDMA_GET_BROADCAST_CONFIG: return "RIL_REQUEST_CDMA_GET_BROADCAST_CONFIG";
            case RIL_REQUEST_CDMA_SET_BROADCAST_CONFIG: return "RIL_REQUEST_CDMA_SET_BROADCAST_CONFIG";
            case RIL_REQUEST_GSM_BROADCAST_ACTIVATION: return "RIL_REQUEST_GSM_BROADCAST_ACTIVATION";
            case RIL_REQUEST_CDMA_VALIDATE_AND_WRITE_AKEY: return "RIL_REQUEST_CDMA_VALIDATE_AND_WRITE_AKEY";
            case RIL_REQUEST_CDMA_BROADCAST_ACTIVATION: return "RIL_REQUEST_CDMA_BROADCAST_ACTIVATION";
            case RIL_REQUEST_CDMA_SUBSCRIPTION: return "RIL_REQUEST_CDMA_SUBSCRIPTION";
            case RIL_REQUEST_CDMA_WRITE_SMS_TO_RUIM: return "RIL_REQUEST_CDMA_WRITE_SMS_TO_RUIM";
            case RIL_REQUEST_CDMA_DELETE_SMS_ON_RUIM: return "RIL_REQUEST_CDMA_DELETE_SMS_ON_RUIM";
            case RIL_REQUEST_DEVICE_IDENTITY: return "RIL_REQUEST_DEVICE_IDENTITY";
            case RIL_REQUEST_GET_SMSC_ADDRESS: return "RIL_REQUEST_GET_SMSC_ADDRESS";
            case RIL_REQUEST_SET_SMSC_ADDRESS: return "RIL_REQUEST_SET_SMSC_ADDRESS";
            case RIL_REQUEST_EXIT_EMERGENCY_CALLBACK_MODE: return "REQUEST_EXIT_EMERGENCY_CALLBACK_MODE";
            case RIL_REQUEST_REPORT_SMS_MEMORY_STATUS: return "RIL_REQUEST_REPORT_SMS_MEMORY_STATUS";
            case RIL_REQUEST_REPORT_STK_SERVICE_IS_RUNNING: return "RIL_REQUEST_REPORT_STK_SERVICE_IS_RUNNING";
            case RIL_REQUEST_CDMA_GET_SUBSCRIPTION_SOURCE: return "RIL_REQUEST_CDMA_GET_SUBSCRIPTION_SOURCE";
            case RIL_REQUEST_GET_DATA_CALL_PROFILE: return "RIL_REQUEST_GET_DATA_CALL_PROFILE";
            case RIL_REQUEST_ISIM_AUTHENTICATION: return "RIL_REQUEST_ISIM_AUTHENTICATION";
            case RIL_REQUEST_ACKNOWLEDGE_INCOMING_GSM_SMS_WITH_PDU: return "RIL_REQUEST_ACKNOWLEDGE_INCOMING_GSM_SMS_WITH_PDU";
            case RIL_REQUEST_STK_SEND_ENVELOPE_WITH_STATUS: return "RIL_REQUEST_STK_SEND_ENVELOPE_WITH_STATUS";
            case RIL_REQUEST_VOICE_RADIO_TECH: return "RIL_REQUEST_VOICE_RADIO_TECH";
            case RIL_REQUEST_GET_CELL_INFO_LIST: return "RIL_REQUEST_GET_CELL_INFO_LIST";
            case RIL_REQUEST_SET_UNSOL_CELL_INFO_LIST_RATE: return "RIL_REQUEST_SET_CELL_INFO_LIST_RATE";
            case RIL_REQUEST_SET_INITIAL_ATTACH_APN: return "RIL_REQUEST_SET_INITIAL_ATTACH_APN";
            case RIL_REQUEST_IMS_REGISTRATION_STATE: return "RIL_REQUEST_IMS_REGISTRATION_STATE";
            case RIL_REQUEST_IMS_SEND_SMS: return "RIL_REQUEST_IMS_SEND_SMS";
            case RIL_REQUEST_SET_UICC_SUBSCRIPTION: return "RIL_REQUEST_SET_UICC_SUBSCRIPTION";
            case RIL_REQUEST_SET_DATA_SUBSCRIPTION: return "RIL_REQUEST_SET_DATA_SUBSCRIPTION";
            default: return "<unknown request>";
        }
    }

    static String
    responseToString(int request)
    {
/*
 cat libs/telephony/ril_unsol_commands.h \
 | egrep "^ *{RIL_" \
 | sed -re 's/\{RIL_([^,]+),[^,]+,([^}]+).+/case RIL_\1: return "\1";/'
*/
        switch(request) {
            case RIL_UNSOL_RESPONSE_RADIO_STATE_CHANGED: return "UNSOL_RESPONSE_RADIO_STATE_CHANGED";
            case RIL_UNSOL_RESPONSE_CALL_STATE_CHANGED: return "UNSOL_RESPONSE_CALL_STATE_CHANGED";
            case RIL_UNSOL_RESPONSE_VOICE_NETWORK_STATE_CHANGED: return "UNSOL_RESPONSE_VOICE_NETWORK_STATE_CHANGED";
            case RIL_UNSOL_RESPONSE_NEW_SMS: return "UNSOL_RESPONSE_NEW_SMS";
            case RIL_UNSOL_RESPONSE_NEW_SMS_STATUS_REPORT: return "UNSOL_RESPONSE_NEW_SMS_STATUS_REPORT";
            case RIL_UNSOL_RESPONSE_NEW_SMS_ON_SIM: return "UNSOL_RESPONSE_NEW_SMS_ON_SIM";
            case RIL_UNSOL_ON_USSD: return "UNSOL_ON_USSD";
            case RIL_UNSOL_ON_USSD_REQUEST: return "UNSOL_ON_USSD_REQUEST";
            case RIL_UNSOL_NITZ_TIME_RECEIVED: return "UNSOL_NITZ_TIME_RECEIVED";
            case RIL_UNSOL_SIGNAL_STRENGTH: return "UNSOL_SIGNAL_STRENGTH";
            case RIL_UNSOL_DATA_CALL_LIST_CHANGED: return "UNSOL_DATA_CALL_LIST_CHANGED";
            case RIL_UNSOL_SUPP_SVC_NOTIFICATION: return "UNSOL_SUPP_SVC_NOTIFICATION";
            case RIL_UNSOL_STK_SESSION_END: return "UNSOL_STK_SESSION_END";
            case RIL_UNSOL_STK_PROACTIVE_COMMAND: return "UNSOL_STK_PROACTIVE_COMMAND";
            case RIL_UNSOL_STK_EVENT_NOTIFY: return "UNSOL_STK_EVENT_NOTIFY";
            case RIL_UNSOL_STK_CALL_SETUP: return "UNSOL_STK_CALL_SETUP";
            case RIL_UNSOL_SIM_SMS_STORAGE_FULL: return "UNSOL_SIM_SMS_STORAGE_FULL";
            case RIL_UNSOL_SIM_REFRESH: return "UNSOL_SIM_REFRESH";
            case RIL_UNSOL_CALL_RING: return "UNSOL_CALL_RING";
            case RIL_UNSOL_RESPONSE_SIM_STATUS_CHANGED: return "UNSOL_RESPONSE_SIM_STATUS_CHANGED";
            case RIL_UNSOL_RESPONSE_CDMA_NEW_SMS: return "UNSOL_RESPONSE_CDMA_NEW_SMS";
            case RIL_UNSOL_RESPONSE_NEW_BROADCAST_SMS: return "UNSOL_RESPONSE_NEW_BROADCAST_SMS";
            case RIL_UNSOL_CDMA_RUIM_SMS_STORAGE_FULL: return "UNSOL_CDMA_RUIM_SMS_STORAGE_FULL";
            case RIL_UNSOL_RESTRICTED_STATE_CHANGED: return "UNSOL_RESTRICTED_STATE_CHANGED";
            case RIL_UNSOL_ENTER_EMERGENCY_CALLBACK_MODE: return "UNSOL_ENTER_EMERGENCY_CALLBACK_MODE";
            case RIL_UNSOL_CDMA_CALL_WAITING: return "UNSOL_CDMA_CALL_WAITING";
            case RIL_UNSOL_CDMA_OTA_PROVISION_STATUS: return "UNSOL_CDMA_OTA_PROVISION_STATUS";
            case RIL_UNSOL_CDMA_INFO_REC: return "UNSOL_CDMA_INFO_REC";
            case RIL_UNSOL_OEM_HOOK_RAW: return "UNSOL_OEM_HOOK_RAW";
            case RIL_UNSOL_RINGBACK_TONE: return "UNSOL_RINGBACK_TONE";
            case RIL_UNSOL_RESEND_INCALL_MUTE: return "UNSOL_RESEND_INCALL_MUTE";
            case RIL_UNSOL_CDMA_SUBSCRIPTION_SOURCE_CHANGED: return "CDMA_SUBSCRIPTION_SOURCE_CHANGED";
            case RIL_UNSOl_CDMA_PRL_CHANGED: return "UNSOL_CDMA_PRL_CHANGED";
            case RIL_UNSOL_EXIT_EMERGENCY_CALLBACK_MODE: return "UNSOL_EXIT_EMERGENCY_CALLBACK_MODE";
            case RIL_UNSOL_RIL_CONNECTED: return "UNSOL_RIL_CONNECTED";
            case RIL_UNSOL_VOICE_RADIO_TECH_CHANGED: return "UNSOL_VOICE_RADIO_TECH_CHANGED";
            case RIL_UNSOL_CELL_INFO_LIST: return "UNSOL_CELL_INFO_LIST";
            case RIL_UNSOL_RESPONSE_IMS_NETWORK_STATE_CHANGED:
                return "UNSOL_RESPONSE_IMS_NETWORK_STATE_CHANGED";
<<<<<<< HEAD
            case RIL_UNSOL_STK_SEND_SMS_RESULT: return "RIL_UNSOL_STK_SEND_SMS_RESULT";
            default: return "<unknown reponse>";
        }
    }

    protected void riljLog(String msg) {
        Rlog.d(RILJ_LOG_TAG, msg);
    }

    protected void riljLogv(String msg) {
        Rlog.v(RILJ_LOG_TAG, msg);
=======
            case RIL_UNSOL_ON_SS: return "UNSOL_ON_SS";
            case RIL_UNSOL_STK_CC_ALPHA_NOTIFY: return "UNSOL_STK_CC_ALPHA_NOTIFY";
            case RIL_UNSOL_UICC_SUBSCRIPTION_STATUS_CHANGED:
                    return "RIL_UNSOL_UICC_SUBSCRIPTION_STATUS_CHANGED";
            default: return "<unknown response>";
        }
    }

    private void riljLog(String msg) {
        Rlog.d(RILJ_LOG_TAG, msg
                + (mInstanceId != null ? (" [SUB" + mInstanceId + "]") : ""));
    }

    private void riljLogv(String msg) {
        Rlog.v(RILJ_LOG_TAG, msg
                + (mInstanceId != null ? (" [SUB" + mInstanceId + "]") : ""));
>>>>>>> 736a46c9
    }

    protected void unsljLog(int response) {
        riljLog("[UNSL]< " + responseToString(response));
    }

    protected void unsljLogMore(int response, String more) {
        riljLog("[UNSL]< " + responseToString(response) + " " + more);
    }

    protected void unsljLogRet(int response, Object ret) {
        riljLog("[UNSL]< " + responseToString(response) + " " + retToString(response, ret));
    }

    protected void unsljLogvRet(int response, Object ret) {
        riljLogv("[UNSL]< " + responseToString(response) + " " + retToString(response, ret));
    }

    private Object
    responseSsData(Parcel p) {
        int num;
        SsData ssData = new SsData();

        ssData.serviceType = ssData.ServiceTypeFromRILInt(p.readInt());
        ssData.requestType = ssData.RequestTypeFromRILInt(p.readInt());
        ssData.teleserviceType = ssData.TeleserviceTypeFromRILInt(p.readInt());
        ssData.serviceClass = p.readInt(); // This is service class sent in the SS request.
        ssData.result = p.readInt(); // This is the result of the SS request.
        num = p.readInt();

        if (ssData.serviceType.isTypeCF() &&
            ssData.requestType.isTypeInterrogation()) {
            ssData.cfInfo = new CallForwardInfo[num];

            for (int i = 0; i < num; i++) {
                ssData.cfInfo[i] = new CallForwardInfo();

                ssData.cfInfo[i].status = p.readInt();
                ssData.cfInfo[i].reason = p.readInt();
                ssData.cfInfo[i].serviceClass = p.readInt();
                ssData.cfInfo[i].toa = p.readInt();
                ssData.cfInfo[i].number = p.readString();
                ssData.cfInfo[i].timeSeconds = p.readInt();

                riljLog("[SS Data] CF Info " + i + " : " +  ssData.cfInfo[i]);
            }
        } else {
            ssData.ssInfo = new int[num];
            for (int i = 0; i < num; i++) {
                ssData.ssInfo[i] = p.readInt();
                riljLog("[SS Data] SS Info " + i + " : " +  ssData.ssInfo[i]);
            }
        }

        return ssData;
    }


    // ***** Methods for CDMA support
    @Override
    public void
    getDeviceIdentity(Message response) {
        RILRequest rr = RILRequest.obtain(RIL_REQUEST_DEVICE_IDENTITY, response);

        if (RILJ_LOGD) riljLog(rr.serialString() + "> " + requestToString(rr.mRequest));

        send(rr);
    }

    @Override
    public void
    getCDMASubscription(Message response) {
        RILRequest rr = RILRequest.obtain(RIL_REQUEST_CDMA_SUBSCRIPTION, response);

        if (RILJ_LOGD) riljLog(rr.serialString() + "> " + requestToString(rr.mRequest));

        send(rr);
    }

    @Override
    public void setPhoneType(int phoneType) { // Called by CDMAPhone and GSMPhone constructor
        if (RILJ_LOGD) riljLog("setPhoneType=" + phoneType + " old value=" + mPhoneType);
        mPhoneType = phoneType;
    }

    /**
     * {@inheritDoc}
     */
    @Override
    public void queryCdmaRoamingPreference(Message response) {
        RILRequest rr = RILRequest.obtain(
                RILConstants.RIL_REQUEST_CDMA_QUERY_ROAMING_PREFERENCE, response);

        if (RILJ_LOGD) riljLog(rr.serialString() + "> " + requestToString(rr.mRequest));

        send(rr);
    }

    /**
     * {@inheritDoc}
     */
    @Override
    public void setCdmaRoamingPreference(int cdmaRoamingType, Message response) {
        RILRequest rr = RILRequest.obtain(
                RILConstants.RIL_REQUEST_CDMA_SET_ROAMING_PREFERENCE, response);

        rr.mParcel.writeInt(1);
        rr.mParcel.writeInt(cdmaRoamingType);

        if (RILJ_LOGD) riljLog(rr.serialString() + "> " + requestToString(rr.mRequest)
                + " : " + cdmaRoamingType);

        send(rr);
    }

    /**
     * {@inheritDoc}
     */
    @Override
    public void setCdmaSubscriptionSource(int cdmaSubscription , Message response) {
        RILRequest rr = RILRequest.obtain(
                RILConstants.RIL_REQUEST_CDMA_SET_SUBSCRIPTION_SOURCE, response);

        rr.mParcel.writeInt(1);
        rr.mParcel.writeInt(cdmaSubscription);

        if (RILJ_LOGD) riljLog(rr.serialString() + "> " + requestToString(rr.mRequest)
                + " : " + cdmaSubscription);

        send(rr);
    }

    /**
     * {@inheritDoc}
     */
    @Override
    public void getCdmaSubscriptionSource(Message response) {
        RILRequest rr = RILRequest.obtain(
                RILConstants.RIL_REQUEST_CDMA_GET_SUBSCRIPTION_SOURCE, response);

        if (RILJ_LOGD) riljLog(rr.serialString() + "> " + requestToString(rr.mRequest));

        send(rr);
    }

    /**
     * {@inheritDoc}
     */
    @Override
    public void queryTTYMode(Message response) {
        RILRequest rr = RILRequest.obtain(
                RILConstants.RIL_REQUEST_QUERY_TTY_MODE, response);

        if (RILJ_LOGD) riljLog(rr.serialString() + "> " + requestToString(rr.mRequest));

        send(rr);
    }

    /**
     * {@inheritDoc}
     */
    @Override
    public void setTTYMode(int ttyMode, Message response) {
        RILRequest rr = RILRequest.obtain(
                RILConstants.RIL_REQUEST_SET_TTY_MODE, response);

        rr.mParcel.writeInt(1);
        rr.mParcel.writeInt(ttyMode);

        if (RILJ_LOGD) riljLog(rr.serialString() + "> " + requestToString(rr.mRequest)
                + " : " + ttyMode);

        send(rr);
    }

    /**
     * {@inheritDoc}
     */
    @Override
    public void
    sendCDMAFeatureCode(String FeatureCode, Message response) {
        RILRequest rr = RILRequest.obtain(RIL_REQUEST_CDMA_FLASH, response);

        rr.mParcel.writeString(FeatureCode);

        if (RILJ_LOGD) riljLog(rr.serialString() + "> " + requestToString(rr.mRequest)
                + " : " + FeatureCode);

        send(rr);
    }

    @Override
    public void getCdmaBroadcastConfig(Message response) {
        RILRequest rr = RILRequest.obtain(RIL_REQUEST_CDMA_GET_BROADCAST_CONFIG, response);

        send(rr);
    }

    @Override
    public void setCdmaBroadcastConfig(CdmaSmsBroadcastConfigInfo[] configs, Message response) {
        RILRequest rr = RILRequest.obtain(RIL_REQUEST_CDMA_SET_BROADCAST_CONFIG, response);

        // Convert to 1 service category per config (the way RIL takes is)
        ArrayList<CdmaSmsBroadcastConfigInfo> processedConfigs =
            new ArrayList<CdmaSmsBroadcastConfigInfo>();
        for (CdmaSmsBroadcastConfigInfo config : configs) {
            for (int i = config.getFromServiceCategory(); i <= config.getToServiceCategory(); i++) {
                processedConfigs.add(new CdmaSmsBroadcastConfigInfo(i,
                        i,
                        config.getLanguage(),
                        config.isSelected()));
            }
        }

        CdmaSmsBroadcastConfigInfo[] rilConfigs = processedConfigs.toArray(configs);
        rr.mParcel.writeInt(rilConfigs.length);
        for(int i = 0; i < rilConfigs.length; i++) {
            rr.mParcel.writeInt(rilConfigs[i].getFromServiceCategory());
            rr.mParcel.writeInt(rilConfigs[i].getLanguage());
            rr.mParcel.writeInt(rilConfigs[i].isSelected() ? 1 : 0);
        }

        if (RILJ_LOGD) {
            riljLog(rr.serialString() + "> " + requestToString(rr.mRequest)
                    + " with " + rilConfigs.length + " configs : ");
            for (int i = 0; i < rilConfigs.length; i++) {
                riljLog(rilConfigs[i].toString());
            }
        }

        send(rr);
    }

    @Override
    public void setCdmaBroadcastActivation(boolean activate, Message response) {
        RILRequest rr = RILRequest.obtain(RIL_REQUEST_CDMA_BROADCAST_ACTIVATION, response);

        rr.mParcel.writeInt(1);
        rr.mParcel.writeInt(activate ? 0 :1);

        if (RILJ_LOGD) riljLog(rr.serialString() + "> " + requestToString(rr.mRequest));

        send(rr);
    }

    /**
     * {@inheritDoc}
     */
    @Override
    public void exitEmergencyCallbackMode(Message response) {
        RILRequest rr = RILRequest.obtain(RIL_REQUEST_EXIT_EMERGENCY_CALLBACK_MODE, response);

        if (RILJ_LOGD) riljLog(rr.serialString() + "> " + requestToString(rr.mRequest));

        send(rr);
    }

    @Override
    public void requestIsimAuthentication(String nonce, Message response) {
        RILRequest rr = RILRequest.obtain(RIL_REQUEST_ISIM_AUTHENTICATION, response);

        rr.mParcel.writeString(nonce);

        if (RILJ_LOGD) riljLog(rr.serialString() + "> " + requestToString(rr.mRequest));

        send(rr);
    }

    /**
     * {@inheritDoc}
     */
    @Override
    public void getCellInfoList(Message result) {
        RILRequest rr = RILRequest.obtain(RIL_REQUEST_GET_CELL_INFO_LIST, result);

        if (RILJ_LOGD) riljLog(rr.serialString() + "> " + requestToString(rr.mRequest));

        send(rr);
    }

    /**
     * {@inheritDoc}
     */
    @Override
    public void setCellInfoListRate(int rateInMillis, Message response) {
        if (RILJ_LOGD) riljLog("setCellInfoListRate: " + rateInMillis);
        RILRequest rr = RILRequest.obtain(RIL_REQUEST_SET_UNSOL_CELL_INFO_LIST_RATE, response);

        rr.mParcel.writeInt(1);
        rr.mParcel.writeInt(rateInMillis);

        if (RILJ_LOGD) riljLog(rr.serialString() + "> " + requestToString(rr.mRequest));

        send(rr);
    }

    public void setInitialAttachApn(String apn, String protocol, int authType, String username,
            String password, Message result) {
        RILRequest rr = RILRequest.obtain(RIL_REQUEST_SET_INITIAL_ATTACH_APN, null);

        if (RILJ_LOGD) riljLog("Set RIL_REQUEST_SET_INITIAL_ATTACH_APN");

        rr.mParcel.writeString(apn);
        rr.mParcel.writeString(protocol);
        rr.mParcel.writeInt(authType);
        rr.mParcel.writeString(username);
        rr.mParcel.writeString(password);

        if (RILJ_LOGD) riljLog(rr.serialString() + "> " + requestToString(rr.mRequest)
                + ", apn:" + apn + ", protocol:" + protocol + ", authType:" + authType
                + ", username:" + username + ", password:" + password);

        send(rr);
    }

    /* (non-Javadoc)
     * @see com.android.internal.telephony.BaseCommands#testingEmergencyCall()
     */
    @Override
    public void testingEmergencyCall() {
        if (RILJ_LOGD) riljLog("testingEmergencyCall");
        mTestingEmergencyCall.set(true);
    }

    public void dump(FileDescriptor fd, PrintWriter pw, String[] args) {
        pw.println("RIL: " + this);
        pw.println(" mSocket=" + mSocket);
        pw.println(" mSenderThread=" + mSenderThread);
        pw.println(" mSender=" + mSender);
        pw.println(" mReceiverThread=" + mReceiverThread);
        pw.println(" mReceiver=" + mReceiver);
        pw.println(" mWakeLock=" + mWakeLock);
        pw.println(" mWakeLockTimeout=" + mWakeLockTimeout);
        synchronized (mRequestList) {
            synchronized (mWakeLock) {
                pw.println(" mWakeLockCount=" + mWakeLockCount);
            }
            int count = mRequestList.size();
            pw.println(" mRequestList count=" + count);
            for (int i = 0; i < count; i++) {
                RILRequest rr = mRequestList.valueAt(i);
                pw.println("  [" + rr.mSerial + "] " + requestToString(rr.mRequest));
            }
        }
        pw.println(" mLastNITZTimeInfo=" + mLastNITZTimeInfo);
        pw.println(" mTestingEmergencyCall=" + mTestingEmergencyCall.get());
    }
}<|MERGE_RESOLUTION|>--- conflicted
+++ resolved
@@ -281,14 +281,12 @@
     // When we are testing emergency calls
     AtomicBoolean mTestingEmergencyCall = new AtomicBoolean(false);
 
-<<<<<<< HEAD
     // Number of per-network elements expected in QUERY_AVAILABLE_NETWORKS's response.
     // 4 elements is default, but many RILs actually return 5, making it impossible to
     // divide the response array without prior knowledge of the number of elements.
     protected int mQANElements = 4;
-=======
+
     private Integer mInstanceId;
->>>>>>> 736a46c9
 
     //***** Events
 
@@ -2860,13 +2858,10 @@
             case RIL_UNSOL_VOICE_RADIO_TECH_CHANGED: ret =  responseInts(p); break;
             case RIL_UNSOL_CELL_INFO_LIST: ret = responseCellInfoList(p); break;
             case RIL_UNSOL_RESPONSE_IMS_NETWORK_STATE_CHANGED: ret =  responseVoid(p); break;
-<<<<<<< HEAD
             case RIL_UNSOL_STK_SEND_SMS_RESULT: ret = responseInts(p); break; // Samsung STK
-=======
             case RIL_UNSOL_ON_SS: ret =  responseSsData(p); break;
             case RIL_UNSOL_STK_CC_ALPHA_NOTIFY: ret =  responseString(p); break;
             case RIL_UNSOL_UICC_SUBSCRIPTION_STATUS_CHANGED: ret =  responseInts(p); break;
->>>>>>> 736a46c9
 
             default:
                 throw new RuntimeException("Unrecognized unsol response: " + response);
@@ -3251,7 +3246,6 @@
                 break;
             }
 
-<<<<<<< HEAD
             // Samsung STK
             case RIL_UNSOL_STK_SEND_SMS_RESULT:
                 if (Resources.getSystem().
@@ -3264,7 +3258,7 @@
                     }
                 }
                 break;
-=======
+
             case RIL_UNSOL_ON_SS:
                 if (RILJ_LOGD) unsljLogRet(response, ret);
 
@@ -3292,7 +3286,6 @@
                 }
                 break;
             }
->>>>>>> 736a46c9
         }
     }
 
@@ -3309,9 +3302,6 @@
         }
     }
 
-<<<<<<< HEAD
-    protected Object
-=======
     private boolean isQcUnsolOemHookResp(ByteBuffer oemHookResponse) {
 
         /* Check OEM ID in UnsolOemHook response */
@@ -3424,8 +3414,7 @@
         Rlog.d(RILJ_LOG_TAG, "VOICE_SYSTEM_ID notified to registrants");
     }
 
-    private Object
->>>>>>> 736a46c9
+    protected Object
     responseInts(Parcel p) {
         int numInts;
         int response[];
@@ -4002,9 +3991,6 @@
         return response;
     }
 
-<<<<<<< HEAD
-    protected void
-=======
     private ArrayList<DataProfile> responseGetDataCallProfile(Parcel p) {
         int nProfiles = p.readInt();
         if (RILJ_LOGD) riljLog("# data call profiles:" + nProfiles);
@@ -4027,8 +4013,7 @@
         return response;
     }
 
-    private void
->>>>>>> 736a46c9
+    protected void
     notifyRegistrantsCdmaInfoRec(CdmaInformationRecords infoRec) {
         int response = RIL_UNSOL_CDMA_INFO_REC;
         if (infoRec.record instanceof CdmaInformationRecords.CdmaDisplayInfoRec) {
@@ -4271,19 +4256,7 @@
             case RIL_UNSOL_CELL_INFO_LIST: return "UNSOL_CELL_INFO_LIST";
             case RIL_UNSOL_RESPONSE_IMS_NETWORK_STATE_CHANGED:
                 return "UNSOL_RESPONSE_IMS_NETWORK_STATE_CHANGED";
-<<<<<<< HEAD
             case RIL_UNSOL_STK_SEND_SMS_RESULT: return "RIL_UNSOL_STK_SEND_SMS_RESULT";
-            default: return "<unknown reponse>";
-        }
-    }
-
-    protected void riljLog(String msg) {
-        Rlog.d(RILJ_LOG_TAG, msg);
-    }
-
-    protected void riljLogv(String msg) {
-        Rlog.v(RILJ_LOG_TAG, msg);
-=======
             case RIL_UNSOL_ON_SS: return "UNSOL_ON_SS";
             case RIL_UNSOL_STK_CC_ALPHA_NOTIFY: return "UNSOL_STK_CC_ALPHA_NOTIFY";
             case RIL_UNSOL_UICC_SUBSCRIPTION_STATUS_CHANGED:
@@ -4292,15 +4265,14 @@
         }
     }
 
-    private void riljLog(String msg) {
+    protected void riljLog(String msg) {
         Rlog.d(RILJ_LOG_TAG, msg
                 + (mInstanceId != null ? (" [SUB" + mInstanceId + "]") : ""));
     }
 
-    private void riljLogv(String msg) {
+    protected void riljLogv(String msg) {
         Rlog.v(RILJ_LOG_TAG, msg
                 + (mInstanceId != null ? (" [SUB" + mInstanceId + "]") : ""));
->>>>>>> 736a46c9
     }
 
     protected void unsljLog(int response) {
