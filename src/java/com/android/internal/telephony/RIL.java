/*
 * Copyright (C) 2006 The Android Open Source Project
 *
 * Licensed under the Apache License, Version 2.0 (the "License");
 * you may not use this file except in compliance with the License.
 * You may obtain a copy of the License at
 *
 *      http://www.apache.org/licenses/LICENSE-2.0
 *
 * Unless required by applicable law or agreed to in writing, software
 * distributed under the License is distributed on an "AS IS" BASIS,
 * WITHOUT WARRANTIES OR CONDITIONS OF ANY KIND, either express or implied.
 * See the License for the specific language governing permissions and
 * limitations under the License.
 */

package com.android.internal.telephony;

import android.content.BroadcastReceiver;
import android.content.Context;
import android.content.Intent;
import android.content.IntentFilter;
import android.hardware.display.DisplayManager;
import android.net.ConnectivityManager;
import android.net.LocalSocket;
import android.net.LocalSocketAddress;
import android.os.AsyncResult;
import android.os.BatteryManager;
import android.os.Handler;
import android.os.HandlerThread;
import android.os.Looper;
import android.os.Message;
import android.os.Parcel;
import android.os.PowerManager;
import android.os.PowerManager.WakeLock;
import android.os.SystemClock;
import android.os.SystemProperties;
import android.service.carrier.CarrierIdentifier;
import android.telephony.CellInfo;
import android.telephony.ModemActivityInfo;
import android.telephony.NeighboringCellInfo;
import android.telephony.PcoData;
import android.telephony.PhoneNumberUtils;
import android.telephony.RadioAccessFamily;
import android.telephony.Rlog;
import android.telephony.SignalStrength;
import android.telephony.SmsManager;
import android.telephony.SmsMessage;
import android.telephony.SubscriptionManager;
import android.telephony.TelephonyHistogram;
import android.telephony.TelephonyManager;
import android.text.TextUtils;
import android.util.SparseArray;
import android.view.Display;

import com.android.internal.telephony.TelephonyProto.SmsSession;
import com.android.internal.telephony.TelephonyProto.TelephonySettings;
import com.android.internal.telephony.cdma.CdmaCallWaitingNotification;
import com.android.internal.telephony.cdma.CdmaInformationRecords;
import com.android.internal.telephony.cdma.CdmaSmsBroadcastConfigInfo;
import com.android.internal.telephony.dataconnection.DataCallResponse;
import com.android.internal.telephony.dataconnection.DataProfile;
import com.android.internal.telephony.dataconnection.DcFailCause;
import com.android.internal.telephony.gsm.SmsBroadcastConfigInfo;
import com.android.internal.telephony.gsm.SsData;
import com.android.internal.telephony.gsm.SuppServiceNotification;
import com.android.internal.telephony.metrics.TelephonyMetrics;
import com.android.internal.telephony.uicc.IccCardApplicationStatus;
import com.android.internal.telephony.uicc.IccCardStatus;
import com.android.internal.telephony.uicc.IccIoResult;
import com.android.internal.telephony.uicc.IccRefreshResponse;
import com.android.internal.telephony.uicc.IccUtils;
<<<<<<< HEAD
import com.android.internal.telephony.uicc.SimPhoneBookAdnRecord;
import com.android.internal.telephony.cdma.CdmaCallWaitingNotification;
import com.android.internal.telephony.cdma.CdmaInformationRecords;
import com.android.internal.telephony.cdma.CdmaSmsBroadcastConfigInfo;
import com.android.internal.telephony.dataconnection.DcFailCause;
import com.android.internal.telephony.dataconnection.DataCallResponse;
import com.android.internal.telephony.dataconnection.DataProfile;
import com.android.internal.telephony.RadioCapability;
import com.android.internal.telephony.TelephonyDevController;
import com.android.internal.telephony.HardwareConfig;
=======
>>>>>>> 86dd3d22

import java.io.ByteArrayInputStream;
import java.io.DataInputStream;
import java.io.FileDescriptor;
import java.io.IOException;
import java.io.InputStream;
import java.io.PrintWriter;
import java.util.ArrayList;
import java.util.Arrays;
import java.util.Collections;
import java.util.List;
import java.util.Random;
import java.util.concurrent.atomic.AtomicBoolean;
import java.util.concurrent.atomic.AtomicInteger;

import static android.telephony.TelephonyManager.NETWORK_TYPE_UNKNOWN;
import static com.android.internal.telephony.RILConstants.*;

/**
 * {@hide}
 */

class RILRequest {
    static final String LOG_TAG = "RilRequest";

    //***** Class Variables
    static Random sRandom = new Random();
    static AtomicInteger sNextSerial = new AtomicInteger(0);
    private static Object sPoolSync = new Object();
    private static RILRequest sPool = null;
    private static int sPoolSize = 0;
    private static final int MAX_POOL_SIZE = 4;
    private Context mContext;

    //***** Instance Variables
    int mSerial;
    int mRequest;
    Message mResult;
    Parcel mParcel;
    RILRequest mNext;
    int mWakeLockType;
    // time in ms when RIL request was made
    long mStartTimeMs;

    /**
     * Retrieves a new RILRequest instance from the pool.
     *
     * @param request RIL_REQUEST_*
     * @param result sent when operation completes
     * @return a RILRequest instance from the pool.
     */
    static RILRequest obtain(int request, Message result) {
        RILRequest rr = null;

        synchronized(sPoolSync) {
            if (sPool != null) {
                rr = sPool;
                sPool = rr.mNext;
                rr.mNext = null;
                sPoolSize--;
            }
        }

        if (rr == null) {
            rr = new RILRequest();
        }

        rr.mSerial = sNextSerial.getAndIncrement();

        rr.mRequest = request;
        rr.mResult = result;
        rr.mParcel = Parcel.obtain();

        rr.mWakeLockType = RIL.INVALID_WAKELOCK;
        rr.mStartTimeMs = SystemClock.elapsedRealtime();
        if (result != null && result.getTarget() == null) {
            throw new NullPointerException("Message target must not be null");
        }

        // first elements in any RIL Parcel
        rr.mParcel.writeInt(request);
        rr.mParcel.writeInt(rr.mSerial);

        return rr;
    }

    /**
     * Returns a RILRequest instance to the pool.
     *
     * Note: This should only be called once per use.
     */
    void release() {
        synchronized (sPoolSync) {
            if (sPoolSize < MAX_POOL_SIZE) {
                mNext = sPool;
                sPool = this;
                sPoolSize++;
                mResult = null;
                if(mWakeLockType != RIL.INVALID_WAKELOCK) {
                    //This is OK for some wakelock types and not others
                    if(mWakeLockType == RIL.FOR_WAKELOCK) {
                        Rlog.e(LOG_TAG, "RILRequest releasing with held wake lock: "
                                + serialString());
                    }
                }
            }
        }
    }

    private RILRequest() {
    }

    static void
    resetSerial() {
        // use a random so that on recovery we probably don't mix old requests
        // with new.
        sNextSerial.set(sRandom.nextInt());
    }

    String
    serialString() {
        //Cheesy way to do %04d
        StringBuilder sb = new StringBuilder(8);
        String sn;

        long adjustedSerial = (((long)mSerial) - Integer.MIN_VALUE)%10000;

        sn = Long.toString(adjustedSerial);

        //sb.append("J[");
        sb.append('[');
        for (int i = 0, s = sn.length() ; i < 4 - s; i++) {
            sb.append('0');
        }

        sb.append(sn);
        sb.append(']');
        return sb.toString();
    }

    void
    onError(int error, Object ret) {
        CommandException ex;

        ex = CommandException.fromRilErrno(error);

        if (RIL.RILJ_LOGD) Rlog.d(LOG_TAG, serialString() + "< "
            + RIL.requestToString(mRequest)
            + " error: " + ex + " ret=" + RIL.retToString(mRequest, ret));

        if (mResult != null) {
            AsyncResult.forMessage(mResult, ret, ex);
            mResult.sendToTarget();
        }

        if (mParcel != null) {
            mParcel.recycle();
            mParcel = null;
        }
    }
}


/**
 * RIL implementation of the CommandsInterface.
 *
 * {@hide}
 */
public final class RIL extends BaseCommands implements CommandsInterface {
    static final String RILJ_LOG_TAG = "RILJ";
    // Have a separate wakelock instance for Ack
    static final String RILJ_ACK_WAKELOCK_NAME = "RILJ_ACK_WL";
    static final boolean RILJ_LOGD = true;
    static final boolean RILJ_LOGV = false; // STOPSHIP if true
    static final int RADIO_SCREEN_UNSET = -1;
    static final int RADIO_SCREEN_OFF = 0;
    static final int RADIO_SCREEN_ON = 1;
    static final int RIL_HISTOGRAM_BUCKET_COUNT = 5;

    /**
     * Wake lock timeout should be longer than the longest timeout in
     * the vendor ril.
     */
    private static final int DEFAULT_WAKE_LOCK_TIMEOUT_MS = 60000;

    // Wake lock default timeout associated with ack
    private static final int DEFAULT_ACK_WAKE_LOCK_TIMEOUT_MS = 200;

    private static final int DEFAULT_BLOCKING_MESSAGE_RESPONSE_TIMEOUT_MS = 2000;

    // Variables used to differentiate ack messages from request while calling clearWakeLock()
    public static final int INVALID_WAKELOCK = -1;
    public static final int FOR_WAKELOCK = 0;
    public static final int FOR_ACK_WAKELOCK = 1;

    //***** Instance Variables

    LocalSocket mSocket;
    HandlerThread mSenderThread;
    RILSender mSender;
    Thread mReceiverThread;
    RILReceiver mReceiver;
    Display mDefaultDisplay;
    int mDefaultDisplayState = Display.STATE_UNKNOWN;
    int mRadioScreenState = RADIO_SCREEN_UNSET;
    boolean mIsDevicePlugged = false;
    final WakeLock mWakeLock;           // Wake lock associated with request/response
    final WakeLock mAckWakeLock;        // Wake lock associated with ack sent
    final int mWakeLockTimeout;         // Timeout associated with request/response
    final int mAckWakeLockTimeout;      // Timeout associated with ack sent
    // The number of wakelock requests currently active.  Don't release the lock
    // until dec'd to 0
    int mWakeLockCount;

    // Variables used to identify releasing of WL on wakelock timeouts
    volatile int mWlSequenceNum = 0;
    volatile int mAckWlSequenceNum = 0;

    SparseArray<RILRequest> mRequestList = new SparseArray<RILRequest>();
    static SparseArray<TelephonyHistogram> mRilTimeHistograms = new
            SparseArray<TelephonyHistogram>();

    Object[]     mLastNITZTimeInfo;

    // When we are testing emergency calls
    AtomicBoolean mTestingEmergencyCall = new AtomicBoolean(false);

    private Integer mInstanceId;

    private TelephonyMetrics mMetrics = TelephonyMetrics.getInstance();

    //***** Events

    static final int EVENT_SEND                 = 1;
    static final int EVENT_WAKE_LOCK_TIMEOUT    = 2;
    static final int EVENT_SEND_ACK             = 3;
    static final int EVENT_ACK_WAKE_LOCK_TIMEOUT    = 4;
    static final int EVENT_BLOCKING_RESPONSE_TIMEOUT = 5;

    //***** Constants

    // match with constant in ril.cpp
    static final int RIL_MAX_COMMAND_BYTES = (8 * 1024);
    static final int RESPONSE_SOLICITED = 0;
    static final int RESPONSE_UNSOLICITED = 1;
    static final int RESPONSE_SOLICITED_ACK = 2;
    static final int RESPONSE_SOLICITED_ACK_EXP = 3;
    static final int RESPONSE_UNSOLICITED_ACK_EXP = 4;

    static final String[] SOCKET_NAME_RIL = {"rild", "rild2", "rild3"};

    static final int SOCKET_OPEN_RETRY_MILLIS = 4 * 1000;

    // The number of the required config values for broadcast SMS stored in the C struct
    // RIL_CDMA_BroadcastServiceInfo
    private static final int CDMA_BSI_NO_OF_INTS_STRUCT = 3;

    private static final int CDMA_BROADCAST_SMS_NO_OF_SERVICE_CATEGORIES = 31;

    private final DisplayManager.DisplayListener mDisplayListener =
            new DisplayManager.DisplayListener() {
        @Override
        public void onDisplayAdded(int displayId) { }

        @Override
        public void onDisplayRemoved(int displayId) { }

        @Override
        public void onDisplayChanged(int displayId) {
            if (displayId == Display.DEFAULT_DISPLAY) {
                final int oldState = mDefaultDisplayState;
                mDefaultDisplayState = mDefaultDisplay.getState();
                if (mDefaultDisplayState != oldState) {
                    updateScreenState();
                }
            }
        }
    };

    private final BroadcastReceiver mBatteryStateListener = new BroadcastReceiver() {
        @Override
        public void onReceive(Context context, Intent intent) {
            boolean oldState = mIsDevicePlugged;
            // 0 means it's on battery
            mIsDevicePlugged = intent.getIntExtra(BatteryManager.EXTRA_PLUGGED, 0) != 0;
            if (mIsDevicePlugged != oldState) {
                updateScreenState();
            }
        }
    };

    public static List<TelephonyHistogram> getTelephonyRILTimingHistograms() {
        List<TelephonyHistogram> list;
        synchronized (mRilTimeHistograms) {
            list = new ArrayList<>(mRilTimeHistograms.size());
            for (int i = 0; i < mRilTimeHistograms.size(); i++) {
                TelephonyHistogram entry = new TelephonyHistogram(mRilTimeHistograms.valueAt(i));
                list.add(entry);
            }
        }
        return list;
    }

    class RILSender extends Handler implements Runnable {
        public RILSender(Looper looper) {
            super(looper);
        }

        // Only allocated once
        byte[] dataLength = new byte[4];

        //***** Runnable implementation
        @Override
        public void
        run() {
            //setup if needed
        }


        //***** Handler implementation
        @Override public void
        handleMessage(Message msg) {
            RILRequest rr = (RILRequest)(msg.obj);
            RILRequest req = null;

            switch (msg.what) {
                case EVENT_SEND:
                case EVENT_SEND_ACK:
                    try {
                        LocalSocket s;

                        s = mSocket;

                        if (s == null) {
                            rr.onError(RADIO_NOT_AVAILABLE, null);
                            decrementWakeLock(rr);
                            rr.release();
                            return;
                        }

                        // Acks should not be stored in list before sending
                        if (msg.what != EVENT_SEND_ACK) {
                            synchronized (mRequestList) {
                                rr.mStartTimeMs = SystemClock.elapsedRealtime();
                                mRequestList.append(rr.mSerial, rr);
                            }
                        }

                        byte[] data;

                        data = rr.mParcel.marshall();
                        rr.mParcel.recycle();
                        rr.mParcel = null;

                        if (data.length > RIL_MAX_COMMAND_BYTES) {
                            throw new RuntimeException(
                                    "Parcel larger than max bytes allowed! "
                                                          + data.length);
                        }

                        // parcel length in big endian
                        dataLength[0] = dataLength[1] = 0;
                        dataLength[2] = (byte)((data.length >> 8) & 0xff);
                        dataLength[3] = (byte)((data.length) & 0xff);

                        //Rlog.v(RILJ_LOG_TAG, "writing packet: " + data.length + " bytes");

                        s.getOutputStream().write(dataLength);
                        s.getOutputStream().write(data);
                        if (msg.what == EVENT_SEND_ACK) {
                            rr.release();
                            return;
                        }
                    } catch (IOException ex) {
                        Rlog.e(RILJ_LOG_TAG, "IOException", ex);
                        req = findAndRemoveRequestFromList(rr.mSerial);
                        // make sure this request has not already been handled,
                        // eg, if RILReceiver cleared the list.
                        if (req != null) {
                            rr.onError(RADIO_NOT_AVAILABLE, null);
                            decrementWakeLock(rr);
                            rr.release();
                            return;
                        }
                    } catch (RuntimeException exc) {
                        Rlog.e(RILJ_LOG_TAG, "Uncaught exception ", exc);
                        req = findAndRemoveRequestFromList(rr.mSerial);
                        // make sure this request has not already been handled,
                        // eg, if RILReceiver cleared the list.
                        if (req != null) {
                            rr.onError(GENERIC_FAILURE, null);
                            decrementWakeLock(rr);
                            rr.release();
                            return;
                        }
                    }

                    break;

                case EVENT_WAKE_LOCK_TIMEOUT:
                    // Haven't heard back from the last request.  Assume we're
                    // not getting a response and  release the wake lock.

                    // The timer of WAKE_LOCK_TIMEOUT is reset with each
                    // new send request. So when WAKE_LOCK_TIMEOUT occurs
                    // all requests in mRequestList already waited at
                    // least DEFAULT_WAKE_LOCK_TIMEOUT_MS but no response.
                    //
                    // Note: Keep mRequestList so that delayed response
                    // can still be handled when response finally comes.

                    synchronized (mRequestList) {
                        if (msg.arg1 == mWlSequenceNum && clearWakeLock(FOR_WAKELOCK)) {
                            if (RILJ_LOGD) {
                                int count = mRequestList.size();
                                Rlog.d(RILJ_LOG_TAG, "WAKE_LOCK_TIMEOUT " +
                                        " mRequestList=" + count);
                                for (int i = 0; i < count; i++) {
                                    rr = mRequestList.valueAt(i);
                                    Rlog.d(RILJ_LOG_TAG, i + ": [" + rr.mSerial + "] "
                                            + requestToString(rr.mRequest));
                                }
                            }
                        }
                    }
                    break;

                case EVENT_ACK_WAKE_LOCK_TIMEOUT:
                    if (msg.arg1 == mAckWlSequenceNum && clearWakeLock(FOR_ACK_WAKELOCK)) {
                        if (RILJ_LOGV) {
                            Rlog.d(RILJ_LOG_TAG, "ACK_WAKE_LOCK_TIMEOUT");
                        }
                    }
                    break;

                case EVENT_BLOCKING_RESPONSE_TIMEOUT:
                    int serial = msg.arg1;
                    rr = findAndRemoveRequestFromList(serial);
                    // If the request has already been processed, do nothing
                    if(rr == null) {
                        break;
                    }

                    //build a response if expected
                    if (rr.mResult != null) {
                        Object timeoutResponse = getResponseForTimedOutRILRequest(rr);
                        AsyncResult.forMessage( rr.mResult, timeoutResponse, null);
                        rr.mResult.sendToTarget();
                        mMetrics.writeOnRilTimeoutResponse(mInstanceId, rr.mSerial, rr.mRequest);
                    }

                    decrementWakeLock(rr);
                    rr.release();
                    break;
            }
        }
    }

    /**
     * In order to prevent calls to Telephony from waiting indefinitely
     * low-latency blocking calls will eventually time out. In the event of
     * a timeout, this function generates a response that is returned to the
     * higher layers to unblock the call. This is in lieu of a meaningful
     * response.
     * @param rr The RIL Request that has timed out.
     * @return A default object, such as the one generated by a normal response
     * that is returned to the higher layers.
     **/
    private static Object getResponseForTimedOutRILRequest(RILRequest rr) {
        if (rr == null ) return null;

        Object timeoutResponse = null;
        switch(rr.mRequest) {
            case RIL_REQUEST_GET_ACTIVITY_INFO:
                timeoutResponse = new ModemActivityInfo(
                        0, 0, 0, new int [ModemActivityInfo.TX_POWER_LEVELS], 0, 0);
                break;
        };
        return timeoutResponse;
    }

    /**
     * Reads in a single RIL message off the wire. A RIL message consists
     * of a 4-byte little-endian length and a subsequent series of bytes.
     * The final message (length header omitted) is read into
     * <code>buffer</code> and the length of the final message (less header)
     * is returned. A return value of -1 indicates end-of-stream.
     *
     * @param is non-null; Stream to read from
     * @param buffer Buffer to fill in. Must be as large as maximum
     * message size, or an ArrayOutOfBounds exception will be thrown.
     * @return Length of message less header, or -1 on end of stream.
     * @throws IOException
     */
    private static int readRilMessage(InputStream is, byte[] buffer)
            throws IOException {
        int countRead;
        int offset;
        int remaining;
        int messageLength;

        // First, read in the length of the message
        offset = 0;
        remaining = 4;
        do {
            countRead = is.read(buffer, offset, remaining);

            if (countRead < 0 ) {
                Rlog.e(RILJ_LOG_TAG, "Hit EOS reading message length");
                return -1;
            }

            offset += countRead;
            remaining -= countRead;
        } while (remaining > 0);

        messageLength = ((buffer[0] & 0xff) << 24)
                | ((buffer[1] & 0xff) << 16)
                | ((buffer[2] & 0xff) << 8)
                | (buffer[3] & 0xff);

        // Then, re-use the buffer and read in the message itself
        offset = 0;
        remaining = messageLength;
        do {
            countRead = is.read(buffer, offset, remaining);

            if (countRead < 0 ) {
                Rlog.e(RILJ_LOG_TAG, "Hit EOS reading message.  messageLength=" + messageLength
                        + " remaining=" + remaining);
                return -1;
            }

            offset += countRead;
            remaining -= countRead;
        } while (remaining > 0);

        return messageLength;
    }

    class RILReceiver implements Runnable {
        byte[] buffer;

        RILReceiver() {
            buffer = new byte[RIL_MAX_COMMAND_BYTES];
        }

        @Override
        public void
        run() {
            int retryCount = 0;
            String rilSocket = "rild";

            try {for (;;) {
                LocalSocket s = null;
                LocalSocketAddress l;

                if (mInstanceId == null || mInstanceId == 0 ) {
                    rilSocket = SOCKET_NAME_RIL[0];
                } else {
                    rilSocket = SOCKET_NAME_RIL[mInstanceId];
                }

                try {
                    s = new LocalSocket();
                    l = new LocalSocketAddress(rilSocket,
                            LocalSocketAddress.Namespace.RESERVED);
                    s.connect(l);
                } catch (IOException ex){
                    try {
                        if (s != null) {
                            s.close();
                        }
                    } catch (IOException ex2) {
                        //ignore failure to close after failure to connect
                    }

                    // don't print an error message after the the first time
                    // or after the 8th time

                    if (retryCount == 8) {
                        Rlog.e (RILJ_LOG_TAG,
                            "Couldn't find '" + rilSocket
                            + "' socket after " + retryCount
                            + " times, continuing to retry silently");
                    } else if (retryCount >= 0 && retryCount < 8) {
                        Rlog.i (RILJ_LOG_TAG,
                            "Couldn't find '" + rilSocket
                            + "' socket; retrying after timeout");
                    }

                    try {
                        Thread.sleep(SOCKET_OPEN_RETRY_MILLIS);
                    } catch (InterruptedException er) {
                    }

                    retryCount++;
                    continue;
                }

                retryCount = 0;

                mSocket = s;
                Rlog.i(RILJ_LOG_TAG, "(" + mInstanceId + ") Connected to '"
                        + rilSocket + "' socket");

                int length = 0;
                try {
                    InputStream is = mSocket.getInputStream();

                    for (;;) {
                        Parcel p;

                        length = readRilMessage(is, buffer);

                        if (length < 0) {
                            // End-of-stream reached
                            break;
                        }

                        p = Parcel.obtain();
                        p.unmarshall(buffer, 0, length);
                        p.setDataPosition(0);

                        //Rlog.v(RILJ_LOG_TAG, "Read packet: " + length + " bytes");

                        processResponse(p);
                        p.recycle();
                    }
                } catch (java.io.IOException ex) {
                    Rlog.i(RILJ_LOG_TAG, "'" + rilSocket + "' socket closed",
                          ex);
                } catch (Throwable tr) {
                    Rlog.e(RILJ_LOG_TAG, "Uncaught exception read length=" + length +
                        "Exception:" + tr.toString());
                }

                Rlog.i(RILJ_LOG_TAG, "(" + mInstanceId + ") Disconnected from '" + rilSocket
                      + "' socket");

                setRadioState (RadioState.RADIO_UNAVAILABLE);

                try {
                    mSocket.close();
                } catch (IOException ex) {
                }

                mSocket = null;
                RILRequest.resetSerial();

                // Clear request list on close
                clearRequestList(RADIO_NOT_AVAILABLE, false);
            }} catch (Throwable tr) {
                Rlog.e(RILJ_LOG_TAG,"Uncaught exception", tr);
            }

            /* We're disconnected so we don't know the ril version */
            notifyRegistrantsRilConnectionChanged(-1);
        }
    }



    //***** Constructors

    public RIL(Context context, int preferredNetworkType, int cdmaSubscription) {
        this(context, preferredNetworkType, cdmaSubscription, null);
    }

    public RIL(Context context, int preferredNetworkType,
            int cdmaSubscription, Integer instanceId) {
        super(context);
        if (RILJ_LOGD) {
            riljLog("RIL(context, preferredNetworkType=" + preferredNetworkType +
                    " cdmaSubscription=" + cdmaSubscription + ")");
        }

        mContext = context;
        mCdmaSubscription  = cdmaSubscription;
        mPreferredNetworkType = preferredNetworkType;
        mPhoneType = RILConstants.NO_PHONE;
        mInstanceId = instanceId;

        PowerManager pm = (PowerManager)context.getSystemService(Context.POWER_SERVICE);
        mWakeLock = pm.newWakeLock(PowerManager.PARTIAL_WAKE_LOCK, RILJ_LOG_TAG);
        mWakeLock.setReferenceCounted(false);
        mAckWakeLock = pm.newWakeLock(PowerManager.PARTIAL_WAKE_LOCK, RILJ_ACK_WAKELOCK_NAME);
        mAckWakeLock.setReferenceCounted(false);
        mWakeLockTimeout = SystemProperties.getInt(TelephonyProperties.PROPERTY_WAKE_LOCK_TIMEOUT,
                DEFAULT_WAKE_LOCK_TIMEOUT_MS);
        mAckWakeLockTimeout = SystemProperties.getInt(
                TelephonyProperties.PROPERTY_WAKE_LOCK_TIMEOUT, DEFAULT_ACK_WAKE_LOCK_TIMEOUT_MS);
        mWakeLockCount = 0;

        mSenderThread = new HandlerThread("RILSender" + mInstanceId);
        mSenderThread.start();

        Looper looper = mSenderThread.getLooper();
        mSender = new RILSender(looper);

        ConnectivityManager cm = (ConnectivityManager)context.getSystemService(
                Context.CONNECTIVITY_SERVICE);
        if (cm.isNetworkSupported(ConnectivityManager.TYPE_MOBILE) == false) {
            riljLog("Not starting RILReceiver: wifi-only");
        } else {
            riljLog("Starting RILReceiver" + mInstanceId);
            mReceiver = new RILReceiver();
            mReceiverThread = new Thread(mReceiver, "RILReceiver" + mInstanceId);
            mReceiverThread.start();

            DisplayManager dm = (DisplayManager)context.getSystemService(
                    Context.DISPLAY_SERVICE);
            mDefaultDisplay = dm.getDisplay(Display.DEFAULT_DISPLAY);
            dm.registerDisplayListener(mDisplayListener, null);
            mDefaultDisplayState = mDefaultDisplay.getState();

            IntentFilter filter = new IntentFilter(Intent.ACTION_BATTERY_CHANGED);
            Intent batteryStatus = context.registerReceiver(mBatteryStateListener, filter);
            if (batteryStatus != null) {
                // 0 means it's on battery
                mIsDevicePlugged = batteryStatus.getIntExtra(BatteryManager.EXTRA_PLUGGED, 0) != 0;
            }
        }

        TelephonyDevController tdc = TelephonyDevController.getInstance();
        tdc.registerRIL(this);
    }

    //***** CommandsInterface implementation

    @Override
    public void getVoiceRadioTechnology(Message result) {
        RILRequest rr = RILRequest.obtain(RIL_REQUEST_VOICE_RADIO_TECH, result);

        if (RILJ_LOGD) riljLog(rr.serialString() + "> " + requestToString(rr.mRequest));

        send(rr);
    }


    public void getImsRegistrationState(Message result) {
        RILRequest rr = RILRequest.obtain(RIL_REQUEST_IMS_REGISTRATION_STATE, result);

        if (RILJ_LOGD) {
            riljLog(rr.serialString() + "> " + requestToString(rr.mRequest));
        }
        send(rr);
    }

    @Override public void
    setOnNITZTime(Handler h, int what, Object obj) {
        super.setOnNITZTime(h, what, obj);

        // Send the last NITZ time if we have it
        if (mLastNITZTimeInfo != null) {
            mNITZTimeRegistrant
                .notifyRegistrant(
                    new AsyncResult (null, mLastNITZTimeInfo, null));
        }
    }

    @Override
    public void
    getIccCardStatus(Message result) {
        //Note: This RIL request has not been renamed to ICC,
        //       but this request is also valid for SIM and RUIM
        RILRequest rr = RILRequest.obtain(RIL_REQUEST_GET_SIM_STATUS, result);

        if (RILJ_LOGD) riljLog(rr.serialString() + "> " + requestToString(rr.mRequest));

        send(rr);
    }

    public void setUiccSubscription(int slotId, int appIndex, int subId,
            int subStatus, Message result) {
        //Note: This RIL request is also valid for SIM and RUIM (ICC card)
        RILRequest rr = RILRequest.obtain(RIL_REQUEST_SET_UICC_SUBSCRIPTION, result);

        if (RILJ_LOGD) riljLog(rr.serialString() + "> " + requestToString(rr.mRequest)
                + " slot: " + slotId + " appIndex: " + appIndex
                + " subId: " + subId + " subStatus: " + subStatus);

        rr.mParcel.writeInt(slotId);
        rr.mParcel.writeInt(appIndex);
        rr.mParcel.writeInt(subId);
        rr.mParcel.writeInt(subStatus);

        send(rr);
    }

    // FIXME This API should take an AID and slot ID
    public void setDataAllowed(boolean allowed, Message result) {
        RILRequest rr = RILRequest.obtain(RIL_REQUEST_ALLOW_DATA, result);
        if (RILJ_LOGD) {
            riljLog(rr.serialString() + "> " + requestToString(rr.mRequest) +
                    " allowed: " + allowed);
        }

        rr.mParcel.writeInt(1);
        rr.mParcel.writeInt(allowed ? 1 : 0);
        send(rr);
    }

    @Override public void
    supplyIccPin(String pin, Message result) {
        supplyIccPinForApp(pin, null, result);
    }

    @Override public void
    supplyIccPinForApp(String pin, String aid, Message result) {
        //Note: This RIL request has not been renamed to ICC,
        //       but this request is also valid for SIM and RUIM
        RILRequest rr = RILRequest.obtain(RIL_REQUEST_ENTER_SIM_PIN, result);

        if (RILJ_LOGD) riljLog(rr.serialString() + "> " + requestToString(rr.mRequest));

        rr.mParcel.writeInt(2);
        rr.mParcel.writeString(pin);
        rr.mParcel.writeString(aid);

        send(rr);
    }

    @Override public void
    supplyIccPuk(String puk, String newPin, Message result) {
        supplyIccPukForApp(puk, newPin, null, result);
    }

    @Override public void
    supplyIccPukForApp(String puk, String newPin, String aid, Message result) {
        //Note: This RIL request has not been renamed to ICC,
        //       but this request is also valid for SIM and RUIM
        RILRequest rr = RILRequest.obtain(RIL_REQUEST_ENTER_SIM_PUK, result);

        if (RILJ_LOGD) riljLog(rr.serialString() + "> " + requestToString(rr.mRequest));

        rr.mParcel.writeInt(3);
        rr.mParcel.writeString(puk);
        rr.mParcel.writeString(newPin);
        rr.mParcel.writeString(aid);

        send(rr);
    }

    @Override public void
    supplyIccPin2(String pin, Message result) {
        supplyIccPin2ForApp(pin, null, result);
    }

    @Override public void
    supplyIccPin2ForApp(String pin, String aid, Message result) {
        //Note: This RIL request has not been renamed to ICC,
        //       but this request is also valid for SIM and RUIM
        RILRequest rr = RILRequest.obtain(RIL_REQUEST_ENTER_SIM_PIN2, result);

        if (RILJ_LOGD) riljLog(rr.serialString() + "> " + requestToString(rr.mRequest));

        rr.mParcel.writeInt(2);
        rr.mParcel.writeString(pin);
        rr.mParcel.writeString(aid);

        send(rr);
    }

    @Override public void
    supplyIccPuk2(String puk2, String newPin2, Message result) {
        supplyIccPuk2ForApp(puk2, newPin2, null, result);
    }

    @Override public void
    supplyIccPuk2ForApp(String puk, String newPin2, String aid, Message result) {
        //Note: This RIL request has not been renamed to ICC,
        //       but this request is also valid for SIM and RUIM
        RILRequest rr = RILRequest.obtain(RIL_REQUEST_ENTER_SIM_PUK2, result);

        if (RILJ_LOGD) riljLog(rr.serialString() + "> " + requestToString(rr.mRequest));

        rr.mParcel.writeInt(3);
        rr.mParcel.writeString(puk);
        rr.mParcel.writeString(newPin2);
        rr.mParcel.writeString(aid);

        send(rr);
    }

    @Override public void
    changeIccPin(String oldPin, String newPin, Message result) {
        changeIccPinForApp(oldPin, newPin, null, result);
    }

    @Override public void
    changeIccPinForApp(String oldPin, String newPin, String aid, Message result) {
        //Note: This RIL request has not been renamed to ICC,
        //       but this request is also valid for SIM and RUIM
        RILRequest rr = RILRequest.obtain(RIL_REQUEST_CHANGE_SIM_PIN, result);

        if (RILJ_LOGD) riljLog(rr.serialString() + "> " + requestToString(rr.mRequest));

        rr.mParcel.writeInt(3);
        rr.mParcel.writeString(oldPin);
        rr.mParcel.writeString(newPin);
        rr.mParcel.writeString(aid);

        send(rr);
    }

    @Override public void
    changeIccPin2(String oldPin2, String newPin2, Message result) {
        changeIccPin2ForApp(oldPin2, newPin2, null, result);
    }

    @Override public void
    changeIccPin2ForApp(String oldPin2, String newPin2, String aid, Message result) {
        //Note: This RIL request has not been renamed to ICC,
        //       but this request is also valid for SIM and RUIM
        RILRequest rr = RILRequest.obtain(RIL_REQUEST_CHANGE_SIM_PIN2, result);

        if (RILJ_LOGD) riljLog(rr.serialString() + "> " + requestToString(rr.mRequest));

        rr.mParcel.writeInt(3);
        rr.mParcel.writeString(oldPin2);
        rr.mParcel.writeString(newPin2);
        rr.mParcel.writeString(aid);

        send(rr);
    }

    @Override
    public void
    changeBarringPassword(String facility, String oldPwd, String newPwd, Message result) {
        RILRequest rr = RILRequest.obtain(RIL_REQUEST_CHANGE_BARRING_PASSWORD, result);

        if (RILJ_LOGD) riljLog(rr.serialString() + "> " + requestToString(rr.mRequest));

        rr.mParcel.writeInt(3);
        rr.mParcel.writeString(facility);
        rr.mParcel.writeString(oldPwd);
        rr.mParcel.writeString(newPwd);

        send(rr);
    }

    @Override
    public void
    supplyNetworkDepersonalization(String netpin, Message result) {
        RILRequest rr = RILRequest.obtain(RIL_REQUEST_ENTER_NETWORK_DEPERSONALIZATION, result);

        if (RILJ_LOGD) riljLog(rr.serialString() + "> " + requestToString(rr.mRequest));

        rr.mParcel.writeInt(1);
        rr.mParcel.writeString(netpin);

        send(rr);
    }

    @Override
    public void
    getCurrentCalls (Message result) {
        RILRequest rr = RILRequest.obtain(RIL_REQUEST_GET_CURRENT_CALLS, result);

        if (RILJ_LOGD) riljLog(rr.serialString() + "> " + requestToString(rr.mRequest));

        send(rr);
    }

    @Override
    @Deprecated public void
    getPDPContextList(Message result) {
        getDataCallList(result);
    }

    @Override
    public void
    getDataCallList(Message result) {
        RILRequest rr = RILRequest.obtain(RIL_REQUEST_DATA_CALL_LIST, result);

        if (RILJ_LOGD) riljLog(rr.serialString() + "> " + requestToString(rr.mRequest));

        send(rr);
    }

    @Override
    public void
    dial (String address, int clirMode, Message result) {
        dial(address, clirMode, null, result);
    }

    @Override
    public void
    dial(String address, int clirMode, UUSInfo uusInfo, Message result) {
        RILRequest rr = RILRequest.obtain(RIL_REQUEST_DIAL, result);

        rr.mParcel.writeString(address);
        rr.mParcel.writeInt(clirMode);

        if (uusInfo == null) {
            rr.mParcel.writeInt(0); // UUS information is absent
        } else {
            rr.mParcel.writeInt(1); // UUS information is present
            rr.mParcel.writeInt(uusInfo.getType());
            rr.mParcel.writeInt(uusInfo.getDcs());
            rr.mParcel.writeByteArray(uusInfo.getUserData());
        }

        if (RILJ_LOGD) riljLog(rr.serialString() + "> " + requestToString(rr.mRequest));

        mMetrics.writeRilDial(mInstanceId, rr.mSerial, clirMode, uusInfo);

        send(rr);
    }

    @Override
    public void
    getIMSI(Message result) {
        getIMSIForApp(null, result);
    }

    @Override
    public void
    getIMSIForApp(String aid, Message result) {
        RILRequest rr = RILRequest.obtain(RIL_REQUEST_GET_IMSI, result);

        rr.mParcel.writeInt(1);
        rr.mParcel.writeString(aid);

        if (RILJ_LOGD) riljLog(rr.serialString() +
                              "> getIMSI: " + requestToString(rr.mRequest)
                              + " aid: " + aid);

        send(rr);
    }

    @Override
    public void
    getIMEI(Message result) {
        RILRequest rr = RILRequest.obtain(RIL_REQUEST_GET_IMEI, result);

        if (RILJ_LOGD) riljLog(rr.serialString() + "> " + requestToString(rr.mRequest));

        send(rr);
    }

    @Override
    public void
    getIMEISV(Message result) {
        RILRequest rr = RILRequest.obtain(RIL_REQUEST_GET_IMEISV, result);

        if (RILJ_LOGD) riljLog(rr.serialString() + "> " + requestToString(rr.mRequest));

        send(rr);
    }


    @Override
    public void
    hangupConnection (int gsmIndex, Message result) {
        if (RILJ_LOGD) riljLog("hangupConnection: gsmIndex=" + gsmIndex);

        RILRequest rr = RILRequest.obtain(RIL_REQUEST_HANGUP, result);

        if (RILJ_LOGD) riljLog(rr.serialString() + "> " + requestToString(rr.mRequest) + " " +
                gsmIndex);

        mMetrics.writeRilHangup(mInstanceId, rr.mSerial, gsmIndex);

        rr.mParcel.writeInt(1);
        rr.mParcel.writeInt(gsmIndex);

        send(rr);
    }

    @Override
    public void
    hangupWaitingOrBackground (Message result) {
        RILRequest rr = RILRequest.obtain(RIL_REQUEST_HANGUP_WAITING_OR_BACKGROUND,
                                        result);

        if (RILJ_LOGD) riljLog(rr.serialString() + "> " + requestToString(rr.mRequest));

        mMetrics.writeRilHangup(mInstanceId, rr.mSerial, -1);

        send(rr);
    }

    @Override
    public void
    hangupForegroundResumeBackground (Message result) {
        RILRequest rr
                = RILRequest.obtain(
                        RIL_REQUEST_HANGUP_FOREGROUND_RESUME_BACKGROUND,
                                        result);
        if (RILJ_LOGD) riljLog(rr.serialString() + "> " + requestToString(rr.mRequest));

        mMetrics.writeRilHangup(mInstanceId, rr.mSerial, -1);

        send(rr);
    }

    @Override
    public void
    switchWaitingOrHoldingAndActive (Message result) {
        RILRequest rr
                = RILRequest.obtain(
                        RIL_REQUEST_SWITCH_WAITING_OR_HOLDING_AND_ACTIVE,
                                        result);
        if (RILJ_LOGD) riljLog(rr.serialString() + "> " + requestToString(rr.mRequest));

        send(rr);
    }

    @Override
    public void
    conference (Message result) {
        RILRequest rr
                = RILRequest.obtain(RIL_REQUEST_CONFERENCE, result);

        if (RILJ_LOGD) riljLog(rr.serialString() + "> " + requestToString(rr.mRequest));

        send(rr);
    }


    @Override
    public void setPreferredVoicePrivacy(boolean enable, Message result) {
        RILRequest rr = RILRequest.obtain(RIL_REQUEST_CDMA_SET_PREFERRED_VOICE_PRIVACY_MODE,
                result);

        rr.mParcel.writeInt(1);
        rr.mParcel.writeInt(enable ? 1:0);

        send(rr);
    }

    @Override
    public void getPreferredVoicePrivacy(Message result) {
        RILRequest rr = RILRequest.obtain(RIL_REQUEST_CDMA_QUERY_PREFERRED_VOICE_PRIVACY_MODE,
                result);
        send(rr);
    }

    @Override
    public void
    separateConnection (int gsmIndex, Message result) {
        RILRequest rr
                = RILRequest.obtain(RIL_REQUEST_SEPARATE_CONNECTION, result);

        if (RILJ_LOGD) riljLog(rr.serialString() + "> " + requestToString(rr.mRequest)
                            + " " + gsmIndex);

        rr.mParcel.writeInt(1);
        rr.mParcel.writeInt(gsmIndex);

        send(rr);
    }

    @Override
    public void
    acceptCall (Message result) {
        RILRequest rr
                = RILRequest.obtain(RIL_REQUEST_ANSWER, result);

        if (RILJ_LOGD) riljLog(rr.serialString() + "> " + requestToString(rr.mRequest));

        mMetrics.writeRilAnswer(mInstanceId, rr.mSerial);

        send(rr);
    }

    @Override
    public void
    rejectCall (Message result) {
        RILRequest rr
                = RILRequest.obtain(RIL_REQUEST_UDUB, result);

        if (RILJ_LOGD) riljLog(rr.serialString() + "> " + requestToString(rr.mRequest));

        send(rr);
    }

    @Override
    public void
    explicitCallTransfer (Message result) {
        RILRequest rr
                = RILRequest.obtain(RIL_REQUEST_EXPLICIT_CALL_TRANSFER, result);

        if (RILJ_LOGD) riljLog(rr.serialString() + "> " + requestToString(rr.mRequest));

        send(rr);
    }

    @Override
    public void
    getLastCallFailCause (Message result) {
        RILRequest rr
                = RILRequest.obtain(RIL_REQUEST_LAST_CALL_FAIL_CAUSE, result);

        if (RILJ_LOGD) riljLog(rr.serialString() + "> " + requestToString(rr.mRequest));

        send(rr);
    }

    /**
     * @deprecated
     */
    @Deprecated
    @Override
    public void
    getLastPdpFailCause (Message result) {
        getLastDataCallFailCause (result);
    }

    /**
     * The preferred new alternative to getLastPdpFailCause
     */
    @Override
    public void
    getLastDataCallFailCause (Message result) {
        RILRequest rr
                = RILRequest.obtain(RIL_REQUEST_LAST_DATA_CALL_FAIL_CAUSE, result);

        if (RILJ_LOGD) riljLog(rr.serialString() + "> " + requestToString(rr.mRequest));

        send(rr);
    }

    @Override
    public void
    setMute (boolean enableMute, Message response) {
        RILRequest rr
                = RILRequest.obtain(RIL_REQUEST_SET_MUTE, response);

        if (RILJ_LOGD) riljLog(rr.serialString() + "> " + requestToString(rr.mRequest)
                            + " " + enableMute);

        rr.mParcel.writeInt(1);
        rr.mParcel.writeInt(enableMute ? 1 : 0);

        send(rr);
    }

    @Override
    public void
    getMute (Message response) {
        RILRequest rr
                = RILRequest.obtain(RIL_REQUEST_GET_MUTE, response);

        if (RILJ_LOGD) riljLog(rr.serialString() + "> " + requestToString(rr.mRequest));

        send(rr);
    }

    @Override
    public void
    getSignalStrength (Message result) {
        RILRequest rr
                = RILRequest.obtain(RIL_REQUEST_SIGNAL_STRENGTH, result);

        if (RILJ_LOGD) riljLog(rr.serialString() + "> " + requestToString(rr.mRequest));

        send(rr);
    }

    @Override
    public void
    getVoiceRegistrationState (Message result) {
        RILRequest rr
                = RILRequest.obtain(RIL_REQUEST_VOICE_REGISTRATION_STATE, result);

        if (RILJ_LOGD) riljLog(rr.serialString() + "> " + requestToString(rr.mRequest));

        send(rr);
    }

    @Override
    public void
    getDataRegistrationState (Message result) {
        RILRequest rr
                = RILRequest.obtain(RIL_REQUEST_DATA_REGISTRATION_STATE, result);

        if (RILJ_LOGD) riljLog(rr.serialString() + "> " + requestToString(rr.mRequest));

        send(rr);
    }

    @Override
    public void
    getOperator(Message result) {
        RILRequest rr
                = RILRequest.obtain(RIL_REQUEST_OPERATOR, result);

        if (RILJ_LOGD) riljLog(rr.serialString() + "> " + requestToString(rr.mRequest));

        send(rr);
    }

    @Override
    public void
    getHardwareConfig (Message result) {
        RILRequest rr = RILRequest.obtain(RIL_REQUEST_GET_HARDWARE_CONFIG, result);

        if (RILJ_LOGD) riljLog(rr.serialString() + "> " + requestToString(rr.mRequest));

        send(rr);
    }

    @Override
    public void
    sendDtmf(char c, Message result) {
        RILRequest rr
                = RILRequest.obtain(RIL_REQUEST_DTMF, result);

        if (RILJ_LOGD) riljLog(rr.serialString() + "> " + requestToString(rr.mRequest));

        rr.mParcel.writeString(Character.toString(c));

        send(rr);
    }

    @Override
    public void
    startDtmf(char c, Message result) {
        RILRequest rr
                = RILRequest.obtain(RIL_REQUEST_DTMF_START, result);

        if (RILJ_LOGD) riljLog(rr.serialString() + "> " + requestToString(rr.mRequest));

        rr.mParcel.writeString(Character.toString(c));

        send(rr);
    }

    @Override
    public void
    stopDtmf(Message result) {
        RILRequest rr
                = RILRequest.obtain(RIL_REQUEST_DTMF_STOP, result);

        if (RILJ_LOGD) riljLog(rr.serialString() + "> " + requestToString(rr.mRequest));

        send(rr);
    }

    @Override
    public void
    sendBurstDtmf(String dtmfString, int on, int off, Message result) {
        RILRequest rr = RILRequest.obtain(RIL_REQUEST_CDMA_BURST_DTMF, result);

        rr.mParcel.writeInt(3);
        rr.mParcel.writeString(dtmfString);
        rr.mParcel.writeString(Integer.toString(on));
        rr.mParcel.writeString(Integer.toString(off));

        if (RILJ_LOGD) riljLog(rr.serialString() + "> " + requestToString(rr.mRequest)
                + " : " + dtmfString);

        send(rr);
    }

    private void
    constructGsmSendSmsRilRequest (RILRequest rr, String smscPDU, String pdu) {
        rr.mParcel.writeInt(2);
        rr.mParcel.writeString(smscPDU);
        rr.mParcel.writeString(pdu);
    }

    public void
    sendSMS (String smscPDU, String pdu, Message result) {
        RILRequest rr
                = RILRequest.obtain(RIL_REQUEST_SEND_SMS, result);

        constructGsmSendSmsRilRequest(rr, smscPDU, pdu);

        if (RILJ_LOGD) riljLog(rr.serialString() + "> " + requestToString(rr.mRequest));

        mMetrics.writeRilSendSms(mInstanceId, rr.mSerial, SmsSession.Event.Tech.SMS_GSM,
                SmsSession.Event.Format.SMS_FORMAT_3GPP);

        send(rr);
    }

    @Override
    public void
    sendSMSExpectMore (String smscPDU, String pdu, Message result) {
        RILRequest rr
                = RILRequest.obtain(RIL_REQUEST_SEND_SMS_EXPECT_MORE, result);

        constructGsmSendSmsRilRequest(rr, smscPDU, pdu);

        if (RILJ_LOGD) riljLog(rr.serialString() + "> " + requestToString(rr.mRequest));

        mMetrics.writeRilSendSms(mInstanceId, rr.mSerial, SmsSession.Event.Tech.SMS_GSM,
                SmsSession.Event.Format.SMS_FORMAT_3GPP);

        send(rr);
    }

    private void
    constructCdmaSendSmsRilRequest(RILRequest rr, byte[] pdu) {
        int address_nbr_of_digits;
        int subaddr_nbr_of_digits;
        int bearerDataLength;
        ByteArrayInputStream bais = new ByteArrayInputStream(pdu);
        DataInputStream dis = new DataInputStream(bais);

        try {
            rr.mParcel.writeInt(dis.readInt()); //teleServiceId
            rr.mParcel.writeByte((byte) dis.readInt()); //servicePresent
            rr.mParcel.writeInt(dis.readInt()); //serviceCategory
            rr.mParcel.writeInt(dis.read()); //address_digit_mode
            rr.mParcel.writeInt(dis.read()); //address_nbr_mode
            rr.mParcel.writeInt(dis.read()); //address_ton
            rr.mParcel.writeInt(dis.read()); //address_nbr_plan
            address_nbr_of_digits = (byte) dis.read();
            rr.mParcel.writeByte((byte) address_nbr_of_digits);
            for(int i=0; i < address_nbr_of_digits; i++){
                rr.mParcel.writeByte(dis.readByte()); // address_orig_bytes[i]
            }
            rr.mParcel.writeInt(dis.read()); //subaddressType
            rr.mParcel.writeByte((byte) dis.read()); //subaddr_odd
            subaddr_nbr_of_digits = (byte) dis.read();
            rr.mParcel.writeByte((byte) subaddr_nbr_of_digits);
            for(int i=0; i < subaddr_nbr_of_digits; i++){
                rr.mParcel.writeByte(dis.readByte()); //subaddr_orig_bytes[i]
            }

            bearerDataLength = dis.read();
            rr.mParcel.writeInt(bearerDataLength);
            for(int i=0; i < bearerDataLength; i++){
                rr.mParcel.writeByte(dis.readByte()); //bearerData[i]
            }
        }catch (IOException ex){
            if (RILJ_LOGD) riljLog("sendSmsCdma: conversion from input stream to object failed: "
                    + ex);
        }
    }

    public void
    sendCdmaSms(byte[] pdu, Message result) {
        RILRequest rr
                = RILRequest.obtain(RIL_REQUEST_CDMA_SEND_SMS, result);

        constructCdmaSendSmsRilRequest(rr, pdu);

        if (RILJ_LOGD) riljLog(rr.serialString() + "> " + requestToString(rr.mRequest));

        mMetrics.writeRilSendSms(mInstanceId, rr.mSerial, SmsSession.Event.Tech.SMS_CDMA,
                SmsSession.Event.Format.SMS_FORMAT_3GPP2);

        send(rr);
    }

    public void
    sendImsGsmSms (String smscPDU, String pdu, int retry, int messageRef,
            Message result) {
        RILRequest rr = RILRequest.obtain(RIL_REQUEST_IMS_SEND_SMS, result);

        rr.mParcel.writeInt(RILConstants.GSM_PHONE);
        rr.mParcel.writeByte((byte)retry);
        rr.mParcel.writeInt(messageRef);

        constructGsmSendSmsRilRequest(rr, smscPDU, pdu);

        if (RILJ_LOGD) riljLog(rr.serialString() + "> " + requestToString(rr.mRequest));

        mMetrics.writeRilSendSms(mInstanceId, rr.mSerial, SmsSession.Event.Tech.SMS_IMS,
                SmsSession.Event.Format.SMS_FORMAT_3GPP);

        send(rr);
    }

    public void
    sendImsCdmaSms(byte[] pdu, int retry, int messageRef, Message result) {
        RILRequest rr = RILRequest.obtain(RIL_REQUEST_IMS_SEND_SMS, result);

        rr.mParcel.writeInt(RILConstants.CDMA_PHONE);
        rr.mParcel.writeByte((byte)retry);
        rr.mParcel.writeInt(messageRef);

        constructCdmaSendSmsRilRequest(rr, pdu);

        if (RILJ_LOGD) riljLog(rr.serialString() + "> " + requestToString(rr.mRequest));

        mMetrics.writeRilSendSms(mInstanceId, rr.mSerial, SmsSession.Event.Tech.SMS_IMS,
                SmsSession.Event.Format.SMS_FORMAT_3GPP2);

        send(rr);
    }

    @Override
    public void deleteSmsOnSim(int index, Message response) {
        RILRequest rr = RILRequest.obtain(RIL_REQUEST_DELETE_SMS_ON_SIM,
                response);

        rr.mParcel.writeInt(1);
        rr.mParcel.writeInt(index);

        if (RILJ_LOGV) riljLog(rr.serialString() + "> "
                + requestToString(rr.mRequest)
                + " " + index);

        send(rr);
    }

    @Override
    public void deleteSmsOnRuim(int index, Message response) {
        RILRequest rr = RILRequest.obtain(RIL_REQUEST_CDMA_DELETE_SMS_ON_RUIM,
                response);

        rr.mParcel.writeInt(1);
        rr.mParcel.writeInt(index);

        if (RILJ_LOGV) riljLog(rr.serialString() + "> "
                + requestToString(rr.mRequest)
                + " " + index);

        send(rr);
    }

    @Override
    public void writeSmsToSim(int status, String smsc, String pdu, Message response) {
        status = translateStatus(status);

        RILRequest rr = RILRequest.obtain(RIL_REQUEST_WRITE_SMS_TO_SIM,
                response);

        rr.mParcel.writeInt(status);
        rr.mParcel.writeString(pdu);
        rr.mParcel.writeString(smsc);

        if (RILJ_LOGV) riljLog(rr.serialString() + "> "
                + requestToString(rr.mRequest)
                + " " + status);

        send(rr);
    }

    @Override
    public void writeSmsToRuim(int status, String pdu, Message response) {
        status = translateStatus(status);

        RILRequest rr = RILRequest.obtain(RIL_REQUEST_CDMA_WRITE_SMS_TO_RUIM,
                response);

        rr.mParcel.writeInt(status);
        constructCdmaWriteSmsRilRequest(rr, IccUtils.hexStringToBytes(pdu));

        if (RILJ_LOGV) riljLog(rr.serialString() + "> "
                + requestToString(rr.mRequest)
                + " " + status);

        send(rr);
    }

    /**
     *  Restructures PDU data so that it is consistent with RIL
     *  data structure.
     *
     *  @param pdu The data to be written to the RUIM card.
     */
    private void constructCdmaWriteSmsRilRequest(RILRequest rr, byte[] pdu) {
        int address_nbr_of_digits;
        int subaddr_nbr_of_digits;
        int bearerDataLength;
        ByteArrayInputStream bais = new ByteArrayInputStream(pdu);
        DataInputStream dis = new DataInputStream(bais);

        try {
            int teleServiceId = 0;
            byte servicePresent = 0;
            int serviceCategory = 0;

            int address_digit_mode = 0;
            int address_nbr_mode = 0;
            int address_ton = 0;
            int address_nbr_plan = 0;

            int subaddressType = 0;
            byte subaddr_odd = 0;

            teleServiceId = dis.readInt();
            rr.mParcel.writeInt(teleServiceId);
            servicePresent = (byte) dis.readInt();
            rr.mParcel.writeByte(servicePresent);
            serviceCategory = dis.readInt();
            rr.mParcel.writeInt(serviceCategory);

            address_digit_mode = dis.readByte();
            rr.mParcel.writeInt(address_digit_mode);
            address_nbr_mode = dis.readByte();
            rr.mParcel.writeInt(address_nbr_mode);
            address_ton = dis.readByte();
            rr.mParcel.writeInt(address_ton);
            address_nbr_plan = dis.readByte();
            rr.mParcel.writeInt(address_nbr_plan);

            address_nbr_of_digits = dis.readByte();
            rr.mParcel.writeByte((byte) address_nbr_of_digits);
            for (int i = 0; i < address_nbr_of_digits; i++) {
                rr.mParcel.writeByte(dis.readByte()); // address_orig_bytes[i]
            }

            // int
            subaddressType = dis.readByte();
            rr.mParcel.writeInt(subaddressType); // subaddressType
            subaddr_odd = (byte) dis.readByte();
            rr.mParcel.writeByte(subaddr_odd); // subaddr_odd
            subaddr_nbr_of_digits = (byte) dis.readByte();
            rr.mParcel.writeByte((byte) subaddr_nbr_of_digits);
            for (int i = 0; i < subaddr_nbr_of_digits; i++) {
                rr.mParcel.writeByte(dis.readByte()); // subaddr_orig_bytes[i]
            }

            bearerDataLength = dis.readByte() & 0xff;
            rr.mParcel.writeInt(bearerDataLength);
            for (int i = 0; i < bearerDataLength; i++) {
                rr.mParcel.writeByte(dis.readByte()); // bearerData[i]
            }

            riljLog(" teleServiceId=" + teleServiceId + " servicePresent=" + servicePresent
                + " serviceCategory=" + serviceCategory
                + " address_digit_mode=" + address_digit_mode
                + " address_nbr_mode=" + address_nbr_mode + " address_ton=" + address_ton
                + " address_nbr_plan=" + address_nbr_plan
                + " address_nbr_of_digits=" + address_nbr_of_digits
                + " subaddressType=" + subaddressType + " subaddr_odd= " + subaddr_odd
                + " subaddr_nbr_of_digits=" + subaddr_nbr_of_digits
                + " bearerDataLength=" + bearerDataLength);
        } catch (IOException ex) {
            if (RILJ_LOGD) riljLog("sendSmsCdma: conversion from input stream to object failed: "
                    + ex);
        } finally {
            try {
                if (null != bais) {
                    bais.close();
                }

                if (null != dis) {
                    dis.close();
                }
            } catch (IOException e) {
                if (RILJ_LOGD) riljLog("sendSmsCdma: close input stream exception" + e);
            }
        }
    }

    /**
     *  Translates EF_SMS status bits to a status value compatible with
     *  SMS AT commands.  See TS 27.005 3.1.
     */
    private int translateStatus(int status) {
        switch(status & 0x7) {
            case SmsManager.STATUS_ON_ICC_READ:
                return 1;
            case SmsManager.STATUS_ON_ICC_UNREAD:
                return 0;
            case SmsManager.STATUS_ON_ICC_SENT:
                return 3;
            case SmsManager.STATUS_ON_ICC_UNSENT:
                return 2;
        }

        // Default to READ.
        return 1;
    }

    @Override
    public void
    setupDataCall(int radioTechnology, int profile, String apn,
            String user, String password, int authType, String protocol,
            Message result) {
        RILRequest rr
                = RILRequest.obtain(RIL_REQUEST_SETUP_DATA_CALL, result);

        rr.mParcel.writeInt(7);

        rr.mParcel.writeString(Integer.toString(radioTechnology + 2));
        rr.mParcel.writeString(Integer.toString(profile));
        rr.mParcel.writeString(apn);
        rr.mParcel.writeString(user);
        rr.mParcel.writeString(password);
        rr.mParcel.writeString(Integer.toString(authType));
        rr.mParcel.writeString(protocol);

        if (RILJ_LOGD) riljLog(rr.serialString() + "> "
                + requestToString(rr.mRequest) + " " + radioTechnology + " "
                + profile + " " + apn + " " + user + " "
                + password + " " + authType + " " + protocol);

        mMetrics.writeRilSetupDataCall(mInstanceId, rr.mSerial,
                radioTechnology, profile, apn, authType, protocol);

        send(rr);
    }

    @Override
    public void
    deactivateDataCall(int cid, int reason, Message result) {
        RILRequest rr
                = RILRequest.obtain(RIL_REQUEST_DEACTIVATE_DATA_CALL, result);

        rr.mParcel.writeInt(2);
        rr.mParcel.writeString(Integer.toString(cid));
        rr.mParcel.writeString(Integer.toString(reason));

        if (RILJ_LOGD) riljLog(rr.serialString() + "> " +
                requestToString(rr.mRequest) + " " + cid + " " + reason);

        mMetrics.writeRilDeactivateDataCall(mInstanceId, rr.mSerial,
                cid, reason);

        send(rr);
    }

    @Override
    public void
    setRadioPower(boolean on, Message result) {
        RILRequest rr = RILRequest.obtain(RIL_REQUEST_RADIO_POWER, result);

        rr.mParcel.writeInt(1);
        rr.mParcel.writeInt(on ? 1 : 0);

        if (RILJ_LOGD) {
            riljLog(rr.serialString() + "> " + requestToString(rr.mRequest)
                    + (on ? " on" : " off"));
        }

        send(rr);
    }

    @Override
    public void requestShutdown(Message result) {
        RILRequest rr = RILRequest.obtain(RIL_REQUEST_SHUTDOWN, result);

        if (RILJ_LOGD)
            riljLog(rr.serialString() + "> " + requestToString(rr.mRequest));

        send(rr);
    }

    @Override
    public void
    setSuppServiceNotifications(boolean enable, Message result) {
        RILRequest rr
                = RILRequest.obtain(RIL_REQUEST_SET_SUPP_SVC_NOTIFICATION, result);

        rr.mParcel.writeInt(1);
        rr.mParcel.writeInt(enable ? 1 : 0);

        if (RILJ_LOGD) riljLog(rr.serialString() + "> "
                + requestToString(rr.mRequest));

        send(rr);
    }

    @Override
    public void
    acknowledgeLastIncomingGsmSms(boolean success, int cause, Message result) {
        RILRequest rr
                = RILRequest.obtain(RIL_REQUEST_SMS_ACKNOWLEDGE, result);

        rr.mParcel.writeInt(2);
        rr.mParcel.writeInt(success ? 1 : 0);
        rr.mParcel.writeInt(cause);

        if (RILJ_LOGD) riljLog(rr.serialString() + "> " + requestToString(rr.mRequest)
                + " " + success + " " + cause);

        send(rr);
    }

    @Override
    public void
    acknowledgeLastIncomingCdmaSms(boolean success, int cause, Message result) {
        RILRequest rr
                = RILRequest.obtain(RIL_REQUEST_CDMA_SMS_ACKNOWLEDGE, result);

        rr.mParcel.writeInt(success ? 0 : 1); //RIL_CDMA_SMS_ErrorClass
        // cause code according to X.S004-550E
        rr.mParcel.writeInt(cause);

        if (RILJ_LOGD) riljLog(rr.serialString() + "> " + requestToString(rr.mRequest)
                + " " + success + " " + cause);

        send(rr);
    }

    @Override
    public void
    acknowledgeIncomingGsmSmsWithPdu(boolean success, String ackPdu, Message result) {
        RILRequest rr
                = RILRequest.obtain(RIL_REQUEST_ACKNOWLEDGE_INCOMING_GSM_SMS_WITH_PDU, result);

        rr.mParcel.writeInt(2);
        rr.mParcel.writeString(success ? "1" : "0");
        rr.mParcel.writeString(ackPdu);

        if (RILJ_LOGD) riljLog(rr.serialString() + "> " + requestToString(rr.mRequest)
                + ' ' + success + " [" + ackPdu + ']');

        send(rr);
    }

    @Override
    public void
    iccIO (int command, int fileid, String path, int p1, int p2, int p3,
            String data, String pin2, Message result) {
        iccIOForApp(command, fileid, path, p1, p2, p3, data, pin2, null, result);
    }
    @Override
    public void
    iccIOForApp (int command, int fileid, String path, int p1, int p2, int p3,
            String data, String pin2, String aid, Message result) {
        //Note: This RIL request has not been renamed to ICC,
        //       but this request is also valid for SIM and RUIM
        RILRequest rr
                = RILRequest.obtain(RIL_REQUEST_SIM_IO, result);

        rr.mParcel.writeInt(command);
        rr.mParcel.writeInt(fileid);
        rr.mParcel.writeString(path);
        rr.mParcel.writeInt(p1);
        rr.mParcel.writeInt(p2);
        rr.mParcel.writeInt(p3);
        rr.mParcel.writeString(data);
        rr.mParcel.writeString(pin2);
        rr.mParcel.writeString(aid);

        if (RILJ_LOGD) riljLog(rr.serialString() + "> iccIO: "
                + requestToString(rr.mRequest)
                + " 0x" + Integer.toHexString(command)
                + " 0x" + Integer.toHexString(fileid) + " "
                + " path: " + path + ","
                + p1 + "," + p2 + "," + p3
                + " aid: " + aid);

        send(rr);
    }

    @Override
    public void
    getCLIR(Message result) {
        RILRequest rr
                = RILRequest.obtain(RIL_REQUEST_GET_CLIR, result);

        if (RILJ_LOGD) riljLog(rr.serialString() + "> " + requestToString(rr.mRequest));

        send(rr);
    }

    @Override
    public void
    setCLIR(int clirMode, Message result) {
        RILRequest rr
                = RILRequest.obtain(RIL_REQUEST_SET_CLIR, result);

        // count ints
        rr.mParcel.writeInt(1);

        rr.mParcel.writeInt(clirMode);

        if (RILJ_LOGD) riljLog(rr.serialString() + "> " + requestToString(rr.mRequest)
                    + " " + clirMode);

        send(rr);
    }

    @Override
    public void
    queryCallWaiting(int serviceClass, Message response) {
        RILRequest rr
                = RILRequest.obtain(RIL_REQUEST_QUERY_CALL_WAITING, response);

        rr.mParcel.writeInt(1);
        rr.mParcel.writeInt(serviceClass);

        if (RILJ_LOGD) riljLog(rr.serialString() + "> " + requestToString(rr.mRequest)
                    + " " + serviceClass);

        send(rr);
    }

    @Override
    public void
    setCallWaiting(boolean enable, int serviceClass, Message response) {
        RILRequest rr
                = RILRequest.obtain(RIL_REQUEST_SET_CALL_WAITING, response);

        rr.mParcel.writeInt(2);
        rr.mParcel.writeInt(enable ? 1 : 0);
        rr.mParcel.writeInt(serviceClass);

        if (RILJ_LOGD) riljLog(rr.serialString() + "> " + requestToString(rr.mRequest)
                + " " + enable + ", " + serviceClass);

        send(rr);
    }

    @Override
    public void
    setNetworkSelectionModeAutomatic(Message response) {
        RILRequest rr
                = RILRequest.obtain(RIL_REQUEST_SET_NETWORK_SELECTION_AUTOMATIC,
                                    response);

        if (RILJ_LOGD) riljLog(rr.serialString() + "> " + requestToString(rr.mRequest));

        send(rr);
    }

    @Override
    public void
    setNetworkSelectionModeManual(String operatorNumeric, Message response) {
        RILRequest rr
                = RILRequest.obtain(RIL_REQUEST_SET_NETWORK_SELECTION_MANUAL,
                                    response);

        if (RILJ_LOGD) riljLog(rr.serialString() + "> " + requestToString(rr.mRequest)
                    + " " + operatorNumeric);

        rr.mParcel.writeString(operatorNumeric);

        send(rr);
    }

    @Override
    public void
    getNetworkSelectionMode(Message response) {
        RILRequest rr
                = RILRequest.obtain(RIL_REQUEST_QUERY_NETWORK_SELECTION_MODE,
                                    response);

        if (RILJ_LOGD) riljLog(rr.serialString() + "> " + requestToString(rr.mRequest));

        send(rr);
    }

    @Override
    public void
    getAvailableNetworks(Message response) {
        RILRequest rr
                = RILRequest.obtain(RIL_REQUEST_QUERY_AVAILABLE_NETWORKS,
                                    response);

        if (RILJ_LOGD) riljLog(rr.serialString() + "> " + requestToString(rr.mRequest));

        send(rr);
    }

    @Override
    public void
    setCallForward(int action, int cfReason, int serviceClass,
                String number, int timeSeconds, Message response) {
        RILRequest rr
                = RILRequest.obtain(RIL_REQUEST_SET_CALL_FORWARD, response);

        rr.mParcel.writeInt(action);
        rr.mParcel.writeInt(cfReason);
        rr.mParcel.writeInt(serviceClass);
        rr.mParcel.writeInt(PhoneNumberUtils.toaFromString(number));
        rr.mParcel.writeString(number);
        rr.mParcel.writeInt (timeSeconds);

        if (RILJ_LOGD) riljLog(rr.serialString() + "> " + requestToString(rr.mRequest)
                    + " " + action + " " + cfReason + " " + serviceClass
                    + timeSeconds);

        send(rr);
    }

    @Override
    public void
    queryCallForwardStatus(int cfReason, int serviceClass,
                String number, Message response) {
        RILRequest rr
            = RILRequest.obtain(RIL_REQUEST_QUERY_CALL_FORWARD_STATUS, response);

        rr.mParcel.writeInt(2); // 2 is for query action, not in used anyway
        rr.mParcel.writeInt(cfReason);
        rr.mParcel.writeInt(serviceClass);
        rr.mParcel.writeInt(PhoneNumberUtils.toaFromString(number));
        rr.mParcel.writeString(number);
        rr.mParcel.writeInt (0);

        if (RILJ_LOGD) riljLog(rr.serialString() + "> " + requestToString(rr.mRequest)
                + " " + cfReason + " " + serviceClass);

        send(rr);
    }

    @Override
    public void
    queryCLIP(Message response) {
        RILRequest rr
            = RILRequest.obtain(RIL_REQUEST_QUERY_CLIP, response);

        if (RILJ_LOGD) riljLog(rr.serialString() + "> " + requestToString(rr.mRequest));

        send(rr);
    }


    @Override
    public void
    getBasebandVersion (Message response) {
        RILRequest rr
                = RILRequest.obtain(RIL_REQUEST_BASEBAND_VERSION, response);

        if (RILJ_LOGD) riljLog(rr.serialString() + "> " + requestToString(rr.mRequest));

        send(rr);
    }

    @Override
    public void
    queryFacilityLock(String facility, String password, int serviceClass,
                            Message response) {
        queryFacilityLockForApp(facility, password, serviceClass, null, response);
    }

    @Override
    public void
    queryFacilityLockForApp(String facility, String password, int serviceClass, String appId,
                            Message response) {
        RILRequest rr = RILRequest.obtain(RIL_REQUEST_QUERY_FACILITY_LOCK, response);

        if (RILJ_LOGD) riljLog(rr.serialString() + "> " + requestToString(rr.mRequest)
                                                 + " [" + facility + " " + serviceClass
                                                 + " " + appId + "]");

        // count strings
        rr.mParcel.writeInt(4);

        rr.mParcel.writeString(facility);
        rr.mParcel.writeString(password);

        rr.mParcel.writeString(Integer.toString(serviceClass));
        rr.mParcel.writeString(appId);

        send(rr);
    }

    @Override
    public void
    setFacilityLock (String facility, boolean lockState, String password,
                        int serviceClass, Message response) {
        setFacilityLockForApp(facility, lockState, password, serviceClass, null, response);
    }

    @Override
    public void
    setFacilityLockForApp(String facility, boolean lockState, String password,
                        int serviceClass, String appId, Message response) {
        String lockString;
         RILRequest rr
                = RILRequest.obtain(RIL_REQUEST_SET_FACILITY_LOCK, response);

        if (RILJ_LOGD) riljLog(rr.serialString() + "> " + requestToString(rr.mRequest)
                                                        + " [" + facility + " " + lockState
                                                        + " " + serviceClass + " " + appId + "]");

        // count strings
        rr.mParcel.writeInt(5);

        rr.mParcel.writeString(facility);
        lockString = (lockState)?"1":"0";
        rr.mParcel.writeString(lockString);
        rr.mParcel.writeString(password);
        rr.mParcel.writeString(Integer.toString(serviceClass));
        rr.mParcel.writeString(appId);

        send(rr);

    }

    @Override
    public void
    sendUSSD (String ussdString, Message response) {
        RILRequest rr
                = RILRequest.obtain(RIL_REQUEST_SEND_USSD, response);

        if (RILJ_LOGD) {
            String logUssdString = "*******";
            if (RILJ_LOGV) logUssdString = ussdString;
            riljLog(rr.serialString() + "> " + requestToString(rr.mRequest)
                                   + " " + logUssdString);
        }

        rr.mParcel.writeString(ussdString);

        send(rr);
    }

    // inherited javadoc suffices
    @Override
    public void cancelPendingUssd (Message response) {
        RILRequest rr
                = RILRequest.obtain(RIL_REQUEST_CANCEL_USSD, response);

        if (RILJ_LOGD) riljLog(rr.serialString()
                + "> " + requestToString(rr.mRequest));

        send(rr);
    }


    @Override
    public void resetRadio(Message result) {
        RILRequest rr
                = RILRequest.obtain(RIL_REQUEST_RESET_RADIO, result);

        if (RILJ_LOGD) riljLog(rr.serialString() + "> " + requestToString(rr.mRequest));

        send(rr);
    }

    @Override
    public void invokeOemRilRequestRaw(byte[] data, Message response) {
        RILRequest rr
                = RILRequest.obtain(RIL_REQUEST_OEM_HOOK_RAW, response);

        if (RILJ_LOGD) riljLog(rr.serialString() + "> " + requestToString(rr.mRequest)
               + "[" + IccUtils.bytesToHexString(data) + "]");

        rr.mParcel.writeByteArray(data);

        send(rr);

    }

    @Override
    public void invokeOemRilRequestStrings(String[] strings, Message response) {
        RILRequest rr
                = RILRequest.obtain(RIL_REQUEST_OEM_HOOK_STRINGS, response);

        if (RILJ_LOGD) riljLog(rr.serialString() + "> " + requestToString(rr.mRequest));

        rr.mParcel.writeStringArray(strings);

        send(rr);
    }

     /**
     * Assign a specified band for RF configuration.
     *
     * @param bandMode one of BM_*_BAND
     * @param response is callback message
     */
    @Override
    public void setBandMode (int bandMode, Message response) {
        RILRequest rr
                = RILRequest.obtain(RIL_REQUEST_SET_BAND_MODE, response);

        rr.mParcel.writeInt(1);
        rr.mParcel.writeInt(bandMode);

        if (RILJ_LOGD) riljLog(rr.serialString() + "> " + requestToString(rr.mRequest)
                 + " " + bandMode);

        send(rr);
     }

    /**
     * Query the list of band mode supported by RF.
     *
     * @param response is callback message
     *        ((AsyncResult)response.obj).result  is an int[] where int[0] is
     *        the size of the array and the rest of each element representing
     *        one available BM_*_BAND
     */
    @Override
    public void queryAvailableBandMode (Message response) {
        RILRequest rr
                = RILRequest.obtain(RIL_REQUEST_QUERY_AVAILABLE_BAND_MODE,
                response);

        if (RILJ_LOGD) riljLog(rr.serialString() + "> " + requestToString(rr.mRequest));

        send(rr);
    }

    /**
     * {@inheritDoc}
     */
    @Override
    public void sendTerminalResponse(String contents, Message response) {
        RILRequest rr = RILRequest.obtain(
                RILConstants.RIL_REQUEST_STK_SEND_TERMINAL_RESPONSE, response);

        if (RILJ_LOGD) riljLog(rr.serialString() + "> " + requestToString(rr.mRequest));

        rr.mParcel.writeString(contents);
        send(rr);
    }

    /**
     * {@inheritDoc}
     */
    @Override
    public void sendEnvelope(String contents, Message response) {
        RILRequest rr = RILRequest.obtain(
                RILConstants.RIL_REQUEST_STK_SEND_ENVELOPE_COMMAND, response);

        if (RILJ_LOGD) riljLog(rr.serialString() + "> " + requestToString(rr.mRequest));

        rr.mParcel.writeString(contents);
        send(rr);
    }

    /**
     * {@inheritDoc}
     */
    @Override
    public void sendEnvelopeWithStatus(String contents, Message response) {
        RILRequest rr = RILRequest.obtain(
                RILConstants.RIL_REQUEST_STK_SEND_ENVELOPE_WITH_STATUS, response);

        if (RILJ_LOGD) riljLog(rr.serialString() + "> " + requestToString(rr.mRequest)
                + '[' + contents + ']');

        rr.mParcel.writeString(contents);
        send(rr);
    }

    /**
     * {@inheritDoc}
     */
    @Override
    public void handleCallSetupRequestFromSim(
            boolean accept, Message response) {

        RILRequest rr = RILRequest.obtain(
            RILConstants.RIL_REQUEST_STK_HANDLE_CALL_SETUP_REQUESTED_FROM_SIM,
            response);

        if (RILJ_LOGD) riljLog(rr.serialString() + "> " + requestToString(rr.mRequest));

        int[] param = new int[1];
        param[0] = accept ? 1 : 0;
        rr.mParcel.writeIntArray(param);
        send(rr);
    }

    /**
     * {@inheritDoc}
     */
    @Override
    public void setPreferredNetworkType(int networkType , Message response) {
        RILRequest rr = RILRequest.obtain(
                RILConstants.RIL_REQUEST_SET_PREFERRED_NETWORK_TYPE, response);

        rr.mParcel.writeInt(1);
        rr.mParcel.writeInt(networkType);

        mPreferredNetworkType = networkType;

        if (RILJ_LOGD) riljLog(rr.serialString() + "> " + requestToString(rr.mRequest)
                + " : " + networkType);

        mMetrics.writeSetPreferredNetworkType(mInstanceId, networkType);

        send(rr);
    }

    /**
     * {@inheritDoc}
     */
    @Override
    public void getPreferredNetworkType(Message response) {
        RILRequest rr = RILRequest.obtain(
                RILConstants.RIL_REQUEST_GET_PREFERRED_NETWORK_TYPE, response);

        if (RILJ_LOGD) riljLog(rr.serialString() + "> " + requestToString(rr.mRequest));

        send(rr);
    }

    /**
     * {@inheritDoc}
     */
    @Override
    public void getNeighboringCids(Message response) {
        RILRequest rr = RILRequest.obtain(
                RILConstants.RIL_REQUEST_GET_NEIGHBORING_CELL_IDS, response);

        if (RILJ_LOGD) riljLog(rr.serialString() + "> " + requestToString(rr.mRequest));

        send(rr);
    }

    /**
     * {@inheritDoc}
     */
    @Override
    public void setLocationUpdates(boolean enable, Message response) {
        RILRequest rr = RILRequest.obtain(RIL_REQUEST_SET_LOCATION_UPDATES, response);
        rr.mParcel.writeInt(1);
        rr.mParcel.writeInt(enable ? 1 : 0);

        if (RILJ_LOGD) riljLog(rr.serialString() + "> "
                + requestToString(rr.mRequest) + ": " + enable);

        send(rr);
    }

    /**
     * {@inheritDoc}
     */
    @Override
    public void getSmscAddress(Message result) {
        RILRequest rr = RILRequest.obtain(RIL_REQUEST_GET_SMSC_ADDRESS, result);

        if (RILJ_LOGD) riljLog(rr.serialString() + "> " + requestToString(rr.mRequest));

        send(rr);
    }

    /**
     * {@inheritDoc}
     */
    @Override
    public void setSmscAddress(String address, Message result) {
        RILRequest rr = RILRequest.obtain(RIL_REQUEST_SET_SMSC_ADDRESS, result);

        rr.mParcel.writeString(address);

        if (RILJ_LOGD) riljLog(rr.serialString() + "> " + requestToString(rr.mRequest)
                + " : " + address);

        send(rr);
    }

    /**
     * {@inheritDoc}
     */
    @Override
    public void reportSmsMemoryStatus(boolean available, Message result) {
        RILRequest rr = RILRequest.obtain(RIL_REQUEST_REPORT_SMS_MEMORY_STATUS, result);
        rr.mParcel.writeInt(1);
        rr.mParcel.writeInt(available ? 1 : 0);

        if (RILJ_LOGD) riljLog(rr.serialString() + "> "
                + requestToString(rr.mRequest) + ": " + available);

        send(rr);
    }

    /**
     * {@inheritDoc}
     */
    @Override
    public void reportStkServiceIsRunning(Message result) {
        RILRequest rr = RILRequest.obtain(RIL_REQUEST_REPORT_STK_SERVICE_IS_RUNNING, result);

        if (RILJ_LOGD) riljLog(rr.serialString() + "> " + requestToString(rr.mRequest));

        send(rr);
    }

    /**
     * {@inheritDoc}
     */
    @Override
    public void getGsmBroadcastConfig(Message response) {
        RILRequest rr = RILRequest.obtain(RIL_REQUEST_GSM_GET_BROADCAST_CONFIG, response);

        if (RILJ_LOGD) riljLog(rr.serialString() + "> " + requestToString(rr.mRequest));

        send(rr);
    }

    /**
     * {@inheritDoc}
     */
    @Override
    public void setGsmBroadcastConfig(SmsBroadcastConfigInfo[] config, Message response) {
        RILRequest rr = RILRequest.obtain(RIL_REQUEST_GSM_SET_BROADCAST_CONFIG, response);

        int numOfConfig = config.length;
        rr.mParcel.writeInt(numOfConfig);

        for(int i = 0; i < numOfConfig; i++) {
            rr.mParcel.writeInt(config[i].getFromServiceId());
            rr.mParcel.writeInt(config[i].getToServiceId());
            rr.mParcel.writeInt(config[i].getFromCodeScheme());
            rr.mParcel.writeInt(config[i].getToCodeScheme());
            rr.mParcel.writeInt(config[i].isSelected() ? 1 : 0);
        }

        if (RILJ_LOGD) {
            riljLog(rr.serialString() + "> " + requestToString(rr.mRequest)
                    + " with " + numOfConfig + " configs : ");
            for (int i = 0; i < numOfConfig; i++) {
                riljLog(config[i].toString());
            }
        }

        send(rr);
    }

    /**
     * {@inheritDoc}
     */
    @Override
    public void setGsmBroadcastActivation(boolean activate, Message response) {
        RILRequest rr = RILRequest.obtain(RIL_REQUEST_GSM_BROADCAST_ACTIVATION, response);

        rr.mParcel.writeInt(1);
        rr.mParcel.writeInt(activate ? 0 : 1);

        if (RILJ_LOGD) riljLog(rr.serialString() + "> " + requestToString(rr.mRequest));

        send(rr);
    }

    //***** Private Methods

    // TODO(jeffbrown): Delete me.
    // The RIL should *not* be listening for screen state changes since they are
    // becoming increasingly ambiguous on our devices.  The RIL_REQUEST_SCREEN_STATE
    // message should be deleted and replaced with more precise messages to control
    // behavior such as signal strength reporting or power managements based on
    // more robust signals.
    /**
     * Update the screen state. Send screen state ON if the default display is ON or the device
     * is plugged.
     */
    private void updateScreenState() {
        final int oldState = mRadioScreenState;
        mRadioScreenState = (mDefaultDisplayState == Display.STATE_ON || mIsDevicePlugged)
                ? RADIO_SCREEN_ON : RADIO_SCREEN_OFF;
        if (mRadioScreenState != oldState) {
            if (RILJ_LOGV) {
                riljLog("defaultDisplayState: " + mDefaultDisplayState
                        + ", isDevicePlugged: " + mIsDevicePlugged);
            }
            sendScreenState(mRadioScreenState == RADIO_SCREEN_ON);
        }
    }

    private void sendScreenState(boolean on) {
        RILRequest rr = RILRequest.obtain(RIL_REQUEST_SCREEN_STATE, null);
        rr.mParcel.writeInt(1);
        rr.mParcel.writeInt(on ? 1 : 0);

        if (RILJ_LOGD) riljLog(rr.serialString()
                + "> " + requestToString(rr.mRequest) + ": " + on);

        send(rr);
    }

    @Override
    protected void
    onRadioAvailable() {
        // In case screen state was lost (due to process crash),
        // this ensures that the RIL knows the correct screen state.
        updateScreenState();
   }

    private RadioState getRadioStateFromInt(int stateInt) {
        RadioState state;

        /* RIL_RadioState ril.h */
        switch(stateInt) {
            case 0: state = RadioState.RADIO_OFF; break;
            case 1: state = RadioState.RADIO_UNAVAILABLE; break;
            case 10: state = RadioState.RADIO_ON; break;

            default:
                throw new RuntimeException(
                            "Unrecognized RIL_RadioState: " + stateInt);
        }
        return state;
    }

    private void switchToRadioState(RadioState newState) {
        setRadioState(newState);
    }

    /**
     * Holds a PARTIAL_WAKE_LOCK whenever
     * a) There is outstanding RIL request sent to RIL deamon and no replied
     * b) There is a request pending to be sent out.
     *
     * There is a WAKE_LOCK_TIMEOUT to release the lock, though it shouldn't
     * happen often.
     */

    private void
    acquireWakeLock(RILRequest rr, int wakeLockType) {
        synchronized(rr) {
            if(rr.mWakeLockType != INVALID_WAKELOCK) {
                Rlog.d(RILJ_LOG_TAG, "Failed to aquire wakelock for " + rr.serialString());
                return;
            }

            switch(wakeLockType) {
                case FOR_WAKELOCK:
                    synchronized (mWakeLock) {
                        mWakeLock.acquire();
                        mWakeLockCount++;
                        mWlSequenceNum++;

                        Message msg = mSender.obtainMessage(EVENT_WAKE_LOCK_TIMEOUT);
                        msg.arg1 = mWlSequenceNum;
                        mSender.sendMessageDelayed(msg, mWakeLockTimeout);
                    }
                    break;
                case FOR_ACK_WAKELOCK:
                    synchronized (mAckWakeLock) {
                        mAckWakeLock.acquire();
                        mAckWlSequenceNum++;

                        Message msg = mSender.obtainMessage(EVENT_ACK_WAKE_LOCK_TIMEOUT);
                        msg.arg1 = mAckWlSequenceNum;
                        mSender.sendMessageDelayed(msg, mAckWakeLockTimeout);
                    }
                    break;
                default: //WTF
                    Rlog.w(RILJ_LOG_TAG, "Acquiring Invalid Wakelock type " + wakeLockType);
                    return;
            }
            rr.mWakeLockType = wakeLockType;
        }
    }

    private void
    decrementWakeLock(RILRequest rr) {
        synchronized(rr) {
            switch(rr.mWakeLockType) {
                case FOR_WAKELOCK:
                    synchronized (mWakeLock) {
                        if (mWakeLockCount > 1) {
                            mWakeLockCount--;
                        } else {
                            mWakeLockCount = 0;
                            mWakeLock.release();
                        }
                    }
                    break;
                case FOR_ACK_WAKELOCK:
                    //We do not decrement the ACK wakelock
                    break;
                case INVALID_WAKELOCK:
                    break;
                default:
                    Rlog.w(RILJ_LOG_TAG, "Decrementing Invalid Wakelock type " + rr.mWakeLockType);
            }
            rr.mWakeLockType = INVALID_WAKELOCK;
        }
    }

    private boolean
    clearWakeLock(int wakeLockType) {
        if (wakeLockType == FOR_WAKELOCK) {
            synchronized (mWakeLock) {
                if (mWakeLockCount == 0 && mWakeLock.isHeld() == false) return false;
                Rlog.d(RILJ_LOG_TAG, "NOTE: mWakeLockCount is " + mWakeLockCount
                        + "at time of clearing");
                mWakeLockCount = 0;
                mWakeLock.release();
                return true;
            }
        } else {
            synchronized (mAckWakeLock) {
                if (mAckWakeLock.isHeld() == false) return false;
                mAckWakeLock.release();
                return true;
            }
        }
    }

    private void
    send(RILRequest rr) {
        Message msg;

        if (mSocket == null) {
            rr.onError(RADIO_NOT_AVAILABLE, null);
            rr.release();
            return;
        }

        msg = mSender.obtainMessage(EVENT_SEND, rr);
        acquireWakeLock(rr, FOR_WAKELOCK);
        msg.sendToTarget();
    }

    private void
    processResponse (Parcel p) {
        int type;

        type = p.readInt();

        if (type == RESPONSE_UNSOLICITED || type == RESPONSE_UNSOLICITED_ACK_EXP) {
            processUnsolicited (p, type);
        } else if (type == RESPONSE_SOLICITED || type == RESPONSE_SOLICITED_ACK_EXP) {
            RILRequest rr = processSolicited (p, type);
            if (rr != null) {
                if (type == RESPONSE_SOLICITED) {
                    decrementWakeLock(rr);
                }
                rr.release();
                return;
            }
        } else if (type == RESPONSE_SOLICITED_ACK) {
            int serial;
            serial = p.readInt();

            RILRequest rr;
            synchronized (mRequestList) {
                rr = mRequestList.get(serial);
            }
            if (rr == null) {
                Rlog.w(RILJ_LOG_TAG, "Unexpected solicited ack response! sn: " + serial);
            } else {
                decrementWakeLock(rr);
                if (RILJ_LOGD) {
                    riljLog(rr.serialString() + " Ack < " + requestToString(rr.mRequest));
                }
            }
        }
    }

    /**
     * Release each request in mRequestList then clear the list
     * @param error is the RIL_Errno sent back
     * @param loggable true means to print all requests in mRequestList
     */
    private void clearRequestList(int error, boolean loggable) {
        RILRequest rr;
        synchronized (mRequestList) {
            int count = mRequestList.size();
            if (RILJ_LOGD && loggable) {
                Rlog.d(RILJ_LOG_TAG, "clearRequestList " +
                        " mWakeLockCount=" + mWakeLockCount +
                        " mRequestList=" + count);
            }

            for (int i = 0; i < count ; i++) {
                rr = mRequestList.valueAt(i);
                if (RILJ_LOGD && loggable) {
                    Rlog.d(RILJ_LOG_TAG, i + ": [" + rr.mSerial + "] " +
                            requestToString(rr.mRequest));
                }
                rr.onError(error, null);
                decrementWakeLock(rr);
                rr.release();
            }
            mRequestList.clear();
        }
    }

    private RILRequest findAndRemoveRequestFromList(int serial) {
        RILRequest rr = null;
        synchronized (mRequestList) {
            rr = mRequestList.get(serial);
            if (rr != null) {
                mRequestList.remove(serial);
            }
        }

        return rr;
    }

    private void addToRilHistogram(RILRequest rr) {
        long endTime = SystemClock.elapsedRealtime();
        int totalTime = (int)(endTime - rr.mStartTimeMs);

        synchronized(mRilTimeHistograms) {
            TelephonyHistogram entry = mRilTimeHistograms.get(rr.mRequest);
            if (entry == null) {
                // We would have total #RIL_HISTOGRAM_BUCKET_COUNT range buckets for RIL commands
                entry = new TelephonyHistogram(TelephonyHistogram.TELEPHONY_CATEGORY_RIL,
                        rr.mRequest, RIL_HISTOGRAM_BUCKET_COUNT);
                mRilTimeHistograms.put(rr.mRequest, entry);
            }
            entry.addTimeTaken(totalTime);
        }
    }

    private RILRequest
    processSolicited (Parcel p, int type) {
        int serial, error;
        boolean found = false;

        serial = p.readInt();
        error = p.readInt();

        RILRequest rr;

        rr = findAndRemoveRequestFromList(serial);

        if (rr == null) {
            Rlog.w(RILJ_LOG_TAG, "Unexpected solicited response! sn: "
                            + serial + " error: " + error);
            return null;
        }

        // Time logging for RIL command and storing it in TelephonyHistogram.
        addToRilHistogram(rr);

        if (getRilVersion() >= 13 && type == RESPONSE_SOLICITED_ACK_EXP) {
            Message msg;
            RILRequest response = RILRequest.obtain(RIL_RESPONSE_ACKNOWLEDGEMENT, null);
            msg = mSender.obtainMessage(EVENT_SEND_ACK, response);
            acquireWakeLock(rr, FOR_ACK_WAKELOCK);
            msg.sendToTarget();
            if (RILJ_LOGD) {
                riljLog("Response received for " + rr.serialString() + " " +
                        requestToString(rr.mRequest) + " Sending ack to ril.cpp");
            }
        }


        Object ret = null;

        if (error == 0 || p.dataAvail() > 0) {
            // either command succeeds or command fails but with data payload
            try {switch (rr.mRequest) {
            /*
 cat libs/telephony/ril_commands.h \
 | egrep "^ *{RIL_" \
 | sed -re 's/\{([^,]+),[^,]+,([^}]+).+/case \1: ret = \2(p); break;/'
             */
            case RIL_REQUEST_GET_SIM_STATUS: ret =  responseIccCardStatus(p); break;
            case RIL_REQUEST_ENTER_SIM_PIN: ret =  responseInts(p); break;
            case RIL_REQUEST_ENTER_SIM_PUK: ret =  responseInts(p); break;
            case RIL_REQUEST_ENTER_SIM_PIN2: ret =  responseInts(p); break;
            case RIL_REQUEST_ENTER_SIM_PUK2: ret =  responseInts(p); break;
            case RIL_REQUEST_CHANGE_SIM_PIN: ret =  responseInts(p); break;
            case RIL_REQUEST_CHANGE_SIM_PIN2: ret =  responseInts(p); break;
            case RIL_REQUEST_ENTER_NETWORK_DEPERSONALIZATION: ret =  responseInts(p); break;
            case RIL_REQUEST_GET_CURRENT_CALLS: ret =  responseCallList(p); break;
            case RIL_REQUEST_DIAL: ret =  responseVoid(p); break;
            case RIL_REQUEST_GET_IMSI: ret =  responseString(p); break;
            case RIL_REQUEST_HANGUP: ret =  responseVoid(p); break;
            case RIL_REQUEST_HANGUP_WAITING_OR_BACKGROUND: ret =  responseVoid(p); break;
            case RIL_REQUEST_HANGUP_FOREGROUND_RESUME_BACKGROUND: {
                if (mTestingEmergencyCall.getAndSet(false)) {
                    if (mEmergencyCallbackModeRegistrant != null) {
                        riljLog("testing emergency call, notify ECM Registrants");
                        mEmergencyCallbackModeRegistrant.notifyRegistrant();
                    }
                }
                ret =  responseVoid(p);
                break;
            }
            case RIL_REQUEST_SWITCH_WAITING_OR_HOLDING_AND_ACTIVE: ret =  responseVoid(p); break;
            case RIL_REQUEST_CONFERENCE: ret =  responseVoid(p); break;
            case RIL_REQUEST_UDUB: ret =  responseVoid(p); break;
            case RIL_REQUEST_LAST_CALL_FAIL_CAUSE: ret =  responseFailCause(p); break;
            case RIL_REQUEST_SIGNAL_STRENGTH: ret =  responseSignalStrength(p); break;
            case RIL_REQUEST_VOICE_REGISTRATION_STATE: ret =  responseStrings(p); break;
            case RIL_REQUEST_DATA_REGISTRATION_STATE: ret =  responseStrings(p); break;
            case RIL_REQUEST_OPERATOR: ret =  responseStrings(p); break;
            case RIL_REQUEST_RADIO_POWER: ret =  responseVoid(p); break;
            case RIL_REQUEST_DTMF: ret =  responseVoid(p); break;
            case RIL_REQUEST_SEND_SMS: ret =  responseSMS(p); break;
            case RIL_REQUEST_SEND_SMS_EXPECT_MORE: ret =  responseSMS(p); break;
            case RIL_REQUEST_SETUP_DATA_CALL: ret =  responseSetupDataCall(p); break;
            case RIL_REQUEST_SIM_IO: ret =  responseICC_IO(p); break;
            case RIL_REQUEST_SEND_USSD: ret =  responseVoid(p); break;
            case RIL_REQUEST_CANCEL_USSD: ret =  responseVoid(p); break;
            case RIL_REQUEST_GET_CLIR: ret =  responseInts(p); break;
            case RIL_REQUEST_SET_CLIR: ret =  responseVoid(p); break;
            case RIL_REQUEST_QUERY_CALL_FORWARD_STATUS: ret =  responseCallForward(p); break;
            case RIL_REQUEST_SET_CALL_FORWARD: ret =  responseVoid(p); break;
            case RIL_REQUEST_QUERY_CALL_WAITING: ret =  responseInts(p); break;
            case RIL_REQUEST_SET_CALL_WAITING: ret =  responseVoid(p); break;
            case RIL_REQUEST_SMS_ACKNOWLEDGE: ret =  responseVoid(p); break;
            case RIL_REQUEST_GET_IMEI: ret =  responseString(p); break;
            case RIL_REQUEST_GET_IMEISV: ret =  responseString(p); break;
            case RIL_REQUEST_ANSWER: ret =  responseVoid(p); break;
            case RIL_REQUEST_DEACTIVATE_DATA_CALL: ret =  responseVoid(p); break;
            case RIL_REQUEST_QUERY_FACILITY_LOCK: ret =  responseInts(p); break;
            case RIL_REQUEST_SET_FACILITY_LOCK: ret =  responseInts(p); break;
            case RIL_REQUEST_CHANGE_BARRING_PASSWORD: ret =  responseVoid(p); break;
            case RIL_REQUEST_QUERY_NETWORK_SELECTION_MODE: ret =  responseInts(p); break;
            case RIL_REQUEST_SET_NETWORK_SELECTION_AUTOMATIC: ret =  responseVoid(p); break;
            case RIL_REQUEST_SET_NETWORK_SELECTION_MANUAL: ret =  responseVoid(p); break;
            case RIL_REQUEST_QUERY_AVAILABLE_NETWORKS : ret =  responseOperatorInfos(p); break;
            case RIL_REQUEST_DTMF_START: ret =  responseVoid(p); break;
            case RIL_REQUEST_DTMF_STOP: ret =  responseVoid(p); break;
            case RIL_REQUEST_BASEBAND_VERSION: ret =  responseString(p); break;
            case RIL_REQUEST_SEPARATE_CONNECTION: ret =  responseVoid(p); break;
            case RIL_REQUEST_SET_MUTE: ret =  responseVoid(p); break;
            case RIL_REQUEST_GET_MUTE: ret =  responseInts(p); break;
            case RIL_REQUEST_QUERY_CLIP: ret =  responseInts(p); break;
            case RIL_REQUEST_LAST_DATA_CALL_FAIL_CAUSE: ret =  responseInts(p); break;
            case RIL_REQUEST_DATA_CALL_LIST: ret =  responseDataCallList(p); break;
            case RIL_REQUEST_RESET_RADIO: ret =  responseVoid(p); break;
            case RIL_REQUEST_OEM_HOOK_RAW: ret =  responseRaw(p); break;
            case RIL_REQUEST_OEM_HOOK_STRINGS: ret =  responseStrings(p); break;
            case RIL_REQUEST_SCREEN_STATE: ret =  responseVoid(p); break;
            case RIL_REQUEST_SET_SUPP_SVC_NOTIFICATION: ret =  responseVoid(p); break;
            case RIL_REQUEST_WRITE_SMS_TO_SIM: ret =  responseInts(p); break;
            case RIL_REQUEST_DELETE_SMS_ON_SIM: ret =  responseVoid(p); break;
            case RIL_REQUEST_SET_BAND_MODE: ret =  responseVoid(p); break;
            case RIL_REQUEST_QUERY_AVAILABLE_BAND_MODE: ret =  responseInts(p); break;
            case RIL_REQUEST_STK_GET_PROFILE: ret =  responseString(p); break;
            case RIL_REQUEST_STK_SET_PROFILE: ret =  responseVoid(p); break;
            case RIL_REQUEST_STK_SEND_ENVELOPE_COMMAND: ret =  responseString(p); break;
            case RIL_REQUEST_STK_SEND_TERMINAL_RESPONSE: ret =  responseVoid(p); break;
            case RIL_REQUEST_STK_HANDLE_CALL_SETUP_REQUESTED_FROM_SIM: ret =  responseInts(p); break;
            case RIL_REQUEST_EXPLICIT_CALL_TRANSFER: ret =  responseVoid(p); break;
            case RIL_REQUEST_SET_PREFERRED_NETWORK_TYPE: ret =  responseVoid(p); break;
            case RIL_REQUEST_GET_PREFERRED_NETWORK_TYPE: ret =  responseGetPreferredNetworkType(p); break;
            case RIL_REQUEST_GET_NEIGHBORING_CELL_IDS: ret = responseCellList(p); break;
            case RIL_REQUEST_SET_LOCATION_UPDATES: ret =  responseVoid(p); break;
            case RIL_REQUEST_CDMA_SET_SUBSCRIPTION_SOURCE: ret =  responseVoid(p); break;
            case RIL_REQUEST_CDMA_SET_ROAMING_PREFERENCE: ret =  responseVoid(p); break;
            case RIL_REQUEST_CDMA_QUERY_ROAMING_PREFERENCE: ret =  responseInts(p); break;
            case RIL_REQUEST_SET_TTY_MODE: ret =  responseVoid(p); break;
            case RIL_REQUEST_QUERY_TTY_MODE: ret =  responseInts(p); break;
            case RIL_REQUEST_CDMA_SET_PREFERRED_VOICE_PRIVACY_MODE: ret =  responseVoid(p); break;
            case RIL_REQUEST_CDMA_QUERY_PREFERRED_VOICE_PRIVACY_MODE: ret =  responseInts(p); break;
            case RIL_REQUEST_CDMA_FLASH: ret =  responseVoid(p); break;
            case RIL_REQUEST_CDMA_BURST_DTMF: ret =  responseVoid(p); break;
            case RIL_REQUEST_CDMA_SEND_SMS: ret =  responseSMS(p); break;
            case RIL_REQUEST_CDMA_SMS_ACKNOWLEDGE: ret =  responseVoid(p); break;
            case RIL_REQUEST_GSM_GET_BROADCAST_CONFIG: ret =  responseGmsBroadcastConfig(p); break;
            case RIL_REQUEST_GSM_SET_BROADCAST_CONFIG: ret =  responseVoid(p); break;
            case RIL_REQUEST_GSM_BROADCAST_ACTIVATION: ret =  responseVoid(p); break;
            case RIL_REQUEST_CDMA_GET_BROADCAST_CONFIG: ret =  responseCdmaBroadcastConfig(p); break;
            case RIL_REQUEST_CDMA_SET_BROADCAST_CONFIG: ret =  responseVoid(p); break;
            case RIL_REQUEST_CDMA_BROADCAST_ACTIVATION: ret =  responseVoid(p); break;
            case RIL_REQUEST_CDMA_VALIDATE_AND_WRITE_AKEY: ret =  responseVoid(p); break;
            case RIL_REQUEST_CDMA_SUBSCRIPTION: ret =  responseStrings(p); break;
            case RIL_REQUEST_CDMA_WRITE_SMS_TO_RUIM: ret =  responseInts(p); break;
            case RIL_REQUEST_CDMA_DELETE_SMS_ON_RUIM: ret =  responseVoid(p); break;
            case RIL_REQUEST_DEVICE_IDENTITY: ret =  responseStrings(p); break;
            case RIL_REQUEST_GET_SMSC_ADDRESS: ret = responseString(p); break;
            case RIL_REQUEST_SET_SMSC_ADDRESS: ret = responseVoid(p); break;
            case RIL_REQUEST_EXIT_EMERGENCY_CALLBACK_MODE: ret = responseVoid(p); break;
            case RIL_REQUEST_REPORT_SMS_MEMORY_STATUS: ret = responseVoid(p); break;
            case RIL_REQUEST_REPORT_STK_SERVICE_IS_RUNNING: ret = responseVoid(p); break;
            case RIL_REQUEST_CDMA_GET_SUBSCRIPTION_SOURCE: ret =  responseInts(p); break;
            case RIL_REQUEST_ISIM_AUTHENTICATION: ret =  responseString(p); break;
            case RIL_REQUEST_ACKNOWLEDGE_INCOMING_GSM_SMS_WITH_PDU: ret = responseVoid(p); break;
            case RIL_REQUEST_STK_SEND_ENVELOPE_WITH_STATUS: ret = responseICC_IO(p); break;
            case RIL_REQUEST_VOICE_RADIO_TECH: ret = responseInts(p); break;
            case RIL_REQUEST_GET_CELL_INFO_LIST: ret = responseCellInfoList(p); break;
            case RIL_REQUEST_SET_UNSOL_CELL_INFO_LIST_RATE: ret = responseVoid(p); break;
            case RIL_REQUEST_SET_INITIAL_ATTACH_APN: ret = responseVoid(p); break;
            case RIL_REQUEST_SET_DATA_PROFILE: ret = responseVoid(p); break;
            case RIL_REQUEST_IMS_REGISTRATION_STATE: ret = responseInts(p); break;
            case RIL_REQUEST_IMS_SEND_SMS: ret =  responseSMS(p); break;
            case RIL_REQUEST_SIM_TRANSMIT_APDU_BASIC: ret =  responseICC_IO(p); break;
            case RIL_REQUEST_SIM_OPEN_CHANNEL: ret  = responseInts(p); break;
            case RIL_REQUEST_CAF_SIM_OPEN_CHANNEL_WITH_P2: ret = responseInts(p); break;
            case RIL_REQUEST_SIM_CLOSE_CHANNEL: ret  = responseVoid(p); break;
            case RIL_REQUEST_SIM_TRANSMIT_APDU_CHANNEL: ret = responseICC_IO(p); break;
            case RIL_REQUEST_SIM_GET_ATR: ret = responseString(p); break;
            case RIL_REQUEST_NV_READ_ITEM: ret = responseString(p); break;
            case RIL_REQUEST_NV_WRITE_ITEM: ret = responseVoid(p); break;
            case RIL_REQUEST_NV_WRITE_CDMA_PRL: ret = responseVoid(p); break;
            case RIL_REQUEST_NV_RESET_CONFIG: ret = responseVoid(p); break;
            case RIL_REQUEST_SET_UICC_SUBSCRIPTION: ret = responseVoid(p); break;
            case RIL_REQUEST_ALLOW_DATA: ret = responseVoid(p); break;
            case RIL_REQUEST_GET_HARDWARE_CONFIG: ret = responseHardwareConfig(p); break;
            case RIL_REQUEST_SIM_AUTHENTICATION: ret =  responseICC_IOBase64(p); break;
            case RIL_REQUEST_SHUTDOWN: ret = responseVoid(p); break;
            case RIL_REQUEST_GET_RADIO_CAPABILITY: ret =  responseRadioCapability(p); break;
            case RIL_REQUEST_SET_RADIO_CAPABILITY: ret =  responseRadioCapability(p); break;
            case RIL_REQUEST_START_LCE: ret = responseLceStatus(p); break;
            case RIL_REQUEST_STOP_LCE: ret = responseLceStatus(p); break;
            case RIL_REQUEST_PULL_LCEDATA: ret = responseLceData(p); break;
            case RIL_REQUEST_GET_ACTIVITY_INFO: ret = responseActivityData(p); break;
<<<<<<< HEAD
            case RIL_REQUEST_GET_ADN_RECORD: ret =  responseInts(p); break;
            case RIL_REQUEST_UPDATE_ADN_RECORD: ret =  responseInts(p); break;
=======
            case RIL_REQUEST_SET_ALLOWED_CARRIERS: ret = responseInts(p); break;
            case RIL_REQUEST_GET_ALLOWED_CARRIERS: ret = responseCarrierIdentifiers(p); break;
>>>>>>> 86dd3d22
            default:
                throw new RuntimeException("Unrecognized solicited response: " + rr.mRequest);
            //break;
            }} catch (Throwable tr) {
                // Exceptions here usually mean invalid RIL responses

                Rlog.w(RILJ_LOG_TAG, rr.serialString() + "< "
                        + requestToString(rr.mRequest)
                        + " exception, possible invalid RIL response", tr);

                if (rr.mResult != null) {
                    AsyncResult.forMessage(rr.mResult, null, tr);
                    rr.mResult.sendToTarget();
                }
                return rr;
            }
        }

        if (rr.mRequest == RIL_REQUEST_SHUTDOWN) {
            // Set RADIO_STATE to RADIO_UNAVAILABLE to continue shutdown process
            // regardless of error code to continue shutdown procedure.
            riljLog("Response to RIL_REQUEST_SHUTDOWN received. Error is " +
                    error + " Setting Radio State to Unavailable regardless of error.");
            setRadioState(RadioState.RADIO_UNAVAILABLE);
        }

        // Here and below fake RIL_UNSOL_RESPONSE_SIM_STATUS_CHANGED, see b/7255789.
        // This is needed otherwise we don't automatically transition to the main lock
        // screen when the pin or puk is entered incorrectly.
        switch (rr.mRequest) {
            case RIL_REQUEST_ENTER_SIM_PUK:
            case RIL_REQUEST_ENTER_SIM_PUK2:
                if (mIccStatusChangedRegistrants != null) {
                    if (RILJ_LOGD) {
                        riljLog("ON enter sim puk fakeSimStatusChanged: reg count="
                                + mIccStatusChangedRegistrants.size());
                    }
                    mIccStatusChangedRegistrants.notifyRegistrants();
                }
                break;
        }

        if (error != 0) {
            switch (rr.mRequest) {
                case RIL_REQUEST_ENTER_SIM_PIN:
                case RIL_REQUEST_ENTER_SIM_PIN2:
                case RIL_REQUEST_CHANGE_SIM_PIN:
                case RIL_REQUEST_CHANGE_SIM_PIN2:
                case RIL_REQUEST_SET_FACILITY_LOCK:
                    if (mIccStatusChangedRegistrants != null) {
                        if (RILJ_LOGD) {
                            riljLog("ON some errors fakeSimStatusChanged: reg count="
                                    + mIccStatusChangedRegistrants.size());
                        }
                        mIccStatusChangedRegistrants.notifyRegistrants();
                    }
                    break;
                case RIL_REQUEST_GET_RADIO_CAPABILITY: {
                    // Ideally RIL's would support this or at least give NOT_SUPPORTED
                    // but the hammerhead RIL reports GENERIC :(
                    // TODO - remove GENERIC_FAILURE catching: b/21079604
                    if (REQUEST_NOT_SUPPORTED == error ||
                            GENERIC_FAILURE == error) {
                        // we should construct the RAF bitmask the radio
                        // supports based on preferred network bitmasks
                        ret = makeStaticRadioCapability();
                        error = 0;
                    }
                    break;
                }
                case RIL_REQUEST_GET_ACTIVITY_INFO:
                    ret = new ModemActivityInfo(0, 0, 0,
                            new int [ModemActivityInfo.TX_POWER_LEVELS], 0, 0);
                    error = 0;
                    break;
            }

            if (error != 0) rr.onError(error, ret);
        }
        if (error == 0) {

            if (RILJ_LOGD) riljLog(rr.serialString() + "< " + requestToString(rr.mRequest)
                    + " " + retToString(rr.mRequest, ret));

            if (rr.mResult != null) {
                AsyncResult.forMessage(rr.mResult, ret, null);
                rr.mResult.sendToTarget();
            }
        }

        mMetrics.writeOnRilSolicitedResponse(mInstanceId, rr.mSerial, error,
                rr.mRequest, ret);

        return rr;
    }

    private RadioCapability makeStaticRadioCapability() {
        // default to UNKNOWN so we fail fast.
        int raf = RadioAccessFamily.RAF_UNKNOWN;

        String rafString = mContext.getResources().getString(
                com.android.internal.R.string.config_radio_access_family);
        if (TextUtils.isEmpty(rafString) == false) {
            raf = RadioAccessFamily.rafTypeFromString(rafString);
        }
        RadioCapability rc = new RadioCapability(mInstanceId.intValue(), 0, 0, raf,
                "", RadioCapability.RC_STATUS_SUCCESS);
        if (RILJ_LOGD) riljLog("Faking RIL_REQUEST_GET_RADIO_CAPABILITY response using " + raf);
        return rc;
    }

    static String
    retToString(int req, Object ret) {
        if (ret == null) return "";
        switch (req) {
            // Don't log these return values, for privacy's sake.
            case RIL_REQUEST_GET_IMSI:
            case RIL_REQUEST_GET_IMEI:
            case RIL_REQUEST_GET_IMEISV:
            case RIL_REQUEST_SIM_OPEN_CHANNEL:
            case RIL_REQUEST_CAF_SIM_OPEN_CHANNEL_WITH_P2:
            case RIL_REQUEST_SIM_TRANSMIT_APDU_CHANNEL:

                if (!RILJ_LOGV) {
                    // If not versbose logging just return and don't display IMSI and IMEI, IMEISV
                    return "";
                }
        }

        StringBuilder sb;
        String s;
        int length;
        if (ret instanceof int[]){
            int[] intArray = (int[]) ret;
            length = intArray.length;
            sb = new StringBuilder("{");
            if (length > 0) {
                int i = 0;
                sb.append(intArray[i++]);
                while ( i < length) {
                    sb.append(", ").append(intArray[i++]);
                }
            }
            sb.append("}");
            s = sb.toString();
        } else if (ret instanceof String[]) {
            String[] strings = (String[]) ret;
            length = strings.length;
            sb = new StringBuilder("{");
            if (length > 0) {
                int i = 0;
                sb.append(strings[i++]);
                while ( i < length) {
                    sb.append(", ").append(strings[i++]);
                }
            }
            sb.append("}");
            s = sb.toString();
        }else if (req == RIL_REQUEST_GET_CURRENT_CALLS) {
            ArrayList<DriverCall> calls = (ArrayList<DriverCall>) ret;
            sb = new StringBuilder("{");
            for (DriverCall dc : calls) {
                sb.append("[").append(dc).append("] ");
            }
            sb.append("}");
            s = sb.toString();
        } else if (req == RIL_REQUEST_GET_NEIGHBORING_CELL_IDS) {
            ArrayList<NeighboringCellInfo> cells = (ArrayList<NeighboringCellInfo>) ret;
            sb = new StringBuilder("{");
            for (NeighboringCellInfo cell : cells) {
                sb.append("[").append(cell).append("] ");
            }
            sb.append("}");
            s = sb.toString();
        } else if (req == RIL_REQUEST_QUERY_CALL_FORWARD_STATUS) {
            CallForwardInfo[] cinfo = (CallForwardInfo[]) ret;
            length = cinfo.length;
            sb = new StringBuilder("{");
            for(int i = 0; i < length; i++) {
                sb.append("[").append(cinfo[i]).append("] ");
            }
            sb.append("}");
            s = sb.toString();
        } else if (req == RIL_REQUEST_GET_HARDWARE_CONFIG) {
            ArrayList<HardwareConfig> hwcfgs = (ArrayList<HardwareConfig>) ret;
            sb = new StringBuilder(" ");
            for (HardwareConfig hwcfg : hwcfgs) {
                sb.append("[").append(hwcfg).append("] ");
            }
            s = sb.toString();
        } else {
            s = ret.toString();
        }
        return s;
    }

    private void
    processUnsolicited (Parcel p, int type) {
        int response;
        Object ret;

        response = p.readInt();

        // Follow new symantics of sending an Ack starting from RIL version 13
        if (getRilVersion() >= 13 && type == RESPONSE_UNSOLICITED_ACK_EXP) {
            Message msg;
            RILRequest rr = RILRequest.obtain(RIL_RESPONSE_ACKNOWLEDGEMENT, null);
            msg = mSender.obtainMessage(EVENT_SEND_ACK, rr);
            acquireWakeLock(rr, FOR_ACK_WAKELOCK);
            msg.sendToTarget();
            if (RILJ_LOGD) {
                riljLog("Unsol response received for " + responseToString(response) +
                        " Sending ack to ril.cpp");
            }
        }

        try {switch(response) {
/*
 cat libs/telephony/ril_unsol_commands.h \
 | egrep "^ *{RIL_" \
 | sed -re 's/\{([^,]+),[^,]+,([^}]+).+/case \1: \2(rr, p); break;/'
*/

            case RIL_UNSOL_RESPONSE_RADIO_STATE_CHANGED: ret =  responseVoid(p); break;
            case RIL_UNSOL_RESPONSE_CALL_STATE_CHANGED: ret =  responseVoid(p); break;
            case RIL_UNSOL_RESPONSE_VOICE_NETWORK_STATE_CHANGED: ret =  responseVoid(p); break;
            case RIL_UNSOL_RESPONSE_NEW_SMS: ret =  responseString(p); break;
            case RIL_UNSOL_RESPONSE_NEW_SMS_STATUS_REPORT: ret =  responseString(p); break;
            case RIL_UNSOL_RESPONSE_NEW_SMS_ON_SIM: ret =  responseInts(p); break;
            case RIL_UNSOL_ON_USSD: ret =  responseStrings(p); break;
            case RIL_UNSOL_NITZ_TIME_RECEIVED: ret =  responseString(p); break;
            case RIL_UNSOL_SIGNAL_STRENGTH: ret = responseSignalStrength(p); break;
            case RIL_UNSOL_DATA_CALL_LIST_CHANGED: ret = responseDataCallList(p);break;
            case RIL_UNSOL_SUPP_SVC_NOTIFICATION: ret = responseSuppServiceNotification(p); break;
            case RIL_UNSOL_STK_SESSION_END: ret = responseVoid(p); break;
            case RIL_UNSOL_STK_PROACTIVE_COMMAND: ret = responseString(p); break;
            case RIL_UNSOL_STK_EVENT_NOTIFY: ret = responseString(p); break;
            case RIL_UNSOL_STK_CALL_SETUP: ret = responseInts(p); break;
            case RIL_UNSOL_SIM_SMS_STORAGE_FULL: ret =  responseVoid(p); break;
            case RIL_UNSOL_SIM_REFRESH: ret =  responseSimRefresh(p); break;
            case RIL_UNSOL_CALL_RING: ret =  responseCallRing(p); break;
            case RIL_UNSOL_RESTRICTED_STATE_CHANGED: ret = responseInts(p); break;
            case RIL_UNSOL_RESPONSE_SIM_STATUS_CHANGED:  ret =  responseVoid(p); break;
            case RIL_UNSOL_RESPONSE_CDMA_NEW_SMS:  ret =  responseCdmaSms(p); break;
            case RIL_UNSOL_RESPONSE_NEW_BROADCAST_SMS:  ret =  responseRaw(p); break;
            case RIL_UNSOL_CDMA_RUIM_SMS_STORAGE_FULL:  ret =  responseVoid(p); break;
            case RIL_UNSOL_ENTER_EMERGENCY_CALLBACK_MODE: ret = responseVoid(p); break;
            case RIL_UNSOL_CDMA_CALL_WAITING: ret = responseCdmaCallWaiting(p); break;
            case RIL_UNSOL_CDMA_OTA_PROVISION_STATUS: ret = responseInts(p); break;
            case RIL_UNSOL_CDMA_INFO_REC: ret = responseCdmaInformationRecord(p); break;
            case RIL_UNSOL_OEM_HOOK_RAW: ret = responseRaw(p); break;
            case RIL_UNSOL_RINGBACK_TONE: ret = responseInts(p); break;
            case RIL_UNSOL_RESEND_INCALL_MUTE: ret = responseVoid(p); break;
            case RIL_UNSOL_CDMA_SUBSCRIPTION_SOURCE_CHANGED: ret = responseInts(p); break;
            case RIL_UNSOl_CDMA_PRL_CHANGED: ret = responseInts(p); break;
            case RIL_UNSOL_EXIT_EMERGENCY_CALLBACK_MODE: ret = responseVoid(p); break;
            case RIL_UNSOL_RIL_CONNECTED: ret = responseInts(p); break;
            case RIL_UNSOL_VOICE_RADIO_TECH_CHANGED: ret =  responseInts(p); break;
            case RIL_UNSOL_CELL_INFO_LIST: ret = responseCellInfoList(p); break;
            case RIL_UNSOL_RESPONSE_IMS_NETWORK_STATE_CHANGED: ret =  responseVoid(p); break;
            case RIL_UNSOL_UICC_SUBSCRIPTION_STATUS_CHANGED: ret =  responseInts(p); break;
            case RIL_UNSOL_SRVCC_STATE_NOTIFY: ret = responseInts(p); break;
            case RIL_UNSOL_HARDWARE_CONFIG_CHANGED: ret = responseHardwareConfig(p); break;
            case RIL_UNSOL_RADIO_CAPABILITY:
                    ret = responseRadioCapability(p); break;
            case RIL_UNSOL_ON_SS: ret =  responseSsData(p); break;
            case RIL_UNSOL_STK_CC_ALPHA_NOTIFY: ret =  responseString(p); break;
            case RIL_UNSOL_LCEDATA_RECV: ret = responseLceData(p); break;
<<<<<<< HEAD
            case RIL_UNSOL_RESPONSE_ADN_RECORDS: ret = responseAdnRecords(p); break;
            case RIL_UNSOL_RESPONSE_ADN_INIT_DONE: ret = responseVoid(p); break;
=======
            case RIL_UNSOL_PCO_DATA: ret = responsePcoData(p); break;
>>>>>>> 86dd3d22

            default:
                throw new RuntimeException("Unrecognized unsol response: " + response);
            //break; (implied)
        }} catch (Throwable tr) {
            Rlog.e(RILJ_LOG_TAG, "Exception processing unsol response: " + response +
                "Exception:" + tr.toString());
            return;
        }

        switch(response) {
            case RIL_UNSOL_RESPONSE_RADIO_STATE_CHANGED:
                /* has bonus radio state int */
                RadioState newState = getRadioStateFromInt(p.readInt());
                if (RILJ_LOGD) unsljLogMore(response, newState.toString());

                switchToRadioState(newState);
            break;
            case RIL_UNSOL_RESPONSE_IMS_NETWORK_STATE_CHANGED:
                if (RILJ_LOGD) unsljLog(response);

                mImsNetworkStateChangedRegistrants
                    .notifyRegistrants(new AsyncResult(null, null, null));
            break;
            case RIL_UNSOL_RESPONSE_CALL_STATE_CHANGED:
                if (RILJ_LOGD) unsljLog(response);

                mCallStateRegistrants
                    .notifyRegistrants(new AsyncResult(null, null, null));
            break;
            case RIL_UNSOL_RESPONSE_VOICE_NETWORK_STATE_CHANGED:
                if (RILJ_LOGD) unsljLog(response);

                mVoiceNetworkStateRegistrants
                    .notifyRegistrants(new AsyncResult(null, null, null));
            break;
            case RIL_UNSOL_RESPONSE_NEW_SMS: {
                if (RILJ_LOGD) unsljLog(response);

                mMetrics.writeRilNewSms(mInstanceId, SmsSession.Event.Tech.SMS_GSM,
                        SmsSession.Event.Format.SMS_FORMAT_3GPP);

                // FIXME this should move up a layer
                String a[] = new String[2];

                a[1] = (String)ret;

                SmsMessage sms;

                sms = SmsMessage.newFromCMT(a);
                if (mGsmSmsRegistrant != null) {
                    mGsmSmsRegistrant
                        .notifyRegistrant(new AsyncResult(null, sms, null));
                }
            break;
            }
            case RIL_UNSOL_RESPONSE_NEW_SMS_STATUS_REPORT:
                if (RILJ_LOGD) unsljLogRet(response, ret);

                if (mSmsStatusRegistrant != null) {
                    mSmsStatusRegistrant.notifyRegistrant(
                            new AsyncResult(null, ret, null));
                }
            break;
            case RIL_UNSOL_RESPONSE_NEW_SMS_ON_SIM:
                if (RILJ_LOGD) unsljLogRet(response, ret);

                int[] smsIndex = (int[])ret;

                if(smsIndex.length == 1) {
                    if (mSmsOnSimRegistrant != null) {
                        mSmsOnSimRegistrant.
                                notifyRegistrant(new AsyncResult(null, smsIndex, null));
                    }
                } else {
                    if (RILJ_LOGD) riljLog(" NEW_SMS_ON_SIM ERROR with wrong length "
                            + smsIndex.length);
                }
            break;
            case RIL_UNSOL_ON_USSD:
                String[] resp = (String[])ret;

                if (resp.length < 2) {
                    resp = new String[2];
                    resp[0] = ((String[])ret)[0];
                    resp[1] = null;
                }
                if (RILJ_LOGD) unsljLogMore(response, resp[0]);
                if (mUSSDRegistrant != null) {
                    mUSSDRegistrant.notifyRegistrant(
                        new AsyncResult (null, resp, null));
                }
            break;
            case RIL_UNSOL_NITZ_TIME_RECEIVED:
                if (RILJ_LOGD) unsljLogRet(response, ret);

                // has bonus long containing milliseconds since boot that the NITZ
                // time was received
                long nitzReceiveTime = p.readLong();

                Object[] result = new Object[2];

                result[0] = ret;
                result[1] = Long.valueOf(nitzReceiveTime);

                boolean ignoreNitz = SystemProperties.getBoolean(
                        TelephonyProperties.PROPERTY_IGNORE_NITZ, false);

                if (ignoreNitz) {
                    if (RILJ_LOGD) riljLog("ignoring UNSOL_NITZ_TIME_RECEIVED");
                } else {
                    if (mNITZTimeRegistrant != null) {

                        mNITZTimeRegistrant
                            .notifyRegistrant(new AsyncResult (null, result, null));
                    }
                    // in case NITZ time registrant isn't registered yet, or a new registrant
                    // registers later
                    mLastNITZTimeInfo = result;
                }
            break;

            case RIL_UNSOL_SIGNAL_STRENGTH:
                // Note this is set to "verbose" because it happens
                // frequently
                if (RILJ_LOGV) unsljLogvRet(response, ret);

                if (mSignalStrengthRegistrant != null) {
                    mSignalStrengthRegistrant.notifyRegistrant(
                                        new AsyncResult (null, ret, null));
                }
            break;
            case RIL_UNSOL_DATA_CALL_LIST_CHANGED:
                if (RILJ_LOGD) unsljLogRet(response, ret);

                mDataNetworkStateRegistrants.notifyRegistrants(new AsyncResult(null, ret, null));
            break;

            case RIL_UNSOL_SUPP_SVC_NOTIFICATION:
                if (RILJ_LOGD) unsljLogRet(response, ret);

                if (mSsnRegistrant != null) {
                    mSsnRegistrant.notifyRegistrant(
                                        new AsyncResult (null, ret, null));
                }
                break;

            case RIL_UNSOL_STK_SESSION_END:
                if (RILJ_LOGD) unsljLog(response);

                if (mCatSessionEndRegistrant != null) {
                    mCatSessionEndRegistrant.notifyRegistrant(
                                        new AsyncResult (null, ret, null));
                }
                break;

            case RIL_UNSOL_STK_PROACTIVE_COMMAND:
                if (RILJ_LOGD) unsljLog(response);

                if (mCatProCmdRegistrant != null) {
                    mCatProCmdRegistrant.notifyRegistrant(
                                        new AsyncResult (null, ret, null));
                }
                break;

            case RIL_UNSOL_STK_EVENT_NOTIFY:
                if (RILJ_LOGD) unsljLog(response);

                if (mCatEventRegistrant != null) {
                    mCatEventRegistrant.notifyRegistrant(
                                        new AsyncResult (null, ret, null));
                }
                break;

            case RIL_UNSOL_STK_CALL_SETUP:
                if (RILJ_LOGD) unsljLogRet(response, ret);

                if (mCatCallSetUpRegistrant != null) {
                    mCatCallSetUpRegistrant.notifyRegistrant(
                                        new AsyncResult (null, ret, null));
                }
                break;

            case RIL_UNSOL_SIM_SMS_STORAGE_FULL:
                if (RILJ_LOGD) unsljLog(response);

                if (mIccSmsFullRegistrant != null) {
                    mIccSmsFullRegistrant.notifyRegistrant();
                }
                break;

            case RIL_UNSOL_SIM_REFRESH:
                if (RILJ_LOGD) unsljLogRet(response, ret);

                if (mIccRefreshRegistrants != null) {
                    mIccRefreshRegistrants.notifyRegistrants(
                            new AsyncResult (null, ret, null));
                }
                break;

            case RIL_UNSOL_CALL_RING:
                if (RILJ_LOGD) unsljLogRet(response, ret);

                if (mRingRegistrant != null) {
                    mRingRegistrant.notifyRegistrant(
                            new AsyncResult (null, ret, null));
                }
                break;

            case RIL_UNSOL_RESTRICTED_STATE_CHANGED:
                if (RILJ_LOGD) unsljLogvRet(response, ret);
                if (mRestrictedStateRegistrant != null) {
                    mRestrictedStateRegistrant.notifyRegistrant(
                                        new AsyncResult (null, ret, null));
                }
                break;

            case RIL_UNSOL_RESPONSE_SIM_STATUS_CHANGED:
                if (RILJ_LOGD) unsljLog(response);

                if (mIccStatusChangedRegistrants != null) {
                    mIccStatusChangedRegistrants.notifyRegistrants();
                }
                break;

            case RIL_UNSOL_RESPONSE_CDMA_NEW_SMS:
                if (RILJ_LOGD) unsljLog(response);

                mMetrics.writeRilNewSms(mInstanceId, SmsSession.Event.Tech.SMS_CDMA,
                        SmsSession.Event.Format.SMS_FORMAT_3GPP2);

                SmsMessage sms = (SmsMessage) ret;

                if (mCdmaSmsRegistrant != null) {
                    mCdmaSmsRegistrant
                        .notifyRegistrant(new AsyncResult(null, sms, null));
                }
                break;

            case RIL_UNSOL_RESPONSE_NEW_BROADCAST_SMS:
                if (RILJ_LOGD) unsljLogvRet(response, IccUtils.bytesToHexString((byte[])ret));

                if (mGsmBroadcastSmsRegistrant != null) {
                    mGsmBroadcastSmsRegistrant
                        .notifyRegistrant(new AsyncResult(null, ret, null));
                }
                break;

            case RIL_UNSOL_CDMA_RUIM_SMS_STORAGE_FULL:
                if (RILJ_LOGD) unsljLog(response);

                if (mIccSmsFullRegistrant != null) {
                    mIccSmsFullRegistrant.notifyRegistrant();
                }
                break;

            case RIL_UNSOL_ENTER_EMERGENCY_CALLBACK_MODE:
                if (RILJ_LOGD) unsljLog(response);

                if (mEmergencyCallbackModeRegistrant != null) {
                    mEmergencyCallbackModeRegistrant.notifyRegistrant();
                }
                break;

            case RIL_UNSOL_CDMA_CALL_WAITING:
                if (RILJ_LOGD) unsljLogRet(response, ret);

                if (mCallWaitingInfoRegistrants != null) {
                    mCallWaitingInfoRegistrants.notifyRegistrants(
                                        new AsyncResult (null, ret, null));
                }
                break;

            case RIL_UNSOL_CDMA_OTA_PROVISION_STATUS:
                if (RILJ_LOGD) unsljLogRet(response, ret);

                if (mOtaProvisionRegistrants != null) {
                    mOtaProvisionRegistrants.notifyRegistrants(
                                        new AsyncResult (null, ret, null));
                }
                break;

            case RIL_UNSOL_CDMA_INFO_REC:
                ArrayList<CdmaInformationRecords> listInfoRecs;

                try {
                    listInfoRecs = (ArrayList<CdmaInformationRecords>)ret;
                } catch (ClassCastException e) {
                    Rlog.e(RILJ_LOG_TAG, "Unexpected exception casting to listInfoRecs", e);
                    break;
                }

                for (CdmaInformationRecords rec : listInfoRecs) {
                    if (RILJ_LOGD) unsljLogRet(response, rec);
                    notifyRegistrantsCdmaInfoRec(rec);
                }
                break;

            case RIL_UNSOL_OEM_HOOK_RAW:
                if (RILJ_LOGD) unsljLogvRet(response, IccUtils.bytesToHexString((byte[]) ret));
                if (mUnsolOemHookRawRegistrant != null) {
                    mUnsolOemHookRawRegistrant.notifyRegistrant(new AsyncResult(null, ret, null));
                }
                break;

            case RIL_UNSOL_RINGBACK_TONE:
                if (RILJ_LOGD) unsljLogvRet(response, ret);
                if (mRingbackToneRegistrants != null) {
                    boolean playtone = (((int[])ret)[0] == 1);
                    mRingbackToneRegistrants.notifyRegistrants(
                                        new AsyncResult (null, playtone, null));
                }
                break;

            case RIL_UNSOL_RESEND_INCALL_MUTE:
                if (RILJ_LOGD) unsljLogRet(response, ret);

                if (mResendIncallMuteRegistrants != null) {
                    mResendIncallMuteRegistrants.notifyRegistrants(
                                        new AsyncResult (null, ret, null));
                }
                break;

            case RIL_UNSOL_VOICE_RADIO_TECH_CHANGED:
                if (RILJ_LOGD) unsljLogRet(response, ret);

                if (mVoiceRadioTechChangedRegistrants != null) {
                    mVoiceRadioTechChangedRegistrants.notifyRegistrants(
                            new AsyncResult(null, ret, null));
                }
                break;

            case RIL_UNSOL_CDMA_SUBSCRIPTION_SOURCE_CHANGED:
                if (RILJ_LOGD) unsljLogRet(response, ret);

                if (mCdmaSubscriptionChangedRegistrants != null) {
                    mCdmaSubscriptionChangedRegistrants.notifyRegistrants(
                                        new AsyncResult (null, ret, null));
                }
                break;

            case RIL_UNSOl_CDMA_PRL_CHANGED:
                if (RILJ_LOGD) unsljLogRet(response, ret);

                if (mCdmaPrlChangedRegistrants != null) {
                    mCdmaPrlChangedRegistrants.notifyRegistrants(
                                        new AsyncResult (null, ret, null));
                }
                break;

            case RIL_UNSOL_EXIT_EMERGENCY_CALLBACK_MODE:
                if (RILJ_LOGD) unsljLogRet(response, ret);

                if (mExitEmergencyCallbackModeRegistrants != null) {
                    mExitEmergencyCallbackModeRegistrants.notifyRegistrants(
                                        new AsyncResult (null, null, null));
                }
                break;

            case RIL_UNSOL_RIL_CONNECTED: {
                if (RILJ_LOGD) unsljLogRet(response, ret);

                // Initial conditions
                setRadioPower(false, null);
                setCdmaSubscriptionSource(mCdmaSubscription, null);
                setCellInfoListRate(Integer.MAX_VALUE, null);
                notifyRegistrantsRilConnectionChanged(((int[])ret)[0]);
                break;
            }
            case RIL_UNSOL_CELL_INFO_LIST: {
                if (RILJ_LOGD) unsljLogRet(response, ret);

                if (mRilCellInfoListRegistrants != null) {
                    mRilCellInfoListRegistrants.notifyRegistrants(
                                        new AsyncResult (null, ret, null));
                }
                break;
            }
            case RIL_UNSOL_UICC_SUBSCRIPTION_STATUS_CHANGED: {
                if (RILJ_LOGD) unsljLogRet(response, ret);

                if (mSubscriptionStatusRegistrants != null) {
                    mSubscriptionStatusRegistrants.notifyRegistrants(
                                        new AsyncResult (null, ret, null));
                }
                break;
            }
            case RIL_UNSOL_SRVCC_STATE_NOTIFY: {
                if (RILJ_LOGD) unsljLogRet(response, ret);

                mMetrics.writeRilSrvcc(mInstanceId, ((int[])ret)[0]);

                if (mSrvccStateRegistrants != null) {
                    mSrvccStateRegistrants
                            .notifyRegistrants(new AsyncResult(null, ret, null));
                }
                break;
            }
            case RIL_UNSOL_HARDWARE_CONFIG_CHANGED:
                if (RILJ_LOGD) unsljLogRet(response, ret);

                if (mHardwareConfigChangeRegistrants != null) {
                    mHardwareConfigChangeRegistrants.notifyRegistrants(
                                             new AsyncResult (null, ret, null));
                }
                break;
            case RIL_UNSOL_RADIO_CAPABILITY:
                if (RILJ_LOGD) unsljLogRet(response, ret);

                if (mPhoneRadioCapabilityChangedRegistrants != null) {
                    mPhoneRadioCapabilityChangedRegistrants.notifyRegistrants(
                            new AsyncResult(null, ret, null));
                 }
                 break;
            case RIL_UNSOL_ON_SS:
                if (RILJ_LOGD) unsljLogRet(response, ret);

                if (mSsRegistrant != null) {
                    mSsRegistrant.notifyRegistrant(
                                        new AsyncResult (null, ret, null));
                }
                break;
            case RIL_UNSOL_STK_CC_ALPHA_NOTIFY:
                if (RILJ_LOGD) unsljLogRet(response, ret);

                if (mCatCcAlphaRegistrant != null) {
                    mCatCcAlphaRegistrant.notifyRegistrant(
                                        new AsyncResult (null, ret, null));
                }
                break;
            case RIL_UNSOL_LCEDATA_RECV:
                if (RILJ_LOGD) unsljLogRet(response, ret);

                if (mLceInfoRegistrant != null) {
                    mLceInfoRegistrant.notifyRegistrant(new AsyncResult(null, ret, null));
                }
                break;
<<<<<<< HEAD
          case RIL_UNSOL_RESPONSE_ADN_INIT_DONE:
                if (RILJ_LOGD) unsljLog(response);

                if (mAdnInitDoneRegistrants != null) {
                    mAdnInitDoneRegistrants.notifyRegistrants(
                                            new AsyncResult(null, ret, null));
                }
                break;
          case RIL_UNSOL_RESPONSE_ADN_RECORDS:
                if (RILJ_LOGD) unsljLog(response);

                if (mAdnRecordsInfoRegistrants != null) {
                    mAdnRecordsInfoRegistrants.notifyRegistrants(
                                            new AsyncResult(null, ret, null));
                }
=======
            case RIL_UNSOL_PCO_DATA:
                if (RILJ_LOGD) unsljLogRet(response, ret);

                mPcoDataRegistrants.notifyRegistrants(new AsyncResult(null, ret, null));
>>>>>>> 86dd3d22
                break;
        }
    }

    /**
     * Notifiy all registrants that the ril has connected or disconnected.
     *
     * @param rilVer is the version of the ril or -1 if disconnected.
     */
    private void notifyRegistrantsRilConnectionChanged(int rilVer) {
        mRilVersion = rilVer;
        if (mRilConnectedRegistrants != null) {
            mRilConnectedRegistrants.notifyRegistrants(
                                new AsyncResult (null, new Integer(rilVer), null));
        }
    }

    private Object
    responseInts(Parcel p) {
        int numInts;
        int response[];

        numInts = p.readInt();

        response = new int[numInts];

        for (int i = 0 ; i < numInts ; i++) {
            response[i] = p.readInt();
        }

        return response;
    }

    private Object
    responseFailCause(Parcel p) {
        LastCallFailCause failCause = new LastCallFailCause();
        failCause.causeCode = p.readInt();
        if (p.dataAvail() > 0) {
          failCause.vendorCause = p.readString();
        }
        return failCause;
    }

    private Object
    responseVoid(Parcel p) {
        return null;
    }

    private Object
    responseCallForward(Parcel p) {
        int numInfos;
        CallForwardInfo infos[];

        numInfos = p.readInt();

        infos = new CallForwardInfo[numInfos];

        for (int i = 0 ; i < numInfos ; i++) {
            infos[i] = new CallForwardInfo();

            infos[i].status = p.readInt();
            infos[i].reason = p.readInt();
            infos[i].serviceClass = p.readInt();
            infos[i].toa = p.readInt();
            infos[i].number = p.readString();
            infos[i].timeSeconds = p.readInt();
        }

        return infos;
    }

    private Object
    responseSuppServiceNotification(Parcel p) {
        SuppServiceNotification notification = new SuppServiceNotification();

        notification.notificationType = p.readInt();
        notification.code = p.readInt();
        notification.index = p.readInt();
        notification.type = p.readInt();
        notification.number = p.readString();

        return notification;
    }

    private Object
    responseCdmaSms(Parcel p) {
        SmsMessage sms;
        sms = SmsMessage.newFromParcel(p);

        return sms;
    }

    private Object
    responseString(Parcel p) {
        String response;

        response = p.readString();

        return response;
    }

    private Object
    responseStrings(Parcel p) {
        int num;
        String response[];

        response = p.readStringArray();

        return response;
    }

    private Object
    responseRaw(Parcel p) {
        int num;
        byte response[];

        response = p.createByteArray();

        return response;
    }

    private Object
    responseSMS(Parcel p) {
        int messageRef, errorCode;
        String ackPDU;

        messageRef = p.readInt();
        ackPDU = p.readString();
        errorCode = p.readInt();

        SmsResponse response = new SmsResponse(messageRef, ackPDU, errorCode);

        return response;
    }


    private Object
    responseICC_IO(Parcel p) {
        int sw1, sw2;
        Message ret;

        sw1 = p.readInt();
        sw2 = p.readInt();

        String s = p.readString();

        if (RILJ_LOGV) riljLog("< iccIO: "
                + " 0x" + Integer.toHexString(sw1)
                + " 0x" + Integer.toHexString(sw2) + " "
                + s);

        return new IccIoResult(sw1, sw2, s);
    }

    private Object
    responseICC_IOBase64(Parcel p) {
        int sw1, sw2;
        Message ret;

        sw1 = p.readInt();
        sw2 = p.readInt();

        String s = p.readString();

        if (RILJ_LOGV) riljLog("< iccIO: "
                + " 0x" + Integer.toHexString(sw1)
                + " 0x" + Integer.toHexString(sw2) + " "
                + s);

        return new IccIoResult(sw1, sw2, (s != null)
                ? android.util.Base64.decode(s, android.util.Base64.DEFAULT) : (byte[]) null);
    }

    private Object
    responseIccCardStatus(Parcel p) {
        IccCardApplicationStatus appStatus;

        IccCardStatus cardStatus = new IccCardStatus();
        cardStatus.setCardState(p.readInt());
        cardStatus.setUniversalPinState(p.readInt());
        cardStatus.mGsmUmtsSubscriptionAppIndex = p.readInt();
        cardStatus.mCdmaSubscriptionAppIndex = p.readInt();
        cardStatus.mImsSubscriptionAppIndex = p.readInt();
        int numApplications = p.readInt();

        // limit to maximum allowed applications
        if (numApplications > IccCardStatus.CARD_MAX_APPS) {
            numApplications = IccCardStatus.CARD_MAX_APPS;
        }
        cardStatus.mApplications = new IccCardApplicationStatus[numApplications];
        for (int i = 0 ; i < numApplications ; i++) {
            appStatus = new IccCardApplicationStatus();
            appStatus.app_type       = appStatus.AppTypeFromRILInt(p.readInt());
            appStatus.app_state      = appStatus.AppStateFromRILInt(p.readInt());
            appStatus.perso_substate = appStatus.PersoSubstateFromRILInt(p.readInt());
            appStatus.aid            = p.readString();
            appStatus.app_label      = p.readString();
            appStatus.pin1_replaced  = p.readInt();
            appStatus.pin1           = appStatus.PinStateFromRILInt(p.readInt());
            appStatus.pin2           = appStatus.PinStateFromRILInt(p.readInt());
            cardStatus.mApplications[i] = appStatus;
        }
        return cardStatus;
    }

    private Object
    responseSimRefresh(Parcel p) {
        IccRefreshResponse response = new IccRefreshResponse();

        response.refreshResult = p.readInt();
        response.efId   = p.readInt();
        response.aid = p.readString();
        return response;
    }

    private Object
    responseCallList(Parcel p) {
        int num;
        int voiceSettings;
        ArrayList<DriverCall> response;
        DriverCall dc;

        num = p.readInt();
        response = new ArrayList<DriverCall>(num);

        if (RILJ_LOGV) {
            riljLog("responseCallList: num=" + num +
                    " mEmergencyCallbackModeRegistrant=" + mEmergencyCallbackModeRegistrant +
                    " mTestingEmergencyCall=" + mTestingEmergencyCall.get());
        }
        for (int i = 0 ; i < num ; i++) {
            dc = new DriverCall();

            dc.state = DriverCall.stateFromCLCC(p.readInt());
            dc.index = p.readInt();
            dc.TOA = p.readInt();
            dc.isMpty = (0 != p.readInt());
            dc.isMT = (0 != p.readInt());
            dc.als = p.readInt();
            voiceSettings = p.readInt();
            dc.isVoice = (0 == voiceSettings) ? false : true;
            dc.isVoicePrivacy = (0 != p.readInt());
            dc.number = p.readString();
            int np = p.readInt();
            dc.numberPresentation = DriverCall.presentationFromCLIP(np);
            dc.name = p.readString();
            // according to ril.h, namePresentation should be handled as numberPresentation;
            dc.namePresentation = DriverCall.presentationFromCLIP(p.readInt());
            int uusInfoPresent = p.readInt();
            if (uusInfoPresent == 1) {
                dc.uusInfo = new UUSInfo();
                dc.uusInfo.setType(p.readInt());
                dc.uusInfo.setDcs(p.readInt());
                byte[] userData = p.createByteArray();
                dc.uusInfo.setUserData(userData);
                riljLogv(String.format("Incoming UUS : type=%d, dcs=%d, length=%d",
                                dc.uusInfo.getType(), dc.uusInfo.getDcs(),
                                dc.uusInfo.getUserData().length));
                riljLogv("Incoming UUS : data (string)="
                        + new String(dc.uusInfo.getUserData()));
                riljLogv("Incoming UUS : data (hex): "
                        + IccUtils.bytesToHexString(dc.uusInfo.getUserData()));
            } else {
                riljLogv("Incoming UUS : NOT present!");
            }

            // Make sure there's a leading + on addresses with a TOA of 145
            dc.number = PhoneNumberUtils.stringFromStringAndTOA(dc.number, dc.TOA);

            response.add(dc);

            if (dc.isVoicePrivacy) {
                mVoicePrivacyOnRegistrants.notifyRegistrants();
                riljLog("InCall VoicePrivacy is enabled");
            } else {
                mVoicePrivacyOffRegistrants.notifyRegistrants();
                riljLog("InCall VoicePrivacy is disabled");
            }
        }

        Collections.sort(response);

        if ((num == 0) && mTestingEmergencyCall.getAndSet(false)) {
            if (mEmergencyCallbackModeRegistrant != null) {
                riljLog("responseCallList: call ended, testing emergency call," +
                            " notify ECM Registrants");
                mEmergencyCallbackModeRegistrant.notifyRegistrant();
            }
        }

        return response;
    }

    private DataCallResponse getDataCallResponse(Parcel p, int version) {
        DataCallResponse dataCall = new DataCallResponse();

        dataCall.version = version;
        if (version < 5) {
            dataCall.cid = p.readInt();
            dataCall.active = p.readInt();
            dataCall.type = p.readString();
            String addresses = p.readString();
            if (!TextUtils.isEmpty(addresses)) {
                dataCall.addresses = addresses.split(" ");
            }
        } else {
            dataCall.status = p.readInt();
            dataCall.suggestedRetryTime = p.readInt();
            dataCall.cid = p.readInt();
            dataCall.active = p.readInt();
            dataCall.type = p.readString();
            dataCall.ifname = p.readString();
            if ((dataCall.status == DcFailCause.NONE.getErrorCode()) &&
                    TextUtils.isEmpty(dataCall.ifname)) {
              throw new RuntimeException("getDataCallResponse, no ifname");
            }
            String addresses = p.readString();
            if (!TextUtils.isEmpty(addresses)) {
                dataCall.addresses = addresses.split(" ");
            }
            String dnses = p.readString();
            if (!TextUtils.isEmpty(dnses)) {
                dataCall.dnses = dnses.split(" ");
            }
            String gateways = p.readString();
            if (!TextUtils.isEmpty(gateways)) {
                dataCall.gateways = gateways.split(" ");
            }
            if (version >= 10) {
                String pcscf = p.readString();
                if (!TextUtils.isEmpty(pcscf)) {
                    dataCall.pcscf = pcscf.split(" ");
                }
            }
            if (version >= 11) {
                dataCall.mtu = p.readInt();
            }
        }
        return dataCall;
    }

    private Object
    responseDataCallList(Parcel p) {
        ArrayList<DataCallResponse> response;

        int ver = p.readInt();
        int num = p.readInt();
        riljLog("responseDataCallList ver=" + ver + " num=" + num);

        response = new ArrayList<DataCallResponse>(num);
        for (int i = 0; i < num; i++) {
            response.add(getDataCallResponse(p, ver));
        }


        return response;
    }

    private Object
    responseSetupDataCall(Parcel p) {
        int ver = p.readInt();
        int num = p.readInt();
        if (RILJ_LOGV) riljLog("responseSetupDataCall ver=" + ver + " num=" + num);

        DataCallResponse dataCall;

        if (ver < 5) {
            dataCall = new DataCallResponse();
            dataCall.version = ver;
            dataCall.cid = Integer.parseInt(p.readString());
            dataCall.ifname = p.readString();
            if (TextUtils.isEmpty(dataCall.ifname)) {
                throw new RuntimeException(
                        "RIL_REQUEST_SETUP_DATA_CALL response, no ifname");
            }
            String addresses = p.readString();
            if (!TextUtils.isEmpty(addresses)) {
              dataCall.addresses = addresses.split(" ");
            }
            if (num >= 4) {
                String dnses = p.readString();
                if (RILJ_LOGD) riljLog("responseSetupDataCall got dnses=" + dnses);
                if (!TextUtils.isEmpty(dnses)) {
                    dataCall.dnses = dnses.split(" ");
                }
            }
            if (num >= 5) {
                String gateways = p.readString();
                if (RILJ_LOGD) riljLog("responseSetupDataCall got gateways=" + gateways);
                if (!TextUtils.isEmpty(gateways)) {
                    dataCall.gateways = gateways.split(" ");
                }
            }
            if (num >= 6) {
                String pcscf = p.readString();
                if (RILJ_LOGD) riljLog("responseSetupDataCall got pcscf=" + pcscf);
                if (!TextUtils.isEmpty(pcscf)) {
                    dataCall.pcscf = pcscf.split(" ");
                }
            }
        } else {
            if (num != 1) {
                throw new RuntimeException(
                        "RIL_REQUEST_SETUP_DATA_CALL response expecting 1 RIL_Data_Call_response_v5"
                        + " got " + num);
            }
            dataCall = getDataCallResponse(p, ver);
        }

        return dataCall;
    }

    private Object
    responseOperatorInfos(Parcel p) {
        String strings[] = (String [])responseStrings(p);
        ArrayList<OperatorInfo> ret;

        if (strings.length % 4 != 0) {
            throw new RuntimeException(
                "RIL_REQUEST_QUERY_AVAILABLE_NETWORKS: invalid response. Got "
                + strings.length + " strings, expected multible of 4");
        }

        ret = new ArrayList<OperatorInfo>(strings.length / 4);

        for (int i = 0 ; i < strings.length ; i += 4) {
            ret.add (
                new OperatorInfo(
                    strings[i+0],
                    strings[i+1],
                    strings[i+2],
                    strings[i+3]));
        }

        return ret;
    }

    private Object
    responseCellList(Parcel p) {
       int num, rssi;
       String location;
       ArrayList<NeighboringCellInfo> response;
       NeighboringCellInfo cell;

       num = p.readInt();
       response = new ArrayList<NeighboringCellInfo>();

       // Determine the radio access type
       int[] subId = SubscriptionManager.getSubId(mInstanceId);
       int radioType =
               ((TelephonyManager) mContext.getSystemService(Context.TELEPHONY_SERVICE)).
               getDataNetworkType(subId[0]);

       // Interpret the location based on radio access type
       if (radioType != NETWORK_TYPE_UNKNOWN) {
           for (int i = 0 ; i < num ; i++) {
               rssi = p.readInt();
               location = p.readString();
               cell = new NeighboringCellInfo(rssi, location, radioType);
               response.add(cell);
           }
       }
       return response;
    }

    private Object responseGetPreferredNetworkType(Parcel p) {
       int [] response = (int[]) responseInts(p);

       if (response.length >= 1) {
           // Since this is the response for getPreferredNetworkType
           // we'll assume that it should be the value we want the
           // vendor ril to take if we reestablish a connection to it.
           mPreferredNetworkType = response[0];
       }
       return response;
    }

    private Object responseGmsBroadcastConfig(Parcel p) {
        int num;
        ArrayList<SmsBroadcastConfigInfo> response;
        SmsBroadcastConfigInfo info;

        num = p.readInt();
        response = new ArrayList<SmsBroadcastConfigInfo>(num);

        for (int i = 0; i < num; i++) {
            int fromId = p.readInt();
            int toId = p.readInt();
            int fromScheme = p.readInt();
            int toScheme = p.readInt();
            boolean selected = (p.readInt() == 1);

            info = new SmsBroadcastConfigInfo(fromId, toId, fromScheme,
                    toScheme, selected);
            response.add(info);
        }
        return response;
    }

    private Object
    responseCdmaBroadcastConfig(Parcel p) {
        int numServiceCategories;
        int response[];

        numServiceCategories = p.readInt();

        if (numServiceCategories == 0) {
            // TODO: The logic of providing default values should
            // not be done by this transport layer. And needs to
            // be done by the vendor ril or application logic.
            int numInts;
            numInts = CDMA_BROADCAST_SMS_NO_OF_SERVICE_CATEGORIES * CDMA_BSI_NO_OF_INTS_STRUCT + 1;
            response = new int[numInts];

            // Faking a default record for all possible records.
            response[0] = CDMA_BROADCAST_SMS_NO_OF_SERVICE_CATEGORIES;

            // Loop over CDMA_BROADCAST_SMS_NO_OF_SERVICE_CATEGORIES set 'english' as
            // default language and selection status to false for all.
            for (int i = 1; i < numInts; i += CDMA_BSI_NO_OF_INTS_STRUCT ) {
                response[i + 0] = i / CDMA_BSI_NO_OF_INTS_STRUCT;
                response[i + 1] = 1;
                response[i + 2] = 0;
            }
        } else {
            int numInts;
            numInts = (numServiceCategories * CDMA_BSI_NO_OF_INTS_STRUCT) + 1;
            response = new int[numInts];

            response[0] = numServiceCategories;
            for (int i = 1 ; i < numInts; i++) {
                 response[i] = p.readInt();
             }
        }

        return response;
    }

    private Object
    responseSignalStrength(Parcel p) {
        // Assume this is gsm, but doesn't matter as ServiceStateTracker
        // sets the proper value.
        SignalStrength signalStrength = SignalStrength.makeSignalStrengthFromRilParcel(p);
        return signalStrength;
    }

    private ArrayList<CdmaInformationRecords>
    responseCdmaInformationRecord(Parcel p) {
        int numberOfInfoRecs;
        ArrayList<CdmaInformationRecords> response;

        /**
         * Loop through all of the information records unmarshalling them
         * and converting them to Java Objects.
         */
        numberOfInfoRecs = p.readInt();
        response = new ArrayList<CdmaInformationRecords>(numberOfInfoRecs);

        for (int i = 0; i < numberOfInfoRecs; i++) {
            CdmaInformationRecords InfoRec = new CdmaInformationRecords(p);
            response.add(InfoRec);
        }

        return response;
    }

    private Object
    responseCdmaCallWaiting(Parcel p) {
        CdmaCallWaitingNotification notification = new CdmaCallWaitingNotification();

        notification.number = p.readString();
        notification.numberPresentation =
                CdmaCallWaitingNotification.presentationFromCLIP(p.readInt());
        notification.name = p.readString();
        notification.namePresentation = notification.numberPresentation;
        notification.isPresent = p.readInt();
        notification.signalType = p.readInt();
        notification.alertPitch = p.readInt();
        notification.signal = p.readInt();
        notification.numberType = p.readInt();
        notification.numberPlan = p.readInt();

        return notification;
    }

    private Object
    responseCallRing(Parcel p){
        char response[] = new char[4];

        response[0] = (char) p.readInt();    // isPresent
        response[1] = (char) p.readInt();    // signalType
        response[2] = (char) p.readInt();    // alertPitch
        response[3] = (char) p.readInt();    // signal

        mMetrics.writeRilCallRing(mInstanceId, response);

        return response;
    }

    private void
    notifyRegistrantsCdmaInfoRec(CdmaInformationRecords infoRec) {
        int response = RIL_UNSOL_CDMA_INFO_REC;
        if (infoRec.record instanceof CdmaInformationRecords.CdmaDisplayInfoRec) {
            if (mDisplayInfoRegistrants != null) {
                if (RILJ_LOGD) unsljLogRet(response, infoRec.record);
                mDisplayInfoRegistrants.notifyRegistrants(
                        new AsyncResult (null, infoRec.record, null));
            }
        } else if (infoRec.record instanceof CdmaInformationRecords.CdmaSignalInfoRec) {
            if (mSignalInfoRegistrants != null) {
                if (RILJ_LOGD) unsljLogRet(response, infoRec.record);
                mSignalInfoRegistrants.notifyRegistrants(
                        new AsyncResult (null, infoRec.record, null));
            }
        } else if (infoRec.record instanceof CdmaInformationRecords.CdmaNumberInfoRec) {
            if (mNumberInfoRegistrants != null) {
                if (RILJ_LOGD) unsljLogRet(response, infoRec.record);
                mNumberInfoRegistrants.notifyRegistrants(
                        new AsyncResult (null, infoRec.record, null));
            }
        } else if (infoRec.record instanceof CdmaInformationRecords.CdmaRedirectingNumberInfoRec) {
            if (mRedirNumInfoRegistrants != null) {
                if (RILJ_LOGD) unsljLogRet(response, infoRec.record);
                mRedirNumInfoRegistrants.notifyRegistrants(
                        new AsyncResult (null, infoRec.record, null));
            }
        } else if (infoRec.record instanceof CdmaInformationRecords.CdmaLineControlInfoRec) {
            if (mLineControlInfoRegistrants != null) {
                if (RILJ_LOGD) unsljLogRet(response, infoRec.record);
                mLineControlInfoRegistrants.notifyRegistrants(
                        new AsyncResult (null, infoRec.record, null));
            }
        } else if (infoRec.record instanceof CdmaInformationRecords.CdmaT53ClirInfoRec) {
            if (mT53ClirInfoRegistrants != null) {
                if (RILJ_LOGD) unsljLogRet(response, infoRec.record);
                mT53ClirInfoRegistrants.notifyRegistrants(
                        new AsyncResult (null, infoRec.record, null));
            }
        } else if (infoRec.record instanceof CdmaInformationRecords.CdmaT53AudioControlInfoRec) {
            if (mT53AudCntrlInfoRegistrants != null) {
               if (RILJ_LOGD) unsljLogRet(response, infoRec.record);
               mT53AudCntrlInfoRegistrants.notifyRegistrants(
                       new AsyncResult (null, infoRec.record, null));
            }
        }
    }

    private ArrayList<CellInfo> responseCellInfoList(Parcel p) {
        int numberOfInfoRecs;
        ArrayList<CellInfo> response;

        /**
         * Loop through all of the information records unmarshalling them
         * and converting them to Java Objects.
         */
        numberOfInfoRecs = p.readInt();
        response = new ArrayList<CellInfo>(numberOfInfoRecs);

        for (int i = 0; i < numberOfInfoRecs; i++) {
            CellInfo InfoRec = CellInfo.CREATOR.createFromParcel(p);
            response.add(InfoRec);
        }

        return response;
    }

   private Object
   responseHardwareConfig(Parcel p) {
      int num;
      ArrayList<HardwareConfig> response;
      HardwareConfig hw;

      num = p.readInt();
      response = new ArrayList<HardwareConfig>(num);

      if (RILJ_LOGV) {
         riljLog("responseHardwareConfig: num=" + num);
      }
      for (int i = 0 ; i < num ; i++) {
         int type = p.readInt();
         switch(type) {
            case HardwareConfig.DEV_HARDWARE_TYPE_MODEM: {
               hw = new HardwareConfig(type);
               hw.assignModem(p.readString(), p.readInt(), p.readInt(),
                  p.readInt(), p.readInt(), p.readInt(), p.readInt());
               break;
            }
            case HardwareConfig.DEV_HARDWARE_TYPE_SIM: {
               hw = new HardwareConfig(type);
               hw.assignSim(p.readString(), p.readInt(), p.readString());
               break;
            }
            default: {
               throw new RuntimeException(
                  "RIL_REQUEST_GET_HARDWARE_CONFIG invalid hardward type:" + type);
            }
         }

         response.add(hw);
      }

      return response;
   }

    private Object
    responseRadioCapability(Parcel p) {
        int version = p.readInt();
        int session = p.readInt();
        int phase = p.readInt();
        int rat = p.readInt();
        String logicModemUuid = p.readString();
        int status = p.readInt();

        riljLog("responseRadioCapability: version= " + version +
                ", session=" + session +
                ", phase=" + phase +
                ", rat=" + rat +
                ", logicModemUuid=" + logicModemUuid +
                ", status=" + status);
        RadioCapability rc = new RadioCapability(
                mInstanceId.intValue(), session, phase, rat, logicModemUuid, status);
        return rc;
    }

    private Object responseLceData(Parcel p) {
        final ArrayList<Integer> capacityResponse = new ArrayList<Integer>();
        final int capacityDownKbps = p.readInt();
        final int confidenceLevel = p.readByte();
        final int lceSuspended = p.readByte();

        riljLog("LCE capacity information received:" +
                " capacity=" + capacityDownKbps +
                " confidence=" + confidenceLevel +
                " lceSuspended=" + lceSuspended);

        capacityResponse.add(capacityDownKbps);
        capacityResponse.add(confidenceLevel);
        capacityResponse.add(lceSuspended);
        return capacityResponse;
    }

    private Object responseLceStatus(Parcel p) {
        final ArrayList<Integer> statusResponse = new ArrayList<Integer>();
        final int lceStatus = (int)p.readByte();
        final int actualInterval = p.readInt();

        riljLog("LCE status information received:" +
                " lceStatus=" + lceStatus +
                " actualInterval=" + actualInterval);
        statusResponse.add(lceStatus);
        statusResponse.add(actualInterval);
        return statusResponse;
    }

    private Object responseActivityData(Parcel p) {
        final int sleepModeTimeMs = p.readInt();
        final int idleModeTimeMs = p.readInt();
        int [] txModeTimeMs = new int[ModemActivityInfo.TX_POWER_LEVELS];
        for (int i = 0; i < ModemActivityInfo.TX_POWER_LEVELS; i++) {
            txModeTimeMs[i] = p.readInt();
        }
        final int rxModeTimeMs = p.readInt();

        riljLog("Modem activity info received:" +
                " sleepModeTimeMs=" + sleepModeTimeMs +
                " idleModeTimeMs=" + idleModeTimeMs +
                " txModeTimeMs[]=" + Arrays.toString(txModeTimeMs) +
                " rxModeTimeMs=" + rxModeTimeMs);

        return new ModemActivityInfo(SystemClock.elapsedRealtime(), sleepModeTimeMs,
                        idleModeTimeMs, txModeTimeMs, rxModeTimeMs, 0);
    }

<<<<<<< HEAD
    private Object responseAdnRecords(Parcel p) {
        int numRecords = p.readInt();
        SimPhoneBookAdnRecord[] AdnRecordsInfoGroup = new SimPhoneBookAdnRecord[numRecords];

        for (int i = 0 ; i < numRecords ; i++) {
            AdnRecordsInfoGroup[i]= new SimPhoneBookAdnRecord();

            AdnRecordsInfoGroup[i].mRecordIndex = p.readInt();
            AdnRecordsInfoGroup[i].mAlphaTag = p.readString();
            AdnRecordsInfoGroup[i].mNumber =
                    SimPhoneBookAdnRecord.ConvertToPhoneNumber(p.readString());

            int numEmails = p.readInt();
            if(numEmails > 0) {
                AdnRecordsInfoGroup[i].mEmailCount = numEmails;
                AdnRecordsInfoGroup[i].mEmails = new String[numEmails];
                for (int j = 0 ; j < numEmails; j++) {
                    AdnRecordsInfoGroup[i].mEmails[j] = p.readString();
                }
            }

            int numAnrs = p.readInt();
            if(numAnrs > 0) {
                AdnRecordsInfoGroup[i].mAdNumCount = numAnrs;
                AdnRecordsInfoGroup[i].mAdNumbers = new String[numAnrs];
                for (int k = 0 ; k < numAnrs; k++) {
                    AdnRecordsInfoGroup[i].mAdNumbers[k] =
                        SimPhoneBookAdnRecord.ConvertToPhoneNumber(p.readString());
                }
            }
        }
        riljLog(Arrays.toString(AdnRecordsInfoGroup));

        return AdnRecordsInfoGroup;
    }

=======
    private Object responseCarrierIdentifiers(Parcel p) {
        List<CarrierIdentifier> retVal = new ArrayList<CarrierIdentifier>();
        int len_allowed_carriers = p.readInt();
        int len_excluded_carriers = p.readInt();
        for (int i = 0; i < len_allowed_carriers; i++) {
            String mcc = p.readString();
            String mnc = p.readString();
            String spn = null, imsi = null, gid1 = null, gid2 = null;
            int matchType = p.readInt();
            String matchData = p.readString();
            if (matchType == CarrierIdentifier.MatchType.SPN) {
                spn = matchData;
            } else if (matchType == CarrierIdentifier.MatchType.IMSI_PREFIX) {
                imsi = matchData;
            } else if (matchType == CarrierIdentifier.MatchType.GID1) {
                gid1 = matchData;
            } else if (matchType == CarrierIdentifier.MatchType.GID2) {
                gid2 = matchData;
            }
            retVal.add(new CarrierIdentifier(mcc, mnc, spn, imsi, gid1, gid2));
        }
        /* TODO: Handle excluded carriers */
        return retVal;
    }

    private Object responsePcoData(Parcel p) {
        return new PcoData(p);
    }


>>>>>>> 86dd3d22
    static String
    requestToString(int request) {
/*
 cat libs/telephony/ril_commands.h \
 | egrep "^ *{RIL_" \
 | sed -re 's/\{RIL_([^,]+),[^,]+,([^}]+).+/case RIL_\1: return "\1";/'
*/
        switch(request) {
            case RIL_REQUEST_GET_SIM_STATUS: return "GET_SIM_STATUS";
            case RIL_REQUEST_ENTER_SIM_PIN: return "ENTER_SIM_PIN";
            case RIL_REQUEST_ENTER_SIM_PUK: return "ENTER_SIM_PUK";
            case RIL_REQUEST_ENTER_SIM_PIN2: return "ENTER_SIM_PIN2";
            case RIL_REQUEST_ENTER_SIM_PUK2: return "ENTER_SIM_PUK2";
            case RIL_REQUEST_CHANGE_SIM_PIN: return "CHANGE_SIM_PIN";
            case RIL_REQUEST_CHANGE_SIM_PIN2: return "CHANGE_SIM_PIN2";
            case RIL_REQUEST_ENTER_NETWORK_DEPERSONALIZATION: return "ENTER_NETWORK_DEPERSONALIZATION";
            case RIL_REQUEST_GET_CURRENT_CALLS: return "GET_CURRENT_CALLS";
            case RIL_REQUEST_DIAL: return "DIAL";
            case RIL_REQUEST_GET_IMSI: return "GET_IMSI";
            case RIL_REQUEST_HANGUP: return "HANGUP";
            case RIL_REQUEST_HANGUP_WAITING_OR_BACKGROUND: return "HANGUP_WAITING_OR_BACKGROUND";
            case RIL_REQUEST_HANGUP_FOREGROUND_RESUME_BACKGROUND: return "HANGUP_FOREGROUND_RESUME_BACKGROUND";
            case RIL_REQUEST_SWITCH_WAITING_OR_HOLDING_AND_ACTIVE: return "REQUEST_SWITCH_WAITING_OR_HOLDING_AND_ACTIVE";
            case RIL_REQUEST_CONFERENCE: return "CONFERENCE";
            case RIL_REQUEST_UDUB: return "UDUB";
            case RIL_REQUEST_LAST_CALL_FAIL_CAUSE: return "LAST_CALL_FAIL_CAUSE";
            case RIL_REQUEST_SIGNAL_STRENGTH: return "SIGNAL_STRENGTH";
            case RIL_REQUEST_VOICE_REGISTRATION_STATE: return "VOICE_REGISTRATION_STATE";
            case RIL_REQUEST_DATA_REGISTRATION_STATE: return "DATA_REGISTRATION_STATE";
            case RIL_REQUEST_OPERATOR: return "OPERATOR";
            case RIL_REQUEST_RADIO_POWER: return "RADIO_POWER";
            case RIL_REQUEST_DTMF: return "DTMF";
            case RIL_REQUEST_SEND_SMS: return "SEND_SMS";
            case RIL_REQUEST_SEND_SMS_EXPECT_MORE: return "SEND_SMS_EXPECT_MORE";
            case RIL_REQUEST_SETUP_DATA_CALL: return "SETUP_DATA_CALL";
            case RIL_REQUEST_SIM_IO: return "SIM_IO";
            case RIL_REQUEST_SEND_USSD: return "SEND_USSD";
            case RIL_REQUEST_CANCEL_USSD: return "CANCEL_USSD";
            case RIL_REQUEST_GET_CLIR: return "GET_CLIR";
            case RIL_REQUEST_SET_CLIR: return "SET_CLIR";
            case RIL_REQUEST_QUERY_CALL_FORWARD_STATUS: return "QUERY_CALL_FORWARD_STATUS";
            case RIL_REQUEST_SET_CALL_FORWARD: return "SET_CALL_FORWARD";
            case RIL_REQUEST_QUERY_CALL_WAITING: return "QUERY_CALL_WAITING";
            case RIL_REQUEST_SET_CALL_WAITING: return "SET_CALL_WAITING";
            case RIL_REQUEST_SMS_ACKNOWLEDGE: return "SMS_ACKNOWLEDGE";
            case RIL_REQUEST_GET_IMEI: return "GET_IMEI";
            case RIL_REQUEST_GET_IMEISV: return "GET_IMEISV";
            case RIL_REQUEST_ANSWER: return "ANSWER";
            case RIL_REQUEST_DEACTIVATE_DATA_CALL: return "DEACTIVATE_DATA_CALL";
            case RIL_REQUEST_QUERY_FACILITY_LOCK: return "QUERY_FACILITY_LOCK";
            case RIL_REQUEST_SET_FACILITY_LOCK: return "SET_FACILITY_LOCK";
            case RIL_REQUEST_CHANGE_BARRING_PASSWORD: return "CHANGE_BARRING_PASSWORD";
            case RIL_REQUEST_QUERY_NETWORK_SELECTION_MODE: return "QUERY_NETWORK_SELECTION_MODE";
            case RIL_REQUEST_SET_NETWORK_SELECTION_AUTOMATIC: return "SET_NETWORK_SELECTION_AUTOMATIC";
            case RIL_REQUEST_SET_NETWORK_SELECTION_MANUAL: return "SET_NETWORK_SELECTION_MANUAL";
            case RIL_REQUEST_QUERY_AVAILABLE_NETWORKS : return "QUERY_AVAILABLE_NETWORKS ";
            case RIL_REQUEST_DTMF_START: return "DTMF_START";
            case RIL_REQUEST_DTMF_STOP: return "DTMF_STOP";
            case RIL_REQUEST_BASEBAND_VERSION: return "BASEBAND_VERSION";
            case RIL_REQUEST_SEPARATE_CONNECTION: return "SEPARATE_CONNECTION";
            case RIL_REQUEST_SET_MUTE: return "SET_MUTE";
            case RIL_REQUEST_GET_MUTE: return "GET_MUTE";
            case RIL_REQUEST_QUERY_CLIP: return "QUERY_CLIP";
            case RIL_REQUEST_LAST_DATA_CALL_FAIL_CAUSE: return "LAST_DATA_CALL_FAIL_CAUSE";
            case RIL_REQUEST_DATA_CALL_LIST: return "DATA_CALL_LIST";
            case RIL_REQUEST_RESET_RADIO: return "RESET_RADIO";
            case RIL_REQUEST_OEM_HOOK_RAW: return "OEM_HOOK_RAW";
            case RIL_REQUEST_OEM_HOOK_STRINGS: return "OEM_HOOK_STRINGS";
            case RIL_REQUEST_SCREEN_STATE: return "SCREEN_STATE";
            case RIL_REQUEST_SET_SUPP_SVC_NOTIFICATION: return "SET_SUPP_SVC_NOTIFICATION";
            case RIL_REQUEST_WRITE_SMS_TO_SIM: return "WRITE_SMS_TO_SIM";
            case RIL_REQUEST_DELETE_SMS_ON_SIM: return "DELETE_SMS_ON_SIM";
            case RIL_REQUEST_SET_BAND_MODE: return "SET_BAND_MODE";
            case RIL_REQUEST_QUERY_AVAILABLE_BAND_MODE: return "QUERY_AVAILABLE_BAND_MODE";
            case RIL_REQUEST_STK_GET_PROFILE: return "REQUEST_STK_GET_PROFILE";
            case RIL_REQUEST_STK_SET_PROFILE: return "REQUEST_STK_SET_PROFILE";
            case RIL_REQUEST_STK_SEND_ENVELOPE_COMMAND: return "REQUEST_STK_SEND_ENVELOPE_COMMAND";
            case RIL_REQUEST_STK_SEND_TERMINAL_RESPONSE: return "REQUEST_STK_SEND_TERMINAL_RESPONSE";
            case RIL_REQUEST_STK_HANDLE_CALL_SETUP_REQUESTED_FROM_SIM: return "REQUEST_STK_HANDLE_CALL_SETUP_REQUESTED_FROM_SIM";
            case RIL_REQUEST_EXPLICIT_CALL_TRANSFER: return "REQUEST_EXPLICIT_CALL_TRANSFER";
            case RIL_REQUEST_SET_PREFERRED_NETWORK_TYPE: return "REQUEST_SET_PREFERRED_NETWORK_TYPE";
            case RIL_REQUEST_GET_PREFERRED_NETWORK_TYPE: return "REQUEST_GET_PREFERRED_NETWORK_TYPE";
            case RIL_REQUEST_GET_NEIGHBORING_CELL_IDS: return "REQUEST_GET_NEIGHBORING_CELL_IDS";
            case RIL_REQUEST_SET_LOCATION_UPDATES: return "REQUEST_SET_LOCATION_UPDATES";
            case RIL_REQUEST_CDMA_SET_SUBSCRIPTION_SOURCE: return "RIL_REQUEST_CDMA_SET_SUBSCRIPTION_SOURCE";
            case RIL_REQUEST_CDMA_SET_ROAMING_PREFERENCE: return "RIL_REQUEST_CDMA_SET_ROAMING_PREFERENCE";
            case RIL_REQUEST_CDMA_QUERY_ROAMING_PREFERENCE: return "RIL_REQUEST_CDMA_QUERY_ROAMING_PREFERENCE";
            case RIL_REQUEST_SET_TTY_MODE: return "RIL_REQUEST_SET_TTY_MODE";
            case RIL_REQUEST_QUERY_TTY_MODE: return "RIL_REQUEST_QUERY_TTY_MODE";
            case RIL_REQUEST_CDMA_SET_PREFERRED_VOICE_PRIVACY_MODE: return "RIL_REQUEST_CDMA_SET_PREFERRED_VOICE_PRIVACY_MODE";
            case RIL_REQUEST_CDMA_QUERY_PREFERRED_VOICE_PRIVACY_MODE: return "RIL_REQUEST_CDMA_QUERY_PREFERRED_VOICE_PRIVACY_MODE";
            case RIL_REQUEST_CDMA_FLASH: return "RIL_REQUEST_CDMA_FLASH";
            case RIL_REQUEST_CDMA_BURST_DTMF: return "RIL_REQUEST_CDMA_BURST_DTMF";
            case RIL_REQUEST_CDMA_SEND_SMS: return "RIL_REQUEST_CDMA_SEND_SMS";
            case RIL_REQUEST_CDMA_SMS_ACKNOWLEDGE: return "RIL_REQUEST_CDMA_SMS_ACKNOWLEDGE";
            case RIL_REQUEST_GSM_GET_BROADCAST_CONFIG: return "RIL_REQUEST_GSM_GET_BROADCAST_CONFIG";
            case RIL_REQUEST_GSM_SET_BROADCAST_CONFIG: return "RIL_REQUEST_GSM_SET_BROADCAST_CONFIG";
            case RIL_REQUEST_CDMA_GET_BROADCAST_CONFIG: return "RIL_REQUEST_CDMA_GET_BROADCAST_CONFIG";
            case RIL_REQUEST_CDMA_SET_BROADCAST_CONFIG: return "RIL_REQUEST_CDMA_SET_BROADCAST_CONFIG";
            case RIL_REQUEST_GSM_BROADCAST_ACTIVATION: return "RIL_REQUEST_GSM_BROADCAST_ACTIVATION";
            case RIL_REQUEST_CDMA_VALIDATE_AND_WRITE_AKEY: return "RIL_REQUEST_CDMA_VALIDATE_AND_WRITE_AKEY";
            case RIL_REQUEST_CDMA_BROADCAST_ACTIVATION: return "RIL_REQUEST_CDMA_BROADCAST_ACTIVATION";
            case RIL_REQUEST_CDMA_SUBSCRIPTION: return "RIL_REQUEST_CDMA_SUBSCRIPTION";
            case RIL_REQUEST_CDMA_WRITE_SMS_TO_RUIM: return "RIL_REQUEST_CDMA_WRITE_SMS_TO_RUIM";
            case RIL_REQUEST_CDMA_DELETE_SMS_ON_RUIM: return "RIL_REQUEST_CDMA_DELETE_SMS_ON_RUIM";
            case RIL_REQUEST_DEVICE_IDENTITY: return "RIL_REQUEST_DEVICE_IDENTITY";
            case RIL_REQUEST_GET_SMSC_ADDRESS: return "RIL_REQUEST_GET_SMSC_ADDRESS";
            case RIL_REQUEST_SET_SMSC_ADDRESS: return "RIL_REQUEST_SET_SMSC_ADDRESS";
            case RIL_REQUEST_EXIT_EMERGENCY_CALLBACK_MODE: return "REQUEST_EXIT_EMERGENCY_CALLBACK_MODE";
            case RIL_REQUEST_REPORT_SMS_MEMORY_STATUS: return "RIL_REQUEST_REPORT_SMS_MEMORY_STATUS";
            case RIL_REQUEST_REPORT_STK_SERVICE_IS_RUNNING: return "RIL_REQUEST_REPORT_STK_SERVICE_IS_RUNNING";
            case RIL_REQUEST_CDMA_GET_SUBSCRIPTION_SOURCE: return "RIL_REQUEST_CDMA_GET_SUBSCRIPTION_SOURCE";
            case RIL_REQUEST_ISIM_AUTHENTICATION: return "RIL_REQUEST_ISIM_AUTHENTICATION";
            case RIL_REQUEST_ACKNOWLEDGE_INCOMING_GSM_SMS_WITH_PDU: return "RIL_REQUEST_ACKNOWLEDGE_INCOMING_GSM_SMS_WITH_PDU";
            case RIL_REQUEST_STK_SEND_ENVELOPE_WITH_STATUS: return "RIL_REQUEST_STK_SEND_ENVELOPE_WITH_STATUS";
            case RIL_REQUEST_VOICE_RADIO_TECH: return "RIL_REQUEST_VOICE_RADIO_TECH";
            case RIL_REQUEST_GET_CELL_INFO_LIST: return "RIL_REQUEST_GET_CELL_INFO_LIST";
            case RIL_REQUEST_SET_UNSOL_CELL_INFO_LIST_RATE: return "RIL_REQUEST_SET_CELL_INFO_LIST_RATE";
            case RIL_REQUEST_SET_INITIAL_ATTACH_APN: return "RIL_REQUEST_SET_INITIAL_ATTACH_APN";
            case RIL_REQUEST_SET_DATA_PROFILE: return "RIL_REQUEST_SET_DATA_PROFILE";
            case RIL_REQUEST_IMS_REGISTRATION_STATE: return "RIL_REQUEST_IMS_REGISTRATION_STATE";
            case RIL_REQUEST_IMS_SEND_SMS: return "RIL_REQUEST_IMS_SEND_SMS";
            case RIL_REQUEST_SIM_TRANSMIT_APDU_BASIC: return "RIL_REQUEST_SIM_TRANSMIT_APDU_BASIC";
            case RIL_REQUEST_SIM_OPEN_CHANNEL: return "RIL_REQUEST_SIM_OPEN_CHANNEL";
            case RIL_REQUEST_CAF_SIM_OPEN_CHANNEL_WITH_P2: return "RIL_REQUEST_CAF_SIM_OPEN_CHANNEL_WITH_P2";
            case RIL_REQUEST_SIM_CLOSE_CHANNEL: return "RIL_REQUEST_SIM_CLOSE_CHANNEL";
            case RIL_REQUEST_SIM_TRANSMIT_APDU_CHANNEL: return "RIL_REQUEST_SIM_TRANSMIT_APDU_CHANNEL";
            case RIL_REQUEST_SIM_GET_ATR: return "RIL_REQUEST_SIM_GET_ATR";
            case RIL_REQUEST_NV_READ_ITEM: return "RIL_REQUEST_NV_READ_ITEM";
            case RIL_REQUEST_NV_WRITE_ITEM: return "RIL_REQUEST_NV_WRITE_ITEM";
            case RIL_REQUEST_NV_WRITE_CDMA_PRL: return "RIL_REQUEST_NV_WRITE_CDMA_PRL";
            case RIL_REQUEST_NV_RESET_CONFIG: return "RIL_REQUEST_NV_RESET_CONFIG";
            case RIL_REQUEST_SET_UICC_SUBSCRIPTION: return "RIL_REQUEST_SET_UICC_SUBSCRIPTION";
            case RIL_REQUEST_ALLOW_DATA: return "RIL_REQUEST_ALLOW_DATA";
            case RIL_REQUEST_GET_HARDWARE_CONFIG: return "GET_HARDWARE_CONFIG";
            case RIL_REQUEST_SIM_AUTHENTICATION: return "RIL_REQUEST_SIM_AUTHENTICATION";
            case RIL_REQUEST_SHUTDOWN: return "RIL_REQUEST_SHUTDOWN";
            case RIL_REQUEST_SET_RADIO_CAPABILITY:
                    return "RIL_REQUEST_SET_RADIO_CAPABILITY";
            case RIL_REQUEST_GET_RADIO_CAPABILITY:
                    return "RIL_REQUEST_GET_RADIO_CAPABILITY";
            case RIL_REQUEST_START_LCE: return "RIL_REQUEST_START_LCE";
            case RIL_REQUEST_STOP_LCE: return "RIL_REQUEST_STOP_LCE";
            case RIL_REQUEST_PULL_LCEDATA: return "RIL_REQUEST_PULL_LCEDATA";
            case RIL_REQUEST_GET_ACTIVITY_INFO: return "RIL_REQUEST_GET_ACTIVITY_INFO";
            case RIL_REQUEST_SET_ALLOWED_CARRIERS: return "RIL_REQUEST_SET_ALLOWED_CARRIERS";
            case RIL_REQUEST_GET_ALLOWED_CARRIERS: return "RIL_REQUEST_GET_ALLOWED_CARRIERS";
            case RIL_RESPONSE_ACKNOWLEDGEMENT: return "RIL_RESPONSE_ACKNOWLEDGEMENT";
            case RIL_REQUEST_GET_ADN_RECORD: return "RIL_REQUEST_GET_ADN_RECORD";
            case RIL_REQUEST_UPDATE_ADN_RECORD: return "RIL_REQUEST_UPDATE_ADN_RECORD";
            default: return "<unknown request>";
        }
    }

    static String
    responseToString(int request)
    {
/*
 cat libs/telephony/ril_unsol_commands.h \
 | egrep "^ *{RIL_" \
 | sed -re 's/\{RIL_([^,]+),[^,]+,([^}]+).+/case RIL_\1: return "\1";/'
*/
        switch(request) {
            case RIL_UNSOL_RESPONSE_RADIO_STATE_CHANGED: return "UNSOL_RESPONSE_RADIO_STATE_CHANGED";
            case RIL_UNSOL_RESPONSE_CALL_STATE_CHANGED: return "UNSOL_RESPONSE_CALL_STATE_CHANGED";
            case RIL_UNSOL_RESPONSE_VOICE_NETWORK_STATE_CHANGED: return "UNSOL_RESPONSE_VOICE_NETWORK_STATE_CHANGED";
            case RIL_UNSOL_RESPONSE_NEW_SMS: return "UNSOL_RESPONSE_NEW_SMS";
            case RIL_UNSOL_RESPONSE_NEW_SMS_STATUS_REPORT: return "UNSOL_RESPONSE_NEW_SMS_STATUS_REPORT";
            case RIL_UNSOL_RESPONSE_NEW_SMS_ON_SIM: return "UNSOL_RESPONSE_NEW_SMS_ON_SIM";
            case RIL_UNSOL_ON_USSD: return "UNSOL_ON_USSD";
            case RIL_UNSOL_ON_USSD_REQUEST: return "UNSOL_ON_USSD_REQUEST";
            case RIL_UNSOL_NITZ_TIME_RECEIVED: return "UNSOL_NITZ_TIME_RECEIVED";
            case RIL_UNSOL_SIGNAL_STRENGTH: return "UNSOL_SIGNAL_STRENGTH";
            case RIL_UNSOL_DATA_CALL_LIST_CHANGED: return "UNSOL_DATA_CALL_LIST_CHANGED";
            case RIL_UNSOL_SUPP_SVC_NOTIFICATION: return "UNSOL_SUPP_SVC_NOTIFICATION";
            case RIL_UNSOL_STK_SESSION_END: return "UNSOL_STK_SESSION_END";
            case RIL_UNSOL_STK_PROACTIVE_COMMAND: return "UNSOL_STK_PROACTIVE_COMMAND";
            case RIL_UNSOL_STK_EVENT_NOTIFY: return "UNSOL_STK_EVENT_NOTIFY";
            case RIL_UNSOL_STK_CALL_SETUP: return "UNSOL_STK_CALL_SETUP";
            case RIL_UNSOL_SIM_SMS_STORAGE_FULL: return "UNSOL_SIM_SMS_STORAGE_FULL";
            case RIL_UNSOL_SIM_REFRESH: return "UNSOL_SIM_REFRESH";
            case RIL_UNSOL_CALL_RING: return "UNSOL_CALL_RING";
            case RIL_UNSOL_RESPONSE_SIM_STATUS_CHANGED: return "UNSOL_RESPONSE_SIM_STATUS_CHANGED";
            case RIL_UNSOL_RESPONSE_CDMA_NEW_SMS: return "UNSOL_RESPONSE_CDMA_NEW_SMS";
            case RIL_UNSOL_RESPONSE_NEW_BROADCAST_SMS: return "UNSOL_RESPONSE_NEW_BROADCAST_SMS";
            case RIL_UNSOL_CDMA_RUIM_SMS_STORAGE_FULL: return "UNSOL_CDMA_RUIM_SMS_STORAGE_FULL";
            case RIL_UNSOL_RESTRICTED_STATE_CHANGED: return "UNSOL_RESTRICTED_STATE_CHANGED";
            case RIL_UNSOL_ENTER_EMERGENCY_CALLBACK_MODE: return "UNSOL_ENTER_EMERGENCY_CALLBACK_MODE";
            case RIL_UNSOL_CDMA_CALL_WAITING: return "UNSOL_CDMA_CALL_WAITING";
            case RIL_UNSOL_CDMA_OTA_PROVISION_STATUS: return "UNSOL_CDMA_OTA_PROVISION_STATUS";
            case RIL_UNSOL_CDMA_INFO_REC: return "UNSOL_CDMA_INFO_REC";
            case RIL_UNSOL_OEM_HOOK_RAW: return "UNSOL_OEM_HOOK_RAW";
            case RIL_UNSOL_RINGBACK_TONE: return "UNSOL_RINGBACK_TONE";
            case RIL_UNSOL_RESEND_INCALL_MUTE: return "UNSOL_RESEND_INCALL_MUTE";
            case RIL_UNSOL_CDMA_SUBSCRIPTION_SOURCE_CHANGED: return "CDMA_SUBSCRIPTION_SOURCE_CHANGED";
            case RIL_UNSOl_CDMA_PRL_CHANGED: return "UNSOL_CDMA_PRL_CHANGED";
            case RIL_UNSOL_EXIT_EMERGENCY_CALLBACK_MODE: return "UNSOL_EXIT_EMERGENCY_CALLBACK_MODE";
            case RIL_UNSOL_RIL_CONNECTED: return "UNSOL_RIL_CONNECTED";
            case RIL_UNSOL_VOICE_RADIO_TECH_CHANGED: return "UNSOL_VOICE_RADIO_TECH_CHANGED";
            case RIL_UNSOL_CELL_INFO_LIST: return "UNSOL_CELL_INFO_LIST";
            case RIL_UNSOL_RESPONSE_IMS_NETWORK_STATE_CHANGED:
                return "UNSOL_RESPONSE_IMS_NETWORK_STATE_CHANGED";
            case RIL_UNSOL_UICC_SUBSCRIPTION_STATUS_CHANGED:
                    return "RIL_UNSOL_UICC_SUBSCRIPTION_STATUS_CHANGED";
            case RIL_UNSOL_SRVCC_STATE_NOTIFY:
                    return "UNSOL_SRVCC_STATE_NOTIFY";
            case RIL_UNSOL_HARDWARE_CONFIG_CHANGED: return "RIL_UNSOL_HARDWARE_CONFIG_CHANGED";
            case RIL_UNSOL_RADIO_CAPABILITY:
                    return "RIL_UNSOL_RADIO_CAPABILITY";
            case RIL_UNSOL_ON_SS: return "UNSOL_ON_SS";
            case RIL_UNSOL_STK_CC_ALPHA_NOTIFY: return "UNSOL_STK_CC_ALPHA_NOTIFY";
            case RIL_UNSOL_LCEDATA_RECV: return "UNSOL_LCE_INFO_RECV";
<<<<<<< HEAD
            case RIL_UNSOL_RESPONSE_ADN_INIT_DONE: return "RIL_UNSOL_RESPONSE_ADN_INIT_DONE";
            case RIL_UNSOL_RESPONSE_ADN_RECORDS: return "RIL_UNSOL_RESPONSE_ADN_RECORDS";
=======
            case RIL_UNSOL_PCO_DATA: return "UNSOL_PCO_DATA";
>>>>>>> 86dd3d22
            default: return "<unknown response>";
        }
    }

    private void riljLog(String msg) {
        Rlog.d(RILJ_LOG_TAG, msg
                + (mInstanceId != null ? (" [SUB" + mInstanceId + "]") : ""));
    }

    private void riljLogv(String msg) {
        Rlog.v(RILJ_LOG_TAG, msg
                + (mInstanceId != null ? (" [SUB" + mInstanceId + "]") : ""));
    }

    private void unsljLog(int response) {
        riljLog("[UNSL]< " + responseToString(response));
    }

    private void unsljLogMore(int response, String more) {
        riljLog("[UNSL]< " + responseToString(response) + " " + more);
    }

    private void unsljLogRet(int response, Object ret) {
        riljLog("[UNSL]< " + responseToString(response) + " " + retToString(response, ret));
    }

    private void unsljLogvRet(int response, Object ret) {
        riljLogv("[UNSL]< " + responseToString(response) + " " + retToString(response, ret));
    }

    private Object
    responseSsData(Parcel p) {
        int num;
        SsData ssData = new SsData();

        ssData.serviceType = ssData.ServiceTypeFromRILInt(p.readInt());
        ssData.requestType = ssData.RequestTypeFromRILInt(p.readInt());
        ssData.teleserviceType = ssData.TeleserviceTypeFromRILInt(p.readInt());
        ssData.serviceClass = p.readInt(); // This is service class sent in the SS request.
        ssData.result = p.readInt(); // This is the result of the SS request.
        num = p.readInt();

        if (ssData.serviceType.isTypeCF() &&
            ssData.requestType.isTypeInterrogation()) {
            ssData.cfInfo = new CallForwardInfo[num];

            for (int i = 0; i < num; i++) {
                ssData.cfInfo[i] = new CallForwardInfo();

                ssData.cfInfo[i].status = p.readInt();
                ssData.cfInfo[i].reason = p.readInt();
                ssData.cfInfo[i].serviceClass = p.readInt();
                ssData.cfInfo[i].toa = p.readInt();
                ssData.cfInfo[i].number = p.readString();
                ssData.cfInfo[i].timeSeconds = p.readInt();

                riljLog("[SS Data] CF Info " + i + " : " +  ssData.cfInfo[i]);
            }
        } else {
            ssData.ssInfo = new int[num];
            for (int i = 0; i < num; i++) {
                ssData.ssInfo[i] = p.readInt();
                riljLog("[SS Data] SS Info " + i + " : " +  ssData.ssInfo[i]);
            }
        }

        return ssData;
    }


    // ***** Methods for CDMA support
    @Override
    public void
    getDeviceIdentity(Message response) {
        RILRequest rr = RILRequest.obtain(RIL_REQUEST_DEVICE_IDENTITY, response);

        if (RILJ_LOGD) riljLog(rr.serialString() + "> " + requestToString(rr.mRequest));

        send(rr);
    }

    @Override
    public void
    getCDMASubscription(Message response) {
        RILRequest rr = RILRequest.obtain(RIL_REQUEST_CDMA_SUBSCRIPTION, response);

        if (RILJ_LOGD) riljLog(rr.serialString() + "> " + requestToString(rr.mRequest));

        send(rr);
    }

    @Override
    public void setPhoneType(int phoneType) { // Called by GsmCdmaPhone
        if (RILJ_LOGD) riljLog("setPhoneType=" + phoneType + " old value=" + mPhoneType);
        mPhoneType = phoneType;
    }

    /**
     * {@inheritDoc}
     */
    @Override
    public void queryCdmaRoamingPreference(Message response) {
        RILRequest rr = RILRequest.obtain(
                RILConstants.RIL_REQUEST_CDMA_QUERY_ROAMING_PREFERENCE, response);

        if (RILJ_LOGD) riljLog(rr.serialString() + "> " + requestToString(rr.mRequest));

        send(rr);
    }

    /**
     * {@inheritDoc}
     */
    @Override
    public void setCdmaRoamingPreference(int cdmaRoamingType, Message response) {
        RILRequest rr = RILRequest.obtain(
                RILConstants.RIL_REQUEST_CDMA_SET_ROAMING_PREFERENCE, response);

        rr.mParcel.writeInt(1);
        rr.mParcel.writeInt(cdmaRoamingType);

        if (RILJ_LOGD) riljLog(rr.serialString() + "> " + requestToString(rr.mRequest)
                + " : " + cdmaRoamingType);

        send(rr);
    }

    /**
     * {@inheritDoc}
     */
    @Override
    public void setCdmaSubscriptionSource(int cdmaSubscription , Message response) {
        RILRequest rr = RILRequest.obtain(
                RILConstants.RIL_REQUEST_CDMA_SET_SUBSCRIPTION_SOURCE, response);

        rr.mParcel.writeInt(1);
        rr.mParcel.writeInt(cdmaSubscription);

        if (RILJ_LOGD) riljLog(rr.serialString() + "> " + requestToString(rr.mRequest)
                + " : " + cdmaSubscription);

        send(rr);
    }

    /**
     * {@inheritDoc}
     */
    @Override
    public void getCdmaSubscriptionSource(Message response) {
        RILRequest rr = RILRequest.obtain(
                RILConstants.RIL_REQUEST_CDMA_GET_SUBSCRIPTION_SOURCE, response);

        if (RILJ_LOGD) riljLog(rr.serialString() + "> " + requestToString(rr.mRequest));

        send(rr);
    }

    /**
     * {@inheritDoc}
     */
    @Override
    public void queryTTYMode(Message response) {
        RILRequest rr = RILRequest.obtain(
                RILConstants.RIL_REQUEST_QUERY_TTY_MODE, response);

        if (RILJ_LOGD) riljLog(rr.serialString() + "> " + requestToString(rr.mRequest));

        send(rr);
    }

    /**
     * {@inheritDoc}
     */
    @Override
    public void setTTYMode(int ttyMode, Message response) {
        RILRequest rr = RILRequest.obtain(
                RILConstants.RIL_REQUEST_SET_TTY_MODE, response);

        rr.mParcel.writeInt(1);
        rr.mParcel.writeInt(ttyMode);

        if (RILJ_LOGD) riljLog(rr.serialString() + "> " + requestToString(rr.mRequest)
                + " : " + ttyMode);

        send(rr);
    }

    /**
     * {@inheritDoc}
     */
    @Override
    public void
    sendCDMAFeatureCode(String FeatureCode, Message response) {
        RILRequest rr = RILRequest.obtain(RIL_REQUEST_CDMA_FLASH, response);

        rr.mParcel.writeString(FeatureCode);

        if (RILJ_LOGD) riljLog(rr.serialString() + "> " + requestToString(rr.mRequest)
                + " : " + FeatureCode);

        send(rr);
    }

    @Override
    public void getCdmaBroadcastConfig(Message response) {
        RILRequest rr = RILRequest.obtain(RIL_REQUEST_CDMA_GET_BROADCAST_CONFIG, response);

        send(rr);
    }

    @Override
    public void setCdmaBroadcastConfig(CdmaSmsBroadcastConfigInfo[] configs, Message response) {
        RILRequest rr = RILRequest.obtain(RIL_REQUEST_CDMA_SET_BROADCAST_CONFIG, response);

        // Convert to 1 service category per config (the way RIL takes is)
        ArrayList<CdmaSmsBroadcastConfigInfo> processedConfigs =
            new ArrayList<CdmaSmsBroadcastConfigInfo>();
        for (CdmaSmsBroadcastConfigInfo config : configs) {
            for (int i = config.getFromServiceCategory(); i <= config.getToServiceCategory(); i++) {
                processedConfigs.add(new CdmaSmsBroadcastConfigInfo(i,
                        i,
                        config.getLanguage(),
                        config.isSelected()));
            }
        }

        CdmaSmsBroadcastConfigInfo[] rilConfigs = processedConfigs.toArray(configs);
        rr.mParcel.writeInt(rilConfigs.length);
        for(int i = 0; i < rilConfigs.length; i++) {
            rr.mParcel.writeInt(rilConfigs[i].getFromServiceCategory());
            rr.mParcel.writeInt(rilConfigs[i].getLanguage());
            rr.mParcel.writeInt(rilConfigs[i].isSelected() ? 1 : 0);
        }

        if (RILJ_LOGD) {
            riljLog(rr.serialString() + "> " + requestToString(rr.mRequest)
                    + " with " + rilConfigs.length + " configs : ");
            for (int i = 0; i < rilConfigs.length; i++) {
                riljLog(rilConfigs[i].toString());
            }
        }

        send(rr);
    }

    @Override
    public void setCdmaBroadcastActivation(boolean activate, Message response) {
        RILRequest rr = RILRequest.obtain(RIL_REQUEST_CDMA_BROADCAST_ACTIVATION, response);

        rr.mParcel.writeInt(1);
        rr.mParcel.writeInt(activate ? 0 :1);

        if (RILJ_LOGD) riljLog(rr.serialString() + "> " + requestToString(rr.mRequest));

        send(rr);
    }

    /**
     * {@inheritDoc}
     */
    @Override
    public void exitEmergencyCallbackMode(Message response) {
        RILRequest rr = RILRequest.obtain(RIL_REQUEST_EXIT_EMERGENCY_CALLBACK_MODE, response);

        if (RILJ_LOGD) riljLog(rr.serialString() + "> " + requestToString(rr.mRequest));

        send(rr);
    }

    @Override
    public void requestIsimAuthentication(String nonce, Message response) {
        RILRequest rr = RILRequest.obtain(RIL_REQUEST_ISIM_AUTHENTICATION, response);

        rr.mParcel.writeString(nonce);

        if (RILJ_LOGD) riljLog(rr.serialString() + "> " + requestToString(rr.mRequest));

        send(rr);
    }

    @Override
    public void requestIccSimAuthentication(int authContext, String data, String aid,
                                            Message response) {
        RILRequest rr = RILRequest.obtain(RIL_REQUEST_SIM_AUTHENTICATION, response);

        rr.mParcel.writeInt(authContext);
        rr.mParcel.writeString(data);
        rr.mParcel.writeString(aid);

        if (RILJ_LOGD) riljLog(rr.serialString() + "> " + requestToString(rr.mRequest));

        send(rr);
    }

    /**
     * {@inheritDoc}
     */
    @Override
    public void getCellInfoList(Message result) {
        RILRequest rr = RILRequest.obtain(RIL_REQUEST_GET_CELL_INFO_LIST, result);

        if (RILJ_LOGD) riljLog(rr.serialString() + "> " + requestToString(rr.mRequest));

        send(rr);
    }

    /**
     * {@inheritDoc}
     */
    @Override
    public void setCellInfoListRate(int rateInMillis, Message response) {
        if (RILJ_LOGD) riljLog("setCellInfoListRate: " + rateInMillis);
        RILRequest rr = RILRequest.obtain(RIL_REQUEST_SET_UNSOL_CELL_INFO_LIST_RATE, response);

        rr.mParcel.writeInt(1);
        rr.mParcel.writeInt(rateInMillis);

        if (RILJ_LOGD) riljLog(rr.serialString() + "> " + requestToString(rr.mRequest));

        send(rr);
    }

    public void setInitialAttachApn(String apn, String protocol, int authType, String username,
            String password, Message result) {
        RILRequest rr = RILRequest.obtain(RIL_REQUEST_SET_INITIAL_ATTACH_APN, result);

        if (RILJ_LOGD) riljLog("Set RIL_REQUEST_SET_INITIAL_ATTACH_APN");

        rr.mParcel.writeString(apn);
        rr.mParcel.writeString(protocol);
        rr.mParcel.writeInt(authType);
        rr.mParcel.writeString(username);
        rr.mParcel.writeString(password);

        if (RILJ_LOGD) riljLog(rr.serialString() + "> " + requestToString(rr.mRequest)
                + ", apn:" + apn + ", protocol:" + protocol + ", authType:" + authType
                + ", username:" + username + ", password:" + password);

        send(rr);
    }

    public void setDataProfile(DataProfile[] dps, Message result) {
        if (RILJ_LOGD) riljLog("Set RIL_REQUEST_SET_DATA_PROFILE");

        RILRequest rr = RILRequest.obtain(RIL_REQUEST_SET_DATA_PROFILE, null);
        DataProfile.toParcel(rr.mParcel, dps);

        if (RILJ_LOGD) {
            riljLog(rr.serialString() + "> " + requestToString(rr.mRequest)
                    + " with " + dps + " Data Profiles : ");
            for (int i = 0; i < dps.length; i++) {
                riljLog(dps[i].toString());
            }
        }

        send(rr);
    }

    /* (non-Javadoc)
     * @see com.android.internal.telephony.BaseCommands#testingEmergencyCall()
     */
    @Override
    public void testingEmergencyCall() {
        if (RILJ_LOGD) riljLog("testingEmergencyCall");
        mTestingEmergencyCall.set(true);
    }

    public void dump(FileDescriptor fd, PrintWriter pw, String[] args) {
        pw.println("RIL: " + this);
        pw.println(" mSocket=" + mSocket);
        pw.println(" mSenderThread=" + mSenderThread);
        pw.println(" mSender=" + mSender);
        pw.println(" mReceiverThread=" + mReceiverThread);
        pw.println(" mReceiver=" + mReceiver);
        pw.println(" mWakeLock=" + mWakeLock);
        pw.println(" mWakeLockTimeout=" + mWakeLockTimeout);
        synchronized (mRequestList) {
            synchronized (mWakeLock) {
                pw.println(" mWakeLockCount=" + mWakeLockCount);
            }
            int count = mRequestList.size();
            pw.println(" mRequestList count=" + count);
            for (int i = 0; i < count; i++) {
                RILRequest rr = mRequestList.valueAt(i);
                pw.println("  [" + rr.mSerial + "] " + requestToString(rr.mRequest));
            }
        }
        pw.println(" mLastNITZTimeInfo=" + Arrays.toString(mLastNITZTimeInfo));
        pw.println(" mTestingEmergencyCall=" + mTestingEmergencyCall.get());
    }

    /**
     * {@inheritDoc}
     */
    @Override
    public void iccOpenLogicalChannel(String AID, Message response) {
        RILRequest rr = RILRequest.obtain(RIL_REQUEST_SIM_OPEN_CHANNEL, response);
        rr.mParcel.writeString(AID);

        if (RILJ_LOGD)
            riljLog(rr.serialString() + "> " + requestToString(rr.mRequest));

        send(rr);
    }

    @Override
    public void iccOpenLogicalChannel(String AID, byte p2, Message response) {
        RILRequest rr = RILRequest.obtain(RIL_REQUEST_CAF_SIM_OPEN_CHANNEL_WITH_P2, response);
        rr.mParcel.writeByte(p2);
        rr.mParcel.writeString(AID);

        if (RILJ_LOGD)
            riljLog(rr.serialString() + "> " + requestToString(rr.mRequest));

        send(rr);
    }

    /**
     * {@inheritDoc}
     */
    @Override
    public void iccCloseLogicalChannel(int channel, Message response) {
        RILRequest rr = RILRequest.obtain(RIL_REQUEST_SIM_CLOSE_CHANNEL, response);
        rr.mParcel.writeInt(1);
        rr.mParcel.writeInt(channel);

        if (RILJ_LOGD)
            riljLog(rr.serialString() + "> " + requestToString(rr.mRequest));

        send(rr);
    }

    /**
     * {@inheritDoc}
     */
    @Override
    public void iccTransmitApduLogicalChannel(int channel, int cla, int instruction,
            int p1, int p2, int p3, String data, Message response) {
        if (channel <= 0) {
            throw new RuntimeException(
                "Invalid channel in iccTransmitApduLogicalChannel: " + channel);
        }

        iccTransmitApduHelper(RIL_REQUEST_SIM_TRANSMIT_APDU_CHANNEL, channel, cla,
                instruction, p1, p2, p3, data, response);
    }

    /**
     * {@inheritDoc}
     */
    @Override
    public void iccTransmitApduBasicChannel(int cla, int instruction, int p1, int p2,
            int p3, String data, Message response) {
        iccTransmitApduHelper(RIL_REQUEST_SIM_TRANSMIT_APDU_BASIC, 0, cla, instruction,
                p1, p2, p3, data, response);
    }

    /**
     * {@inheritDoc}
     */
    @Override
    public void getAtr(Message response) {
        RILRequest rr = RILRequest.obtain(RIL_REQUEST_SIM_GET_ATR, response);
        int slotId = 0;
        rr.mParcel.writeInt(1);
        rr.mParcel.writeInt(slotId);
        if (RILJ_LOGD) riljLog(rr.serialString() + "> iccGetAtr: "
                + requestToString(rr.mRequest) + " " + slotId);

        send(rr);
    }

    /*
     * Helper function for the iccTransmitApdu* commands above.
     */
    private void iccTransmitApduHelper(int rilCommand, int channel, int cla,
            int instruction, int p1, int p2, int p3, String data, Message response) {
        RILRequest rr = RILRequest.obtain(rilCommand, response);
        rr.mParcel.writeInt(channel);
        rr.mParcel.writeInt(cla);
        rr.mParcel.writeInt(instruction);
        rr.mParcel.writeInt(p1);
        rr.mParcel.writeInt(p2);
        rr.mParcel.writeInt(p3);
        rr.mParcel.writeString(data);

        if (RILJ_LOGD)
            riljLog(rr.serialString() + "> " + requestToString(rr.mRequest));

        send(rr);
    }

    @Override
    public void nvReadItem(int itemID, Message response) {
        RILRequest rr = RILRequest.obtain(RIL_REQUEST_NV_READ_ITEM, response);

        rr.mParcel.writeInt(itemID);

        if (RILJ_LOGD) riljLog(rr.serialString() + "> " + requestToString(rr.mRequest)
                + ' ' + itemID);

        send(rr);
    }

    @Override
    public void nvWriteItem(int itemID, String itemValue, Message response) {
        RILRequest rr = RILRequest.obtain(RIL_REQUEST_NV_WRITE_ITEM, response);

        rr.mParcel.writeInt(itemID);
        rr.mParcel.writeString(itemValue);

        if (RILJ_LOGD) riljLog(rr.serialString() + "> " + requestToString(rr.mRequest)
                + ' ' + itemID + ": " + itemValue);

        send(rr);
    }

    @Override
    public void nvWriteCdmaPrl(byte[] preferredRoamingList, Message response) {
        RILRequest rr = RILRequest.obtain(RIL_REQUEST_NV_WRITE_CDMA_PRL, response);

        rr.mParcel.writeByteArray(preferredRoamingList);

        if (RILJ_LOGD) riljLog(rr.serialString() + "> " + requestToString(rr.mRequest)
                + " (" + preferredRoamingList.length + " bytes)");

        send(rr);
    }

    @Override
    public void nvResetConfig(int resetType, Message response) {
        RILRequest rr = RILRequest.obtain(RIL_REQUEST_NV_RESET_CONFIG, response);

        rr.mParcel.writeInt(1);
        rr.mParcel.writeInt(resetType);

        if (RILJ_LOGD) riljLog(rr.serialString() + "> " + requestToString(rr.mRequest)
                + ' ' + resetType);

        send(rr);
    }

    @Override
    public void setRadioCapability(RadioCapability rc, Message response) {
        RILRequest rr = RILRequest.obtain(
                RIL_REQUEST_SET_RADIO_CAPABILITY, response);

        rr.mParcel.writeInt(rc.getVersion());
        rr.mParcel.writeInt(rc.getSession());
        rr.mParcel.writeInt(rc.getPhase());
        rr.mParcel.writeInt(rc.getRadioAccessFamily());
        rr.mParcel.writeString(rc.getLogicalModemUuid());
        rr.mParcel.writeInt(rc.getStatus());

        if (RILJ_LOGD) {
            riljLog(rr.serialString() + "> " + requestToString(rr.mRequest)
                    + " " + rc.toString());
        }

        send(rr);
    }

    @Override
    public void getRadioCapability(Message response) {
        RILRequest rr = RILRequest.obtain(
                RIL_REQUEST_GET_RADIO_CAPABILITY, response);

        if (RILJ_LOGD) riljLog(rr.serialString() + "> " + requestToString(rr.mRequest));

        send(rr);
    }

    @Override
    public void startLceService(int reportIntervalMs, boolean pullMode, Message response) {
        RILRequest rr = RILRequest.obtain(RIL_REQUEST_START_LCE, response);
        /** solicited command argument: reportIntervalMs, pullMode. */
        rr.mParcel.writeInt(2);
        rr.mParcel.writeInt(reportIntervalMs);
        rr.mParcel.writeInt(pullMode ? 1: 0);  // PULL mode: 1; PUSH mode: 0;

        if (RILJ_LOGD) {
            riljLog(rr.serialString() + "> " + requestToString(rr.mRequest));
        }

        send(rr);
    }

    @Override
    public void stopLceService(Message response) {
        RILRequest rr = RILRequest.obtain(RIL_REQUEST_STOP_LCE, response);
        if (RILJ_LOGD) {
            riljLog(rr.serialString() + "> " + requestToString(rr.mRequest));
        }
        send(rr);
    }

    @Override
    public void pullLceData(Message response) {
        RILRequest rr = RILRequest.obtain(RIL_REQUEST_PULL_LCEDATA, response);
        if (RILJ_LOGD) {
            riljLog(rr.serialString() + "> " + requestToString(rr.mRequest));
        }
        send(rr);
    }

    /**
    * @hide
    */
    public void getModemActivityInfo(Message response) {
        RILRequest rr = RILRequest.obtain(RIL_REQUEST_GET_ACTIVITY_INFO, response);
        if (RILJ_LOGD) {
            riljLog(rr.serialString() + "> " + requestToString(rr.mRequest));
        }
        send(rr);

        Message msg = mSender.obtainMessage(EVENT_BLOCKING_RESPONSE_TIMEOUT);
        msg.obj = null;
        msg.arg1 = rr.mSerial;
        mSender.sendMessageDelayed(msg, DEFAULT_BLOCKING_MESSAGE_RESPONSE_TIMEOUT_MS);
    }

    @Override
<<<<<<< HEAD
    public void
    getAdnRecord(Message result) {
        RILRequest rr = RILRequest.obtain(RIL_REQUEST_GET_ADN_RECORD, result);

        if (RILJ_LOGD) riljLog(rr.serialString() + "> " + requestToString(rr.mRequest));

=======
    public void setAllowedCarriers(List<CarrierIdentifier> carriers, Message response) {
        RILRequest rr = RILRequest.obtain(RIL_REQUEST_SET_ALLOWED_CARRIERS, response);
        rr.mParcel.writeInt(carriers.size()); /* len_allowed_carriers */
        rr.mParcel.writeInt(0); /* len_excluded_carriers */ /* TODO: add excluded carriers */
        for (CarrierIdentifier ci : carriers) { /* allowed carriers */
            rr.mParcel.writeString(ci.getMcc());
            rr.mParcel.writeString(ci.getMnc());
            int matchType = CarrierIdentifier.MatchType.ALL;
            String matchData = null;
            if (!TextUtils.isEmpty(ci.getSpn())) {
                matchType = CarrierIdentifier.MatchType.SPN;
                matchData = ci.getSpn();
            } else if (!TextUtils.isEmpty(ci.getImsi())) {
                matchType = CarrierIdentifier.MatchType.IMSI_PREFIX;
                matchData = ci.getImsi();
            } else if (!TextUtils.isEmpty(ci.getGid1())) {
                matchType = CarrierIdentifier.MatchType.GID1;
                matchData = ci.getGid1();
            } else if (!TextUtils.isEmpty(ci.getGid2())) {
                matchType = CarrierIdentifier.MatchType.GID2;
                matchData = ci.getGid2();
            }
            rr.mParcel.writeInt(matchType);
            rr.mParcel.writeString(matchData);
        }
        /* TODO: add excluded carriers */

        if (RILJ_LOGD) {
            riljLog(rr.serialString() + "> " + requestToString(rr.mRequest));
        }
>>>>>>> 86dd3d22
        send(rr);
    }

    @Override
<<<<<<< HEAD
    public void
    updateAdnRecord(SimPhoneBookAdnRecord adnRecordInfo, Message result) {
        RILRequest rr = RILRequest.obtain(RIL_REQUEST_UPDATE_ADN_RECORD, result);
        rr.mParcel.writeInt(adnRecordInfo.getRecordIndex());
        rr.mParcel.writeString(adnRecordInfo.getAlphaTag());
        rr.mParcel.writeString(
                SimPhoneBookAdnRecord.ConvertToRecordNumber(adnRecordInfo.getNumber()));

        int numEmails = adnRecordInfo.getNumEmails();
        rr.mParcel.writeInt(numEmails);
        for (int i = 0 ; i < numEmails; i++) {
            rr.mParcel.writeString(adnRecordInfo.getEmails()[i]);
        }

        int numAdNumbers = adnRecordInfo.getNumAdNumbers();
        rr.mParcel.writeInt(numAdNumbers);
        for (int j = 0 ; j < numAdNumbers; j++) {
            rr.mParcel.writeString(
                SimPhoneBookAdnRecord.ConvertToRecordNumber(adnRecordInfo.getAdNumbers()[j]));
        }

        if (RILJ_LOGD) riljLog(rr.serialString() + "> " + requestToString(rr.mRequest)
            + " with " + adnRecordInfo.toString());

=======
    public void getAllowedCarriers(Message response) {
        RILRequest rr = RILRequest.obtain(RIL_REQUEST_GET_ALLOWED_CARRIERS, response);
        if (RILJ_LOGD) {
            riljLog(rr.serialString() + "> " + requestToString(rr.mRequest));
        }
>>>>>>> 86dd3d22
        send(rr);
    }
}<|MERGE_RESOLUTION|>--- conflicted
+++ resolved
@@ -70,19 +70,7 @@
 import com.android.internal.telephony.uicc.IccIoResult;
 import com.android.internal.telephony.uicc.IccRefreshResponse;
 import com.android.internal.telephony.uicc.IccUtils;
-<<<<<<< HEAD
 import com.android.internal.telephony.uicc.SimPhoneBookAdnRecord;
-import com.android.internal.telephony.cdma.CdmaCallWaitingNotification;
-import com.android.internal.telephony.cdma.CdmaInformationRecords;
-import com.android.internal.telephony.cdma.CdmaSmsBroadcastConfigInfo;
-import com.android.internal.telephony.dataconnection.DcFailCause;
-import com.android.internal.telephony.dataconnection.DataCallResponse;
-import com.android.internal.telephony.dataconnection.DataProfile;
-import com.android.internal.telephony.RadioCapability;
-import com.android.internal.telephony.TelephonyDevController;
-import com.android.internal.telephony.HardwareConfig;
-=======
->>>>>>> 86dd3d22
 
 import java.io.ByteArrayInputStream;
 import java.io.DataInputStream;
@@ -2950,13 +2938,10 @@
             case RIL_REQUEST_STOP_LCE: ret = responseLceStatus(p); break;
             case RIL_REQUEST_PULL_LCEDATA: ret = responseLceData(p); break;
             case RIL_REQUEST_GET_ACTIVITY_INFO: ret = responseActivityData(p); break;
-<<<<<<< HEAD
+            case RIL_REQUEST_SET_ALLOWED_CARRIERS: ret = responseInts(p); break;
+            case RIL_REQUEST_GET_ALLOWED_CARRIERS: ret = responseCarrierIdentifiers(p); break;
             case RIL_REQUEST_GET_ADN_RECORD: ret =  responseInts(p); break;
             case RIL_REQUEST_UPDATE_ADN_RECORD: ret =  responseInts(p); break;
-=======
-            case RIL_REQUEST_SET_ALLOWED_CARRIERS: ret = responseInts(p); break;
-            case RIL_REQUEST_GET_ALLOWED_CARRIERS: ret = responseCarrierIdentifiers(p); break;
->>>>>>> 86dd3d22
             default:
                 throw new RuntimeException("Unrecognized solicited response: " + rr.mRequest);
             //break;
@@ -3225,12 +3210,9 @@
             case RIL_UNSOL_ON_SS: ret =  responseSsData(p); break;
             case RIL_UNSOL_STK_CC_ALPHA_NOTIFY: ret =  responseString(p); break;
             case RIL_UNSOL_LCEDATA_RECV: ret = responseLceData(p); break;
-<<<<<<< HEAD
+            case RIL_UNSOL_PCO_DATA: ret = responsePcoData(p); break;
             case RIL_UNSOL_RESPONSE_ADN_RECORDS: ret = responseAdnRecords(p); break;
             case RIL_UNSOL_RESPONSE_ADN_INIT_DONE: ret = responseVoid(p); break;
-=======
-            case RIL_UNSOL_PCO_DATA: ret = responsePcoData(p); break;
->>>>>>> 86dd3d22
 
             default:
                 throw new RuntimeException("Unrecognized unsol response: " + response);
@@ -3668,7 +3650,11 @@
                     mLceInfoRegistrant.notifyRegistrant(new AsyncResult(null, ret, null));
                 }
                 break;
-<<<<<<< HEAD
+            case RIL_UNSOL_PCO_DATA:
+                if (RILJ_LOGD) unsljLogRet(response, ret);
+
+                mPcoDataRegistrants.notifyRegistrants(new AsyncResult(null, ret, null));
+                break;
           case RIL_UNSOL_RESPONSE_ADN_INIT_DONE:
                 if (RILJ_LOGD) unsljLog(response);
 
@@ -3684,12 +3670,6 @@
                     mAdnRecordsInfoRegistrants.notifyRegistrants(
                                             new AsyncResult(null, ret, null));
                 }
-=======
-            case RIL_UNSOL_PCO_DATA:
-                if (RILJ_LOGD) unsljLogRet(response, ret);
-
-                mPcoDataRegistrants.notifyRegistrants(new AsyncResult(null, ret, null));
->>>>>>> 86dd3d22
                 break;
         }
     }
@@ -4463,7 +4443,6 @@
                         idleModeTimeMs, txModeTimeMs, rxModeTimeMs, 0);
     }
 
-<<<<<<< HEAD
     private Object responseAdnRecords(Parcel p) {
         int numRecords = p.readInt();
         SimPhoneBookAdnRecord[] AdnRecordsInfoGroup = new SimPhoneBookAdnRecord[numRecords];
@@ -4500,7 +4479,6 @@
         return AdnRecordsInfoGroup;
     }
 
-=======
     private Object responseCarrierIdentifiers(Parcel p) {
         List<CarrierIdentifier> retVal = new ArrayList<CarrierIdentifier>();
         int len_allowed_carriers = p.readInt();
@@ -4531,7 +4509,6 @@
     }
 
 
->>>>>>> 86dd3d22
     static String
     requestToString(int request) {
 /*
@@ -4744,12 +4721,9 @@
             case RIL_UNSOL_ON_SS: return "UNSOL_ON_SS";
             case RIL_UNSOL_STK_CC_ALPHA_NOTIFY: return "UNSOL_STK_CC_ALPHA_NOTIFY";
             case RIL_UNSOL_LCEDATA_RECV: return "UNSOL_LCE_INFO_RECV";
-<<<<<<< HEAD
+            case RIL_UNSOL_PCO_DATA: return "UNSOL_PCO_DATA";
             case RIL_UNSOL_RESPONSE_ADN_INIT_DONE: return "RIL_UNSOL_RESPONSE_ADN_INIT_DONE";
             case RIL_UNSOL_RESPONSE_ADN_RECORDS: return "RIL_UNSOL_RESPONSE_ADN_RECORDS";
-=======
-            case RIL_UNSOL_PCO_DATA: return "UNSOL_PCO_DATA";
->>>>>>> 86dd3d22
             default: return "<unknown response>";
         }
     }
@@ -5372,14 +5346,16 @@
     }
 
     @Override
-<<<<<<< HEAD
     public void
     getAdnRecord(Message result) {
         RILRequest rr = RILRequest.obtain(RIL_REQUEST_GET_ADN_RECORD, result);
 
         if (RILJ_LOGD) riljLog(rr.serialString() + "> " + requestToString(rr.mRequest));
 
-=======
+        send(rr);
+    }
+
+    @Override
     public void setAllowedCarriers(List<CarrierIdentifier> carriers, Message response) {
         RILRequest rr = RILRequest.obtain(RIL_REQUEST_SET_ALLOWED_CARRIERS, response);
         rr.mParcel.writeInt(carriers.size()); /* len_allowed_carriers */
@@ -5410,12 +5386,10 @@
         if (RILJ_LOGD) {
             riljLog(rr.serialString() + "> " + requestToString(rr.mRequest));
         }
->>>>>>> 86dd3d22
-        send(rr);
-    }
-
-    @Override
-<<<<<<< HEAD
+        send(rr);
+    }
+
+    @Override
     public void
     updateAdnRecord(SimPhoneBookAdnRecord adnRecordInfo, Message result) {
         RILRequest rr = RILRequest.obtain(RIL_REQUEST_UPDATE_ADN_RECORD, result);
@@ -5440,13 +5414,15 @@
         if (RILJ_LOGD) riljLog(rr.serialString() + "> " + requestToString(rr.mRequest)
             + " with " + adnRecordInfo.toString());
 
-=======
+        send(rr);
+    }
+
+    @Override
     public void getAllowedCarriers(Message response) {
         RILRequest rr = RILRequest.obtain(RIL_REQUEST_GET_ALLOWED_CARRIERS, response);
         if (RILJ_LOGD) {
             riljLog(rr.serialString() + "> " + requestToString(rr.mRequest));
         }
->>>>>>> 86dd3d22
         send(rr);
     }
 }