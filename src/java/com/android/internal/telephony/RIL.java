--- conflicted
+++ resolved
@@ -777,8 +777,6 @@
         send(rr);
     }
 
-<<<<<<< HEAD
-=======
     public void
     getDataCallProfile(int appType, Message result) {
         RILRequest rr = RILRequest.obtain(
@@ -794,7 +792,6 @@
         send(rr);
     }
 
->>>>>>> 22a913ef
     @Override public void
     supplyIccPin(String pin, Message result) {
         supplyIccPinForApp(pin, null, result);
@@ -3946,8 +3943,6 @@
         return null;
     }
 
-<<<<<<< HEAD
-=======
     private ArrayList<DataProfile> responseGetDataCallProfile(Parcel p) {
         int nProfiles = p.readInt();
         if (RILJ_LOGD) riljLog("# data call profiles:" + nProfiles);
@@ -3968,7 +3963,6 @@
         return response;
     }
 
->>>>>>> 22a913ef
     private void
     notifyRegistrantsCdmaInfoRec(CdmaInformationRecords infoRec) {
         int response = RIL_UNSOL_CDMA_INFO_REC;
