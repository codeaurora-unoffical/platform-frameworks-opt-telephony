--- conflicted
+++ resolved
@@ -217,13 +217,8 @@
                 sMadeDefaults = true;
 
                 Rlog.i(LOG_TAG, "Creating SubInfoRecordUpdater ");
-<<<<<<< HEAD
                 sSubInfoRecordUpdater = telephonyComponentFactory.makeSubscriptionInfoUpdater(
-                        context, sPhones, sCommandsInterfaces);
-=======
-                sSubInfoRecordUpdater = new SubscriptionInfoUpdater(
                         BackgroundThread.get().getLooper(), context, sPhones, sCommandsInterfaces);
->>>>>>> 01c63eb1
                 SubscriptionController.getInstance().updatePhonesAvailability(sPhones);
 
                 // Start monitoring after defaults have been made.
