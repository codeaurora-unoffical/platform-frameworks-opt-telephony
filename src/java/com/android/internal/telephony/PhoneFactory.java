--- conflicted
+++ resolved
@@ -115,33 +115,10 @@
 
                 // Get cdmaSubscription mode from Settings.Global
                 int cdmaSubscription;
-<<<<<<< HEAD
                 cdmaSubscription = Settings.Global.getInt(context.getContentResolver(),
                                 Settings.Global.CDMA_SUBSCRIPTION_MODE,
                                 preferredCdmaSubscription);
-                Log.i(LOG_TAG, "Cdma Subscription set to " + cdmaSubscription);
-=======
-                int lteOnCdma = TelephonyManager.getLteOnCdmaModeStatic();
-                switch (lteOnCdma) {
-                    case PhoneConstants.LTE_ON_CDMA_FALSE:
-                        cdmaSubscription = CdmaSubscriptionSourceManager.SUBSCRIPTION_FROM_NV;
-                        Rlog.i(LOG_TAG, "lteOnCdma is 0 use SUBSCRIPTION_FROM_NV");
-                        break;
-                    case PhoneConstants.LTE_ON_CDMA_TRUE:
-                        cdmaSubscription = CdmaSubscriptionSourceManager.SUBSCRIPTION_FROM_RUIM;
-                        Rlog.i(LOG_TAG, "lteOnCdma is 1 use SUBSCRIPTION_FROM_RUIM");
-                        break;
-                    case PhoneConstants.LTE_ON_CDMA_UNKNOWN:
-                    default:
-                        //Get cdmaSubscription mode from Settings.System
-                        cdmaSubscription = Settings.Global.getInt(context.getContentResolver(),
-                                Settings.Global.PREFERRED_CDMA_SUBSCRIPTION,
-                                sPreferredCdmaSubscription);
-                        Rlog.i(LOG_TAG, "lteOnCdma not set, using PREFERRED_CDMA_SUBSCRIPTION");
-                        break;
-                }
                 Rlog.i(LOG_TAG, "Cdma Subscription set to " + cdmaSubscription);
->>>>>>> 9c430a4d
 
                 //reads the system properties and makes commandsinterface
                 String sRILClassname = SystemProperties.get("ro.telephony.ril_class", "RIL");
