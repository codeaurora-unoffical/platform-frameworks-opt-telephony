/*
 * Copyright (C) 2006 The Android Open Source Project
 *
 * Licensed under the Apache License, Version 2.0 (the "License");
 * you may not use this file except in compliance with the License.
 * You may obtain a copy of the License at
 *
 *      http://www.apache.org/licenses/LICENSE-2.0
 *
 * Unless required by applicable law or agreed to in writing, software
 * distributed under the License is distributed on an "AS IS" BASIS,
 * WITHOUT WARRANTIES OR CONDITIONS OF ANY KIND, either express or implied.
 * See the License for the specific language governing permissions and
 * limitations under the License.
 */

package com.android.internal.telephony;

import android.annotation.Nullable;
import android.annotation.UnsupportedAppUsage;
import android.content.ComponentName;
import android.content.Context;
import android.content.SharedPreferences;
import android.content.pm.PackageManager;
import android.net.LocalServerSocket;
import android.os.Looper;
import android.os.ServiceManager;
import android.preference.PreferenceManager;
import android.provider.Settings;
import android.provider.Settings.SettingNotFoundException;
import android.telephony.AnomalyReporter;
import android.telephony.Rlog;
import android.telephony.SubscriptionManager;
import android.telephony.TelephonyManager;
import android.util.LocalLog;

import com.android.internal.os.BackgroundThread;
import com.android.internal.telephony.cdma.CdmaSubscriptionSourceManager;
import com.android.internal.telephony.dataconnection.TelephonyNetworkFactory;
import com.android.internal.telephony.euicc.EuiccCardController;
import com.android.internal.telephony.euicc.EuiccController;
import com.android.internal.telephony.ims.ImsResolver;
import com.android.internal.telephony.imsphone.ImsPhone;
import com.android.internal.telephony.imsphone.ImsPhoneFactory;
import com.android.internal.telephony.sip.SipPhone;
import com.android.internal.telephony.sip.SipPhoneFactory;
import com.android.internal.telephony.uicc.UiccController;
import com.android.internal.telephony.util.NotificationChannelController;
import com.android.internal.util.IndentingPrintWriter;

import java.io.FileDescriptor;
import java.io.PrintWriter;
import java.util.HashMap;
import java.util.Map;

/**
 * {@hide}
 */
public class PhoneFactory {
    static final String LOG_TAG = "PhoneFactory";
    static final int SOCKET_OPEN_RETRY_MILLIS = 2 * 1000;
    static final int SOCKET_OPEN_MAX_RETRY = 3;
    static final boolean DBG = false;

    //***** Class Variables

    // lock sLockProxyPhones protects sPhones, sPhone and sTelephonyNetworkFactories
    final static Object sLockProxyPhones = new Object();
    static private Phone[] sPhones = null;
    static private Phone sPhone = null;

    static private CommandsInterface[] sCommandsInterfaces = null;

    static private ProxyController sProxyController;
    static private UiccController sUiccController;
    private static IntentBroadcaster sIntentBroadcaster;
    private static @Nullable EuiccController sEuiccController;
    private static @Nullable EuiccCardController sEuiccCardController;

    @UnsupportedAppUsage
    static private CommandsInterface sCommandsInterface = null;
    static private SubscriptionInfoUpdater sSubInfoRecordUpdater = null;

    @UnsupportedAppUsage
    static private boolean sMadeDefaults = false;
    @UnsupportedAppUsage
    static private PhoneNotifier sPhoneNotifier;
    @UnsupportedAppUsage
    static private Context sContext;
    static private PhoneConfigurationManager sPhoneConfigurationManager;
    static private PhoneSwitcher sPhoneSwitcher;
    static private SubscriptionMonitor sSubscriptionMonitor;
    static private TelephonyNetworkFactory[] sTelephonyNetworkFactories;
    static private ImsResolver sImsResolver;
    static private NotificationChannelController sNotificationChannelController;
    static private CellularNetworkValidator sCellularNetworkValidator;

    static private final HashMap<String, LocalLog>sLocalLogs = new HashMap<String, LocalLog>();

    //***** Class Methods

    public static void makeDefaultPhones(Context context) {
        makeDefaultPhone(context);
    }

    /**
     * FIXME replace this with some other way of making these
     * instances
     */
    @UnsupportedAppUsage
    public static void makeDefaultPhone(Context context) {
        synchronized (sLockProxyPhones) {
            if (!sMadeDefaults) {
                sContext = context;
                // create the telephony device controller.
                TelephonyDevController.create();

                int retryCount = 0;
                for(;;) {
                    boolean hasException = false;
                    retryCount ++;

                    try {
                        // use UNIX domain socket to
                        // prevent subsequent initialization
                        new LocalServerSocket("com.android.internal.telephony");
                    } catch (java.io.IOException ex) {
                        hasException = true;
                    }

                    if ( !hasException ) {
                        break;
                    } else if (retryCount > SOCKET_OPEN_MAX_RETRY) {
                        throw new RuntimeException("PhoneFactory probably already running");
                    } else {
                        try {
                            Thread.sleep(SOCKET_OPEN_RETRY_MILLIS);
                        } catch (InterruptedException er) {
                        }
                    }
                }

                sPhoneNotifier = new DefaultPhoneNotifier();
                TelephonyComponentFactory telephonyComponentFactory
                        = TelephonyComponentFactory.getInstance();

                int cdmaSubscription = CdmaSubscriptionSourceManager.getDefault(context);
                Rlog.i(LOG_TAG, "Cdma Subscription set to " + cdmaSubscription);

                /* In case of multi SIM mode two instances of Phone, RIL are created,
                   where as in single SIM mode only instance. isMultiSimEnabled() function checks
                   whether it is single SIM or multi SIM mode */
                TelephonyManager tm = (TelephonyManager) context.getSystemService(
                        Context.TELEPHONY_SERVICE);
                int numPhones = tm.getPhoneCount();

                int[] networkModes = new int[numPhones];
                sPhones = new Phone[numPhones];
                sCommandsInterfaces = new RIL[numPhones];
                sTelephonyNetworkFactories = new TelephonyNetworkFactory[numPhones];

                for (int i = 0; i < numPhones; i++) {
                    // reads the system properties and makes commandsinterface
                    // Get preferred network type.
                    networkModes[i] = RILConstants.PREFERRED_NETWORK_MODE;

                    Rlog.i(LOG_TAG, "Network Mode set to " + Integer.toString(networkModes[i]));
                    sCommandsInterfaces[i] = telephonyComponentFactory.inject(RIL.class.getName()).
                            makeRIL(context, networkModes[i], cdmaSubscription, i);
                }

                // Instantiate UiccController so that all other classes can just
                // call getInstance()
                sUiccController = UiccController.make(context, sCommandsInterfaces);

                Rlog.i(LOG_TAG, "Creating SubscriptionController");
<<<<<<< HEAD
                telephonyComponentFactory.inject(SubscriptionController.class.
                                getName()).initSubscriptionController(context, sCommandsInterfaces);
=======
                SubscriptionController.init(context, sCommandsInterfaces);
                MultiSimSettingController.init(context, SubscriptionController.getInstance());
>>>>>>> 5f27d496

                if (context.getPackageManager().hasSystemFeature(
                        PackageManager.FEATURE_TELEPHONY_EUICC)) {
                    sEuiccController = EuiccController.init(context);
                    sEuiccCardController = EuiccCardController.init(context);
                }

                for (int i = 0; i < numPhones; i++) {
                    Phone phone = null;
                    int phoneType = TelephonyManager.getPhoneType(networkModes[i]);
                    TelephonyComponentFactory injectedComponentFactory =
                            telephonyComponentFactory.inject(GsmCdmaPhone.class.getName());
                    if (phoneType == PhoneConstants.PHONE_TYPE_GSM) {
                        phone = injectedComponentFactory.makePhone(context,
                                sCommandsInterfaces[i], sPhoneNotifier, i,
                                PhoneConstants.PHONE_TYPE_GSM,
                                TelephonyComponentFactory.getInstance());
                    } else if (phoneType == PhoneConstants.PHONE_TYPE_CDMA) {
                        phone = injectedComponentFactory.makePhone(context,
                                sCommandsInterfaces[i], sPhoneNotifier, i,
                                PhoneConstants.PHONE_TYPE_CDMA_LTE,
                                TelephonyComponentFactory.getInstance());
                    }
                    Rlog.i(LOG_TAG, "Creating Phone with type = " + phoneType + " sub = " + i);

                    sPhones[i] = phone;
                }

                // Set the default phone in base class.
                // FIXME: This is a first best guess at what the defaults will be. It
                // FIXME: needs to be done in a more controlled manner in the future.
                if (numPhones > 0) {
                    sPhone = sPhones[0];
                    sCommandsInterface = sCommandsInterfaces[0];
                }

                // Ensure that we have a default SMS app. Requesting the app with
                // updateIfNeeded set to true is enough to configure a default SMS app.
                ComponentName componentName =
                        SmsApplication.getDefaultSmsApplication(context, true /* updateIfNeeded */);
                String packageName = "NONE";
                if (componentName != null) {
                    packageName = componentName.getPackageName();
                }
                Rlog.i(LOG_TAG, "defaultSmsApplication: " + packageName);

                // Set up monitor to watch for changes to SMS packages
                SmsApplication.initSmsPackageMonitor(context);

                sMadeDefaults = true;

                Rlog.i(LOG_TAG, "Creating SubInfoRecordUpdater ");
                sSubInfoRecordUpdater = telephonyComponentFactory.inject(
                        SubscriptionInfoUpdater.class.getName()).
                        makeSubscriptionInfoUpdater(BackgroundThread.get().
                        getLooper(), context, sPhones, sCommandsInterfaces);
                SubscriptionController.getInstance().updatePhonesAvailability(sPhones);


                // Only bring up IMS if the device supports having an IMS stack.
                if (context.getPackageManager().hasSystemFeature(
                        PackageManager.FEATURE_TELEPHONY_IMS)) {
                    // Return whether or not the device should use dynamic binding or the static
                    // implementation (deprecated)
                    boolean isDynamicBinding = sContext.getResources().getBoolean(
                            com.android.internal.R.bool.config_dynamic_bind_ims);
                    // Get the package name of the default IMS implementation.
                    String defaultImsPackage = sContext.getResources().getString(
                            com.android.internal.R.string.config_ims_package);
                    // Start ImsResolver and bind to ImsServices.
                    Rlog.i(LOG_TAG, "ImsResolver: defaultImsPackage: " + defaultImsPackage);
                    sImsResolver = new ImsResolver(sContext, defaultImsPackage, numPhones,
                            isDynamicBinding);
                    sImsResolver.initPopulateCacheAndStartBind();
                    // Start monitoring after defaults have been made.
                    // Default phone must be ready before ImsPhone is created because ImsService
                    // might need it when it is being opened. This should initialize multiple
                    // ImsPhones for ImsResolver implementations of ImsService.
                    for (int i = 0; i < numPhones; i++) {
                        sPhones[i].startMonitoringImsService();
                    }
                } else {
                    Rlog.i(LOG_TAG, "IMS is not supported on this device, skipping ImsResolver.");
                }

                ITelephonyRegistry tr = ITelephonyRegistry.Stub.asInterface(
                        ServiceManager.getService("telephony.registry"));
                SubscriptionController sc = SubscriptionController.getInstance();

                sSubscriptionMonitor = new SubscriptionMonitor(tr, sContext, sc, numPhones);

                sPhoneConfigurationManager = PhoneConfigurationManager.init(sContext);

                sCellularNetworkValidator = CellularNetworkValidator.make(sContext);

                int maxActivePhones = sPhoneConfigurationManager
                        .getNumberOfModemsWithSimultaneousDataConnections();

                sPhoneSwitcher = telephonyComponentFactory.inject(PhoneSwitcher.class.getName()).
                        makePhoneSwitcher(maxActivePhones, numPhones,
                        sContext, sc, Looper.myLooper(), tr, sCommandsInterfaces,
                        sPhones);

                sProxyController = ProxyController.getInstance(context, sPhones,
                        sUiccController, sCommandsInterfaces, sPhoneSwitcher);

                sIntentBroadcaster = IntentBroadcaster.getInstance(context);

                sNotificationChannelController = new NotificationChannelController(context);

                for (int i = 0; i < numPhones; i++) {
                    sTelephonyNetworkFactories[i] = new TelephonyNetworkFactory(
                            sSubscriptionMonitor, Looper.myLooper(), sPhones[i], sPhoneSwitcher);
                }
                telephonyComponentFactory.inject(TelephonyComponentFactory.class.getName()).
                        makeExtTelephonyClasses(context, sPhones, sCommandsInterfaces);
            }
        }
    }

    @UnsupportedAppUsage
    public static Phone getDefaultPhone() {
        synchronized (sLockProxyPhones) {
            if (!sMadeDefaults) {
                throw new IllegalStateException("Default phones haven't been made yet!");
            }
            return sPhone;
        }
    }

    @UnsupportedAppUsage
    public static Phone getPhone(int phoneId) {
        Phone phone;
        String dbgInfo = "";

        synchronized (sLockProxyPhones) {
            if (!sMadeDefaults) {
                throw new IllegalStateException("Default phones haven't been made yet!");
                // CAF_MSIM FIXME need to introduce default phone id ?
            } else if (phoneId == SubscriptionManager.DEFAULT_PHONE_INDEX) {
                if (DBG) {
                    dbgInfo = "phoneId == DEFAULT_PHONE_ID return sPhone";
                }
                phone = sPhone;
            } else {
                if (DBG) {
                    dbgInfo = "phoneId != DEFAULT_PHONE_ID return sPhones[phoneId]";
                }
                phone = (phoneId >= 0 && phoneId < sPhones.length)
                            ? sPhones[phoneId] : null;
            }
            if (DBG) {
                Rlog.d(LOG_TAG, "getPhone:- " + dbgInfo + " phoneId=" + phoneId +
                        " phone=" + phone);
            }
            return phone;
        }
    }

    @UnsupportedAppUsage
    public static Phone[] getPhones() {
        synchronized (sLockProxyPhones) {
            if (!sMadeDefaults) {
                throw new IllegalStateException("Default phones haven't been made yet!");
            }
            return sPhones;
        }
    }

    public static SubscriptionInfoUpdater getSubscriptionInfoUpdater() {
        return sSubInfoRecordUpdater;
    }

    /**
     * @return The ImsResolver instance or null if IMS is not supported
     * (FEATURE_TELEPHONY_IMS is not defined).
     */
    public static @Nullable ImsResolver getImsResolver() {
        return sImsResolver;
    }

    /**
     * Get the network factory associated with a given phone ID.
     * @param phoneId the phone id
     * @return a factory for this phone ID, or null if none.
     */
    public static TelephonyNetworkFactory getNetworkFactory(int phoneId) {
        synchronized (sLockProxyPhones) {
            if (!sMadeDefaults) {
                throw new IllegalStateException("Default phones haven't been made yet!");
            }
            final String dbgInfo;
            if (phoneId == SubscriptionManager.DEFAULT_PHONE_INDEX) {
                dbgInfo = "getNetworkFactory with DEFAULT_PHONE_ID => factory for sPhone";
                phoneId = sPhone.getSubId();
            } else {
                dbgInfo = "getNetworkFactory with non-default, return factory for passed id";
            }
            // sTelephonyNetworkFactories is null in tests because in tests makeDefaultPhones()
            // is not called.
            final TelephonyNetworkFactory factory = (sTelephonyNetworkFactories != null
                            && (phoneId >= 0 && phoneId < sTelephonyNetworkFactories.length))
                            ? sTelephonyNetworkFactories[phoneId] : null;
            if (DBG) {
                Rlog.d(LOG_TAG, "getNetworkFactory:-" + dbgInfo + " phoneId=" + phoneId
                        + " factory=" + factory);
            }
            return factory;
        }
    }

    /**
     * Makes a {@link SipPhone} object.
     * @param sipUri the local SIP URI the phone runs on
     * @return the {@code SipPhone} object or null if the SIP URI is not valid
     */
    public static SipPhone makeSipPhone(String sipUri) {
        return SipPhoneFactory.makePhone(sipUri, sContext, sPhoneNotifier);
    }

    /**
     * Returns the preferred network type that should be set in the modem.
     *
     * @param context The current {@link Context}.
     * @return the preferred network mode that should be set.
     */
    // TODO: Fix when we "properly" have TelephonyDevController/SubscriptionController ..
    @UnsupportedAppUsage
    public static int calculatePreferredNetworkType(Context context, int phoneSubId) {
        int networkType = android.provider.Settings.Global.getInt(context.getContentResolver(),
                android.provider.Settings.Global.PREFERRED_NETWORK_MODE + phoneSubId,
                -1 /* invalid network mode */);
        Rlog.d(LOG_TAG, "calculatePreferredNetworkType: phoneSubId = " + phoneSubId +
                " networkType = " + networkType);

        if (networkType == -1) {
            networkType = RILConstants.PREFERRED_NETWORK_MODE;
            try {
                networkType = TelephonyManager.getIntAtIndex(context.getContentResolver(),
                        android.provider.Settings.Global.PREFERRED_NETWORK_MODE,
                        SubscriptionController.getInstance().getPhoneId(phoneSubId));
            } catch (SettingNotFoundException retrySnfe) {
                Rlog.e(LOG_TAG, "Settings Exception Reading Value At Index for "
                        + "Settings.Global.PREFERRED_NETWORK_MODE");
            }
        }

        return networkType;
    }

    /* Gets the default subscription */
    @UnsupportedAppUsage
    public static int getDefaultSubscription() {
        return SubscriptionController.getInstance().getDefaultSubId();
    }

    /* Returns User SMS Prompt property,  enabled or not */
    public static boolean isSMSPromptEnabled() {
        boolean prompt = false;
        int value = 0;
        try {
            value = Settings.Global.getInt(sContext.getContentResolver(),
                    Settings.Global.MULTI_SIM_SMS_PROMPT);
        } catch (SettingNotFoundException snfe) {
            Rlog.e(LOG_TAG, "Settings Exception Reading Dual Sim SMS Prompt Values");
        }
        prompt = (value == 0) ? false : true ;
        Rlog.d(LOG_TAG, "SMS Prompt option:" + prompt);

       return prompt;
    }

    /**
     * Makes a {@link ImsPhone} object.
     * @return the {@code ImsPhone} object or null if the exception occured
     */
    public static Phone makeImsPhone(PhoneNotifier phoneNotifier, Phone defaultPhone) {
        return ImsPhoneFactory.makePhone(sContext, phoneNotifier, defaultPhone);
    }

    /**
     * Request a refresh of the embedded subscription list.
     *
     * @param cardId the card ID of the eUICC.
     * @param callback Optional callback to execute after the refresh completes. Must terminate
     *     quickly as it will be called from SubscriptionInfoUpdater's handler thread.
     */
    public static void requestEmbeddedSubscriptionInfoListRefresh(
            int cardId, @Nullable Runnable callback) {
        sSubInfoRecordUpdater.requestEmbeddedSubscriptionInfoListRefresh(cardId, callback);
    }

    /**
     * Get a the SmsController.
     */
    public static SmsController getSmsController() {
        synchronized (sLockProxyPhones) {
            if (!sMadeDefaults) {
                throw new IllegalStateException("Default phones haven't been made yet!");
            }
            return sProxyController.getSmsController();
        }
    }

    /**
     * Adds a local log category.
     *
     * Only used within the telephony process.  Use localLog to add log entries.
     *
     * TODO - is there a better way to do this?  Think about design when we have a minute.
     *
     * @param key the name of the category - will be the header in the service dump.
     * @param size the number of lines to maintain in this category
     */
    public static void addLocalLog(String key, int size) {
        synchronized(sLocalLogs) {
            if (sLocalLogs.containsKey(key)) {
                throw new IllegalArgumentException("key " + key + " already present");
            }
            sLocalLogs.put(key, new LocalLog(size));
        }
    }

    /**
     * Add a line to the named Local Log.
     *
     * This will appear in the TelephonyDebugService dump.
     *
     * @param key the name of the log category to put this in.  Must be created
     *            via addLocalLog.
     * @param log the string to add to the log.
     */
    public static void localLog(String key, String log) {
        synchronized(sLocalLogs) {
            if (sLocalLogs.containsKey(key) == false) {
                throw new IllegalArgumentException("key " + key + " not found");
            }
            sLocalLogs.get(key).log(log);
        }
    }

    public static void dump(FileDescriptor fd, PrintWriter printwriter, String[] args) {
        IndentingPrintWriter pw = new IndentingPrintWriter(printwriter, "  ");
        pw.println("PhoneFactory:");
        pw.println(" sMadeDefaults=" + sMadeDefaults);

        sPhoneSwitcher.dump(fd, pw, args);
        pw.println();

        Phone[] phones = (Phone[])PhoneFactory.getPhones();
        for (int i = 0; i < phones.length; i++) {
            pw.increaseIndent();
            Phone phone = phones[i];

            try {
                phone.dump(fd, pw, args);
            } catch (Exception e) {
                pw.println("Telephony DebugService: Could not get Phone[" + i + "] e=" + e);
                continue;
            }

            pw.flush();
            pw.println("++++++++++++++++++++++++++++++++");

            sTelephonyNetworkFactories[i].dump(fd, pw, args);

            pw.flush();
            pw.decreaseIndent();
            pw.println("++++++++++++++++++++++++++++++++");
        }

        pw.println("SubscriptionMonitor:");
        pw.increaseIndent();
        try {
            sSubscriptionMonitor.dump(fd, pw, args);
        } catch (Exception e) {
            e.printStackTrace();
        }
        pw.decreaseIndent();
        pw.println("++++++++++++++++++++++++++++++++");

        pw.println("UiccController:");
        pw.increaseIndent();
        try {
            sUiccController.dump(fd, pw, args);
        } catch (Exception e) {
            e.printStackTrace();
        }
        pw.flush();
        pw.decreaseIndent();
        pw.println("++++++++++++++++++++++++++++++++");

        if (sEuiccController != null) {
            pw.println("EuiccController:");
            pw.increaseIndent();
            try {
                sEuiccController.dump(fd, pw, args);
                sEuiccCardController.dump(fd, pw, args);
            } catch (Exception e) {
                e.printStackTrace();
            }
            pw.flush();
            pw.decreaseIndent();
            pw.println("++++++++++++++++++++++++++++++++");
        }

        pw.println("SubscriptionController:");
        pw.increaseIndent();
        try {
            SubscriptionController.getInstance().dump(fd, pw, args);
        } catch (Exception e) {
            e.printStackTrace();
        }
        pw.flush();
        pw.decreaseIndent();
        pw.println("++++++++++++++++++++++++++++++++");

        pw.println("SubInfoRecordUpdater:");
        pw.increaseIndent();
        try {
            sSubInfoRecordUpdater.dump(fd, pw, args);
        } catch (Exception e) {
            e.printStackTrace();
        }
        pw.flush();
        pw.decreaseIndent();
        pw.println("++++++++++++++++++++++++++++++++");

        pw.println("LocalLogs:");
        pw.increaseIndent();
        synchronized (sLocalLogs) {
            for (String key : sLocalLogs.keySet()) {
                pw.println(key);
                pw.increaseIndent();
                sLocalLogs.get(key).dump(fd, pw, args);
                pw.decreaseIndent();
            }
            pw.flush();
        }
        pw.decreaseIndent();
        pw.println("++++++++++++++++++++++++++++++++");

        pw.println("SharedPreferences:");
        pw.increaseIndent();
        try {
            if (sContext != null) {
                SharedPreferences sp = PreferenceManager.getDefaultSharedPreferences(sContext);
                Map spValues = sp.getAll();
                for (Object key : spValues.keySet()) {
                    pw.println(key + " : " + spValues.get(key));
                }
            }
        } catch (Exception e) {
            e.printStackTrace();
        }
        pw.decreaseIndent();
        pw.println("++++++++++++++++++++++++++++++++");
        pw.println("DebugEvents:");
        pw.increaseIndent();
        try {
            AnomalyReporter.dump(fd, pw, args);
        } catch (Exception e) {
            e.printStackTrace();
        }

        pw.flush();
        pw.decreaseIndent();
    }
}<|MERGE_RESOLUTION|>--- conflicted
+++ resolved
@@ -174,13 +174,9 @@
                 sUiccController = UiccController.make(context, sCommandsInterfaces);
 
                 Rlog.i(LOG_TAG, "Creating SubscriptionController");
-<<<<<<< HEAD
                 telephonyComponentFactory.inject(SubscriptionController.class.
                                 getName()).initSubscriptionController(context, sCommandsInterfaces);
-=======
-                SubscriptionController.init(context, sCommandsInterfaces);
                 MultiSimSettingController.init(context, SubscriptionController.getInstance());
->>>>>>> 5f27d496
 
                 if (context.getPackageManager().hasSystemFeature(
                         PackageManager.FEATURE_TELEPHONY_EUICC)) {
