--- conflicted
+++ resolved
@@ -109,12 +109,9 @@
                         Settings.Global.PREFERRED_NETWORK_MODE, preferredNetworkMode);
                 Rlog.i(LOG_TAG, "Network Mode set to " + Integer.toString(networkMode));
 
-<<<<<<< HEAD
-=======
                 // As per certain operator requirement, the device is expected to be in global
                 // mode from boot up, by enabling the property persist.env.phone.global the
                 // network mode is set to global during boot up.
->>>>>>> 5777dabc
                 if (SystemProperties.getBoolean("persist.env.phone.global", false)) {
                     networkMode = Phone.NT_MODE_LTE_CMDA_EVDO_GSM_WCDMA;
                     Settings.Global.putInt(context.getContentResolver(),
