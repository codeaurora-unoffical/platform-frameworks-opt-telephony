/*
 * Copyright (C) 2006 The Android Open Source Project
 *
 * Licensed under the Apache License, Version 2.0 (the "License");
 * you may not use this file except in compliance with the License.
 * You may obtain a copy of the License at
 *
 *      http://www.apache.org/licenses/LICENSE-2.0
 *
 * Unless required by applicable law or agreed to in writing, software
 * distributed under the License is distributed on an "AS IS" BASIS,
 * WITHOUT WARRANTIES OR CONDITIONS OF ANY KIND, either express or implied.
 * See the License for the specific language governing permissions and
 * limitations under the License.
 */

package com.android.internal.telephony;

import static com.android.internal.telephony.TelephonyProperties.PROPERTY_DEFAULT_SUBSCRIPTION;

import android.content.ComponentName;
import android.content.Context;
import android.content.Intent;
import android.net.LocalServerSocket;
import android.os.SystemProperties;
import android.os.UserHandle;
import android.provider.Settings;
import android.provider.Settings.SettingNotFoundException;
import android.telephony.Rlog;
import android.telephony.SubscriptionManager;
import android.telephony.TelephonyManager;

import com.android.internal.telephony.cdma.CDMALTEPhone;
import com.android.internal.telephony.cdma.CDMAPhone;
import com.android.internal.telephony.cdma.CdmaSubscriptionSourceManager;
import com.android.internal.telephony.gsm.GSMPhone;
import com.android.internal.telephony.SubscriptionInfoUpdater;
import com.android.internal.telephony.imsphone.ImsPhone;
import com.android.internal.telephony.imsphone.ImsPhoneFactory;
import com.android.internal.telephony.sip.SipPhone;
import com.android.internal.telephony.sip.SipPhoneFactory;
import com.android.internal.telephony.uicc.IccCardProxy;
import com.android.internal.telephony.uicc.UiccController;

import java.io.FileDescriptor;
import java.io.PrintWriter;

/**
 * {@hide}
 */
public class PhoneFactory {
    static final String LOG_TAG = "PhoneFactory";
    static final int SOCKET_OPEN_RETRY_MILLIS = 2 * 1000;
    static final int SOCKET_OPEN_MAX_RETRY = 3;

    //***** Class Variables

    // lock sLockProxyPhones protects both sProxyPhones and sProxyPhone
    final static Object sLockProxyPhones = new Object();
    static private PhoneProxy[] sProxyPhones = null;
    static private PhoneProxy sProxyPhone = null;

    static private CommandsInterface[] sCommandsInterfaces = null;

    static private ProxyController mProxyController;
    static private UiccController mUiccController;

    static private CommandsInterface sCommandsInterface = null;
    static private SubscriptionInfoUpdater sSubInfoRecordUpdater = null;
    static private ModemBindingPolicyHandler sModemBindingPolicyHandler;
    static private ModemStackController sModemStackController;

    static private boolean sMadeDefaults = false;
    static private PhoneNotifier sPhoneNotifier;
    static private Context sContext;

    //***** Class Methods

    public static void makeDefaultPhones(Context context) {
        makeDefaultPhone(context);
    }

    /**
     * FIXME replace this with some other way of making these
     * instances
     */
    public static void makeDefaultPhone(Context context) {
        synchronized (sLockProxyPhones) {
            if (!sMadeDefaults) {
                sContext = context;

                // create the telephony device controller.
                TelephonyDevController.create();

                int retryCount = 0;
                for(;;) {
                    boolean hasException = false;
                    retryCount ++;

                    try {
                        // use UNIX domain socket to
                        // prevent subsequent initialization
                        new LocalServerSocket("com.android.internal.telephony");
                    } catch (java.io.IOException ex) {
                        hasException = true;
                    }

                    if ( !hasException ) {
                        break;
                    } else if (retryCount > SOCKET_OPEN_MAX_RETRY) {
                        throw new RuntimeException("PhoneFactory probably already running");
                    } else {
                        try {
                            Thread.sleep(SOCKET_OPEN_RETRY_MILLIS);
                        } catch (InterruptedException er) {
                        }
                    }
                }

                sPhoneNotifier = new DefaultPhoneNotifier();

                // Get preferred network mode
                int preferredNetworkMode = RILConstants.PREFERRED_NETWORK_MODE;
                if (TelephonyManager.getLteOnCdmaModeStatic() == PhoneConstants.LTE_ON_CDMA_TRUE) {
                    preferredNetworkMode = Phone.NT_MODE_GLOBAL;
                }

                int cdmaSubscription = CdmaSubscriptionSourceManager.getDefault(context);
                Rlog.i(LOG_TAG, "Cdma Subscription set to " + cdmaSubscription);

                /* In case of multi SIM mode two instances of PhoneProxy, RIL are created,
                   where as in single SIM mode only instance. isMultiSimEnabled() function checks
                   whether it is single SIM or multi SIM mode */
                int numPhones = TelephonyManager.getDefault().getPhoneCount();
                int[] networkModes = new int[numPhones];
                sProxyPhones = new PhoneProxy[numPhones];
                sCommandsInterfaces = new RIL[numPhones];

                for (int i = 0; i < numPhones; i++) {
                    //reads the system properties and makes commandsinterface
                    try {
//                        // Get preferred network type.
//                        TODO: Sishir added this code to but we need a new technique for MSim
//                        int networkType = calculatePreferredNetworkType(context);
//                        Rlog.i(LOG_TAG, "Network Type set to " + Integer.toString(networkType));

                        networkModes[i]  = TelephonyManager.getIntAtIndex(
                                context.getContentResolver(),
                                Settings.Global.PREFERRED_NETWORK_MODE, i);
                    } catch (SettingNotFoundException snfe) {
                        Rlog.e(LOG_TAG, "Settings Exception Reading Value At Index for"+
                                " Settings.Global.PREFERRED_NETWORK_MODE");
                        networkModes[i] = preferredNetworkMode;
                    }

                    if (sContext.getResources().getBoolean(
                            com.android.internal.R.bool.config_global_phone_enabled) &&
                            i == PhoneConstants.PHONE_ID1) {
                        networkModes[i] = Phone.NT_MODE_LTE_CDMA_EVDO_GSM_WCDMA;
                        TelephonyManager.putIntAtIndex( context.getContentResolver(),
                                Settings.Global.PREFERRED_NETWORK_MODE, i, networkModes[i]);
                    }

                    Rlog.i(LOG_TAG, "Network Mode set to " + Integer.toString(networkModes[i]));
                    sCommandsInterfaces[i] = new RIL(context, networkModes[i],
                            cdmaSubscription, i);
                }
                Rlog.i(LOG_TAG, "Creating SubscriptionController");
                SubscriptionController.init(context, sCommandsInterfaces);

                // Instantiate UiccController so that all other classes can just
                // call getInstance()
                mUiccController = UiccController.make(context, sCommandsInterfaces);
                sModemStackController = ModemStackController.make(context,
                        mUiccController, sCommandsInterfaces);
                sModemBindingPolicyHandler = ModemBindingPolicyHandler.make(context,
                        mUiccController, sCommandsInterfaces);

                for (int i = 0; i < numPhones; i++) {
                    PhoneBase phone = null;
                    int phoneType = TelephonyManager.getPhoneType(networkModes[i]);
                    if (phoneType == PhoneConstants.PHONE_TYPE_GSM) {
                        phone = new GSMPhone(context,
                                sCommandsInterfaces[i], sPhoneNotifier, i);
                    } else if (phoneType == PhoneConstants.PHONE_TYPE_CDMA) {
                        phone = new CDMALTEPhone(context,
                                sCommandsInterfaces[i], sPhoneNotifier, i);
                    }
                    Rlog.i(LOG_TAG, "Creating Phone with type = " + phoneType + " sub = " + i);

                    sProxyPhones[i] = new PhoneProxy(phone);
                }
                mProxyController = ProxyController.getInstance(context, sProxyPhones,
                        mUiccController, sCommandsInterfaces);

                // Set the default phone in base class.
                // FIXME: This is a first best guess at what the defaults will be. It
                // FIXME: needs to be done in a more controlled manner in the future.
                sProxyPhone = sProxyPhones[0];
                sCommandsInterface = sCommandsInterfaces[0];

                // Ensure that we have a default SMS app. Requesting the app with
                // updateIfNeeded set to true is enough to configure a default SMS app.
                ComponentName componentName =
                        SmsApplication.getDefaultSmsApplication(context, true /* updateIfNeeded */);
                String packageName = "NONE";
                if (componentName != null) {
                    packageName = componentName.getPackageName();
                }
                Rlog.i(LOG_TAG, "defaultSmsApplication: " + packageName);

                // Set up monitor to watch for changes to SMS packages
                SmsApplication.initSmsPackageMonitor(context);

                sMadeDefaults = true;

                Rlog.i(LOG_TAG, "Creating SubInfoRecordUpdater ");
                sSubInfoRecordUpdater = new SubscriptionInfoUpdater(context,
                        sProxyPhones, sCommandsInterfaces);
                SubscriptionController.getInstance().updatePhonesAvailability(sProxyPhones);
            }
        }
    }

    public static Phone getCdmaPhone(int phoneId) {
        Phone phone;
        synchronized(PhoneProxy.lockForRadioTechnologyChange) {
            phone = new CDMALTEPhone(sContext, sCommandsInterfaces[phoneId],
                    sPhoneNotifier, phoneId);
        }
        return phone;
    }

    public static Phone getGsmPhone(int phoneId) {
        synchronized(PhoneProxy.lockForRadioTechnologyChange) {
            Phone phone = new GSMPhone(sContext, sCommandsInterfaces[phoneId],
                    sPhoneNotifier, phoneId);
            return phone;
        }
    }

    public static Phone getDefaultPhone() {
        synchronized (sLockProxyPhones) {
            if (!sMadeDefaults) {
                throw new IllegalStateException("Default phones haven't been made yet!");
            }
            return sProxyPhone;
        }
    }

    public static Phone getPhone(int phoneId) {
        Phone phone;
        synchronized (sLockProxyPhones) {
            if (!sMadeDefaults) {
                throw new IllegalStateException("Default phones haven't been made yet!");
                // CAF_MSIM FIXME need to introduce default phone id ?
            } else if (phoneId == SubscriptionManager.DEFAULT_PHONE_INDEX) {
                Rlog.d(LOG_TAG, "getPhone: phoneId == DEFAULT_PHONE_ID");
                phone = sProxyPhone;
            } else {
                Rlog.d(LOG_TAG, "getPhone: phoneId != DEFAULT_PHONE_ID");
                phone = (((phoneId >= 0)
                                && (phoneId < TelephonyManager.getDefault().getPhoneCount()))
                        ? sProxyPhones[phoneId] : null);
            }
            Rlog.d(LOG_TAG, "getPhone:- phone=" + phone);
            return phone;
        }
    }

    public static Phone[] getPhones() {
        synchronized (sLockProxyPhones) {
            if (!sMadeDefaults) {
                throw new IllegalStateException("Default phones haven't been made yet!");
            }
            return sProxyPhones;
        }
    }

    public static Context getContext() {
        return sContext;
    }

    /**
     * Makes a {@link SipPhone} object.
     * @param sipUri the local SIP URI the phone runs on
     * @return the {@code SipPhone} object or null if the SIP URI is not valid
     */
    public static SipPhone makeSipPhone(String sipUri) {
        return SipPhoneFactory.makePhone(sipUri, sContext, sPhoneNotifier);
    }

    /* Sets the default subscription. If only one phone instance is active that
     * subscription is set as default subscription. If both phone instances
     * are active the first instance "0" is set as default subscription
     */
    public static void setDefaultSubscription(int subId) {
        SystemProperties.set(PROPERTY_DEFAULT_SUBSCRIPTION, Integer.toString(subId));
        int phoneId = SubscriptionController.getInstance().getPhoneId(subId);

        synchronized (sLockProxyPhones) {
            // Set the default phone in base class
            if (phoneId >= 0 && phoneId < sProxyPhones.length) {
                sProxyPhone = sProxyPhones[phoneId];
                sCommandsInterface = sCommandsInterfaces[phoneId];
                sMadeDefaults = true;
            }
        }

        // Update MCC MNC device configuration information
        String defaultMccMnc = TelephonyManager.getDefault().getSimOperator(phoneId);
        Rlog.d(LOG_TAG, "update mccmnc=" + defaultMccMnc);
        MccTable.updateMccMncConfiguration(sContext, defaultMccMnc, false);

        // Broadcast an Intent for default sub change
        Intent intent = new Intent(TelephonyIntents.ACTION_DEFAULT_SUBSCRIPTION_CHANGED);
        intent.addFlags(Intent.FLAG_RECEIVER_REPLACE_PENDING);
        SubscriptionManager.putPhoneIdAndSubIdExtra(intent, phoneId);
        Rlog.d(LOG_TAG, "setDefaultSubscription : " + subId
                + " Broadcasting Default Subscription Changed...");
        sContext.sendStickyBroadcastAsUser(intent, UserHandle.ALL);
    }

    public static int calculatePreferredNetworkType(Context context) {
        return calculatePreferredNetworkType(context, getDefaultPhoneId());
    }

    /**
     * Returns the preferred network type that should be set in the modem.
     *
     * @param context The current {@link Context}.
     * @return the preferred network mode that should be set.
     */
    // TODO: Fix when we "properly" have TelephonyDevController/SubscriptionController ..
    public static int calculatePreferredNetworkType(Context context, int phoneId) {
        int preferredNetworkType = RILConstants.PREFERRED_NETWORK_MODE;
        if (TelephonyManager.getLteOnCdmaModeStatic(phoneId) == PhoneConstants.LTE_ON_CDMA_TRUE) {
            preferredNetworkType = Phone.NT_MODE_GLOBAL;
        }
        int networkType = preferredNetworkType;
        try {
            networkType = TelephonyManager.getIntAtIndex(
                    context.getContentResolver(),
                    Settings.Global.PREFERRED_NETWORK_MODE, phoneId);
        } catch (SettingNotFoundException snfe) {
            Rlog.e(LOG_TAG, "Settings Exception Reading Value At Index for"
                    + " Settings.Global.PREFERRED_NETWORK_MODE");
        }
        Rlog.d(LOG_TAG, "calculatePreferredNetworkType: phoneId = " + phoneId);
        return networkType;
    }

    /* Gets the default subscription */
    public static int getDefaultSubscription() {
        return SubscriptionController.getInstance().getDefaultSubId();
    }

    /* Gets User preferred Voice subscription setting*/
    public static int getVoiceSubscription() {
        int subId = SubscriptionManager.INVALID_SUBSCRIPTION_ID;

        try {
            subId = Settings.Global.getInt(sContext.getContentResolver(),
                    Settings.Global.MULTI_SIM_VOICE_CALL_SUBSCRIPTION);
        } catch (SettingNotFoundException snfe) {
            Rlog.e(LOG_TAG, "Settings Exception Reading Dual Sim Voice Call Values");
        }

        // FIXME can this be removed? We should not set defaults
        int phoneId = SubscriptionController.getInstance().getPhoneId(subId);
        // Set subscription to 0 if current subscription is invalid.
        // Ex: multisim.config property is TSTS and subscription is 2.
        // If user is trying to set multisim.config to DSDS and reboots
        // in this case index 2 is invalid so need to set to 0.
        if (phoneId < 0 || phoneId >= TelephonyManager.getDefault().getPhoneCount()) {
            Rlog.i(LOG_TAG, "Subscription is invalid..." + subId + " Set to 0");
            subId = 0;
            setVoiceSubscription(subId);
        }

        return subId;
    }

    /* Returns User Prompt property,  enabed or not */
    public static boolean isPromptEnabled() {
        boolean prompt = false;
        int value = 0;
        try {
            value = Settings.Global.getInt(sContext.getContentResolver(),
                    Settings.Global.MULTI_SIM_VOICE_PROMPT);
        } catch (SettingNotFoundException snfe) {
            Rlog.e(LOG_TAG, "Settings Exception Reading Dual Sim Voice Prompt Values");
        }
        prompt = (value == 0) ? false : true ;
        Rlog.d(LOG_TAG, "Prompt option:" + prompt);

       return prompt;
    }

    /*Sets User Prompt property,  enabed or not */
    public static void setPromptEnabled(boolean enabled) {
        int value = (enabled == false) ? 0 : 1;
        Settings.Global.putInt(sContext.getContentResolver(),
                Settings.Global.MULTI_SIM_VOICE_PROMPT, value);
        Rlog.d(LOG_TAG, "setVoicePromptOption to " + enabled);
    }

    /* Returns User SMS Prompt property,  enabled or not */
    public static boolean isSMSPromptEnabled() {
        boolean prompt = false;
        int value = 0;
        try {
            value = Settings.Global.getInt(sContext.getContentResolver(),
                    Settings.Global.MULTI_SIM_SMS_PROMPT);
        } catch (SettingNotFoundException snfe) {
            Rlog.e(LOG_TAG, "Settings Exception Reading Dual Sim SMS Prompt Values");
        }
        prompt = (value == 0) ? false : true ;
        Rlog.d(LOG_TAG, "SMS Prompt option:" + prompt);

       return prompt;
    }

    /*Sets User SMS Prompt property,  enable or not */
    public static void setSMSPromptEnabled(boolean enabled) {
        int value = (enabled == false) ? 0 : 1;
        Settings.Global.putInt(sContext.getContentResolver(),
                Settings.Global.MULTI_SIM_SMS_PROMPT, value);
        Rlog.d(LOG_TAG, "setSMSPromptOption to " + enabled);
    }

    /* Gets User preferred Data subscription setting*/
    public static int getDataSubscription() {
        int subId = SubscriptionManager.INVALID_SUBSCRIPTION_ID;

        try {
            subId = Settings.Global.getInt(sContext.getContentResolver(),
                    Settings.Global.MULTI_SIM_DATA_CALL_SUBSCRIPTION);
        } catch (SettingNotFoundException snfe) {
            Rlog.e(LOG_TAG, "Settings Exception Reading Dual Sim Data Call Values");
        }

        // FIXME can this be removed? We should not set defaults
        int phoneId = SubscriptionController.getInstance().getPhoneId(subId);
        if (phoneId < 0 || phoneId >= TelephonyManager.getDefault().getPhoneCount()) {
            subId = 0;
            Rlog.i(LOG_TAG, "Subscription is invalid..." + subId + " Set to 0");
            setDataSubscription(subId);
        }

        return subId;
    }

    /* Gets User preferred SMS subscription setting*/
    public static int getSMSSubscription() {
        int subId = SubscriptionManager.INVALID_SUBSCRIPTION_ID;
        try {
            subId = Settings.Global.getInt(sContext.getContentResolver(),
                    Settings.Global.MULTI_SIM_SMS_SUBSCRIPTION);
        } catch (SettingNotFoundException snfe) {
            Rlog.e(LOG_TAG, "Settings Exception Reading Dual Sim SMS Values");
        }

        // FIXME can this be removed? We should not set defaults
        int phoneId = SubscriptionController.getInstance().getPhoneId(subId);
        if (phoneId < 0 || phoneId >= TelephonyManager.getDefault().getPhoneCount()) {
            Rlog.i(LOG_TAG, "Subscription is invalid..." + subId + " Set to 0");
            subId = 0;
            setSMSSubscription(subId);
        }

        return subId;
    }

    //FIXME can this be removed, it is only called in getVoiceSubscription
    static public void setVoiceSubscription(int subId) {
        Settings.Global.putInt(sContext.getContentResolver(),
                Settings.Global.MULTI_SIM_VOICE_CALL_SUBSCRIPTION, subId);
        Rlog.d(LOG_TAG, "setVoiceSubscription : " + subId);
    }

    //FIXME can this be removed, it is only called in getDataSubscription
    static public void setDataSubscription(int subId) {
        boolean enabled;

        Settings.Global.putInt(sContext.getContentResolver(),
                Settings.Global.MULTI_SIM_DATA_CALL_SUBSCRIPTION, subId);
        Rlog.d(LOG_TAG, "setDataSubscription: " + subId);

        // Update the current mobile data flag
        enabled = Settings.Global.getInt(sContext.getContentResolver(),
                Settings.Global.MOBILE_DATA + subId, 0) != 0;
        Settings.Global.putInt(sContext.getContentResolver(),
                Settings.Global.MOBILE_DATA, enabled ? 1 : 0);
        Rlog.d(LOG_TAG, "set mobile_data: " + enabled);

        // Update the current data roaming flag
        enabled = Settings.Global.getInt(sContext.getContentResolver(),
                Settings.Global.DATA_ROAMING + subId, 0) != 0;
        Settings.Global.putInt(sContext.getContentResolver(),
                Settings.Global.DATA_ROAMING, enabled ? 1 : 0);
        Rlog.d(LOG_TAG, "set data_roaming: " + enabled);
    }

    //FIXME can this be removed, it is only called in getSMSSubscription
    static public void setSMSSubscription(int subId) {
        Settings.Global.putInt(sContext.getContentResolver(),
                Settings.Global.MULTI_SIM_SMS_SUBSCRIPTION, subId);

        Intent intent = new Intent("com.android.mms.transaction.SEND_MESSAGE");
        sContext.sendBroadcast(intent);

        // Change occured in SMS preferred sub, update the default
        // SMS interface Manager object with the new SMS preferred subscription.
        Rlog.d(LOG_TAG, "setSMSSubscription : " + subId);
    }

    /**
     * Makes a {@link ImsPhone} object.
     * @return the {@code ImsPhone} object or null if the exception occured
     */
    public static ImsPhone makeImsPhone(PhoneNotifier phoneNotifier, Phone defaultPhone) {
        return ImsPhoneFactory.makePhone(sContext, phoneNotifier, defaultPhone);
    }

    private static boolean isValidphoneId(int phoneId) {
        return (phoneId >= 0) && (phoneId < TelephonyManager.getDefault().getPhoneCount());
    }

    private static int getDefaultPhoneId() {
        int phoneId = SubscriptionController.getInstance().getPhoneId(getDefaultSubscription());
        if (!isValidphoneId(phoneId)) {
            phoneId = 0;
        }
        return phoneId;
    }

<<<<<<< HEAD
    public static SubInfoRecordUpdater getSubInfoRecordUpdater() {
        return sSubInfoRecordUpdater;
    }
=======
    public static SubscriptionInfoUpdater getSubInfoRecordUpdater() {
        return sSubInfoRecordUpdater;
    }

    public static void dump(FileDescriptor fd, PrintWriter pw, String[] args) {
        pw.println("PhoneFactory:");
        PhoneProxy [] phones = (PhoneProxy[])PhoneFactory.getPhones();
        int i = -1;
        for(PhoneProxy phoneProxy : phones) {
            PhoneBase phoneBase;
            i += 1;

            try {
                phoneBase = (PhoneBase)phoneProxy.getActivePhone();
                phoneBase.dump(fd, pw, args);
            } catch (Exception e) {
                pw.println("Telephony DebugService: Could not get Phone[" + i + "] e=" + e);
                continue;
            }

            pw.flush();
            pw.println("++++++++++++++++++++++++++++++++");

            try {
                ((IccCardProxy)phoneProxy.getIccCard()).dump(fd, pw, args);
            } catch (Exception e) {
                e.printStackTrace();
            }
            pw.flush();
            pw.println("++++++++++++++++++++++++++++++++");
        }

        try {
            mUiccController.dump(fd, pw, args);
        } catch (Exception e) {
            e.printStackTrace();
        }
        pw.flush();
        pw.println("++++++++++++++++++++++++++++++++");

        try {
            SubscriptionController.getInstance().dump(fd, pw, args);
        } catch (Exception e) {
            e.printStackTrace();
        }
        pw.flush();
    }
>>>>>>> ce06c062
}<|MERGE_RESOLUTION|>--- conflicted
+++ resolved
@@ -535,11 +535,6 @@
         return phoneId;
     }
 
-<<<<<<< HEAD
-    public static SubInfoRecordUpdater getSubInfoRecordUpdater() {
-        return sSubInfoRecordUpdater;
-    }
-=======
     public static SubscriptionInfoUpdater getSubInfoRecordUpdater() {
         return sSubInfoRecordUpdater;
     }
@@ -587,5 +582,4 @@
         }
         pw.flush();
     }
->>>>>>> ce06c062
 }