/*
 * Copyright (C) 2013 The Android Open Source Project
 *
 * Licensed under the Apache License, Version 2.0 (the "License");
 * you may not use this file except in compliance with the License.
 * You may obtain a copy of the License at
 *
 *      http://www.apache.org/licenses/LICENSE-2.0
 *
 * Unless required by applicable law or agreed to in writing, software
 * distributed under the License is distributed on an "AS IS" BASIS,
 * WITHOUT WARRANTIES OR CONDITIONS OF ANY KIND, either express or implied.
 * See the License for the specific language governing permissions and
 * limitations under the License.
 */

package com.android.internal.telephony.imsphone;

import android.content.Context;
import android.net.Uri;
import android.os.AsyncResult;
import android.os.Bundle;
import android.os.Handler;
import android.os.Looper;
import android.os.Message;
import android.os.PowerManager;
import android.os.Registrant;
import android.os.SystemClock;
import android.telecom.Log;
import android.telephony.DisconnectCause;
import android.telephony.PhoneNumberUtils;
import android.telephony.Rlog;
import android.text.TextUtils;

import com.android.ims.ImsException;
import com.android.ims.ImsStreamMediaProfile;
import com.android.internal.telephony.CallStateException;
import com.android.internal.telephony.Connection;
import com.android.internal.telephony.Phone;
import com.android.internal.telephony.PhoneConstants;
import com.android.internal.telephony.TelephonyProperties;
import com.android.internal.telephony.UUSInfo;
import com.android.ims.ImsCall;
import com.android.ims.ImsCallProfile;

import java.util.Objects;

/**
 * {@hide}
 */
public class ImsPhoneConnection extends Connection {
    private static final String LOG_TAG = "ImsPhoneConnection";
    private static final boolean DBG = true;

    //***** Instance Variables

    private ImsPhoneCallTracker mOwner;
    private ImsPhoneCall mParent;
    private ImsCall mImsCall;
    private Bundle mExtras = new Bundle();

    private String mPostDialString;      // outgoing calls only
    private boolean mDisconnected;

    /*
    int mIndex;          // index in ImsPhoneCallTracker.connections[], -1 if unassigned
                        // The GSM index is 1 + this
    */

    /*
     * These time/timespan values are based on System.currentTimeMillis(),
     * i.e., "wall clock" time.
     */
    private long mDisconnectTime;

    private int mNextPostDialChar;       // index into postDialString

    private int mCause = DisconnectCause.NOT_DISCONNECTED;
    private PostDialState mPostDialState = PostDialState.NOT_STARTED;
    private UUSInfo mUusInfo;
    private Handler mHandler;

    private PowerManager.WakeLock mPartialWakeLock;

    // The cached connect time of the connection when it turns into a conference.
    private long mConferenceConnectTime = 0;

    //***** Event Constants
    private static final int EVENT_DTMF_DONE = 1;
    private static final int EVENT_PAUSE_DONE = 2;
    private static final int EVENT_NEXT_POST_DIAL = 3;
    private static final int EVENT_WAKE_LOCK_TIMEOUT = 4;

    //***** Constants
    private static final int PAUSE_DELAY_MILLIS = 3 * 1000;
    private static final int WAKE_LOCK_TIMEOUT_MILLIS = 60*1000;

    //***** Inner Classes

    class MyHandler extends Handler {
        MyHandler(Looper l) {super(l);}

        @Override
        public void
        handleMessage(Message msg) {

            switch (msg.what) {
                case EVENT_NEXT_POST_DIAL:
                case EVENT_DTMF_DONE:
                case EVENT_PAUSE_DONE:
                    processNextPostDialChar();
                    break;
                case EVENT_WAKE_LOCK_TIMEOUT:
                    releaseWakeLock();
                    break;
            }
        }
    }

    //***** Constructors

    /** This is probably an MT call */
    /*package*/
    ImsPhoneConnection(Context context, ImsCall imsCall, ImsPhoneCallTracker ct,
           ImsPhoneCall parent, boolean isUnknown) {
        createWakeLock(context);
        acquireWakeLock();

        mOwner = ct;
        mHandler = new MyHandler(mOwner.getLooper());
        mImsCall = imsCall;

        if ((imsCall != null) && (imsCall.getCallProfile() != null)) {
            mAddress = imsCall.getCallProfile().getCallExtra(ImsCallProfile.EXTRA_OI);
            mCnapName = imsCall.getCallProfile().getCallExtra(ImsCallProfile.EXTRA_CNA);
            mNumberPresentation = ImsCallProfile.OIRToPresentation(
                    imsCall.getCallProfile().getCallExtraInt(ImsCallProfile.EXTRA_OIR));
            mCnapNamePresentation = ImsCallProfile.OIRToPresentation(
                    imsCall.getCallProfile().getCallExtraInt(ImsCallProfile.EXTRA_CNAP));
            updateMediaCapabilities(imsCall);
        } else {
            mNumberPresentation = PhoneConstants.PRESENTATION_UNKNOWN;
            mCnapNamePresentation = PhoneConstants.PRESENTATION_UNKNOWN;
        }

        mIsIncoming = !isUnknown;
        mCreateTime = System.currentTimeMillis();
        mUusInfo = null;

        //mIndex = index;

        updateWifiState();

        mParent = parent;
        mParent.attach(this,
                (mIsIncoming? ImsPhoneCall.State.INCOMING: ImsPhoneCall.State.DIALING));
    }

    /** This is an MO call, created when dialing */
    /*package*/
    ImsPhoneConnection(Context context, String dialString, ImsPhoneCallTracker ct,
            ImsPhoneCall parent, Bundle extras) {
        createWakeLock(context);
        acquireWakeLock();
        boolean isConferenceUri = false;
        boolean isSkipSchemaParsing = false;

        if (extras != null) {
            isConferenceUri = extras.getBoolean(
                    TelephonyProperties.EXTRA_DIAL_CONFERENCE_URI, false);
            isSkipSchemaParsing = extras.getBoolean(
                    TelephonyProperties.EXTRA_SKIP_SCHEMA_PARSING, false);
        }

        mOwner = ct;
        mHandler = new MyHandler(mOwner.getLooper());

        mDialString = dialString;

        if (isConferenceUri || isSkipSchemaParsing) {
            mAddress = dialString;
            mPostDialString = "";
        } else {
            mAddress = PhoneNumberUtils.extractNetworkPortionAlt(dialString);
            mPostDialString = PhoneNumberUtils.extractPostDialPortion(dialString);
        }

        //mIndex = -1;

        mIsIncoming = false;
        mCnapName = null;
        mCnapNamePresentation = PhoneConstants.PRESENTATION_ALLOWED;
        mNumberPresentation = PhoneConstants.PRESENTATION_ALLOWED;
        mCreateTime = System.currentTimeMillis();

        mParent = parent;
        parent.attachFake(this, ImsPhoneCall.State.DIALING);
    }

    public void dispose() {
    }

    static boolean
    equalsHandlesNulls (Object a, Object b) {
        return (a == null) ? (b == null) : a.equals (b);
    }

    private static int applyLocalCallCapability(ImsCallProfile localProfile, int capabilities) {
        capabilities = removeCapability(capabilities,
                Connection.Capability.SUPPORTS_VT_LOCAL_BIDIRECTIONAL
                | Connection.Capability.SUPPORTS_DOWNGRADE_TO_VOICE_LOCAL);

        switch (localProfile.mCallType) {
            case ImsCallProfile.CALL_TYPE_VOICE:
                capabilities = addCapability(capabilities,
                        Connection.Capability.SUPPORTS_DOWNGRADE_TO_VOICE_LOCAL);
                break;
            case ImsCallProfile.CALL_TYPE_VT:
                capabilities = addCapability(capabilities,
                        Connection.Capability.SUPPORTS_VT_LOCAL_BIDIRECTIONAL);
                break;
            case ImsCallProfile.CALL_TYPE_VIDEO_N_VOICE:
                capabilities = addCapability(capabilities,
                        Connection.Capability.SUPPORTS_VT_LOCAL_BIDIRECTIONAL
                        | Connection.Capability.SUPPORTS_DOWNGRADE_TO_VOICE_LOCAL);
                break;
        }
        return capabilities;
    }

    private static int applyRemoteCallCapability(ImsCallProfile remoteProfile, int capabilities) {
        capabilities = removeCapability(capabilities,
                Connection.Capability.SUPPORTS_VT_REMOTE_BIDIRECTIONAL
                | Connection.Capability.SUPPORTS_DOWNGRADE_TO_VOICE_REMOTE);

        switch (remoteProfile.mCallType) {
            case ImsCallProfile.CALL_TYPE_VOICE:
                capabilities = addCapability(capabilities,
                        Connection.Capability.SUPPORTS_DOWNGRADE_TO_VOICE_REMOTE);
                break;
            case ImsCallProfile.CALL_TYPE_VT:
                capabilities = addCapability(capabilities,
                        Connection.Capability.SUPPORTS_VT_REMOTE_BIDIRECTIONAL);
                break;
            case ImsCallProfile.CALL_TYPE_VIDEO_N_VOICE:
                capabilities = addCapability(capabilities,
                        Connection.Capability.SUPPORTS_VT_REMOTE_BIDIRECTIONAL
                        | Connection.Capability.SUPPORTS_DOWNGRADE_TO_VOICE_REMOTE);
                break;
        }
        return capabilities;
    }

    @Override
    public String getOrigDialString(){
        return mDialString;
    }

    @Override
    public ImsPhoneCall getCall() {
        return mParent;
    }

    @Override
    public long getDisconnectTime() {
        return mDisconnectTime;
    }

    @Override
    public long getHoldingStartTime() {
        return mHoldingStartTime;
    }

    @Override
    public long getHoldDurationMillis() {
        if (getState() != ImsPhoneCall.State.HOLDING) {
            // If not holding, return 0
            return 0;
        } else {
            return SystemClock.elapsedRealtime() - mHoldingStartTime;
        }
    }

    @Override
    public int getDisconnectCause() {
        return mCause;
    }

    public void setDisconnectCause(int cause) {
        mCause = cause;
    }

    @Override
    public String getVendorDisconnectCause() {
      return null;
    }

    public ImsPhoneCallTracker getOwner () {
        return mOwner;
    }

    @Override
    public ImsPhoneCall.State getState() {
        if (mDisconnected) {
            return ImsPhoneCall.State.DISCONNECTED;
        } else {
            return super.getState();
        }
    }

    @Override
    public void hangup() throws CallStateException {
        if (!mDisconnected) {
            mOwner.hangup(this);
        } else {
            throw new CallStateException ("disconnected");
        }
    }

    @Override
    public void separate() throws CallStateException {
        throw new CallStateException ("not supported");
    }

    @Override
    public PostDialState getPostDialState() {
        return mPostDialState;
    }

    @Override
    public void proceedAfterWaitChar() {
        if (mPostDialState != PostDialState.WAIT) {
            Rlog.w(LOG_TAG, "ImsPhoneConnection.proceedAfterWaitChar(): Expected "
                    + "getPostDialState() to be WAIT but was " + mPostDialState);
            return;
        }

        setPostDialState(PostDialState.STARTED);

        processNextPostDialChar();
    }

    @Override
    public void proceedAfterWildChar(String str) {
        if (mPostDialState != PostDialState.WILD) {
            Rlog.w(LOG_TAG, "ImsPhoneConnection.proceedAfterWaitChar(): Expected "
                    + "getPostDialState() to be WILD but was " + mPostDialState);
            return;
        }

        setPostDialState(PostDialState.STARTED);

        // make a new postDialString, with the wild char replacement string
        // at the beginning, followed by the remaining postDialString.

        StringBuilder buf = new StringBuilder(str);
        buf.append(mPostDialString.substring(mNextPostDialChar));
        mPostDialString = buf.toString();
        mNextPostDialChar = 0;
        if (Phone.DEBUG_PHONE) {
            Rlog.d(LOG_TAG, "proceedAfterWildChar: new postDialString is " +
                    mPostDialString);
        }

        processNextPostDialChar();
    }

    @Override
    public void cancelPostDial() {
        setPostDialState(PostDialState.CANCELLED);
    }

    /**
     * Called when this Connection is being hung up locally (eg, user pressed "end")
     */
    void
    onHangupLocal() {
        mCause = DisconnectCause.LOCAL;
    }

    /** Called when the connection has been disconnected */
    public boolean
    onDisconnect(int cause) {
        Rlog.d(LOG_TAG, "onDisconnect: cause=" + cause);
        if (mCause != DisconnectCause.LOCAL) mCause = cause;
        return onDisconnect();
    }

    /*package*/ boolean
    onDisconnect() {
        boolean changed = false;

        if (!mDisconnected) {
            //mIndex = -1;

            mDisconnectTime = System.currentTimeMillis();
            mDuration = SystemClock.elapsedRealtime() - mConnectTimeReal;
            mDisconnected = true;

            mOwner.mPhone.notifyDisconnect(this);

            if (mParent != null) {
                changed = mParent.connectionDisconnected(this);
            } else {
                Rlog.d(LOG_TAG, "onDisconnect: no parent");
            }
            if (mImsCall != null) mImsCall.close();
            mImsCall = null;
        }
        releaseWakeLock();
        return changed;
    }

    /**
     * An incoming or outgoing call has connected
     */
    void
    onConnectedInOrOut() {
        mConnectTime = System.currentTimeMillis();
        mConnectTimeReal = SystemClock.elapsedRealtime();
        mDuration = 0;

        if (Phone.DEBUG_PHONE) {
            Rlog.d(LOG_TAG, "onConnectedInOrOut: connectTime=" + mConnectTime);
        }

        if (!mIsIncoming) {
            // outgoing calls only
            processNextPostDialChar();
        }
        releaseWakeLock();
    }

    /*package*/ void
    onStartedHolding() {
        mHoldingStartTime = SystemClock.elapsedRealtime();
    }
    /**
     * Performs the appropriate action for a post-dial char, but does not
     * notify application. returns false if the character is invalid and
     * should be ignored
     */
    private boolean
    processPostDialChar(char c) {
        if (PhoneNumberUtils.is12Key(c)) {
            mOwner.sendDtmf(c, mHandler.obtainMessage(EVENT_DTMF_DONE));
        } else if (c == PhoneNumberUtils.PAUSE) {
            // From TS 22.101:
            // It continues...
            // Upon the called party answering the UE shall send the DTMF digits
            // automatically to the network after a delay of 3 seconds( 20 ).
            // The digits shall be sent according to the procedures and timing
            // specified in 3GPP TS 24.008 [13]. The first occurrence of the
            // "DTMF Control Digits Separator" shall be used by the ME to
            // distinguish between the addressing digits (i.e. the phone number)
            // and the DTMF digits. Upon subsequent occurrences of the
            // separator,
            // the UE shall pause again for 3 seconds ( 20 ) before sending
            // any further DTMF digits.
            mHandler.sendMessageDelayed(mHandler.obtainMessage(EVENT_PAUSE_DONE),
                    PAUSE_DELAY_MILLIS);
        } else if (c == PhoneNumberUtils.WAIT) {
            setPostDialState(PostDialState.WAIT);
        } else if (c == PhoneNumberUtils.WILD) {
            setPostDialState(PostDialState.WILD);
        } else {
            return false;
        }

        return true;
    }

    @Override
    public String
    getRemainingPostDialString() {
        if (mPostDialState == PostDialState.CANCELLED
            || mPostDialState == PostDialState.COMPLETE
            || mPostDialString == null
            || mPostDialString.length() <= mNextPostDialChar
        ) {
            return "";
        }

        return mPostDialString.substring(mNextPostDialChar);
    }

    @Override
    protected void finalize()
    {
        releaseWakeLock();
    }

    private void
    processNextPostDialChar() {
        char c = 0;
        Registrant postDialHandler;

        if (mPostDialState == PostDialState.CANCELLED) {
            //Rlog.d(LOG_TAG, "##### processNextPostDialChar: postDialState == CANCELLED, bail");
            return;
        }

        if (mPostDialString == null || mPostDialString.length() <= mNextPostDialChar) {
            setPostDialState(PostDialState.COMPLETE);

            // notifyMessage.arg1 is 0 on complete
            c = 0;
        } else {
            boolean isValid;

            setPostDialState(PostDialState.STARTED);

            c = mPostDialString.charAt(mNextPostDialChar++);

            isValid = processPostDialChar(c);

            if (!isValid) {
                // Will call processNextPostDialChar
                mHandler.obtainMessage(EVENT_NEXT_POST_DIAL).sendToTarget();
                // Don't notify application
                Rlog.e(LOG_TAG, "processNextPostDialChar: c=" + c + " isn't valid!");
                return;
            }
        }

        notifyPostDialListenersNextChar(c);

        // TODO: remove the following code since the handler no longer executes anything.
        postDialHandler = mOwner.mPhone.mPostDialHandler;

        Message notifyMessage;

        if (postDialHandler != null
                && (notifyMessage = postDialHandler.messageForRegistrant()) != null) {
            // The AsyncResult.result is the Connection object
            PostDialState state = mPostDialState;
            AsyncResult ar = AsyncResult.forMessage(notifyMessage);
            ar.result = this;
            ar.userObj = state;

            // arg1 is the character that was/is being processed
            notifyMessage.arg1 = c;

            //Rlog.v(LOG_TAG,
            //      "##### processNextPostDialChar: send msg to postDialHandler, arg1=" + c);
            notifyMessage.sendToTarget();
        }
    }

    /**
     * Set post dial state and acquire wake lock while switching to "started"
     * state, the wake lock will be released if state switches out of "started"
     * state or after WAKE_LOCK_TIMEOUT_MILLIS.
     * @param s new PostDialState
     */
    private void setPostDialState(PostDialState s) {
        if (mPostDialState != PostDialState.STARTED
                && s == PostDialState.STARTED) {
            acquireWakeLock();
            Message msg = mHandler.obtainMessage(EVENT_WAKE_LOCK_TIMEOUT);
            mHandler.sendMessageDelayed(msg, WAKE_LOCK_TIMEOUT_MILLIS);
        } else if (mPostDialState == PostDialState.STARTED
                && s != PostDialState.STARTED) {
            mHandler.removeMessages(EVENT_WAKE_LOCK_TIMEOUT);
            releaseWakeLock();
        }
        mPostDialState = s;
        notifyPostDialListeners();
    }

    private void
    createWakeLock(Context context) {
        PowerManager pm = (PowerManager) context.getSystemService(Context.POWER_SERVICE);
        mPartialWakeLock = pm.newWakeLock(PowerManager.PARTIAL_WAKE_LOCK, LOG_TAG);
    }

    private void
    acquireWakeLock() {
        Rlog.d(LOG_TAG, "acquireWakeLock");
        mPartialWakeLock.acquire();
    }

    void
    releaseWakeLock() {
        synchronized(mPartialWakeLock) {
            if (mPartialWakeLock.isHeld()) {
                Rlog.d(LOG_TAG, "releaseWakeLock");
                mPartialWakeLock.release();
            }
        }
    }

    @Override
    public int getNumberPresentation() {
        return mNumberPresentation;
    }

    @Override
    public UUSInfo getUUSInfo() {
        return mUusInfo;
    }

    @Override
    public Connection getOrigConnection() {
        return null;
    }

    @Override
    public boolean isMultiparty() {
        return mImsCall != null && mImsCall.isMultiparty();
    }

    /**
     * Where {@link #isMultiparty()} is {@code true}, determines if this {@link ImsCall} is the
     * origin of the conference call (i.e. {@code #isConferenceHost()} is {@code true}), or if this
     * {@link ImsCall} is a member of a conference hosted on another device.
     *
     * @return {@code true} if this call is the origin of the conference call it is a member of,
     *      {@code false} otherwise.
     */
    public boolean isConferenceHost() {
        if (mImsCall == null) {
            return false;
        }
        return mImsCall.isConferenceHost();
    }

    /*package*/ ImsCall getImsCall() {
        return mImsCall;
    }

    /*package*/ void setImsCall(ImsCall imsCall) {
        mImsCall = imsCall;
    }

    /*package*/ void changeParent(ImsPhoneCall parent) {
        mParent = parent;
    }

    /**
     * @return {@code true} if the {@link ImsPhoneConnection} or its media capabilities have been
     *     changed, and {@code false} otherwise.
     */
    /*package*/ boolean update(ImsCall imsCall, ImsPhoneCall.State state) {
        if (state == ImsPhoneCall.State.ACTIVE) {
            // If the state of the call is active, but there is a pending request to the RIL to hold
            // the call, we will skip this update.  This is really a signalling delay or failure
            // from the RIL, but we will prevent it from going through as we will end up erroneously
            // making this call active when really it should be on hold.
            if (imsCall.isPendingHold()) {
                Rlog.w(LOG_TAG, "update : state is ACTIVE, but call is pending hold, skipping");
                return false;
            }

            if (mParent.getState().isRinging() || mParent.getState().isDialing()) {
                onConnectedInOrOut();
            }

            if (mParent.getState().isRinging() || mParent == mOwner.mBackgroundCall) {
                //mForegroundCall should be IDLE
                //when accepting WAITING call
                //before accept WAITING call,
                //the ACTIVE call should be held ahead
                mParent.detach(this);
                mParent = mOwner.mForegroundCall;
                mParent.attach(this);
            }
        } else if (state == ImsPhoneCall.State.HOLDING) {
            onStartedHolding();
        }

        boolean updateParent = mParent.update(this, imsCall, state);
        boolean updateMediaCapabilities = updateMediaCapabilities(imsCall);
        boolean updateWifiState = updateWifiState();
        boolean updateAddressDisplay = updateAddressDisplay(imsCall);
        boolean updateExtras = updateExtras(imsCall);
        boolean updateMediaCapabilities = updateMediaCapabilities(imsCall);

<<<<<<< HEAD
        return updateParent || updateWifiState || updateAddressDisplay || updateMediaCapabilities
                || updateExtras;
=======
        return updateParent || updateMediaCapabilities || updateWifiState || updateAddressDisplay;
>>>>>>> 749dac44
    }

    @Override
    public int getPreciseDisconnectCause() {
        return 0;
    }

    /**
     * Notifies this Connection of a request to disconnect a participant of the conference managed
     * by the connection.
     *
     * @param endpoint the {@link android.net.Uri} of the participant to disconnect.
     */
    @Override
    public void onDisconnectConferenceParticipant(Uri endpoint) {
        ImsCall imsCall = getImsCall();
        if (imsCall == null) {
            return;
        }
        try {
            imsCall.removeParticipants(new String[]{endpoint.toString()});
        } catch (ImsException e) {
            // No session in place -- no change
            Rlog.e(LOG_TAG, "onDisconnectConferenceParticipant: no session in place. "+
                    "Failed to disconnect endpoint = " + endpoint);
        }
    }

    /**
     * Sets the conference connect time.  Used when an {@code ImsConference} is created to out of
     * this phone connection.
     *
     * @param conferenceConnectTime The conference connect time.
     */
    public void setConferenceConnectTime(long conferenceConnectTime) {
        mConferenceConnectTime = conferenceConnectTime;
    }

    /**
     * @return The conference connect time.
     */
    public long getConferenceConnectTime() {
        return mConferenceConnectTime;
    }

    /**
     * Check for a change in the address display related fields for the {@link ImsCall}, and
     * update the {@link ImsPhoneConnection} with this information.
     *
     * @param imsCall The call to check for changes in address display fields.
     * @return Whether the address display fields have been changed.
     */
    public boolean updateAddressDisplay(ImsCall imsCall) {
        if (imsCall == null) {
            return false;
        }

        boolean changed = false;
        ImsCallProfile callProfile = imsCall.getCallProfile();
        if (callProfile != null) {
            String address = callProfile.getCallExtra(ImsCallProfile.EXTRA_OI);
            String name = callProfile.getCallExtra(ImsCallProfile.EXTRA_CNA);
            int nump = ImsCallProfile.OIRToPresentation(
                    callProfile.getCallExtraInt(ImsCallProfile.EXTRA_OIR));
            int namep = ImsCallProfile.OIRToPresentation(
                    callProfile.getCallExtraInt(ImsCallProfile.EXTRA_CNAP));
            if (Phone.DEBUG_PHONE) {
                Rlog.d(LOG_TAG, "address = " +  address + " name = " + name +
                        " nump = " + nump + " namep = " + namep);
            }
            if(equalsHandlesNulls(mAddress, address)) {
                mAddress = address;
                changed = true;
            }
            if (TextUtils.isEmpty(name)) {
                if (!TextUtils.isEmpty(mCnapName)) {
                    mCnapName = "";
                    changed = true;
                }
            } else if (!name.equals(mCnapName)) {
                mCnapName = name;
                changed = true;
            }
            if (mNumberPresentation != nump) {
                mNumberPresentation = nump;
                changed = true;
            }
            if (mCnapNamePresentation != namep) {
                mCnapNamePresentation = namep;
                changed = true;
            }
        }
        return changed;
    }

    /**
     * Check for a change in the video capabilities and audio quality for the {@link ImsCall}, and
     * update the {@link ImsPhoneConnection} with this information.
     *
     * @param imsCall The call to check for changes in media capabilities.
     * @return Whether the media capabilities have been changed.
     */
    public boolean updateMediaCapabilities(ImsCall imsCall) {
        if (imsCall == null) {
            return false;
        }

        boolean changed = false;

        try {
            // The actual call profile (negotiated between local and peer).
            ImsCallProfile negotiatedCallProfile = imsCall.getCallProfile();

            if (negotiatedCallProfile != null) {
                int oldVideoState = getVideoState();
                int newVideoState = ImsCallProfile
                        .getVideoStateFromImsCallProfile(negotiatedCallProfile);

                if (oldVideoState != newVideoState) {
                    setVideoState(newVideoState);
                    changed = true;
                }
            }

            // Check for a change in the capabilities for the call and update
            // {@link ImsPhoneConnection} with this information.
            int capabilities = getConnectionCapabilities();
            // Get the current local call capabilities which might be voice or video or both.
            ImsCallProfile localCallProfile = imsCall.getLocalCallProfile();
            Rlog.v(LOG_TAG, "update localCallProfile=" + localCallProfile);
            if (localCallProfile != null) {
                capabilities = applyLocalCallCapability(localCallProfile, capabilities);
            }

            // Get the current remote call capabilities which might be voice or video or both.
            ImsCallProfile remoteCallProfile = imsCall.getRemoteCallProfile();
            Rlog.v(LOG_TAG, "update remoteCallProfile=" + remoteCallProfile);
            if (remoteCallProfile != null) {
                capabilities = applyRemoteCallCapability(remoteCallProfile, capabilities);
            }
            if (getConnectionCapabilities() != capabilities) {
                setConnectionCapabilities(capabilities);
                changed = true;
            }

            int newAudioQuality =
                    getAudioQualityFromCallProfile(localCallProfile, remoteCallProfile);
            if (getAudioQuality() != newAudioQuality) {
                setAudioQuality(newAudioQuality);
                changed = true;
            }
        } catch (ImsException e) {
            // No session in place -- no change
        }

        return changed;
    }

    /**
     * Check for a change in the wifi state of the ImsPhoneCallTracker and update the
     * {@link ImsPhoneConnection} with this information.
     *
     * @return Whether the ImsPhoneCallTracker's usage of wifi has been changed.
     */
    public boolean updateWifiState() {
        Rlog.d(LOG_TAG, "updateWifiState: " + mOwner.isVowifiEnabled());
        if (isWifi() != mOwner.isVowifiEnabled()) {
            setWifi(mOwner.isVowifiEnabled());
            return true;
        }
        return false;
    }

    /**
     * Check for a change in call extras of {@link ImsCall}, and
     * update the {@link ImsPhoneConnection} accordingly.
     *
     * @param imsCall The call to check for changes in extras.
     * @return Whether the extras fields have been changed.
     */
     boolean updateExtras(ImsCall imsCall) {
        if (imsCall == null) {
            return false;
        }

        final ImsCallProfile callProfile = imsCall.getCallProfile();
        final Bundle extras = callProfile != null ? callProfile.mCallExtras : null;
        if (extras == null && DBG) {
            Rlog.d(LOG_TAG, "Call profile extras are null.");
        }

        final boolean changed = !areBundlesEqual(extras, mExtras);
        if (changed) {
            mExtras.clear();
            mExtras.putAll(extras);
            setConnectionExtras(mExtras);
        }
        return changed;
    }

    private static boolean areBundlesEqual(Bundle extras, Bundle newExtras) {
        if (extras == null || newExtras == null) {
            return extras == newExtras;
        }

        if (extras.size() != newExtras.size()) {
            return false;
        }

        for(String key : extras.keySet()) {
            if (key != null) {
                final Object value = extras.get(key);
                final Object newValue = newExtras.get(key);
                if (!Objects.equals(value, newValue)) {
                    return false;
                }
            }
        }
        return true;
    }

    /**
     * Determines the {@link ImsPhoneConnection} audio quality based on the local and remote
     * {@link ImsCallProfile}. If indicate a HQ audio call if the local stream profile
     * indicates AMR_WB or EVRC_WB and there is no remote restrict cause.
     *
     * @param localCallProfile The local call profile.
     * @param remoteCallProfile The remote call profile.
     * @return The audio quality.
     */
    private int getAudioQualityFromCallProfile(
            ImsCallProfile localCallProfile, ImsCallProfile remoteCallProfile) {
        if (localCallProfile == null || remoteCallProfile == null
                || localCallProfile.mMediaProfile == null) {
            return AUDIO_QUALITY_STANDARD;
        }

        boolean isHighDef = (localCallProfile.mMediaProfile.mAudioQuality
                        == ImsStreamMediaProfile.AUDIO_QUALITY_AMR_WB
                || localCallProfile.mMediaProfile.mAudioQuality
                        == ImsStreamMediaProfile.AUDIO_QUALITY_EVRC_WB)
                && remoteCallProfile.mRestrictCause == ImsCallProfile.CALL_RESTRICT_CAUSE_NONE;
        return isHighDef ? AUDIO_QUALITY_HIGH_DEFINITION : AUDIO_QUALITY_STANDARD;
    }

    /**
     * Provides a string representation of the {@link ImsPhoneConnection}.  Primarily intended for
     * use in log statements.
     *
     * @return String representation of call.
     */
    @Override
    public String toString() {
        StringBuilder sb = new StringBuilder();
        sb.append("[ImsPhoneConnection objId: ");
        sb.append(System.identityHashCode(this));
        sb.append(" address:");
        sb.append(Log.pii(getAddress()));
        sb.append(" ImsCall:");
        if (mImsCall == null) {
            sb.append("null");
        } else {
            sb.append(mImsCall);
        }
        sb.append("]");
        return sb.toString();
    }
}
<|MERGE_RESOLUTION|>--- conflicted
+++ resolved
@@ -674,14 +674,9 @@
         boolean updateWifiState = updateWifiState();
         boolean updateAddressDisplay = updateAddressDisplay(imsCall);
         boolean updateExtras = updateExtras(imsCall);
-        boolean updateMediaCapabilities = updateMediaCapabilities(imsCall);
-
-<<<<<<< HEAD
-        return updateParent || updateWifiState || updateAddressDisplay || updateMediaCapabilities
+
+        return updateParent || updateMediaCapabilities || updateWifiState || updateAddressDisplay
                 || updateExtras;
-=======
-        return updateParent || updateMediaCapabilities || updateWifiState || updateAddressDisplay;
->>>>>>> 749dac44
     }
 
     @Override
