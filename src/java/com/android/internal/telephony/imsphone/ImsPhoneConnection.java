/*
 * Copyright (C) 2013 The Android Open Source Project
 *
 * Licensed under the Apache License, Version 2.0 (the "License");
 * you may not use this file except in compliance with the License.
 * You may obtain a copy of the License at
 *
 *      http://www.apache.org/licenses/LICENSE-2.0
 *
 * Unless required by applicable law or agreed to in writing, software
 * distributed under the License is distributed on an "AS IS" BASIS,
 * WITHOUT WARRANTIES OR CONDITIONS OF ANY KIND, either express or implied.
 * See the License for the specific language governing permissions and
 * limitations under the License.
 */

package com.android.internal.telephony.imsphone;

import android.content.Context;
import android.net.Uri;
import android.os.AsyncResult;
import android.os.Bundle;
import android.os.Handler;
import android.os.Looper;
import android.os.Message;
import android.os.PowerManager;
import android.os.Registrant;
import android.os.SystemClock;
import android.os.SystemProperties;
import android.telecom.Log;
import android.telephony.DisconnectCause;
import android.telephony.PhoneNumberUtils;
import android.telephony.Rlog;
import android.text.TextUtils;

import com.android.ims.ImsException;
import com.android.ims.ImsStreamMediaProfile;
import com.android.ims.internal.CallGroup;
import com.android.internal.telephony.CallStateException;
import com.android.internal.telephony.Connection;
import com.android.internal.telephony.Phone;
import com.android.internal.telephony.PhoneConstants;
import com.android.internal.telephony.TelephonyProperties;
import com.android.internal.telephony.UUSInfo;
import com.android.ims.ImsCall;
import com.android.ims.ImsCallProfile;

/**
 * {@hide}
 */
public class ImsPhoneConnection extends Connection {
    private static final String LOG_TAG = "ImsPhoneConnection";
    private static final boolean DBG = true;

    /**
     * When enabled will not show merge button when we are not an owner of a conference
     */
    private static final String PROPERTY_ENABLE_RESTRICT_NON_OWNER_MERGE =
            "persist.radio.restrict_merge";


    //***** Instance Variables

    private Context mContext;
    private ImsPhoneCallTracker mOwner;
    private ImsPhoneCall mParent;
    private ImsCall mImsCall;

    private String mPostDialString;      // outgoing calls only
    private boolean mDisconnected;

    private Bundle mCallExtras = null;

    private boolean mMptyState = false;
    private boolean mIsConferenceUri = false;

    /*
    int mIndex;          // index in ImsPhoneCallTracker.connections[], -1 if unassigned
                        // The GSM index is 1 + this
    */

    /*
     * These time/timespan values are based on System.currentTimeMillis(),
     * i.e., "wall clock" time.
     */
    private long mDisconnectTime;

    private int mNextPostDialChar;       // index into postDialString

    private int mCause = DisconnectCause.NOT_DISCONNECTED;
    private PostDialState mPostDialState = PostDialState.NOT_STARTED;
    private UUSInfo mUusInfo;
    private Handler mHandler;

    private PowerManager.WakeLock mPartialWakeLock;

    //***** Event Constants
    private static final int EVENT_DTMF_DONE = 1;
    private static final int EVENT_PAUSE_DONE = 2;
    private static final int EVENT_NEXT_POST_DIAL = 3;
    private static final int EVENT_WAKE_LOCK_TIMEOUT = 4;

    //***** Constants
    private static final int PAUSE_DELAY_MILLIS = 3 * 1000;
    private static final int WAKE_LOCK_TIMEOUT_MILLIS = 60*1000;

    //***** Inner Classes

    class MyHandler extends Handler {
        MyHandler(Looper l) {super(l);}

        @Override
        public void
        handleMessage(Message msg) {

            switch (msg.what) {
                case EVENT_NEXT_POST_DIAL:
                case EVENT_DTMF_DONE:
                case EVENT_PAUSE_DONE:
                    processNextPostDialChar();
                    break;
                case EVENT_WAKE_LOCK_TIMEOUT:
                    releaseWakeLock();
                    break;
            }
        }
    }

    //***** Constructors

    /** This is probably an MT call */
    /*package*/
    ImsPhoneConnection(Context context, ImsCall imsCall, ImsPhoneCallTracker ct,
<<<<<<< HEAD
           ImsPhoneCall parent, boolean isUnknown) {
=======
           ImsPhoneCall parent, boolean isUnknown, ImsPhoneCall.State state, String address) {
>>>>>>> 94f87ba9
        createWakeLock(context);
        acquireWakeLock();

        mContext = context;
        mOwner = ct;
        mHandler = new MyHandler(mOwner.getLooper());
        mImsCall = imsCall;

        if ((imsCall != null) && (imsCall.getCallProfile() != null)) {
            mAddress = imsCall.getCallProfile().getCallExtra(ImsCallProfile.EXTRA_OI);
            mCnapName = imsCall.getCallProfile().getCallExtra(ImsCallProfile.EXTRA_CNA);
            mNumberPresentation = ImsCallProfile.OIRToPresentation(
                    imsCall.getCallProfile().getCallExtraInt(ImsCallProfile.EXTRA_OIR));
            mCnapNamePresentation = ImsCallProfile.OIRToPresentation(
                    imsCall.getCallProfile().getCallExtraInt(ImsCallProfile.EXTRA_CNAP));

            ImsCallProfile imsCallProfile = imsCall.getCallProfile();
            if (imsCallProfile != null) {
                setVideoState(ImsCallProfile.getVideoStateFromImsCallProfile(imsCallProfile));
            }

            // Determine if the current call has HD audio and video capabilities.
            try {
                ImsCallProfile localCallProfile = imsCall.getLocalCallProfile();
                if (localCallProfile != null) {
                    boolean isLocalVideoCapable = localCallProfile.mCallType
                            == ImsCallProfile.CALL_TYPE_VT;

                    setLocalVideoCapable(isLocalVideoCapable);
                }
                ImsCallProfile remoteCallProfile = imsCall.getRemoteCallProfile();
                if (remoteCallProfile != null) {
                    boolean isRemoteVideoCapable = remoteCallProfile.mCallType
                            == ImsCallProfile.CALL_TYPE_VT;

                    setRemoteVideoCapable(isRemoteVideoCapable);
                }
                if (localCallProfile != null && remoteCallProfile != null) {
                    setAudioQuality(getAudioQualityFromCallProfile(
                            localCallProfile, remoteCallProfile));
                }
            } catch (ImsException e) {
                // No session, so cannot get local capabilities.
            }
        } else {
            mNumberPresentation = PhoneConstants.PRESENTATION_UNKNOWN;
            mCnapNamePresentation = PhoneConstants.PRESENTATION_UNKNOWN;
        }

<<<<<<< HEAD
        mIsIncoming = !isUnknown;
=======
>>>>>>> 94f87ba9
        mCreateTime = System.currentTimeMillis();
        mUusInfo = null;

        //mIndex = index;

        mParent = parent;
<<<<<<< HEAD
        mParent.attach(this,
                (mIsIncoming? ImsPhoneCall.State.INCOMING: ImsPhoneCall.State.DIALING));
=======
        mIsIncoming = !isUnknown;
        if (isUnknown) {
            mParent.attach(this, state);
            mAddress = address;
            mCnapName = address;
            mCnapNamePresentation = PhoneConstants.PRESENTATION_ALLOWED;
            mNumberPresentation = PhoneConstants.PRESENTATION_ALLOWED;
        } else {
            mParent.attach(this,
                    (mIsIncoming? ImsPhoneCall.State.INCOMING: ImsPhoneCall.State.DIALING));
        }
>>>>>>> 94f87ba9
    }

    /** This is an MO call, created when dialing */
    /*package*/
    ImsPhoneConnection(Context context, String dialString, ImsPhoneCallTracker ct,
            ImsPhoneCall parent, Bundle extras) {
        createWakeLock(context);
        acquireWakeLock();
        boolean isConferenceUri = false;
        boolean isSkipSchemaParsing = false;
        if (extras != null) {
            isConferenceUri = extras.getBoolean(
                    TelephonyProperties.EXTRA_DIAL_CONFERENCE_URI, false);
            isSkipSchemaParsing = extras.getBoolean(
                    TelephonyProperties.EXTRA_SKIP_SCHEMA_PARSING, false);
        }

        mContext = context;
        mOwner = ct;
        mHandler = new MyHandler(mOwner.getLooper());

        mIsConferenceUri = isConferenceUri;
        mDialString = dialString;

        if (isConferenceUri || isSkipSchemaParsing) {
            mAddress = dialString;
            mPostDialString = "";
        } else {
            mAddress = PhoneNumberUtils.extractNetworkPortionAlt(dialString);
            mPostDialString = PhoneNumberUtils.extractPostDialPortion(dialString);
        }

        //mIndex = -1;

        mIsIncoming = false;
        mCnapName = null;
        mCnapNamePresentation = PhoneConstants.PRESENTATION_ALLOWED;
        mNumberPresentation = PhoneConstants.PRESENTATION_ALLOWED;
        mCreateTime = System.currentTimeMillis();

        if (extras != null) {
            mCallExtras = extras;
        }

        mParent = parent;
        parent.attachFake(this, ImsPhoneCall.State.DIALING);
    }

    public void dispose() {
    }

    static boolean
    equalsHandlesNulls (Object a, Object b) {
        return (a == null) ? (b == null) : a.equals (b);
    }

    /**
     * Determines the {@link ImsPhoneConnection} audio quality based on an
     * {@link ImsStreamMediaProfile}.
     *
     * @param mediaProfile The media profile.
     * @return The audio quality.
     */
    private int getAudioQualityFromMediaProfile(ImsStreamMediaProfile mediaProfile) {
        int audioQuality;

        // The Adaptive Multi-Rate Wideband codec is used for high definition audio calls.
        if (mediaProfile.mAudioQuality == ImsStreamMediaProfile.AUDIO_QUALITY_AMR_WB) {
            audioQuality = AUDIO_QUALITY_HIGH_DEFINITION;
        } else {
            audioQuality = AUDIO_QUALITY_STANDARD;
        }

        return audioQuality;
    }

    @Override
    public String getOrigDialString(){
        return mDialString;
    }

    @Override
    public ImsPhoneCall getCall() {
        return mParent;
    }

    @Override
    public long getDisconnectTime() {
        return mDisconnectTime;
    }

    @Override
    public long getHoldingStartTime() {
        return mHoldingStartTime;
    }

    @Override
    public long getHoldDurationMillis() {
        if (getState() != ImsPhoneCall.State.HOLDING) {
            // If not holding, return 0
            return 0;
        } else {
            return SystemClock.elapsedRealtime() - mHoldingStartTime;
        }
    }

    @Override
    public int getDisconnectCause() {
        return mCause;
    }

    public void setDisconnectCause(int cause) {
        mCause = cause;
    }

    public ImsPhoneCallTracker getOwner () {
        return mOwner;
    }

    @Override
    public ImsPhoneCall.State getState() {
        if (mDisconnected) {
            return ImsPhoneCall.State.DISCONNECTED;
        } else {
            return super.getState();
        }
    }

    @Override
    public void hangup() throws CallStateException {
        if (!mDisconnected) {
            mOwner.hangup(this);
        } else {
            throw new CallStateException ("disconnected");
        }
    }

    @Override
    public void separate() throws CallStateException {
        throw new CallStateException ("not supported");
    }

    @Override
    public PostDialState getPostDialState() {
        return mPostDialState;
    }

    @Override
    public void proceedAfterWaitChar() {
        if (mPostDialState != PostDialState.WAIT) {
            Rlog.w(LOG_TAG, "ImsPhoneConnection.proceedAfterWaitChar(): Expected "
                    + "getPostDialState() to be WAIT but was " + mPostDialState);
            return;
        }

        setPostDialState(PostDialState.STARTED);

        processNextPostDialChar();
    }

    @Override
    public void proceedAfterWildChar(String str) {
        if (mPostDialState != PostDialState.WILD) {
            Rlog.w(LOG_TAG, "ImsPhoneConnection.proceedAfterWaitChar(): Expected "
                    + "getPostDialState() to be WILD but was " + mPostDialState);
            return;
        }

        setPostDialState(PostDialState.STARTED);

        // make a new postDialString, with the wild char replacement string
        // at the beginning, followed by the remaining postDialString.

        StringBuilder buf = new StringBuilder(str);
        buf.append(mPostDialString.substring(mNextPostDialChar));
        mPostDialString = buf.toString();
        mNextPostDialChar = 0;
        if (Phone.DEBUG_PHONE) {
            Rlog.d(LOG_TAG, "proceedAfterWildChar: new postDialString is " +
                    mPostDialString);
        }

        processNextPostDialChar();
    }

    @Override
    public void cancelPostDial() {
        setPostDialState(PostDialState.CANCELLED);
    }

    /**
     * Called when this Connection is being hung up locally (eg, user pressed "end")
     */
    void
    onHangupLocal() {
        mCause = DisconnectCause.LOCAL;
    }

    /** Called when the connection has been disconnected */
    public boolean
    onDisconnect(int cause) {
        Rlog.d(LOG_TAG, "onDisconnect: cause=" + cause);
        if (mCause != DisconnectCause.LOCAL) mCause = cause;
        return onDisconnect();
    }

    /*package*/ boolean
    onDisconnect() {
        boolean changed = false;

        if (!mDisconnected) {
            //mIndex = -1;

            mDisconnectTime = System.currentTimeMillis();
            mDuration = SystemClock.elapsedRealtime() - mConnectTimeReal;
            mDisconnected = true;

            mOwner.mPhone.notifyDisconnect(this);

            if (mParent != null) {
                changed = mParent.connectionDisconnected(this);
            } else {
                Rlog.d(LOG_TAG, "onDisconnect: no parent");
            }
            if (mImsCall != null) mImsCall.close();
            mImsCall = null;
        }
        clearPostDialListeners();
        releaseWakeLock();
        return changed;
    }

    /**
     * An incoming or outgoing call has connected
     */
    void
    onConnectedInOrOut() {
        mConnectTime = System.currentTimeMillis();
        mConnectTimeReal = SystemClock.elapsedRealtime();
        mDuration = 0;

        if (Phone.DEBUG_PHONE) {
            Rlog.d(LOG_TAG, "onConnectedInOrOut: connectTime=" + mConnectTime);
        }

        if (!mIsIncoming) {
            // outgoing calls only
            processNextPostDialChar();
        }
        releaseWakeLock();
    }

    /*package*/ void
    onStartedHolding() {
        mHoldingStartTime = SystemClock.elapsedRealtime();
    }
    /**
     * Performs the appropriate action for a post-dial char, but does not
     * notify application. returns false if the character is invalid and
     * should be ignored
     */
    private boolean
    processPostDialChar(char c) {
        if (PhoneNumberUtils.is12Key(c)) {
            if (mOwner != null) {
                mOwner.sendDtmf(c, mHandler.obtainMessage(EVENT_DTMF_DONE));
            }
        } else if (c == PhoneNumberUtils.PAUSE) {
            // From TS 22.101:
            // It continues...
            // Upon the called party answering the UE shall send the DTMF digits
            // automatically to the network after a delay of 3 seconds( 20 ).
            // The digits shall be sent according to the procedures and timing
            // specified in 3GPP TS 24.008 [13]. The first occurrence of the
            // "DTMF Control Digits Separator" shall be used by the ME to
            // distinguish between the addressing digits (i.e. the phone number)
            // and the DTMF digits. Upon subsequent occurrences of the
            // separator,
            // the UE shall pause again for 3 seconds ( 20 ) before sending
            // any further DTMF digits.
            mHandler.sendMessageDelayed(mHandler.obtainMessage(EVENT_PAUSE_DONE),
                    PAUSE_DELAY_MILLIS);
        } else if (c == PhoneNumberUtils.WAIT) {
            setPostDialState(PostDialState.WAIT);
        } else if (c == PhoneNumberUtils.WILD) {
            setPostDialState(PostDialState.WILD);
        } else {
            return false;
        }

        return true;
    }

    @Override
    public String
    getRemainingPostDialString() {
        if (mPostDialState == PostDialState.CANCELLED
            || mPostDialState == PostDialState.COMPLETE
            || mPostDialString == null
            || mPostDialString.length() <= mNextPostDialChar
        ) {
            return "";
        }

        return mPostDialString.substring(mNextPostDialChar);
    }

    @Override
    protected void finalize()
    {
        clearPostDialListeners();
        releaseWakeLock();
    }

    private void
    processNextPostDialChar() {
        char c = 0;
        Registrant postDialHandler;

        if (mPostDialState == PostDialState.CANCELLED) {
            //Rlog.d(LOG_TAG, "##### processNextPostDialChar: postDialState == CANCELLED, bail");
            return;
        }

        if (mPostDialString == null || mPostDialString.length() <= mNextPostDialChar) {
            setPostDialState(PostDialState.COMPLETE);

            // notifyMessage.arg1 is 0 on complete
            c = 0;
        } else {
            boolean isValid;

            setPostDialState(PostDialState.STARTED);

            c = mPostDialString.charAt(mNextPostDialChar++);

            isValid = processPostDialChar(c);

            if (!isValid) {
                // Will call processNextPostDialChar
                mHandler.obtainMessage(EVENT_NEXT_POST_DIAL).sendToTarget();
                // Don't notify application
                Rlog.e(LOG_TAG, "processNextPostDialChar: c=" + c + " isn't valid!");
                return;
            }
        }

        notifyPostDialListenersNextChar(c);

        // TODO: remove the following code since the handler no longer executes anything.
        postDialHandler = mOwner.mPhone.mPostDialHandler;

        Message notifyMessage;

        if (postDialHandler != null
                && (notifyMessage = postDialHandler.messageForRegistrant()) != null) {
            // The AsyncResult.result is the Connection object
            PostDialState state = mPostDialState;
            AsyncResult ar = AsyncResult.forMessage(notifyMessage);
            ar.result = this;
            ar.userObj = state;

            // arg1 is the character that was/is being processed
            notifyMessage.arg1 = c;

            //Rlog.v(LOG_TAG, "##### processNextPostDialChar: send msg to postDialHandler, arg1=" + c);
            notifyMessage.sendToTarget();
        }
    }

    /**
     * Set post dial state and acquire wake lock while switching to "started"
     * state, the wake lock will be released if state switches out of "started"
     * state or after WAKE_LOCK_TIMEOUT_MILLIS.
     * @param s new PostDialState
     */
    private void setPostDialState(PostDialState s) {
        if (mPostDialState != PostDialState.STARTED
                && s == PostDialState.STARTED) {
            acquireWakeLock();
            Message msg = mHandler.obtainMessage(EVENT_WAKE_LOCK_TIMEOUT);
            mHandler.sendMessageDelayed(msg, WAKE_LOCK_TIMEOUT_MILLIS);
        } else if (mPostDialState == PostDialState.STARTED
                && s != PostDialState.STARTED) {
            mHandler.removeMessages(EVENT_WAKE_LOCK_TIMEOUT);
            releaseWakeLock();
        }
        mPostDialState = s;
        notifyPostDialListeners();
    }

    private void
    createWakeLock(Context context) {
        PowerManager pm = (PowerManager) context.getSystemService(Context.POWER_SERVICE);
        mPartialWakeLock = pm.newWakeLock(PowerManager.PARTIAL_WAKE_LOCK, LOG_TAG);
    }

    private void
    acquireWakeLock() {
        Rlog.d(LOG_TAG, "acquireWakeLock");
        mPartialWakeLock.acquire();
    }

    void
    releaseWakeLock() {
        synchronized(mPartialWakeLock) {
            if (mPartialWakeLock.isHeld()) {
                Rlog.d(LOG_TAG, "releaseWakeLock");
                mPartialWakeLock.release();
            }
        }
    }

    @Override
    public int getNumberPresentation() {
        return mNumberPresentation;
    }

    @Override
    public UUSInfo getUUSInfo() {
        return mUusInfo;
    }

    @Override
    public Connection getOrigConnection() {
        return null;
    }

    @Override
    public boolean isMultiparty() {
        return mImsCall != null && mImsCall.isMultiparty();
    }

    @Override
    public boolean isMergeAllowed() {
        /* Merge should be allowed if we are not conference OR
         * while are conference and owner of it
         */
        if (!restrictedMergeFeatureEnabled()) {
            return true;
        }
        if (mImsCall != null) {
            if (mImsCall.isMultiparty()) {
                CallGroup cg = mImsCall.getCallGroup();
                if (cg == null && !mIsConferenceUri) {
                    // CallGroup gets created when user merges calls
                    // Hence if there is no CallGroup - we are not the owner
                    // of conference call
                    return false;
                }
            }
        }
        return true;
    }
    /*package*/ ImsCall getImsCall() {
        return mImsCall;
    }

    /*package*/ void setImsCall(ImsCall imsCall) {
        mImsCall = imsCall;
    }

    /*package*/ void changeParent(ImsPhoneCall parent) {
        mParent = parent;
    }

    /**
     * @return {@code true} if the {@link ImsPhoneConnection} or its media capabilities have been
     *     changed, and {@code false} otherwise.
     */
    /*package*/ boolean update(ImsCall imsCall, ImsPhoneCall.State state) {
        boolean changed = false;

        if (state == ImsPhoneCall.State.ACTIVE) {
            if (mParent.getState().isRinging() || mParent.getState().isDialing()) {
                onConnectedInOrOut();
            }

            if (mParent.getState().isRinging() || mParent == mOwner.mBackgroundCall) {
                //mForegroundCall should be IDLE
                //when accepting WAITING call
                //before accept WAITING call,
                //the ACTIVE call should be held ahead
                mParent.detach(this);
                mParent = mOwner.mForegroundCall;
                mParent.attach(this);
            }
        } else if (state == ImsPhoneCall.State.HOLDING) {
            onStartedHolding();
        }

        changed = mParent.update(this, imsCall, state);
        return (update(imsCall) || changed);
    }

    /*package*/ boolean
    update(ImsCall imsCall) {
        boolean changed = false;
        if (imsCall != null) {
            // Check for a change in the video capabilities for the call and update the
            // {@link ImsPhoneConnection} with this information.
            try {
                // Get the current local VT capabilities (i.e. even if currentCallType above is
                // audio-only, the local capability could support bi-directional video).
                ImsCallProfile localCallProfile = imsCall.getLocalCallProfile();
                Rlog.d(LOG_TAG, " update localCallProfile=" + localCallProfile
                        + "isLocalVideoCapable()= " + isLocalVideoCapable());
                if (localCallProfile != null) {
                    boolean newLocalVideoCapable = localCallProfile.mCallType
                            == ImsCallProfile.CALL_TYPE_VT;

                    if (isLocalVideoCapable() != newLocalVideoCapable) {
                        setLocalVideoCapable(newLocalVideoCapable);
                        changed = true;
                    }
                }

                ImsCallProfile remoteCallProfile = imsCall.getRemoteCallProfile();
                Rlog.d(LOG_TAG, " update remoteCallProfile=" + remoteCallProfile
                        + "isRemoteVideoCapable()= " + isRemoteVideoCapable());
                if (remoteCallProfile != null) {
                    boolean newRemoteVideoCapable = remoteCallProfile.mCallType
                            == ImsCallProfile.CALL_TYPE_VT;

                    if (isRemoteVideoCapable() != newRemoteVideoCapable) {
                        setRemoteVideoCapable(newRemoteVideoCapable);
                        changed = true;
                    }
                }

                // Check if call substate has changed. If so notify listeners of call state changed.
                int callSubstate = getCallSubstate();
                int newCallSubstate = imsCall.getCallSubstate();

                if (callSubstate != newCallSubstate) {
                    setCallSubstate(newCallSubstate);
                    changed = true;
                }

            } catch (ImsException e) {
                // No session in place -- no change
            }

            // Check for a change in the call type / video state, or audio quality of the
            // {@link ImsCall} and update the {@link ImsPhoneConnection} with this information.
            ImsCallProfile callProfile = imsCall.getCallProfile();
            if (callProfile != null) {

                String address = callProfile.getCallExtra(ImsCallProfile.EXTRA_OI);
                String name = callProfile.getCallExtra(ImsCallProfile.EXTRA_CNA);
                int nump = ImsCallProfile.OIRToPresentation(
                        callProfile.getCallExtraInt(ImsCallProfile.EXTRA_OIR));
                int namep = ImsCallProfile.OIRToPresentation(
                        callProfile.getCallExtraInt(ImsCallProfile.EXTRA_CNAP));
                if (Phone.DEBUG_PHONE) {
                    Rlog.d(LOG_TAG, "address = " +  address + " name = " + name +
                            " nump = " + nump + " namep = " + namep);
                }

                if ((mAddress == null && address != null) ||
                        (mAddress != null && !mAddress.equals(address))) {
                    mAddress = address;
                    changed = true;
                }

                if (TextUtils.isEmpty(name)) {
                    if (!TextUtils.isEmpty(mCnapName)) {
                        mCnapName = "";
                        changed = true;
                    }
                } else if (!name.equals(mCnapName)) {
                    mCnapName = name;
                    changed = true;
                }

                if (mNumberPresentation != nump) {
                    mNumberPresentation = nump;
                    changed = true;
                }

                if (mCnapNamePresentation != namep) {
                    mCnapNamePresentation = namep;
                    changed = true;
                }

                int oldVideoState = getVideoState();
                int newVideoState = ImsCallProfile.getVideoStateFromImsCallProfile(callProfile);

                if (oldVideoState != newVideoState) {
                    setVideoState(newVideoState);
                    changed = true;
                }

                try {
                    ImsCallProfile localCallProfile = imsCall.getLocalCallProfile();
                    ImsCallProfile remoteCallProfile = imsCall.getRemoteCallProfile();
                    if (localCallProfile != null && remoteCallProfile != null) {
                        int oldAudioQuality = getAudioQuality();
                        int newAudioQuality = getAudioQualityFromCallProfile(
                                localCallProfile, remoteCallProfile);

                        if (oldAudioQuality != newAudioQuality) {
                            setAudioQuality(newAudioQuality);
                            changed = true;
                        }
                    }
                } catch (ImsException imsEx) {
                    //TODO: Handle exception.
                }
            }

            boolean mptyState = isMultiparty();
            if (mptyState != mMptyState) {
                changed = true;
                mMptyState = mptyState;
            }
        }
        return changed;
    }

    @Override
    public int getPreciseDisconnectCause() {
        return 0;
    }

    public Bundle getCallExtras() {
        return mCallExtras;
    }

    private boolean restrictedMergeFeatureEnabled() {
        if (SystemProperties.get(
                PROPERTY_ENABLE_RESTRICT_NON_OWNER_MERGE, "false").equals("true")) {
            return true;
        }
        return mContext.getResources().getBoolean(
                com.android.internal.R.bool.config_restricted_merge);
    }

    /**
     * Notifies this Connection of a request to disconnect a participant of the conference managed
     * by the connection.
     *
     * @param endpoint the {@link android.net.Uri} of the participant to disconnect.
     */
    @Override
    public void onDisconnectConferenceParticipant(Uri endpoint) {
        ImsCall imsCall = getImsCall();
        if (imsCall == null) {
            return;
        }
        try {
            imsCall.removeParticipants(new String[]{endpoint.toString()});
        } catch (ImsException e) {
            // No session in place -- no change
            Rlog.e(LOG_TAG, "onDisconnectConferenceParticipant: no session in place. "+
                    "Failed to disconnect endpoint = " + endpoint);
        }
    }

    // NOTE: This method is not being used, but is part of AOSP. This may be used in
    //       subsequent QC updates.
    /**
     * Check for a change in the video capabilities and audio quality for the {@link ImsCall}, and
     * update the {@link ImsPhoneConnection} with this information.
     *
     * @param imsCall The call to check for changes in media capabilities.
     * @return Whether the media capabilities have been changed.
     */
    private boolean updateMediaCapabilities(ImsCall imsCall) {
        if (imsCall == null) {
            return false;
        }

        boolean changed = false;

        try {
            ImsCallProfile localCallProfile = imsCall.getLocalCallProfile();
            ImsCallProfile remoteCallProfile = imsCall.getRemoteCallProfile();

            if (localCallProfile != null) {
                int callType = localCallProfile.mCallType;

                boolean newLocalVideoCapable = callType == ImsCallProfile.CALL_TYPE_VT;
                if (isLocalVideoCapable() != newLocalVideoCapable) {
                    setLocalVideoCapable(newLocalVideoCapable);
                    changed = true;
                }

                // Method getVideoStateFromCallType is part of AOSP. We need to refactor
                // it to internal implementation when moving to updateMediaCapabilities.
                /*
                int newVideoState = ImsCallProfile.getVideoStateFromCallType(callType);
                if (getVideoState() != newVideoState) {
                    setVideoState(newVideoState);
                    changed = true;
                }
                */
            }

            int newAudioQuality =
                    getAudioQualityFromCallProfile(localCallProfile, remoteCallProfile);
            if (getAudioQuality() != newAudioQuality) {
                setAudioQuality(newAudioQuality);
                changed = true;
            }
        } catch (ImsException e) {
            // No session in place -- no change
        }

        return changed;
    }

    /**
     * Determines the {@link ImsPhoneConnection} audio quality based on the local and remote
     * {@link ImsCallProfile}. If indicate a HQ audio call if the local stream profile
     * indicates AMR_WB or EVRC_WB and there is no remote restrict cause.
     *
     * @param localCallProfile The local call profile.
     * @param remoteCallProfile The remote call profile.
     * @return The audio quality.
     */
    private int getAudioQualityFromCallProfile(
            ImsCallProfile localCallProfile, ImsCallProfile remoteCallProfile) {
        if (localCallProfile == null || remoteCallProfile == null
                || localCallProfile.mMediaProfile == null) {
            return AUDIO_QUALITY_STANDARD;
        }

        boolean isHighDef = (localCallProfile.mMediaProfile.mAudioQuality
                        == ImsStreamMediaProfile.AUDIO_QUALITY_AMR_WB
                || localCallProfile.mMediaProfile.mAudioQuality
                        == ImsStreamMediaProfile.AUDIO_QUALITY_EVRC_WB)
                && remoteCallProfile.mRestrictCause == ImsCallProfile.CALL_RESTRICT_CAUSE_NONE;
        return isHighDef ? AUDIO_QUALITY_HIGH_DEFINITION : AUDIO_QUALITY_STANDARD;
    }

    /**
     * Provides a string representation of the {@link ImsPhoneConnection}.  Primarily intended for
     * use in log statements.
     *
     * @return String representation of call.
     */
    @Override
    public String toString() {
        StringBuilder sb = new StringBuilder();
        sb.append("[ImsPhoneConnection objId: ");
        sb.append(System.identityHashCode(this));
        sb.append(" address:");
        sb.append(Log.pii(getAddress()));
        sb.append(" ImsCall:");
        if (mImsCall == null) {
            sb.append("null");
        } else {
            sb.append(mImsCall);
        }
        sb.append("]");
        return sb.toString();
    }
}
<|MERGE_RESOLUTION|>--- conflicted
+++ resolved
@@ -131,11 +131,7 @@
     /** This is probably an MT call */
     /*package*/
     ImsPhoneConnection(Context context, ImsCall imsCall, ImsPhoneCallTracker ct,
-<<<<<<< HEAD
-           ImsPhoneCall parent, boolean isUnknown) {
-=======
            ImsPhoneCall parent, boolean isUnknown, ImsPhoneCall.State state, String address) {
->>>>>>> 94f87ba9
         createWakeLock(context);
         acquireWakeLock();
 
@@ -185,20 +181,12 @@
             mCnapNamePresentation = PhoneConstants.PRESENTATION_UNKNOWN;
         }
 
-<<<<<<< HEAD
-        mIsIncoming = !isUnknown;
-=======
->>>>>>> 94f87ba9
         mCreateTime = System.currentTimeMillis();
         mUusInfo = null;
 
         //mIndex = index;
 
         mParent = parent;
-<<<<<<< HEAD
-        mParent.attach(this,
-                (mIsIncoming? ImsPhoneCall.State.INCOMING: ImsPhoneCall.State.DIALING));
-=======
         mIsIncoming = !isUnknown;
         if (isUnknown) {
             mParent.attach(this, state);
@@ -210,7 +198,6 @@
             mParent.attach(this,
                     (mIsIncoming? ImsPhoneCall.State.INCOMING: ImsPhoneCall.State.DIALING));
         }
->>>>>>> 94f87ba9
     }
 
     /** This is an MO call, created when dialing */
