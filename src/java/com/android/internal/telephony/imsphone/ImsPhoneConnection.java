--- conflicted
+++ resolved
@@ -408,11 +408,7 @@
     @Override
     public boolean onDisconnect(int cause) {
         Rlog.d(LOG_TAG, "onDisconnect: cause=" + cause);
-<<<<<<< HEAD
-        if ((mCause != DisconnectCause.LOCAL) || (cause == DisconnectCause.INCOMING_REJECTED)) {
-=======
         if (mCause != DisconnectCause.LOCAL || cause == DisconnectCause.INCOMING_REJECTED) {
->>>>>>> b7f55afe
             mCause = cause;
         }
         return onDisconnect();
@@ -1027,19 +1023,11 @@
         }
 
         final boolean isEvsCodecHighDef = (localCallProfile.mMediaProfile.mAudioQuality
-<<<<<<< HEAD
-                         == ImsStreamMediaProfile.AUDIO_QUALITY_EVS_WB
-                || localCallProfile.mMediaProfile.mAudioQuality
-                         == ImsStreamMediaProfile.AUDIO_QUALITY_EVS_SWB
-                || localCallProfile.mMediaProfile.mAudioQuality
-                         == ImsStreamMediaProfile.AUDIO_QUALITY_EVS_FB);
-=======
                         == ImsStreamMediaProfile.AUDIO_QUALITY_EVS_WB
                 || localCallProfile.mMediaProfile.mAudioQuality
                         == ImsStreamMediaProfile.AUDIO_QUALITY_EVS_SWB
                 || localCallProfile.mMediaProfile.mAudioQuality
                         == ImsStreamMediaProfile.AUDIO_QUALITY_EVS_FB);
->>>>>>> b7f55afe
 
         final boolean isHighDef = (localCallProfile.mMediaProfile.mAudioQuality
                         == ImsStreamMediaProfile.AUDIO_QUALITY_AMR_WB
@@ -1082,8 +1070,6 @@
     protected boolean isEmergency() {
         return mIsEmergency;
     }
-<<<<<<< HEAD
-=======
 
     /**
      * Handles notifications from the {@link ImsVideoCallProviderWrapper} of session modification
@@ -1128,5 +1114,4 @@
             setVideoState(currentVideoState);
         }
     }
->>>>>>> b7f55afe
 }