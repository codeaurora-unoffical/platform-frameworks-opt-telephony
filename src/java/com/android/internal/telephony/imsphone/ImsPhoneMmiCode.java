/*
 * Copyright (C) 2013 The Android Open Source Project
 *
 * Licensed under the Apache License, Version 2.0 (the "License");
 * you may not use this file except in compliance with the License.
 * You may obtain a copy of the License at
 *
 *      http://www.apache.org/licenses/LICENSE-2.0
 *
 * Unless required by applicable law or agreed to in writing, software
 * distributed under the License is distributed on an "AS IS" BASIS,
 * WITHOUT WARRANTIES OR CONDITIONS OF ANY KIND, either express or implied.
 * See the License for the specific language governing permissions and
 * limitations under the License.
 */

package com.android.internal.telephony.imsphone;

import static com.android.internal.telephony.CommandsInterface.SERVICE_CLASS_DATA;
import static com.android.internal.telephony.CommandsInterface.SERVICE_CLASS_DATA_ASYNC;
import static com.android.internal.telephony.CommandsInterface.SERVICE_CLASS_DATA_SYNC;
import static com.android.internal.telephony.CommandsInterface.SERVICE_CLASS_FAX;
import static com.android.internal.telephony.CommandsInterface.SERVICE_CLASS_MAX;
import static com.android.internal.telephony.CommandsInterface.SERVICE_CLASS_NONE;
import static com.android.internal.telephony.CommandsInterface.SERVICE_CLASS_PACKET;
import static com.android.internal.telephony.CommandsInterface.SERVICE_CLASS_PAD;
import static com.android.internal.telephony.CommandsInterface.SERVICE_CLASS_SMS;
import static com.android.internal.telephony.CommandsInterface.SERVICE_CLASS_VOICE;

import android.annotation.UnsupportedAppUsage;
import android.content.Context;
import android.content.res.Resources;
import android.os.AsyncResult;
import android.os.Bundle;
import android.os.Handler;
import android.os.Message;
import android.os.ResultReceiver;
import android.telephony.PhoneNumberUtils;
import android.telephony.Rlog;
import android.telephony.ims.ImsCallForwardInfo;
import android.telephony.ims.ImsReasonInfo;
import android.telephony.ims.ImsSsData;
import android.telephony.ims.ImsSsInfo;
import android.text.SpannableStringBuilder;
import android.text.TextUtils;

import com.android.ims.ImsException;
import com.android.ims.ImsUtInterface;
import com.android.internal.telephony.CallForwardInfo;
import com.android.internal.telephony.CallStateException;
import com.android.internal.telephony.CommandException;
import com.android.internal.telephony.CommandsInterface;
import com.android.internal.telephony.MmiCode;
import com.android.internal.telephony.Phone;
import com.android.internal.telephony.uicc.IccRecords;

import java.util.Arrays;
import java.util.List;
import java.util.regex.Matcher;
import java.util.regex.Pattern;

/**
 * The motto for this file is:
 *
 * "NOTE:    By using the # as a separator, most cases are expected to be unambiguous."
 *   -- TS 22.030 6.5.2
 *
 * {@hide}
 *
 */
public final class ImsPhoneMmiCode extends Handler implements MmiCode {
    static final String LOG_TAG = "ImsPhoneMmiCode";

    //***** Constants

    // Max Size of the Short Code (aka Short String from TS 22.030 6.5.2)
    private static final int MAX_LENGTH_SHORT_CODE = 2;

    // TS 22.030 6.5.2 Every Short String USSD command will end with #-key
    // (known as #-String)
    private static final char END_OF_USSD_COMMAND = '#';

    // From TS 22.030 6.5.2
    private static final String ACTION_ACTIVATE = "*";
    private static final String ACTION_DEACTIVATE = "#";
    private static final String ACTION_INTERROGATE = "*#";
    private static final String ACTION_REGISTER = "**";
    private static final String ACTION_ERASURE = "##";

    // Supp Service codes from TS 22.030 Annex B

    //Called line presentation
    private static final String SC_CLIP    = "30";
    private static final String SC_CLIR    = "31";
    private static final String SC_COLP    = "76";
    private static final String SC_COLR    = "77";

    //Calling name presentation
    private static final String SC_CNAP    = "300";

    // Call Forwarding
    private static final String SC_CFU     = "21";
    private static final String SC_CFB     = "67";
    private static final String SC_CFNRy   = "61";
    private static final String SC_CFNR    = "62";
    // Call Forwarding unconditional Timer
    private static final String SC_CFUT     = "22";

    private static final String SC_CF_All = "002";
    private static final String SC_CF_All_Conditional = "004";

    // Call Waiting
    private static final String SC_WAIT     = "43";

    // Call Barring
    private static final String SC_BAOC         = "33";
    private static final String SC_BAOIC        = "331";
    private static final String SC_BAOICxH      = "332";
    private static final String SC_BAIC         = "35";
    private static final String SC_BAICr        = "351";

    private static final String SC_BA_ALL       = "330";
    private static final String SC_BA_MO        = "333";
    private static final String SC_BA_MT        = "353";

    // Incoming/Anonymous call barring
    private static final String SC_BS_MT        = "156";
    private static final String SC_BAICa        = "157";

    // Supp Service Password registration
    private static final String SC_PWD          = "03";

    // PIN/PIN2/PUK/PUK2
    private static final String SC_PIN          = "04";
    private static final String SC_PIN2         = "042";
    private static final String SC_PUK          = "05";
    private static final String SC_PUK2         = "052";

    //***** Event Constants

    private static final int EVENT_SET_COMPLETE            = 0;
    private static final int EVENT_QUERY_CF_COMPLETE       = 1;
    private static final int EVENT_USSD_COMPLETE           = 2;
    private static final int EVENT_QUERY_COMPLETE          = 3;
    private static final int EVENT_SET_CFF_COMPLETE        = 4;
    private static final int EVENT_USSD_CANCEL_COMPLETE    = 5;
    private static final int EVENT_GET_CLIR_COMPLETE       = 6;
    private static final int EVENT_SUPP_SVC_QUERY_COMPLETE = 7;
    private static final int EVENT_QUERY_ICB_COMPLETE      = 10;

    //***** Calling Line Presentation Constants
    private static final int NUM_PRESENTATION_ALLOWED     = 0;
    private static final int NUM_PRESENTATION_RESTRICTED  = 1;

    //***** Supplementary Service Query Bundle Keys
    // Used by IMS Service layer to put supp. serv. query
    // responses into the ssInfo Bundle.
    public static final String UT_BUNDLE_KEY_CLIR = "queryClir";
    public static final String UT_BUNDLE_KEY_SSINFO = "imsSsInfo";

    //***** Instance Variables

    @UnsupportedAppUsage
    private ImsPhone mPhone;
    @UnsupportedAppUsage
    private Context mContext;
    private IccRecords mIccRecords;

    private String mAction;              // One of ACTION_*
    private String mSc;                  // Service Code
    private String mSia, mSib, mSic;       // Service Info a,b,c
    private String mPoundString;         // Entire MMI string up to and including #
    private String mDialingNumber;
    private String mPwd;                 // For password registration
    private ResultReceiver mCallbackReceiver;

    private boolean mIsPendingUSSD;

    private boolean mIsUssdRequest;

    private boolean mIsCallFwdReg;
    private State mState = State.PENDING;
    private CharSequence mMessage;
    private boolean mIsSsInfo = false;
    //resgister/erasure of ICB (Specific DN)
    static final String IcbDnMmi = "Specific Incoming Call Barring";
    //ICB (Anonymous)
    static final String IcbAnonymousMmi = "Anonymous Incoming Call Barring";
    //***** Class Variables


    // See TS 22.030 6.5.2 "Structure of the MMI"

    private static Pattern sPatternSuppService = Pattern.compile(
        "((\\*|#|\\*#|\\*\\*|##)(\\d{2,3})(\\*([^*#]*)(\\*([^*#]*)(\\*([^*#]*)(\\*([^*#]*))?)?)?)?#)(.*)");
/*       1  2                    3          4  5       6   7         8    9     10  11             12

         1 = Full string up to and including #
         2 = action (activation/interrogation/registration/erasure)
         3 = service code
         5 = SIA
         7 = SIB
         9 = SIC
         10 = dialing number
*/

    private static final int MATCH_GROUP_POUND_STRING = 1;

    private static final int MATCH_GROUP_ACTION = 2;
                        //(activation/interrogation/registration/erasure)

    private static final int MATCH_GROUP_SERVICE_CODE = 3;
    private static final int MATCH_GROUP_SIA = 5;
    private static final int MATCH_GROUP_SIB = 7;
    private static final int MATCH_GROUP_SIC = 9;
    private static final int MATCH_GROUP_PWD_CONFIRM = 11;
    private static final int MATCH_GROUP_DIALING_NUMBER = 12;
    static private String[] sTwoDigitNumberPattern;

    //***** Public Class methods

    /**
     * Some dial strings in GSM are defined to do non-call setup
     * things, such as modify or query supplementary service settings (eg, call
     * forwarding). These are generally referred to as "MMI codes".
     * We look to see if the dial string contains a valid MMI code (potentially
     * with a dial string at the end as well) and return info here.
     *
     * If the dial string contains no MMI code, we return an instance with
     * only "dialingNumber" set
     *
     * Please see flow chart in TS 22.030 6.5.3.2
     */

    @UnsupportedAppUsage
    static ImsPhoneMmiCode newFromDialString(String dialString, ImsPhone phone) {
       return newFromDialString(dialString, phone, null);
    }

    static ImsPhoneMmiCode newFromDialString(String dialString,
                                             ImsPhone phone, ResultReceiver wrappedCallback) {
        Matcher m;
        ImsPhoneMmiCode ret = null;

        if (phone.getDefaultPhone().getServiceState().getVoiceRoaming()
                && phone.getDefaultPhone().supportsConversionOfCdmaCallerIdMmiCodesWhileRoaming()) {
            /* The CDMA MMI coded dialString will be converted to a 3GPP MMI Coded dialString
               so that it can be processed by the matcher and code below
             */
            dialString = convertCdmaMmiCodesTo3gppMmiCodes(dialString);
        }

        m = sPatternSuppService.matcher(dialString);

        // Is this formatted like a standard supplementary service code?
        if (m.matches()) {
            ret = new ImsPhoneMmiCode(phone);
            ret.mPoundString = makeEmptyNull(m.group(MATCH_GROUP_POUND_STRING));
            ret.mAction = makeEmptyNull(m.group(MATCH_GROUP_ACTION));
            ret.mSc = makeEmptyNull(m.group(MATCH_GROUP_SERVICE_CODE));
            ret.mSia = makeEmptyNull(m.group(MATCH_GROUP_SIA));
            ret.mSib = makeEmptyNull(m.group(MATCH_GROUP_SIB));
            ret.mSic = makeEmptyNull(m.group(MATCH_GROUP_SIC));
            ret.mPwd = makeEmptyNull(m.group(MATCH_GROUP_PWD_CONFIRM));
            ret.mDialingNumber = makeEmptyNull(m.group(MATCH_GROUP_DIALING_NUMBER));
            ret.mCallbackReceiver = wrappedCallback;
            // According to TS 22.030 6.5.2 "Structure of the MMI",
            // the dialing number should not ending with #.
            // The dialing number ending # is treated as unique USSD,
            // eg, *400#16 digit number# to recharge the prepaid card
            // in India operator(Mumbai MTNL)
            if (ret.mDialingNumber != null &&
                    ret.mDialingNumber.endsWith("#") &&
                    dialString.endsWith("#")){
                ret = new ImsPhoneMmiCode(phone);
                ret.mPoundString = dialString;
            }
        } else if (dialString.endsWith("#")) {
            // TS 22.030 sec 6.5.3.2
            // "Entry of any characters defined in the 3GPP TS 23.038 [8] Default Alphabet
            // (up to the maximum defined in 3GPP TS 24.080 [10]), followed by #SEND".

            ret = new ImsPhoneMmiCode(phone);
            ret.mPoundString = dialString;
        } else if (isTwoDigitShortCode(phone.getContext(), dialString)) {
            //Is a country-specific exception to short codes as defined in TS 22.030, 6.5.3.2
            ret = null;
        } else if (isShortCode(dialString, phone)) {
            // this may be a short code, as defined in TS 22.030, 6.5.3.2
            ret = new ImsPhoneMmiCode(phone);
            ret.mDialingNumber = dialString;
        }

        return ret;
    }

    private static String convertCdmaMmiCodesTo3gppMmiCodes(String dialString) {
        Matcher m;
        m = sPatternCdmaMmiCodeWhileRoaming.matcher(dialString);
        if (m.matches()) {
            String serviceCode = makeEmptyNull(m.group(MATCH_GROUP_CDMA_MMI_CODE_SERVICE_CODE));
            String prefix = m.group(MATCH_GROUP_CDMA_MMI_CODE_NUMBER_PREFIX);
            String number = makeEmptyNull(m.group(MATCH_GROUP_CDMA_MMI_CODE_NUMBER));

            if (serviceCode.equals("67") && number != null) {
                // "#31#number" to invoke CLIR
                dialString = ACTION_DEACTIVATE + SC_CLIR + ACTION_DEACTIVATE + prefix + number;
            } else if (serviceCode.equals("82") && number != null) {
                // "*31#number" to suppress CLIR
                dialString = ACTION_ACTIVATE + SC_CLIR + ACTION_DEACTIVATE + prefix + number;
            }
        }
        return dialString;
    }

    static ImsPhoneMmiCode
    newNetworkInitiatedUssd(String ussdMessage, boolean isUssdRequest, ImsPhone phone) {
        ImsPhoneMmiCode ret;

        ret = new ImsPhoneMmiCode(phone);

        ret.mMessage = ussdMessage;
        ret.mIsUssdRequest = isUssdRequest;

        // If it's a request, set to PENDING so that it's cancelable.
        if (isUssdRequest) {
            ret.mIsPendingUSSD = true;
            ret.mState = State.PENDING;
        } else {
            ret.mState = State.COMPLETE;
        }

        return ret;
    }

    static ImsPhoneMmiCode newFromUssdUserInput(String ussdMessge, ImsPhone phone) {
        ImsPhoneMmiCode ret = new ImsPhoneMmiCode(phone);

        ret.mMessage = ussdMessge;
        ret.mState = State.PENDING;
        ret.mIsPendingUSSD = true;

        return ret;
    }

    //***** Private Class methods

    /** make empty strings be null.
     *  Regexp returns empty strings for empty groups
     */
    private static String
    makeEmptyNull (String s) {
        if (s != null && s.length() == 0) return null;

        return s;
    }

    static boolean isScMatchesSuppServType(String dialString) {
        boolean isMatch = false;
        Matcher m = sPatternSuppService.matcher(dialString);
        if (m.matches()) {
            String sc = makeEmptyNull(m.group(MATCH_GROUP_SERVICE_CODE));
            if (sc.equals(SC_CFUT)) {
                isMatch = true;
            } else if(sc.equals(SC_BS_MT)) {
                isMatch = true;
            }
        }
        return isMatch;
    }

    /** returns true of the string is empty or null */
    @UnsupportedAppUsage
    private static boolean
    isEmptyOrNull(CharSequence s) {
        return s == null || (s.length() == 0);
    }

    private static int
    scToCallForwardReason(String sc) {
        if (sc == null) {
            throw new RuntimeException ("invalid call forward sc");
        }

        if (sc.equals(SC_CF_All)) {
           return CommandsInterface.CF_REASON_ALL;
        } else if (sc.equals(SC_CFU)) {
            return CommandsInterface.CF_REASON_UNCONDITIONAL;
        } else if (sc.equals(SC_CFB)) {
            return CommandsInterface.CF_REASON_BUSY;
        } else if (sc.equals(SC_CFNR)) {
            return CommandsInterface.CF_REASON_NOT_REACHABLE;
        } else if (sc.equals(SC_CFNRy)) {
            return CommandsInterface.CF_REASON_NO_REPLY;
        } else if (sc.equals(SC_CF_All_Conditional)) {
           return CommandsInterface.CF_REASON_ALL_CONDITIONAL;
        } else {
            throw new RuntimeException ("invalid call forward sc");
        }
    }

    private static int
    siToServiceClass(String si) {
        if (si == null || si.length() == 0) {
                return  SERVICE_CLASS_NONE;
        } else {
            // NumberFormatException should cause MMI fail
            int serviceCode = Integer.parseInt(si, 10);

            switch (serviceCode) {
                case 10: return SERVICE_CLASS_SMS + SERVICE_CLASS_FAX  + SERVICE_CLASS_VOICE;
                case 11: return SERVICE_CLASS_VOICE;
                case 12: return SERVICE_CLASS_SMS + SERVICE_CLASS_FAX;
                case 13: return SERVICE_CLASS_FAX;

                case 16: return SERVICE_CLASS_SMS;

                case 19: return SERVICE_CLASS_FAX + SERVICE_CLASS_VOICE;

                case 20: return SERVICE_CLASS_DATA_ASYNC + SERVICE_CLASS_DATA_SYNC;

                case 21: return SERVICE_CLASS_PAD + SERVICE_CLASS_DATA_ASYNC;
                case 22: return SERVICE_CLASS_PACKET + SERVICE_CLASS_DATA_SYNC;
                case 24: return SERVICE_CLASS_DATA_SYNC;
                case 25: return SERVICE_CLASS_DATA_ASYNC;
                case 26: return SERVICE_CLASS_DATA_SYNC + SERVICE_CLASS_VOICE;
                case 99: return SERVICE_CLASS_PACKET;

                default:
                    throw new RuntimeException("unsupported MMI service code " + si);
            }
        }
    }

    private static int
    siToTime (String si) {
        if (si == null || si.length() == 0) {
            return 0;
        } else {
            // NumberFormatException should cause MMI fail
            return Integer.parseInt(si, 10);
        }
    }

    static boolean
    isServiceCodeCallForwarding(String sc) {
        return sc != null &&
                (sc.equals(SC_CFU)
                || sc.equals(SC_CFB) || sc.equals(SC_CFNRy)
                || sc.equals(SC_CFNR) || sc.equals(SC_CF_All)
                || sc.equals(SC_CF_All_Conditional));
    }

    static boolean
    isServiceCodeCallBarring(String sc) {
        Resources resource = Resources.getSystem();
        if (sc != null) {
            String[] barringMMI = resource.getStringArray(
                com.android.internal.R.array.config_callBarringMMI);
            if (barringMMI != null) {
                for (String match : barringMMI) {
                    if (sc.equals(match)) return true;
                }
            }
        }
        return false;
    }

    static String
    scToBarringFacility(String sc) {
        if (sc == null) {
            throw new RuntimeException ("invalid call barring sc");
        }

        if (sc.equals(SC_BAOC)) {
            return CommandsInterface.CB_FACILITY_BAOC;
        } else if (sc.equals(SC_BAOIC)) {
            return CommandsInterface.CB_FACILITY_BAOIC;
        } else if (sc.equals(SC_BAOICxH)) {
            return CommandsInterface.CB_FACILITY_BAOICxH;
        } else if (sc.equals(SC_BAIC)) {
            return CommandsInterface.CB_FACILITY_BAIC;
        } else if (sc.equals(SC_BAICr)) {
            return CommandsInterface.CB_FACILITY_BAICr;
        } else if (sc.equals(SC_BA_ALL)) {
            return CommandsInterface.CB_FACILITY_BA_ALL;
        } else if (sc.equals(SC_BA_MO)) {
            return CommandsInterface.CB_FACILITY_BA_MO;
        } else if (sc.equals(SC_BA_MT)) {
            return CommandsInterface.CB_FACILITY_BA_MT;
        } else {
            throw new RuntimeException ("invalid call barring sc");
        }
    }

    //***** Constructor

    public ImsPhoneMmiCode(ImsPhone phone) {
        // The telephony unit-test cases may create ImsPhoneMmiCode's
        // in secondary threads
        super(phone.getHandler().getLooper());
        mPhone = phone;
        mContext = phone.getContext();
        mIccRecords = mPhone.mDefaultPhone.getIccRecords();
    }

    //***** MmiCode implementation

    @Override
    public State
    getState() {
        return mState;
    }

    @Override
    public CharSequence
    getMessage() {
        return mMessage;
    }

    @Override
    public Phone getPhone() { return mPhone; }

    // inherited javadoc suffices
    @Override
    public void
    cancel() {
        // Complete or failed cannot be cancelled
        if (mState == State.COMPLETE || mState == State.FAILED) {
            return;
        }

        mState = State.CANCELLED;

        if (mIsPendingUSSD) {
            mPhone.cancelUSSD(obtainMessage(EVENT_USSD_CANCEL_COMPLETE, this));
        } else {
            mPhone.onMMIDone (this);
        }

    }

    @Override
    public boolean isCancelable() {
        /* Can only cancel pending USSD sessions. */
        return mIsPendingUSSD;
    }

    //***** Instance Methods

    @UnsupportedAppUsage
    String getDialingNumber() {
        return mDialingNumber;
    }

    /** Does this dial string contain a structured or unstructured MMI code? */
    boolean
    isMMI() {
        return mPoundString != null;
    }

    /* Is this a 1 or 2 digit "short code" as defined in TS 22.030 sec 6.5.3.2? */
    boolean
    isShortCode() {
        return mPoundString == null
                    && mDialingNumber != null && mDialingNumber.length() <= 2;

    }

    @Override
    public String getDialString() {
        return mPoundString;
    }

    static private boolean
    isTwoDigitShortCode(Context context, String dialString) {
        Rlog.d(LOG_TAG, "isTwoDigitShortCode");

        if (dialString == null || dialString.length() > 2) return false;

        if (sTwoDigitNumberPattern == null) {
            sTwoDigitNumberPattern = context.getResources().getStringArray(
                    com.android.internal.R.array.config_twoDigitNumberPattern);
        }

        for (String dialnumber : sTwoDigitNumberPattern) {
            Rlog.d(LOG_TAG, "Two Digit Number Pattern " + dialnumber);
            if (dialString.equals(dialnumber)) {
                Rlog.d(LOG_TAG, "Two Digit Number Pattern -true");
                return true;
            }
        }
        Rlog.d(LOG_TAG, "Two Digit Number Pattern -false");
        return false;
    }

    /**
     * Helper function for newFromDialString. Returns true if dialString appears
     * to be a short code AND conditions are correct for it to be treated as
     * such.
     */
    static private boolean isShortCode(String dialString, ImsPhone phone) {
        // Refer to TS 22.030 Figure 3.5.3.2:
        if (dialString == null) {
            return false;
        }

        // Illegal dial string characters will give a ZERO length.
        // At this point we do not want to crash as any application with
        // call privileges may send a non dial string.
        // It return false as when the dialString is equal to NULL.
        if (dialString.length() == 0) {
            return false;
        }

        if (PhoneNumberUtils.isLocalEmergencyNumber(phone.getContext(), dialString)) {
            return false;
        } else {
            return isShortCodeUSSD(dialString, phone);
        }
    }

    /**
     * Helper function for isShortCode. Returns true if dialString appears to be
     * a short code and it is a USSD structure
     *
     * According to the 3PGG TS 22.030 specification Figure 3.5.3.2: A 1 or 2
     * digit "short code" is treated as USSD if it is entered while on a call or
     * does not satisfy the condition (exactly 2 digits && starts with '1'), there
     * are however exceptions to this rule (see below)
     *
     * Exception (1) to Call initiation is: If the user of the device is already in a call
     * and enters a Short String without any #-key at the end and the length of the Short String is
     * equal or less then the MAX_LENGTH_SHORT_CODE [constant that is equal to 2]
     *
     * The phone shall initiate a USSD/SS commands.
     */
    static private boolean isShortCodeUSSD(String dialString, ImsPhone phone) {
        if (dialString != null && dialString.length() <= MAX_LENGTH_SHORT_CODE) {
            if (phone.isInCall()) {
                return true;
            }

            if (dialString.length() != MAX_LENGTH_SHORT_CODE ||
                    dialString.charAt(0) != '1') {
                return true;
            }
        }
        return false;
    }

    /**
     * @return true if the Service Code is PIN/PIN2/PUK/PUK2-related
     */
    public boolean isPinPukCommand() {
        return mSc != null && (mSc.equals(SC_PIN) || mSc.equals(SC_PIN2)
                              || mSc.equals(SC_PUK) || mSc.equals(SC_PUK2));
    }

    /**
     * See TS 22.030 Annex B.
     * In temporary mode, to suppress CLIR for a single call, enter:
     *      " * 31 # [called number] SEND "
     *  In temporary mode, to invoke CLIR for a single call enter:
     *       " # 31 # [called number] SEND "
     */
    @UnsupportedAppUsage
    boolean
    isTemporaryModeCLIR() {
        return mSc != null && mSc.equals(SC_CLIR) && mDialingNumber != null
                && (isActivate() || isDeactivate());
    }

    /**
     * returns CommandsInterface.CLIR_*
     * See also isTemporaryModeCLIR()
     */
    @UnsupportedAppUsage
    int
    getCLIRMode() {
        if (mSc != null && mSc.equals(SC_CLIR)) {
            if (isActivate()) {
                return CommandsInterface.CLIR_SUPPRESSION;
            } else if (isDeactivate()) {
                return CommandsInterface.CLIR_INVOCATION;
            }
        }

        return CommandsInterface.CLIR_DEFAULT;
    }

    @UnsupportedAppUsage
    boolean isActivate() {
        return mAction != null && mAction.equals(ACTION_ACTIVATE);
    }

    @UnsupportedAppUsage
    boolean isDeactivate() {
        return mAction != null && mAction.equals(ACTION_DEACTIVATE);
    }

    boolean isInterrogate() {
        return mAction != null && mAction.equals(ACTION_INTERROGATE);
    }

    @UnsupportedAppUsage
    boolean isRegister() {
        return mAction != null && mAction.equals(ACTION_REGISTER);
    }

    @UnsupportedAppUsage
    boolean isErasure() {
        return mAction != null && mAction.equals(ACTION_ERASURE);
    }

    /**
     * Returns true if this is a USSD code that's been submitted to the
     * network...eg, after processCode() is called
     */
    public boolean isPendingUSSD() {
        return mIsPendingUSSD;
    }

    @Override
    public boolean isUssdRequest() {
        return mIsUssdRequest;
    }

    @UnsupportedAppUsage
    boolean
    isSupportedOverImsPhone() {
        if (isShortCode()) return true;
        else if (isServiceCodeCallForwarding(mSc)
                || isServiceCodeCallBarring(mSc)
                || (mSc != null && mSc.equals(SC_WAIT))
                || (mSc != null && mSc.equals(SC_CLIR))
                || (mSc != null && mSc.equals(SC_CLIP))
                || (mSc != null && mSc.equals(SC_COLR))
                || (mSc != null && mSc.equals(SC_COLP))
                || (mSc != null && mSc.equals(SC_BS_MT))
                || (mSc != null && mSc.equals(SC_BAICa))) {

            try {
                int serviceClass = siToServiceClass(mSib);
                if (serviceClass != SERVICE_CLASS_NONE
                        && serviceClass != SERVICE_CLASS_VOICE
                        && serviceClass != (SERVICE_CLASS_PACKET
                            + SERVICE_CLASS_DATA_SYNC)) {
                    return false;
                }
                return true;
            } catch (RuntimeException exc) {
                Rlog.d(LOG_TAG, "Invalid service class " + exc);
            }
        } else if (isPinPukCommand()
                || (mSc != null
                    && (mSc.equals(SC_PWD) || mSc.equals(SC_CLIP) || mSc.equals(SC_CLIR)))) {
            return false;
        } else if (mPoundString != null) return true;

        return false;
    }

    /*
     * The below actions are IMS/Volte CallBarring actions.We have not defined
     * these actions in ImscommandInterface.However we have reused existing
     * actions of CallForwarding as, both CF and CB actions are used for same
     * purpose.
     */
    public int callBarAction(String dialingNumber) {
        if (isActivate()) {
            return CommandsInterface.CF_ACTION_ENABLE;
        } else if (isDeactivate()) {
            return CommandsInterface.CF_ACTION_DISABLE;
        } else if (isRegister()) {
            if (!isEmptyOrNull(dialingNumber)) {
                return CommandsInterface.CF_ACTION_REGISTRATION;
            } else {
                throw new RuntimeException ("invalid action");
            }
        } else if (isErasure()) {
            return CommandsInterface.CF_ACTION_ERASURE;
        } else {
            throw new RuntimeException ("invalid action");
        }
    }

    /** Process a MMI code or short code...anything that isn't a dialing number */
    @UnsupportedAppUsage
    public void
    processCode () throws CallStateException {
        try {
            if (isShortCode()) {
                Rlog.d(LOG_TAG, "processCode: isShortCode");

                // These just get treated as USSD.
                Rlog.d(LOG_TAG, "processCode: Sending short code '"
                       + mDialingNumber + "' over CS pipe.");
                throw new CallStateException(Phone.CS_FALLBACK);
            } else if (isServiceCodeCallForwarding(mSc)) {
                Rlog.d(LOG_TAG, "processCode: is CF");

                String dialingNumber = mSia;
                int reason = scToCallForwardReason(mSc);
                int serviceClass = siToServiceClass(mSib);
                int time = siToTime(mSic);

                if (isInterrogate()) {
                    mPhone.getCallForwardingOption(reason, serviceClass,
                            obtainMessage(EVENT_QUERY_CF_COMPLETE, this));
                } else {
                    int cfAction;

                    if (isActivate()) {
                        // 3GPP TS 22.030 6.5.2
                        // a call forwarding request with a single * would be
                        // interpreted as registration if containing a forwarded-to
                        // number, or an activation if not
                        if (isEmptyOrNull(dialingNumber)) {
                            cfAction = CommandsInterface.CF_ACTION_ENABLE;
                            mIsCallFwdReg = false;
                        } else {
                            cfAction = CommandsInterface.CF_ACTION_REGISTRATION;
                            mIsCallFwdReg = true;
                        }
                    } else if (isDeactivate()) {
                        cfAction = CommandsInterface.CF_ACTION_DISABLE;
                    } else if (isRegister()) {
                        cfAction = CommandsInterface.CF_ACTION_REGISTRATION;
                    } else if (isErasure()) {
                        cfAction = CommandsInterface.CF_ACTION_ERASURE;
                    } else {
                        throw new RuntimeException ("invalid action");
                    }

                    int isSettingUnconditional =
                            ((reason == CommandsInterface.CF_REASON_UNCONDITIONAL) ||
                             (reason == CommandsInterface.CF_REASON_ALL)) ? 1 : 0;

                    int isEnableDesired =
                        ((cfAction == CommandsInterface.CF_ACTION_ENABLE) ||
                                (cfAction == CommandsInterface.CF_ACTION_REGISTRATION)) ? 1 : 0;

                    Rlog.d(LOG_TAG, "processCode: is CF setCallForward");
                    mPhone.setCallForwardingOption(cfAction, reason,
                            dialingNumber, serviceClass, time, obtainMessage(
                                    EVENT_SET_CFF_COMPLETE,
                                    isSettingUnconditional,
                                    isEnableDesired, this));
                }
            } else if (isServiceCodeCallBarring(mSc)) {
                // sia = password
                // sib = basic service group
                // service group is not supported

                String password = mSia;
                String facility = scToBarringFacility(mSc);
                int serviceClass = siToServiceClass(mSib);

                if (isInterrogate()) {
                    mPhone.getCallBarring(facility,
                            obtainMessage(EVENT_SUPP_SVC_QUERY_COMPLETE, this), serviceClass);
                } else if (isActivate() || isDeactivate()) {
                    mPhone.setCallBarring(facility, isActivate(), password,
                            obtainMessage(EVENT_SET_COMPLETE, this), serviceClass);
                } else {
                    throw new RuntimeException ("Invalid or Unsupported MMI Code");
                }
            } else if (mSc != null && mSc.equals(SC_CLIR)) {
                // NOTE: Since these supplementary services are accessed only
                //       via MMI codes, methods have not been added to ImsPhone.
                //       Only the UT interface handle is used.
                if (isActivate()) {
                    try {
                        mPhone.mCT.getUtInterface().updateCLIR(CommandsInterface.CLIR_INVOCATION,
                            obtainMessage(EVENT_SET_COMPLETE, this));
                    } catch (ImsException e) {
                        Rlog.d(LOG_TAG, "processCode: Could not get UT handle for updateCLIR.");
                    }
                } else if (isDeactivate()) {
                    try {
                        mPhone.mCT.getUtInterface().updateCLIR(CommandsInterface.CLIR_SUPPRESSION,
                            obtainMessage(EVENT_SET_COMPLETE, this));
                    } catch (ImsException e) {
                        Rlog.d(LOG_TAG, "processCode: Could not get UT handle for updateCLIR.");
                    }
                } else if (isInterrogate()) {
                    try {
                        mPhone.mCT.getUtInterface()
                            .queryCLIR(obtainMessage(EVENT_GET_CLIR_COMPLETE, this));
                    } catch (ImsException e) {
                        Rlog.d(LOG_TAG, "processCode: Could not get UT handle for queryCLIR.");
                    }
                } else {
                    throw new RuntimeException ("Invalid or Unsupported MMI Code");
                }
            } else if (mSc != null && mSc.equals(SC_CLIP)) {
                // NOTE: Refer to the note above.
                if (isInterrogate()) {
                    try {
                        mPhone.mCT.getUtInterface()
                            .queryCLIP(obtainMessage(EVENT_SUPP_SVC_QUERY_COMPLETE, this));
                    } catch (ImsException e) {
                        Rlog.d(LOG_TAG, "processCode: Could not get UT handle for queryCLIP.");
                    }
                } else if (isActivate() || isDeactivate()) {
                    try {
                        mPhone.mCT.getUtInterface().updateCLIP(isActivate(),
                                obtainMessage(EVENT_SET_COMPLETE, this));
                    } catch (ImsException e) {
                        Rlog.d(LOG_TAG, "processCode: Could not get UT handle for updateCLIP.");
                    }
                } else {
                    throw new RuntimeException ("Invalid or Unsupported MMI Code");
                }
            } else if (mSc != null && mSc.equals(SC_COLP)) {
                // NOTE: Refer to the note above.
                if (isInterrogate()) {
                    try {
                        mPhone.mCT.getUtInterface()
                            .queryCOLP(obtainMessage(EVENT_SUPP_SVC_QUERY_COMPLETE, this));
                    } catch (ImsException e) {
                        Rlog.d(LOG_TAG, "processCode: Could not get UT handle for queryCOLP.");
                    }
                } else if (isActivate() || isDeactivate()) {
                    try {
                        mPhone.mCT.getUtInterface().updateCOLP(isActivate(),
                                 obtainMessage(EVENT_SET_COMPLETE, this));
                     } catch (ImsException e) {
                         Rlog.d(LOG_TAG, "processCode: Could not get UT handle for updateCOLP.");
                     }
                } else {
                    throw new RuntimeException ("Invalid or Unsupported MMI Code");
                }
            } else if (mSc != null && mSc.equals(SC_COLR)) {
                // NOTE: Refer to the note above.
                if (isActivate()) {
                    try {
                        mPhone.mCT.getUtInterface().updateCOLR(NUM_PRESENTATION_RESTRICTED,
                                obtainMessage(EVENT_SET_COMPLETE, this));
                    } catch (ImsException e) {
                        Rlog.d(LOG_TAG, "processCode: Could not get UT handle for updateCOLR.");
                    }
                } else if (isDeactivate()) {
                    try {
                        mPhone.mCT.getUtInterface().updateCOLR(NUM_PRESENTATION_ALLOWED,
                                obtainMessage(EVENT_SET_COMPLETE, this));
                    } catch (ImsException e) {
                        Rlog.d(LOG_TAG, "processCode: Could not get UT handle for updateCOLR.");
                    }
                } else if (isInterrogate()) {
                    try {
                        mPhone.mCT.getUtInterface()
                            .queryCOLR(obtainMessage(EVENT_SUPP_SVC_QUERY_COMPLETE, this));
                    } catch (ImsException e) {
                        Rlog.d(LOG_TAG, "processCode: Could not get UT handle for queryCOLR.");
                    }
                } else {
                    throw new RuntimeException ("Invalid or Unsupported MMI Code");
                }
            } else if (mSc != null && (mSc.equals(SC_BS_MT))) {
                try {
                    if (isInterrogate()) {
                        mPhone.mCT.getUtInterface()
                        .queryCallBarring(ImsUtInterface.CB_BS_MT,
                                          obtainMessage(EVENT_QUERY_ICB_COMPLETE,this));
                    } else {
                        processIcbMmiCodeForUpdate();
                    }
                 // TODO: isRegister() case needs to be handled.
                } catch (ImsException e) {
                    Rlog.d(LOG_TAG, "processCode: Could not get UT handle for ICB.");
                }
            } else if (mSc != null && mSc.equals(SC_BAICa)) {
                int callAction =0;
                // TODO: Should we route through queryCallBarring() here?
                try {
                    if (isInterrogate()) {
                        mPhone.mCT.getUtInterface()
                        .queryCallBarring(ImsUtInterface.CB_BIC_ACR,
                                          obtainMessage(EVENT_QUERY_ICB_COMPLETE,this));
                    } else {
                        if (isActivate()) {
                            callAction = CommandsInterface.CF_ACTION_ENABLE;
                        } else if (isDeactivate()) {
                            callAction = CommandsInterface.CF_ACTION_DISABLE;
                        }
                        mPhone.mCT.getUtInterface()
                                .updateCallBarring(ImsUtInterface.CB_BIC_ACR,
                                callAction,
                                obtainMessage(EVENT_SET_COMPLETE,this),
                                null);
                    }
                } catch (ImsException e) {
                    Rlog.d(LOG_TAG, "processCode: Could not get UT handle for ICBa.");
                }
            } else if (mSc != null && mSc.equals(SC_WAIT)) {
                // sia = basic service group
                int serviceClass = siToServiceClass(mSia);

                if (isActivate() || isDeactivate()) {
                    mPhone.setCallWaiting(isActivate(), serviceClass,
                            obtainMessage(EVENT_SET_COMPLETE, this));
                } else if (isInterrogate()) {
                    mPhone.getCallWaiting(obtainMessage(EVENT_QUERY_COMPLETE, this));
                } else {
                    throw new RuntimeException ("Invalid or Unsupported MMI Code");
                }
            } else if (mPoundString != null) {
<<<<<<< HEAD
=======
                // USSD codes are not supported over IMS due to modem limitations; send over the CS
                // pipe instead.  This should be fixed in the future.
>>>>>>> 38680c42
                Rlog.i(LOG_TAG, "processCode: Sending ussd string '"
                        + Rlog.pii(LOG_TAG, mPoundString) + "' over CS pipe.");
                throw new CallStateException(Phone.CS_FALLBACK);
            } else {
                Rlog.d(LOG_TAG, "processCode: invalid or unsupported MMI");
                throw new RuntimeException ("Invalid or Unsupported MMI Code");
            }
        } catch (RuntimeException exc) {
            mState = State.FAILED;
            mMessage = mContext.getText(com.android.internal.R.string.mmiError);
            Rlog.d(LOG_TAG, "processCode: RuntimeException = " + exc);
            mPhone.onMMIDone(this);
        }
    }

    /**
     * Called from ImsPhone
     *
     * An unsolicited USSD NOTIFY or REQUEST has come in matching
     * up with this pending USSD request
     *
     * Note: If REQUEST, this exchange is complete, but the session remains
     *       active (ie, the network expects user input).
     */
    void
    onUssdFinished(String ussdMessage, boolean isUssdRequest) {
        if (mState == State.PENDING) {
            if (TextUtils.isEmpty(ussdMessage)) {
                mMessage = mContext.getText(com.android.internal.R.string.mmiComplete);
                Rlog.v(LOG_TAG, "onUssdFinished: no message; using: " + mMessage);
            } else {
                Rlog.v(LOG_TAG, "onUssdFinished: message: " + ussdMessage);
                mMessage = ussdMessage;
            }
            mIsUssdRequest = isUssdRequest;
            // If it's a request, leave it PENDING so that it's cancelable.
            if (!isUssdRequest) {
                mState = State.COMPLETE;
            }
            mPhone.onMMIDone(this);
        }
    }

    /**
     * Called from ImsPhone
     *
     * The radio has reset, and this is still pending
     */

    void
    onUssdFinishedError() {
        if (mState == State.PENDING) {
            mState = State.FAILED;
            mMessage = mContext.getText(com.android.internal.R.string.mmiError);
            Rlog.d(LOG_TAG, "onUssdFinishedError: mmi=" + this);
            mPhone.onMMIDone(this);
        }
    }

    void sendUssd(String ussdMessage) {
        // Treat this as a USSD string
        mIsPendingUSSD = true;

        // Note that unlike most everything else, the USSD complete
        // response does not complete this MMI code...we wait for
        // an unsolicited USSD "Notify" or "Request".
        // The matching up of this is done in ImsPhone.

        mPhone.sendUSSD(ussdMessage,
            obtainMessage(EVENT_USSD_COMPLETE, this));
    }

    /** Called from ImsPhone.handleMessage; not a Handler subclass */
    @Override
    public void
    handleMessage (Message msg) {
        AsyncResult ar;

        switch (msg.what) {
            case EVENT_SET_COMPLETE:
                ar = (AsyncResult) (msg.obj);

                onSetComplete(msg, ar);
                break;

            case EVENT_SET_CFF_COMPLETE:
                ar = (AsyncResult) (msg.obj);

                /*
                * msg.arg1 = 1 means to set unconditional voice/video call forwarding
                * msg.arg2 = 1 means to enable voice/video call forwarding
                */
                if ((ar.exception == null) && (msg.arg1 == 1)) {
                    boolean cffEnabled = (msg.arg2 == 1);
                    /*
                    * As per 3GPP TS 29002 MAP Specification : Section 17.7.10,
                    * the BearerServiceCode for "allDataCircuitAsynchronous" is '01010000'.
                    * Hence, SERVICE_CLASS_DATA_SYNC (1<<4) and SERVICE_CLASS_PACKET (1<<6)
                    * together make video service class.
                    */
                    if(siToServiceClass(mSib) == (SERVICE_CLASS_PACKET
                                + SERVICE_CLASS_DATA_SYNC)) {
                        mPhone.setVideoCallForwardingPreference(cffEnabled);
                        mPhone.notifyCallForwardingIndicator();
                    } else if (mIccRecords != null) {
                        mPhone.setVoiceCallForwardingFlag(1, cffEnabled, mDialingNumber);
                    }
                }

                onSetComplete(msg, ar);
                break;

            case EVENT_QUERY_CF_COMPLETE:
                ar = (AsyncResult) (msg.obj);
                onQueryCfComplete(ar);
                break;

            case EVENT_QUERY_COMPLETE:
                ar = (AsyncResult) (msg.obj);
                onQueryComplete(ar);
                break;

            case EVENT_USSD_COMPLETE:
                ar = (AsyncResult) (msg.obj);

                if (ar.exception != null) {
                    mState = State.FAILED;
                    mMessage = getErrorMessage(ar);

                    mPhone.onMMIDone(this);
                }

                // Note that unlike most everything else, the USSD complete
                // response does not complete this MMI code...we wait for
                // an unsolicited USSD "Notify" or "Request".
                // The matching up of this is done in ImsPhone.

                break;

            case EVENT_USSD_CANCEL_COMPLETE:
                mPhone.onMMIDone(this);
                break;

            case EVENT_SUPP_SVC_QUERY_COMPLETE:
                ar = (AsyncResult) (msg.obj);
                onSuppSvcQueryComplete(ar);
                break;

            case EVENT_QUERY_ICB_COMPLETE:
                ar = (AsyncResult) (msg.obj);
                onIcbQueryComplete(ar);
                break;

            case EVENT_GET_CLIR_COMPLETE:
                ar = (AsyncResult) (msg.obj);
                onQueryClirComplete(ar);
                break;

            default:
                break;
        }
    }

    //***** Private instance methods

    private void
    processIcbMmiCodeForUpdate () {
        String dialingNumber = mSia;
        String[] icbNum = null;
        int callAction;
        if (dialingNumber != null) {
            icbNum = dialingNumber.split("\\$");
        }
        callAction = callBarAction(dialingNumber);

        try {
            mPhone.mCT.getUtInterface()
            .updateCallBarring(ImsUtInterface.CB_BS_MT,
                               callAction,
                               obtainMessage(EVENT_SET_COMPLETE,this),
                               icbNum);
        } catch (ImsException e) {
            Rlog.d(LOG_TAG, "processIcbMmiCodeForUpdate:Could not get UT handle for updating ICB.");
        }
    }

    @UnsupportedAppUsage
    private CharSequence getErrorMessage(AsyncResult ar) {
        CharSequence errorMessage;
        return ((errorMessage = getMmiErrorMessage(ar)) != null) ? errorMessage :
                mContext.getText(com.android.internal.R.string.mmiError);
    }

    private CharSequence getMmiErrorMessage(AsyncResult ar) {
        if (ar.exception instanceof ImsException) {
            switch (((ImsException) ar.exception).getCode()) {
                case ImsReasonInfo.CODE_FDN_BLOCKED:
                    return mContext.getText(com.android.internal.R.string.mmiFdnError);
                case ImsReasonInfo.CODE_UT_SS_MODIFIED_TO_DIAL:
                    return mContext.getText(com.android.internal.R.string.stk_cc_ss_to_dial);
                case ImsReasonInfo.CODE_UT_SS_MODIFIED_TO_USSD:
                    return mContext.getText(com.android.internal.R.string.stk_cc_ss_to_ussd);
                case ImsReasonInfo.CODE_UT_SS_MODIFIED_TO_SS:
                    return mContext.getText(com.android.internal.R.string.stk_cc_ss_to_ss);
                case ImsReasonInfo.CODE_UT_SS_MODIFIED_TO_DIAL_VIDEO:
                    return mContext.getText(com.android.internal.R.string.stk_cc_ss_to_dial_video);
                default:
                    return null;
            }
        } else if (ar.exception instanceof CommandException) {
            CommandException err = (CommandException) ar.exception;
            if (err.getCommandError() == CommandException.Error.FDN_CHECK_FAILURE) {
                return mContext.getText(com.android.internal.R.string.mmiFdnError);
            } else if (err.getCommandError() == CommandException.Error.SS_MODIFIED_TO_DIAL) {
                return mContext.getText(com.android.internal.R.string.stk_cc_ss_to_dial);
            } else if (err.getCommandError() == CommandException.Error.SS_MODIFIED_TO_USSD) {
                return mContext.getText(com.android.internal.R.string.stk_cc_ss_to_ussd);
            } else if (err.getCommandError() == CommandException.Error.SS_MODIFIED_TO_SS) {
                return mContext.getText(com.android.internal.R.string.stk_cc_ss_to_ss);
            } else if (err.getCommandError() == CommandException.Error.SS_MODIFIED_TO_DIAL_VIDEO) {
                return mContext.getText(com.android.internal.R.string.stk_cc_ss_to_dial_video);
            }
        }
        return null;
    }

    @UnsupportedAppUsage
    private CharSequence getScString() {
        if (mSc != null) {
            if (isServiceCodeCallBarring(mSc)) {
                return mContext.getText(com.android.internal.R.string.BaMmi);
            } else if (isServiceCodeCallForwarding(mSc)) {
                return mContext.getText(com.android.internal.R.string.CfMmi);
            } else if (mSc.equals(SC_PWD)) {
                return mContext.getText(com.android.internal.R.string.PwdMmi);
            } else if (mSc.equals(SC_WAIT)) {
                return mContext.getText(com.android.internal.R.string.CwMmi);
            } else if (mSc.equals(SC_CLIP)) {
                return mContext.getText(com.android.internal.R.string.ClipMmi);
            } else if (mSc.equals(SC_CLIR)) {
                return mContext.getText(com.android.internal.R.string.ClirMmi);
            } else if (mSc.equals(SC_COLP)) {
                return mContext.getText(com.android.internal.R.string.ColpMmi);
            } else if (mSc.equals(SC_COLR)) {
                return mContext.getText(com.android.internal.R.string.ColrMmi);
            } else if (mSc.equals(SC_BS_MT)) {
                return IcbDnMmi;
            } else if (mSc.equals(SC_BAICa)) {
                return IcbAnonymousMmi;
            }
        }

        return "";
    }

    private void
    onSetComplete(Message msg, AsyncResult ar){
        StringBuilder sb = new StringBuilder(getScString());
        sb.append("\n");

        if (ar.exception != null) {
            mState = State.FAILED;

            if (ar.exception instanceof CommandException) {
                CommandException err = (CommandException) ar.exception;
                CharSequence errorMessage;
                if (err.getCommandError() == CommandException.Error.PASSWORD_INCORRECT) {
                    sb.append(mContext.getText(
                            com.android.internal.R.string.passwordIncorrect));
                } else if ((errorMessage = getMmiErrorMessage(ar)) != null) {
                    sb.append(errorMessage);
                } else if (err.getMessage() != null) {
                    sb.append(err.getMessage());
                } else {
                    sb.append(mContext.getText(com.android.internal.R.string.mmiError));
                }
            } else if (ar.exception instanceof ImsException) {
                sb.append(getImsErrorMessage(ar));
            }
        } else if (isActivate()) {
            mState = State.COMPLETE;
            if (mIsCallFwdReg) {
                sb.append(mContext.getText(
                        com.android.internal.R.string.serviceRegistered));
            } else {
                sb.append(mContext.getText(
                        com.android.internal.R.string.serviceEnabled));
            }
            // Record CLIR setting
            if (mSc.equals(SC_CLIR)) {
                mPhone.saveClirSetting(CommandsInterface.CLIR_INVOCATION);
            }
        } else if (isDeactivate()) {
            mState = State.COMPLETE;
            sb.append(mContext.getText(
                    com.android.internal.R.string.serviceDisabled));
            // Record CLIR setting
            if (mSc.equals(SC_CLIR)) {
                mPhone.saveClirSetting(CommandsInterface.CLIR_SUPPRESSION);
            }
        } else if (isRegister()) {
            mState = State.COMPLETE;
            sb.append(mContext.getText(
                    com.android.internal.R.string.serviceRegistered));
        } else if (isErasure()) {
            mState = State.COMPLETE;
            sb.append(mContext.getText(
                    com.android.internal.R.string.serviceErased));
        } else {
            mState = State.FAILED;
            sb.append(mContext.getText(
                    com.android.internal.R.string.mmiError));
        }

        mMessage = sb;
        Rlog.d(LOG_TAG, "onSetComplete: mmi=" + this);
        mPhone.onMMIDone(this);
    }

    /**
     * @param serviceClass 1 bit of the service class bit vectory
     * @return String to be used for call forward query MMI response text.
     *        Returns null if unrecognized
     */

    @UnsupportedAppUsage
    private CharSequence
    serviceClassToCFString (int serviceClass) {
        switch (serviceClass) {
            case SERVICE_CLASS_VOICE:
                return mContext.getText(com.android.internal.R.string.serviceClassVoice);
            case SERVICE_CLASS_DATA:
                return mContext.getText(com.android.internal.R.string.serviceClassData);
            case SERVICE_CLASS_FAX:
                return mContext.getText(com.android.internal.R.string.serviceClassFAX);
            case SERVICE_CLASS_SMS:
                return mContext.getText(com.android.internal.R.string.serviceClassSMS);
            case SERVICE_CLASS_DATA_SYNC:
                return mContext.getText(com.android.internal.R.string.serviceClassDataSync);
            case SERVICE_CLASS_DATA_ASYNC:
                return mContext.getText(com.android.internal.R.string.serviceClassDataAsync);
            case SERVICE_CLASS_PACKET:
                return mContext.getText(com.android.internal.R.string.serviceClassPacket);
            case SERVICE_CLASS_PAD:
                return mContext.getText(com.android.internal.R.string.serviceClassPAD);
            default:
                return null;
        }
    }

    /** one CallForwardInfo + serviceClassMask -> one line of text */
    private CharSequence
    makeCFQueryResultMessage(CallForwardInfo info, int serviceClassMask) {
        CharSequence template;
        String sources[] = {"{0}", "{1}", "{2}"};
        CharSequence destinations[] = new CharSequence[3];
        boolean needTimeTemplate;

        // CF_REASON_NO_REPLY also has a time value associated with
        // it. All others don't.

        needTimeTemplate =
            (info.reason == CommandsInterface.CF_REASON_NO_REPLY);

        if (info.status == 1) {
            if (needTimeTemplate) {
                template = mContext.getText(
                        com.android.internal.R.string.cfTemplateForwardedTime);
            } else {
                template = mContext.getText(
                        com.android.internal.R.string.cfTemplateForwarded);
            }
        } else if (info.status == 0 && isEmptyOrNull(info.number)) {
            template = mContext.getText(
                        com.android.internal.R.string.cfTemplateNotForwarded);
        } else { /* (info.status == 0) && !isEmptyOrNull(info.number) */
            // A call forward record that is not active but contains
            // a phone number is considered "registered"

            if (needTimeTemplate) {
                template = mContext.getText(
                        com.android.internal.R.string.cfTemplateRegisteredTime);
            } else {
                template = mContext.getText(
                        com.android.internal.R.string.cfTemplateRegistered);
            }
        }

        // In the template (from strings.xmls)
        //         {0} is one of "bearerServiceCode*"
        //        {1} is dialing number
        //      {2} is time in seconds

        destinations[0] = serviceClassToCFString(info.serviceClass & serviceClassMask);
        destinations[1] = PhoneNumberUtils.stringFromStringAndTOA(info.number, info.toa);
        destinations[2] = Integer.toString(info.timeSeconds);

        if (info.reason == CommandsInterface.CF_REASON_UNCONDITIONAL &&
                (info.serviceClass & serviceClassMask)
                        == CommandsInterface.SERVICE_CLASS_VOICE) {
            boolean cffEnabled = (info.status == 1);
            if (mIccRecords != null) {
                mPhone.setVoiceCallForwardingFlag(1, cffEnabled, info.number);
            }
        }

        return TextUtils.replace(template, sources, destinations);
    }


    private void
    onQueryCfComplete(AsyncResult ar) {
        StringBuilder sb = new StringBuilder(getScString());
        sb.append("\n");

        if (ar.exception != null) {
            mState = State.FAILED;

            if (ar.exception instanceof ImsException) {
                sb.append(getImsErrorMessage(ar));
            }
            else {
                sb.append(getErrorMessage(ar));
            }
        } else {
            CallForwardInfo infos[];

            infos = (CallForwardInfo[]) ar.result;

            if (infos == null || infos.length == 0) {
                // Assume the default is not active
                sb.append(mContext.getText(com.android.internal.R.string.serviceDisabled));

                // Set unconditional CFF in SIM to false
                if (mIccRecords != null) {
                    mPhone.setVoiceCallForwardingFlag(1, false, null);
                }
            } else {

                SpannableStringBuilder tb = new SpannableStringBuilder();

                // Each bit in the service class gets its own result line
                // The service classes may be split up over multiple
                // CallForwardInfos. So, for each service class, find out
                // which CallForwardInfo represents it and then build
                // the response text based on that

                for (int serviceClassMask = 1
                            ; serviceClassMask <= SERVICE_CLASS_MAX
                            ; serviceClassMask <<= 1
                ) {
                    for (int i = 0, s = infos.length; i < s ; i++) {
                        if ((serviceClassMask & infos[i].serviceClass) != 0) {
                            tb.append(makeCFQueryResultMessage(infos[i],
                                            serviceClassMask));
                            tb.append("\n");
                        }
                    }
                }
                sb.append(tb);
            }

            mState = State.COMPLETE;
        }

        mMessage = sb;
        Rlog.d(LOG_TAG, "onQueryCfComplete: mmi=" + this);
        mPhone.onMMIDone(this);

    }

    private void onSuppSvcQueryComplete(AsyncResult ar) {
        StringBuilder sb = new StringBuilder(getScString());
        sb.append("\n");

        mState = State.FAILED;
        if (ar.exception != null) {
            if (ar.exception instanceof ImsException) {
                sb.append(getImsErrorMessage(ar));
            } else {
                sb.append(getErrorMessage(ar));
            }
        } else {
            ImsSsInfo ssInfo = null;
            if (ar.result instanceof Bundle) {
                Rlog.d(LOG_TAG, "onSuppSvcQueryComplete: Received CLIP/COLP/COLR Response.");
                // Response for CLIP, COLP and COLR queries.
                Bundle ssInfoResp = (Bundle) ar.result;
                ssInfo = (ImsSsInfo) ssInfoResp.getParcelable(UT_BUNDLE_KEY_SSINFO);
                if (ssInfo != null) {
                    Rlog.d(LOG_TAG,
                            "onSuppSvcQueryComplete: ImsSsInfo mStatus = " + ssInfo.getStatus());
                    if (ssInfo.getProvisionStatus() == ImsSsInfo.SERVICE_NOT_PROVISIONED) {
                        sb.append(mContext.getText(
                                com.android.internal.R.string.serviceNotProvisioned));
                        mState = State.COMPLETE;
                    } else if (ssInfo.getStatus() == ImsSsInfo.DISABLED) {
                        sb.append(mContext.getText(com.android.internal.R.string.serviceDisabled));
                        mState = State.COMPLETE;
                    } else if (ssInfo.getStatus() == ImsSsInfo.ENABLED) {
                        sb.append(mContext.getText(com.android.internal.R.string.serviceEnabled));
                        mState = State.COMPLETE;
                    } else {
                        sb.append(mContext.getText(com.android.internal.R.string.mmiError));
                    }
                } else {
                    sb.append(mContext.getText(com.android.internal.R.string.mmiError));
                }

            } else {
                Rlog.d(LOG_TAG, "onSuppSvcQueryComplete: Received Call Barring Response.");
                // Response for Call Barring queries.
                int[] cbInfos = (int[]) ar.result;
                if (cbInfos[0] == 1) {
                    sb.append(mContext.getText(com.android.internal.R.string.serviceEnabled));
                    mState = State.COMPLETE;
                } else {
                    sb.append(mContext.getText(com.android.internal.R.string.serviceDisabled));
                    mState = State.COMPLETE;
                }
            }
        }

        mMessage = sb;
        Rlog.d(LOG_TAG, "onSuppSvcQueryComplete mmi=" + this);
        mPhone.onMMIDone(this);
    }

    private void onIcbQueryComplete(AsyncResult ar) {
        Rlog.d(LOG_TAG, "onIcbQueryComplete mmi=" + this);
        StringBuilder sb = new StringBuilder(getScString());
        sb.append("\n");

        if (ar.exception != null) {
            mState = State.FAILED;

            if (ar.exception instanceof ImsException) {
                sb.append(getImsErrorMessage(ar));
            } else {
                sb.append(getErrorMessage(ar));
            }
        } else {
            List<ImsSsInfo> infos = null;
            try {
                infos = (List<ImsSsInfo>) ar.result;
            } catch (ClassCastException cce) {
                // TODO in R: #157# still has ImsSsInfo[] type, fix the type in IImsUtListener.aidl.
                infos = Arrays.asList((ImsSsInfo[]) ar.result);
            }
            if (infos == null || infos.size() == 0) {
                sb.append(mContext.getText(com.android.internal.R.string.serviceDisabled));
            } else {
                ImsSsInfo info;
                for (int i = 0, s = infos.size(); i < s; i++) {
                    info = infos.get(i);
                    if (info.getIncomingCommunicationBarringNumber() != null) {
                        sb.append("Num: " + info.getIncomingCommunicationBarringNumber()
                                + " status: " + info.getStatus() + "\n");
                    } else if (info.getStatus() == 1) {
                        sb.append(mContext.getText(com.android.internal
                                .R.string.serviceEnabled));
                    } else {
                        sb.append(mContext.getText(com.android.internal
                                .R.string.serviceDisabled));
                    }
                }
            }
            mState = State.COMPLETE;
        }
        mMessage = sb;
        mPhone.onMMIDone(this);
    }

    private void onQueryClirComplete(AsyncResult ar) {
        StringBuilder sb = new StringBuilder(getScString());
        sb.append("\n");
        mState = State.FAILED;

        if (ar.exception != null) {
            if (ar.exception instanceof ImsException) {
                sb.append(getImsErrorMessage(ar));
            }
        } else {
            Bundle ssInfo = (Bundle) ar.result;
            int[] clirInfo = ssInfo.getIntArray(UT_BUNDLE_KEY_CLIR);
            // clirInfo[0] = The 'n' parameter from TS 27.007 7.7
            // clirInfo[1] = The 'm' parameter from TS 27.007 7.7
            Rlog.d(LOG_TAG, "onQueryClirComplete: CLIR param n=" + clirInfo[0]
                    + " m=" + clirInfo[1]);

            // 'm' parameter.
            switch (clirInfo[1]) {
                case ImsSsInfo.CLIR_STATUS_NOT_PROVISIONED:
                    sb.append(mContext.getText(
                            com.android.internal.R.string.serviceNotProvisioned));
                    mState = State.COMPLETE;
                    break;
                case ImsSsInfo.CLIR_STATUS_PROVISIONED_PERMANENT:
                    sb.append(mContext.getText(
                            com.android.internal.R.string.CLIRPermanent));
                    mState = State.COMPLETE;
                    break;
                case ImsSsInfo.CLIR_STATUS_TEMPORARILY_RESTRICTED:
                    // 'n' parameter.
                    switch (clirInfo[0]) {
                        case ImsSsInfo.CLIR_OUTGOING_DEFAULT:
                            sb.append(mContext.getText(
                                    com.android.internal.R.string.CLIRDefaultOnNextCallOn));
                            mState = State.COMPLETE;
                            break;
                        case ImsSsInfo.CLIR_OUTGOING_INVOCATION:
                            sb.append(mContext.getText(
                                    com.android.internal.R.string.CLIRDefaultOnNextCallOn));
                            mState = State.COMPLETE;
                            break;
                        case ImsSsInfo.CLIR_OUTGOING_SUPPRESSION:
                            sb.append(mContext.getText(
                                    com.android.internal.R.string.CLIRDefaultOnNextCallOff));
                            mState = State.COMPLETE;
                            break;
                        default:
                            sb.append(mContext.getText(
                                    com.android.internal.R.string.mmiError));
                            mState = State.FAILED;
                    }
                    break;
                case ImsSsInfo.CLIR_STATUS_TEMPORARILY_ALLOWED:
                    // 'n' parameter.
                    switch (clirInfo[0]) {
                        case ImsSsInfo.CLIR_OUTGOING_DEFAULT:
                            sb.append(mContext.getText(
                                    com.android.internal.R.string.CLIRDefaultOffNextCallOff));
                            mState = State.COMPLETE;
                            break;
                        case ImsSsInfo.CLIR_OUTGOING_INVOCATION:
                            sb.append(mContext.getText(
                                    com.android.internal.R.string.CLIRDefaultOffNextCallOn));
                            mState = State.COMPLETE;
                            break;
                        case ImsSsInfo.CLIR_OUTGOING_SUPPRESSION:
                            sb.append(mContext.getText(
                                    com.android.internal.R.string.CLIRDefaultOffNextCallOff));
                            mState = State.COMPLETE;
                            break;
                        default:
                            sb.append(mContext.getText(
                                    com.android.internal.R.string.mmiError));
                            mState = State.FAILED;
                    }
                    break;
                default:
                    sb.append(mContext.getText(
                            com.android.internal.R.string.mmiError));
                    mState = State.FAILED;
            }
        }

        mMessage = sb;
        Rlog.d(LOG_TAG, "onQueryClirComplete mmi=" + this);
        mPhone.onMMIDone(this);
    }

    private void
    onQueryComplete(AsyncResult ar) {
        StringBuilder sb = new StringBuilder(getScString());
        sb.append("\n");

        if (ar.exception != null) {
            mState = State.FAILED;

            if (ar.exception instanceof ImsException) {
                sb.append(getImsErrorMessage(ar));
            } else {
                sb.append(getErrorMessage(ar));
            }

        } else {
            int[] ints = (int[])ar.result;

            if (ints.length != 0) {
                if (ints[0] == 0) {
                    sb.append(mContext.getText(com.android.internal.R.string.serviceDisabled));
                } else if (mSc.equals(SC_WAIT)) {
                    // Call Waiting includes additional data in the response.
                    sb.append(createQueryCallWaitingResultMessage(ints[1]));
                } else if (ints[0] == 1) {
                    // for all other services, treat it as a boolean
                    sb.append(mContext.getText(com.android.internal.R.string.serviceEnabled));
                } else {
                    sb.append(mContext.getText(com.android.internal.R.string.mmiError));
                }
            } else {
                sb.append(mContext.getText(com.android.internal.R.string.mmiError));
            }
            mState = State.COMPLETE;
        }

        mMessage = sb;
        Rlog.d(LOG_TAG, "onQueryComplete mmi=" + this);
        mPhone.onMMIDone(this);
    }

    private CharSequence
    createQueryCallWaitingResultMessage(int serviceClass) {
        StringBuilder sb = new StringBuilder(
                mContext.getText(com.android.internal.R.string.serviceEnabledFor));

        for (int classMask = 1
                    ; classMask <= SERVICE_CLASS_MAX
                    ; classMask <<= 1
        ) {
            if ((classMask & serviceClass) != 0) {
                sb.append("\n");
                sb.append(serviceClassToCFString(classMask & serviceClass));
            }
        }
        return sb;
    }

    private CharSequence getImsErrorMessage(AsyncResult ar) {
        ImsException error = (ImsException) ar.exception;
        CharSequence errorMessage;
        if ((errorMessage = getMmiErrorMessage(ar)) != null) {
            return errorMessage;
        } else if (error.getMessage() != null) {
            return error.getMessage();
        } else {
            return getErrorMessage(ar);
        }
    }

    @Override
    public ResultReceiver getUssdCallbackReceiver() {
        return this.mCallbackReceiver;
    }

    /**
     * Process IMS SS Data received.
     */
    public void processImsSsData(AsyncResult data) throws ImsException {
        try {
            ImsSsData ssData = (ImsSsData) data.result;
            parseSsData(ssData);
        } catch (ClassCastException | NullPointerException ex) {
            throw new ImsException("Exception in parsing SS Data", 0);
        }
    }

    void parseSsData(ImsSsData ssData) {
        ImsException ex = (ssData.getResult() != ImsSsData.RESULT_SUCCESS)
                ? new ImsException(null, ssData.getResult()) : null;
        mSc = getScStringFromScType(ssData.getServiceType());
        mAction = getActionStringFromReqType(ssData.getRequestType());
        Rlog.d(LOG_TAG, "parseSsData msc = " + mSc + ", action = " + mAction + ", ex = " + ex);

        switch (ssData.getRequestType()) {
            case ImsSsData.SS_ACTIVATION:
            case ImsSsData.SS_DEACTIVATION:
            case ImsSsData.SS_REGISTRATION:
            case ImsSsData.SS_ERASURE:
                if ((ssData.getResult() == ImsSsData.RESULT_SUCCESS)
                        && ssData.isTypeUnConditional()) {
                    /*
                     * When ssData.serviceType is unconditional (SS_CFU or SS_CF_ALL) and
                     * ssData.requestType is activate/register and
                     * ServiceClass is Voice/Video/None, turn on voice call forwarding.
                     */
                    boolean cffEnabled = ((ssData.getRequestType() == ImsSsData.SS_ACTIVATION
                            || ssData.getRequestType() == ImsSsData.SS_REGISTRATION)
                            && isServiceClassVoiceVideoOrNone(ssData.getServiceClass()));

                    Rlog.d(LOG_TAG, "setCallForwardingFlag cffEnabled: " + cffEnabled);
                    if (mIccRecords != null) {
                        Rlog.d(LOG_TAG, "setVoiceCallForwardingFlag done from SS Info.");
                        //Only CF status is set here as part of activation/registration,
                        //number is not available until interrogation.
                        if (ssData.serviceClass == (SERVICE_CLASS_PACKET
                                    + SERVICE_CLASS_DATA_SYNC)) {
                            Rlog.d(LOG_TAG, "setVideoCallForwardingFlag done from SS Info.");
                            mPhone.setVideoCallForwardingPreference(cffEnabled);
                            mPhone.notifyCallForwardingIndicator();
                        } else {
                            Rlog.d(LOG_TAG, "setVoiceCallForwardingFlag done from SS Info.");
                            mPhone.setVoiceCallForwardingFlag(1, cffEnabled, null);
                        }
                    } else {
                        Rlog.e(LOG_TAG, "setCallForwardingFlag aborted. sim records is null.");
                    }
                }
                onSetComplete(null, new AsyncResult(null, ssData.getCallForwardInfo(), ex));
                break;
            case ImsSsData.SS_INTERROGATION:
                if (ssData.isTypeClir()) {
                    Rlog.d(LOG_TAG, "CLIR INTERROGATION");
                    Bundle clirInfo = new Bundle();
                    clirInfo.putIntArray(UT_BUNDLE_KEY_CLIR, ssData.getSuppServiceInfoCompat());
                    onQueryClirComplete(new AsyncResult(null, clirInfo, ex));
                } else if (ssData.isTypeCF()) {
                    Rlog.d(LOG_TAG, "CALL FORWARD INTERROGATION");
                    // Have to translate to an array, since the modem still returns it in the
                    // ImsCallForwardInfo[] format.
                    List<ImsCallForwardInfo> mCfInfos = ssData.getCallForwardInfo();
                    ImsCallForwardInfo[] mCfInfosCompat = null;
                    if (mCfInfos != null) {
                        mCfInfosCompat = new ImsCallForwardInfo[mCfInfos.size()];
                        mCfInfosCompat = mCfInfos.toArray(mCfInfosCompat);
                    }
                    onQueryCfComplete(new AsyncResult(null, mPhone.handleCfQueryResult(
                            mCfInfosCompat), ex));
                } else if (ssData.isTypeBarring()) {
                    onSuppSvcQueryComplete(new AsyncResult(null, ssData.getSuppServiceInfoCompat(),
                            ex));
                } else if (ssData.isTypeColr() || ssData.isTypeClip() || ssData.isTypeColp()) {
                    int[] suppServiceInfo = ssData.getSuppServiceInfoCompat();
                    ImsSsInfo ssInfo = new ImsSsInfo.Builder(suppServiceInfo[0]).build();
                    Bundle clInfo = new Bundle();
                    clInfo.putParcelable(UT_BUNDLE_KEY_SSINFO, ssInfo);
                    onSuppSvcQueryComplete(new AsyncResult(null, clInfo, ex));
                } else if (ssData.isTypeIcb()) {
                    onIcbQueryComplete(new AsyncResult(null, ssData.getSuppServiceInfo(), ex));
                } else {
                    onQueryComplete(new AsyncResult(null, ssData.getSuppServiceInfoCompat(), ex));
                }
                break;
            default:
                Rlog.e(LOG_TAG, "Invaid requestType in SSData : " + ssData.getRequestType());
                break;
        }
    }

    private String getScStringFromScType(int serviceType) {
        switch (serviceType) {
            case ImsSsData.SS_CFU:
                return SC_CFU;
            case ImsSsData.SS_CF_BUSY:
                return SC_CFB;
            case ImsSsData.SS_CF_NO_REPLY:
                return SC_CFNRy;
            case ImsSsData.SS_CF_NOT_REACHABLE:
                return SC_CFNR;
            case ImsSsData.SS_CF_ALL:
                return SC_CF_All;
            case ImsSsData.SS_CF_ALL_CONDITIONAL:
                return SC_CF_All_Conditional;
            case ImsSsData.SS_CLIP:
                return SC_CLIP;
            case ImsSsData.SS_CLIR:
                return SC_CLIR;
            case ImsSsData.SS_COLP:
                return SC_COLP;
            case ImsSsData.SS_COLR:
                return SC_COLR;
            case ImsSsData.SS_CNAP:
                return SC_CNAP;
            case ImsSsData.SS_WAIT:
                return SC_WAIT;
            case ImsSsData.SS_BAOC:
                return SC_BAOC;
            case ImsSsData.SS_BAOIC:
                return SC_BAOIC;
            case ImsSsData.SS_BAOIC_EXC_HOME:
                return SC_BAOICxH;
            case ImsSsData.SS_BAIC:
                return SC_BAIC;
            case ImsSsData.SS_BAIC_ROAMING:
                return SC_BAICr;
            case ImsSsData.SS_ALL_BARRING:
                return SC_BA_ALL;
            case ImsSsData.SS_OUTGOING_BARRING:
                return SC_BA_MO;
            case ImsSsData.SS_INCOMING_BARRING:
                return SC_BA_MT;
            case ImsSsData.SS_INCOMING_BARRING_DN:
                return SC_BS_MT;
            case ImsSsData.SS_INCOMING_BARRING_ANONYMOUS:
                return SC_BAICa;
            default:
                return null;
        }
    }

    private String getActionStringFromReqType(int requestType) {
        switch (requestType) {
            case ImsSsData.SS_ACTIVATION:
                return ACTION_ACTIVATE;
            case ImsSsData.SS_DEACTIVATION:
                return ACTION_DEACTIVATE;
            case ImsSsData.SS_INTERROGATION:
                return ACTION_INTERROGATE;
            case ImsSsData.SS_REGISTRATION:
                return ACTION_REGISTER;
            case ImsSsData.SS_ERASURE:
                return ACTION_ERASURE;
            default:
                return null;
        }
    }

    private boolean isServiceClassVoiceVideoOrNone(int serviceClass) {
        return ((serviceClass == SERVICE_CLASS_NONE) || (serviceClass == SERVICE_CLASS_VOICE)
                || (serviceClass == (SERVICE_CLASS_PACKET + SERVICE_CLASS_DATA_SYNC)));
    }

    public boolean isSsInfo() {
        return mIsSsInfo;
    }

    public void setIsSsInfo(boolean isSsInfo) {
        mIsSsInfo = isSsInfo;
    }

    /***
     * TODO: It would be nice to have a method here that can take in a dialstring and
     * figure out if there is an MMI code embedded within it.  This code would replace
     * some of the string parsing functionality in the Phone App's
     * SpecialCharSequenceMgr class.
     */

    @Override
    public String toString() {
        StringBuilder sb = new StringBuilder("ImsPhoneMmiCode {");

        sb.append("State=" + getState());
        if (mAction != null) sb.append(" action=" + mAction);
        if (mSc != null) sb.append(" sc=" + mSc);
        if (mSia != null) sb.append(" sia=" + mSia);
        if (mSib != null) sb.append(" sib=" + mSib);
        if (mSic != null) sb.append(" sic=" + mSic);
        if (mPoundString != null) sb.append(" poundString=" + Rlog.pii(LOG_TAG, mPoundString));
        if (mDialingNumber != null) sb.append(" dialingNumber="
                + Rlog.pii(LOG_TAG, mDialingNumber));
        if (mPwd != null) sb.append(" pwd=" + Rlog.pii(LOG_TAG, mPwd));
        if (mCallbackReceiver != null) sb.append(" hasReceiver");
        sb.append("}");
        return sb.toString();
    }
}<|MERGE_RESOLUTION|>--- conflicted
+++ resolved
@@ -1007,11 +1007,8 @@
                     throw new RuntimeException ("Invalid or Unsupported MMI Code");
                 }
             } else if (mPoundString != null) {
-<<<<<<< HEAD
-=======
                 // USSD codes are not supported over IMS due to modem limitations; send over the CS
                 // pipe instead.  This should be fixed in the future.
->>>>>>> 38680c42
                 Rlog.i(LOG_TAG, "processCode: Sending ussd string '"
                         + Rlog.pii(LOG_TAG, mPoundString) + "' over CS pipe.");
                 throw new CallStateException(Phone.CS_FALLBACK);
