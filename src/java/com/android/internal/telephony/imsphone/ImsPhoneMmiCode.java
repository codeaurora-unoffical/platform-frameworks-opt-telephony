/*
 * Copyright (C) 2013 The Android Open Source Project
 *
 * Licensed under the Apache License, Version 2.0 (the "License");
 * you may not use this file except in compliance with the License.
 * You may obtain a copy of the License at
 *
 *      http://www.apache.org/licenses/LICENSE-2.0
 *
 * Unless required by applicable law or agreed to in writing, software
 * distributed under the License is distributed on an "AS IS" BASIS,
 * WITHOUT WARRANTIES OR CONDITIONS OF ANY KIND, either express or implied.
 * See the License for the specific language governing permissions and
 * limitations under the License.
 */

package com.android.internal.telephony.imsphone;

import static com.android.internal.telephony.CommandsInterface.SERVICE_CLASS_DATA;
import static com.android.internal.telephony.CommandsInterface.SERVICE_CLASS_DATA_ASYNC;
import static com.android.internal.telephony.CommandsInterface.SERVICE_CLASS_DATA_SYNC;
import static com.android.internal.telephony.CommandsInterface.SERVICE_CLASS_FAX;
import static com.android.internal.telephony.CommandsInterface.SERVICE_CLASS_MAX;
import static com.android.internal.telephony.CommandsInterface.SERVICE_CLASS_NONE;
import static com.android.internal.telephony.CommandsInterface.SERVICE_CLASS_PACKET;
import static com.android.internal.telephony.CommandsInterface.SERVICE_CLASS_PAD;
import static com.android.internal.telephony.CommandsInterface.SERVICE_CLASS_SMS;
import static com.android.internal.telephony.CommandsInterface.SERVICE_CLASS_VOICE;

import android.annotation.UnsupportedAppUsage;
import android.content.Context;
import android.content.res.Resources;
import android.os.AsyncResult;
import android.os.Bundle;
import android.os.Handler;
import android.os.Message;
import android.os.ResultReceiver;
import android.telephony.PhoneNumberUtils;
import android.telephony.Rlog;
import android.telephony.ims.ImsCallForwardInfo;
import android.telephony.ims.ImsReasonInfo;
import android.telephony.ims.ImsSsData;
import android.telephony.ims.ImsSsInfo;
import android.text.SpannableStringBuilder;
import android.text.TextUtils;

import com.android.ims.ImsException;
import com.android.ims.ImsUtInterface;
import com.android.internal.telephony.CallForwardInfo;
import com.android.internal.telephony.CallStateException;
import com.android.internal.telephony.CommandException;
import com.android.internal.telephony.CommandsInterface;
import com.android.internal.telephony.MmiCode;
import com.android.internal.telephony.Phone;
import com.android.internal.telephony.uicc.IccRecords;

import java.util.Arrays;
import java.util.List;
import java.util.regex.Matcher;
import java.util.regex.Pattern;

/**
 * The motto for this file is:
 *
 * "NOTE:    By using the # as a separator, most cases are expected to be unambiguous."
 *   -- TS 22.030 6.5.2
 *
 * {@hide}
 *
 */
public final class ImsPhoneMmiCode extends Handler implements MmiCode {
    static final String LOG_TAG = "ImsPhoneMmiCode";

    //***** Constants

    // Max Size of the Short Code (aka Short String from TS 22.030 6.5.2)
    private static final int MAX_LENGTH_SHORT_CODE = 2;

    // TS 22.030 6.5.2 Every Short String USSD command will end with #-key
    // (known as #-String)
    private static final char END_OF_USSD_COMMAND = '#';

    // From TS 22.030 6.5.2
    private static final String ACTION_ACTIVATE = "*";
    private static final String ACTION_DEACTIVATE = "#";
    private static final String ACTION_INTERROGATE = "*#";
    private static final String ACTION_REGISTER = "**";
    private static final String ACTION_ERASURE = "##";

    // Supp Service codes from TS 22.030 Annex B

    //Called line presentation
    private static final String SC_CLIP    = "30";
    private static final String SC_CLIR    = "31";
    private static final String SC_COLP    = "76";
    private static final String SC_COLR    = "77";

    //Calling name presentation
    private static final String SC_CNAP    = "300";

    // Call Forwarding
    private static final String SC_CFU     = "21";
    private static final String SC_CFB     = "67";
    private static final String SC_CFNRy   = "61";
    private static final String SC_CFNR    = "62";
    // Call Forwarding unconditional Timer
    private static final String SC_CFUT     = "22";

    private static final String SC_CF_All = "002";
    private static final String SC_CF_All_Conditional = "004";

    // Call Waiting
    private static final String SC_WAIT     = "43";

    // Call Barring
    private static final String SC_BAOC         = "33";
    private static final String SC_BAOIC        = "331";
    private static final String SC_BAOICxH      = "332";
    private static final String SC_BAIC         = "35";
    private static final String SC_BAICr        = "351";

    private static final String SC_BA_ALL       = "330";
    private static final String SC_BA_MO        = "333";
    private static final String SC_BA_MT        = "353";

    // Incoming/Anonymous call barring
    private static final String SC_BS_MT        = "156";
    private static final String SC_BAICa        = "157";

    // Supp Service Password registration
    private static final String SC_PWD          = "03";

    // PIN/PIN2/PUK/PUK2
    private static final String SC_PIN          = "04";
    private static final String SC_PIN2         = "042";
    private static final String SC_PUK          = "05";
    private static final String SC_PUK2         = "052";

    //***** Event Constants

    private static final int EVENT_SET_COMPLETE            = 0;
    private static final int EVENT_QUERY_CF_COMPLETE       = 1;
    private static final int EVENT_USSD_COMPLETE           = 2;
    private static final int EVENT_QUERY_COMPLETE          = 3;
    private static final int EVENT_SET_CFF_COMPLETE        = 4;
    private static final int EVENT_USSD_CANCEL_COMPLETE    = 5;
    private static final int EVENT_GET_CLIR_COMPLETE       = 6;
    private static final int EVENT_SUPP_SVC_QUERY_COMPLETE = 7;
    private static final int EVENT_QUERY_ICB_COMPLETE      = 10;

    //***** Calling Line Presentation Constants
    private static final int NUM_PRESENTATION_ALLOWED     = 0;
    private static final int NUM_PRESENTATION_RESTRICTED  = 1;

    //***** Supplementary Service Query Bundle Keys
    // Used by IMS Service layer to put supp. serv. query
    // responses into the ssInfo Bundle.
    public static final String UT_BUNDLE_KEY_CLIR = "queryClir";
    public static final String UT_BUNDLE_KEY_SSINFO = "imsSsInfo";

    //***** Instance Variables

    @UnsupportedAppUsage
    private ImsPhone mPhone;
    @UnsupportedAppUsage
    private Context mContext;
    private IccRecords mIccRecords;

    private String mAction;              // One of ACTION_*
    private String mSc;                  // Service Code
    private String mSia, mSib, mSic;       // Service Info a,b,c
    private String mPoundString;         // Entire MMI string up to and including #
    private String mDialingNumber;
    private String mPwd;                 // For password registration
    private ResultReceiver mCallbackReceiver;

    private boolean mIsPendingUSSD;

    private boolean mIsUssdRequest;

    private boolean mIsCallFwdReg;
    private State mState = State.PENDING;
    private CharSequence mMessage;
    private boolean mIsSsInfo = false;
    //resgister/erasure of ICB (Specific DN)
    static final String IcbDnMmi = "Specific Incoming Call Barring";
    //ICB (Anonymous)
    static final String IcbAnonymousMmi = "Anonymous Incoming Call Barring";
    //***** Class Variables


    // See TS 22.030 6.5.2 "Structure of the MMI"

    private static Pattern sPatternSuppService = Pattern.compile(
        "((\\*|#|\\*#|\\*\\*|##)(\\d{2,3})(\\*([^*#]*)(\\*([^*#]*)(\\*([^*#]*)(\\*([^*#]*))?)?)?)?#)(.*)");
/*       1  2                    3          4  5       6   7         8    9     10  11             12

         1 = Full string up to and including #
         2 = action (activation/interrogation/registration/erasure)
         3 = service code
         5 = SIA
         7 = SIB
         9 = SIC
         10 = dialing number
*/

    private static final int MATCH_GROUP_POUND_STRING = 1;

    private static final int MATCH_GROUP_ACTION = 2;
                        //(activation/interrogation/registration/erasure)

    private static final int MATCH_GROUP_SERVICE_CODE = 3;
    private static final int MATCH_GROUP_SIA = 5;
    private static final int MATCH_GROUP_SIB = 7;
    private static final int MATCH_GROUP_SIC = 9;
    private static final int MATCH_GROUP_PWD_CONFIRM = 11;
    private static final int MATCH_GROUP_DIALING_NUMBER = 12;
    static private String[] sTwoDigitNumberPattern;

    //***** Public Class methods

    /**
     * Some dial strings in GSM are defined to do non-call setup
     * things, such as modify or query supplementary service settings (eg, call
     * forwarding). These are generally referred to as "MMI codes".
     * We look to see if the dial string contains a valid MMI code (potentially
     * with a dial string at the end as well) and return info here.
     *
     * If the dial string contains no MMI code, we return an instance with
     * only "dialingNumber" set
     *
     * Please see flow chart in TS 22.030 6.5.3.2
     */

    @UnsupportedAppUsage
    static ImsPhoneMmiCode newFromDialString(String dialString, ImsPhone phone) {
       return newFromDialString(dialString, phone, null);
    }

    static ImsPhoneMmiCode newFromDialString(String dialString,
                                             ImsPhone phone, ResultReceiver wrappedCallback) {
        Matcher m;
        ImsPhoneMmiCode ret = null;

        if (phone.getDefaultPhone().getServiceState().getVoiceRoaming()
                && phone.getDefaultPhone().supportsConversionOfCdmaCallerIdMmiCodesWhileRoaming()) {
            /* The CDMA MMI coded dialString will be converted to a 3GPP MMI Coded dialString
               so that it can be processed by the matcher and code below
             */
            dialString = convertCdmaMmiCodesTo3gppMmiCodes(dialString);
        }

        m = sPatternSuppService.matcher(dialString);

        // Is this formatted like a standard supplementary service code?
        if (m.matches()) {
            ret = new ImsPhoneMmiCode(phone);
            ret.mPoundString = makeEmptyNull(m.group(MATCH_GROUP_POUND_STRING));
            ret.mAction = makeEmptyNull(m.group(MATCH_GROUP_ACTION));
            ret.mSc = makeEmptyNull(m.group(MATCH_GROUP_SERVICE_CODE));
            ret.mSia = makeEmptyNull(m.group(MATCH_GROUP_SIA));
            ret.mSib = makeEmptyNull(m.group(MATCH_GROUP_SIB));
            ret.mSic = makeEmptyNull(m.group(MATCH_GROUP_SIC));
            ret.mPwd = makeEmptyNull(m.group(MATCH_GROUP_PWD_CONFIRM));
            ret.mDialingNumber = makeEmptyNull(m.group(MATCH_GROUP_DIALING_NUMBER));
            ret.mCallbackReceiver = wrappedCallback;
            // According to TS 22.030 6.5.2 "Structure of the MMI",
            // the dialing number should not ending with #.
            // The dialing number ending # is treated as unique USSD,
            // eg, *400#16 digit number# to recharge the prepaid card
            // in India operator(Mumbai MTNL)
            if (ret.mDialingNumber != null &&
                    ret.mDialingNumber.endsWith("#") &&
                    dialString.endsWith("#")){
                ret = new ImsPhoneMmiCode(phone);
                ret.mPoundString = dialString;
            }
        } else if (dialString.endsWith("#")) {
            // TS 22.030 sec 6.5.3.2
            // "Entry of any characters defined in the 3GPP TS 23.038 [8] Default Alphabet
            // (up to the maximum defined in 3GPP TS 24.080 [10]), followed by #SEND".

            ret = new ImsPhoneMmiCode(phone);
            ret.mPoundString = dialString;
        } else if (isTwoDigitShortCode(phone.getContext(), dialString)) {
            //Is a country-specific exception to short codes as defined in TS 22.030, 6.5.3.2
            ret = null;
        } else if (isShortCode(dialString, phone)) {
            // this may be a short code, as defined in TS 22.030, 6.5.3.2
            ret = new ImsPhoneMmiCode(phone);
            ret.mDialingNumber = dialString;
        }

        return ret;
    }

    private static String convertCdmaMmiCodesTo3gppMmiCodes(String dialString) {
        Matcher m;
        m = sPatternCdmaMmiCodeWhileRoaming.matcher(dialString);
        if (m.matches()) {
            String serviceCode = makeEmptyNull(m.group(MATCH_GROUP_CDMA_MMI_CODE_SERVICE_CODE));
            String prefix = m.group(MATCH_GROUP_CDMA_MMI_CODE_NUMBER_PREFIX);
            String number = makeEmptyNull(m.group(MATCH_GROUP_CDMA_MMI_CODE_NUMBER));

            if (serviceCode.equals("67") && number != null) {
                // "#31#number" to invoke CLIR
                dialString = ACTION_DEACTIVATE + SC_CLIR + ACTION_DEACTIVATE + prefix + number;
            } else if (serviceCode.equals("82") && number != null) {
                // "*31#number" to suppress CLIR
                dialString = ACTION_ACTIVATE + SC_CLIR + ACTION_DEACTIVATE + prefix + number;
            }
        }
        return dialString;
    }

    static ImsPhoneMmiCode
    newNetworkInitiatedUssd(String ussdMessage, boolean isUssdRequest, ImsPhone phone) {
        ImsPhoneMmiCode ret;

        ret = new ImsPhoneMmiCode(phone);

        ret.mMessage = ussdMessage;
        ret.mIsUssdRequest = isUssdRequest;

        // If it's a request, set to PENDING so that it's cancelable.
        if (isUssdRequest) {
            ret.mIsPendingUSSD = true;
            ret.mState = State.PENDING;
        } else {
            ret.mState = State.COMPLETE;
        }

        return ret;
    }

    static ImsPhoneMmiCode newFromUssdUserInput(String ussdMessge, ImsPhone phone) {
        ImsPhoneMmiCode ret = new ImsPhoneMmiCode(phone);

        ret.mMessage = ussdMessge;
        ret.mState = State.PENDING;
        ret.mIsPendingUSSD = true;

        return ret;
    }

    //***** Private Class methods

    /** make empty strings be null.
     *  Regexp returns empty strings for empty groups
     */
    private static String
    makeEmptyNull (String s) {
        if (s != null && s.length() == 0) return null;

        return s;
    }

    static boolean isScMatchesSuppServType(String dialString) {
        boolean isMatch = false;
        Matcher m = sPatternSuppService.matcher(dialString);
        if (m.matches()) {
            String sc = makeEmptyNull(m.group(MATCH_GROUP_SERVICE_CODE));
            if (sc.equals(SC_CFUT)) {
                isMatch = true;
            } else if(sc.equals(SC_BS_MT)) {
                isMatch = true;
            }
        }
        return isMatch;
    }

    /** returns true of the string is empty or null */
    @UnsupportedAppUsage
    private static boolean
    isEmptyOrNull(CharSequence s) {
        return s == null || (s.length() == 0);
    }

    private static int
    scToCallForwardReason(String sc) {
        if (sc == null) {
            throw new RuntimeException ("invalid call forward sc");
        }

        if (sc.equals(SC_CF_All)) {
           return CommandsInterface.CF_REASON_ALL;
        } else if (sc.equals(SC_CFU)) {
            return CommandsInterface.CF_REASON_UNCONDITIONAL;
        } else if (sc.equals(SC_CFB)) {
            return CommandsInterface.CF_REASON_BUSY;
        } else if (sc.equals(SC_CFNR)) {
            return CommandsInterface.CF_REASON_NOT_REACHABLE;
        } else if (sc.equals(SC_CFNRy)) {
            return CommandsInterface.CF_REASON_NO_REPLY;
        } else if (sc.equals(SC_CF_All_Conditional)) {
           return CommandsInterface.CF_REASON_ALL_CONDITIONAL;
        } else {
            throw new RuntimeException ("invalid call forward sc");
        }
    }

    private static int
    siToServiceClass(String si) {
        if (si == null || si.length() == 0) {
                return  SERVICE_CLASS_NONE;
        } else {
            // NumberFormatException should cause MMI fail
            int serviceCode = Integer.parseInt(si, 10);

            switch (serviceCode) {
                case 10: return SERVICE_CLASS_SMS + SERVICE_CLASS_FAX  + SERVICE_CLASS_VOICE;
                case 11: return SERVICE_CLASS_VOICE;
                case 12: return SERVICE_CLASS_SMS + SERVICE_CLASS_FAX;
                case 13: return SERVICE_CLASS_FAX;

                case 16: return SERVICE_CLASS_SMS;

                case 19: return SERVICE_CLASS_FAX + SERVICE_CLASS_VOICE;

                case 20: return SERVICE_CLASS_DATA_ASYNC + SERVICE_CLASS_DATA_SYNC;

                case 21: return SERVICE_CLASS_PAD + SERVICE_CLASS_DATA_ASYNC;
                case 22: return SERVICE_CLASS_PACKET + SERVICE_CLASS_DATA_SYNC;
                case 24: return SERVICE_CLASS_DATA_SYNC;
                case 25: return SERVICE_CLASS_DATA_ASYNC;
                case 26: return SERVICE_CLASS_DATA_SYNC + SERVICE_CLASS_VOICE;
                case 99: return SERVICE_CLASS_PACKET;

                default:
                    throw new RuntimeException("unsupported MMI service code " + si);
            }
        }
    }

    private static int
    siToTime (String si) {
        if (si == null || si.length() == 0) {
            return 0;
        } else {
            // NumberFormatException should cause MMI fail
            return Integer.parseInt(si, 10);
        }
    }

    static boolean
    isServiceCodeCallForwarding(String sc) {
        return sc != null &&
                (sc.equals(SC_CFU)
                || sc.equals(SC_CFB) || sc.equals(SC_CFNRy)
                || sc.equals(SC_CFNR) || sc.equals(SC_CF_All)
                || sc.equals(SC_CF_All_Conditional));
    }

    static boolean
    isServiceCodeCallBarring(String sc) {
        Resources resource = Resources.getSystem();
        if (sc != null) {
            String[] barringMMI = resource.getStringArray(
                com.android.internal.R.array.config_callBarringMMI);
            if (barringMMI != null) {
                for (String match : barringMMI) {
                    if (sc.equals(match)) return true;
                }
            }
        }
        return false;
    }

    static String
    scToBarringFacility(String sc) {
        if (sc == null) {
            throw new RuntimeException ("invalid call barring sc");
        }

        if (sc.equals(SC_BAOC)) {
            return CommandsInterface.CB_FACILITY_BAOC;
        } else if (sc.equals(SC_BAOIC)) {
            return CommandsInterface.CB_FACILITY_BAOIC;
        } else if (sc.equals(SC_BAOICxH)) {
            return CommandsInterface.CB_FACILITY_BAOICxH;
        } else if (sc.equals(SC_BAIC)) {
            return CommandsInterface.CB_FACILITY_BAIC;
        } else if (sc.equals(SC_BAICr)) {
            return CommandsInterface.CB_FACILITY_BAICr;
        } else if (sc.equals(SC_BA_ALL)) {
            return CommandsInterface.CB_FACILITY_BA_ALL;
        } else if (sc.equals(SC_BA_MO)) {
            return CommandsInterface.CB_FACILITY_BA_MO;
        } else if (sc.equals(SC_BA_MT)) {
            return CommandsInterface.CB_FACILITY_BA_MT;
        } else {
            throw new RuntimeException ("invalid call barring sc");
        }
    }

    //***** Constructor

    public ImsPhoneMmiCode(ImsPhone phone) {
        // The telephony unit-test cases may create ImsPhoneMmiCode's
        // in secondary threads
        super(phone.getHandler().getLooper());
        mPhone = phone;
        mContext = phone.getContext();
        mIccRecords = mPhone.mDefaultPhone.getIccRecords();
    }

    //***** MmiCode implementation

    @Override
    public State
    getState() {
        return mState;
    }

    @Override
    public CharSequence
    getMessage() {
        return mMessage;
    }

    @Override
    public Phone getPhone() { return mPhone; }

    // inherited javadoc suffices
    @Override
    public void
    cancel() {
        // Complete or failed cannot be cancelled
        if (mState == State.COMPLETE || mState == State.FAILED) {
            return;
        }

        mState = State.CANCELLED;

        if (mIsPendingUSSD) {
            mPhone.cancelUSSD(obtainMessage(EVENT_USSD_CANCEL_COMPLETE, this));
        } else {
            mPhone.onMMIDone (this);
        }

    }

    @Override
    public boolean isCancelable() {
        /* Can only cancel pending USSD sessions. */
        return mIsPendingUSSD;
    }

    //***** Instance Methods

    @UnsupportedAppUsage
    String getDialingNumber() {
        return mDialingNumber;
    }

    /** Does this dial string contain a structured or unstructured MMI code? */
    boolean
    isMMI() {
        return mPoundString != null;
    }

    /* Is this a 1 or 2 digit "short code" as defined in TS 22.030 sec 6.5.3.2? */
    boolean
    isShortCode() {
        return mPoundString == null
                    && mDialingNumber != null && mDialingNumber.length() <= 2;

    }

    @Override
    public String getDialString() {
        return mPoundString;
    }

    static private boolean
    isTwoDigitShortCode(Context context, String dialString) {
        Rlog.d(LOG_TAG, "isTwoDigitShortCode");

        if (dialString == null || dialString.length() > 2) return false;

        if (sTwoDigitNumberPattern == null) {
            sTwoDigitNumberPattern = context.getResources().getStringArray(
                    com.android.internal.R.array.config_twoDigitNumberPattern);
        }

        for (String dialnumber : sTwoDigitNumberPattern) {
            Rlog.d(LOG_TAG, "Two Digit Number Pattern " + dialnumber);
            if (dialString.equals(dialnumber)) {
                Rlog.d(LOG_TAG, "Two Digit Number Pattern -true");
                return true;
            }
        }
        Rlog.d(LOG_TAG, "Two Digit Number Pattern -false");
        return false;
    }

    /**
     * Helper function for newFromDialString. Returns true if dialString appears
     * to be a short code AND conditions are correct for it to be treated as
     * such.
     */
    static private boolean isShortCode(String dialString, ImsPhone phone) {
        // Refer to TS 22.030 Figure 3.5.3.2:
        if (dialString == null) {
            return false;
        }

        // Illegal dial string characters will give a ZERO length.
        // At this point we do not want to crash as any application with
        // call privileges may send a non dial string.
        // It return false as when the dialString is equal to NULL.
        if (dialString.length() == 0) {
            return false;
        }

        if (PhoneNumberUtils.isLocalEmergencyNumber(phone.getContext(), dialString)) {
            return false;
        } else {
            return isShortCodeUSSD(dialString, phone);
        }
    }

    /**
     * Helper function for isShortCode. Returns true if dialString appears to be
     * a short code and it is a USSD structure
     *
     * According to the 3PGG TS 22.030 specification Figure 3.5.3.2: A 1 or 2
     * digit "short code" is treated as USSD if it is entered while on a call or
     * does not satisfy the condition (exactly 2 digits && starts with '1'), there
     * are however exceptions to this rule (see below)
     *
     * Exception (1) to Call initiation is: If the user of the device is already in a call
     * and enters a Short String without any #-key at the end and the length of the Short String is
     * equal or less then the MAX_LENGTH_SHORT_CODE [constant that is equal to 2]
     *
     * The phone shall initiate a USSD/SS commands.
     */
    static private boolean isShortCodeUSSD(String dialString, ImsPhone phone) {
        if (dialString != null && dialString.length() <= MAX_LENGTH_SHORT_CODE) {
            if (phone.isInCall()) {
                return true;
            }

            if (dialString.length() != MAX_LENGTH_SHORT_CODE ||
                    dialString.charAt(0) != '1') {
                return true;
            }
        }
        return false;
    }

    /**
     * @return true if the Service Code is PIN/PIN2/PUK/PUK2-related
     */
    public boolean isPinPukCommand() {
        return mSc != null && (mSc.equals(SC_PIN) || mSc.equals(SC_PIN2)
                              || mSc.equals(SC_PUK) || mSc.equals(SC_PUK2));
    }

    /**
     * See TS 22.030 Annex B.
     * In temporary mode, to suppress CLIR for a single call, enter:
     *      " * 31 # [called number] SEND "
     *  In temporary mode, to invoke CLIR for a single call enter:
     *       " # 31 # [called number] SEND "
     */
    @UnsupportedAppUsage
    boolean
    isTemporaryModeCLIR() {
        return mSc != null && mSc.equals(SC_CLIR) && mDialingNumber != null
                && (isActivate() || isDeactivate());
    }

    /**
     * returns CommandsInterface.CLIR_*
     * See also isTemporaryModeCLIR()
     */
    @UnsupportedAppUsage
    int
    getCLIRMode() {
        if (mSc != null && mSc.equals(SC_CLIR)) {
            if (isActivate()) {
                return CommandsInterface.CLIR_SUPPRESSION;
            } else if (isDeactivate()) {
                return CommandsInterface.CLIR_INVOCATION;
            }
        }

        return CommandsInterface.CLIR_DEFAULT;
    }

    @UnsupportedAppUsage
    boolean isActivate() {
        return mAction != null && mAction.equals(ACTION_ACTIVATE);
    }

    @UnsupportedAppUsage
    boolean isDeactivate() {
        return mAction != null && mAction.equals(ACTION_DEACTIVATE);
    }

    boolean isInterrogate() {
        return mAction != null && mAction.equals(ACTION_INTERROGATE);
    }

    @UnsupportedAppUsage
    boolean isRegister() {
        return mAction != null && mAction.equals(ACTION_REGISTER);
    }

    @UnsupportedAppUsage
    boolean isErasure() {
        return mAction != null && mAction.equals(ACTION_ERASURE);
    }

    /**
     * Returns true if this is a USSD code that's been submitted to the
     * network...eg, after processCode() is called
     */
    public boolean isPendingUSSD() {
        return mIsPendingUSSD;
    }

    @Override
    public boolean isUssdRequest() {
        return mIsUssdRequest;
    }

    @UnsupportedAppUsage
    boolean
    isSupportedOverImsPhone() {
        if (isShortCode()) return true;
        else if (isServiceCodeCallForwarding(mSc)
                || isServiceCodeCallBarring(mSc)
                || (mSc != null && mSc.equals(SC_WAIT))
                || (mSc != null && mSc.equals(SC_CLIR))
                || (mSc != null && mSc.equals(SC_CLIP))
                || (mSc != null && mSc.equals(SC_COLR))
                || (mSc != null && mSc.equals(SC_COLP))
                || (mSc != null && mSc.equals(SC_BS_MT))
                || (mSc != null && mSc.equals(SC_BAICa))) {

            try {
                int serviceClass = siToServiceClass(mSib);
                if (serviceClass != SERVICE_CLASS_NONE
                        && serviceClass != SERVICE_CLASS_VOICE
                        && serviceClass != (SERVICE_CLASS_PACKET
                            + SERVICE_CLASS_DATA_SYNC)) {
                    return false;
                }
                return true;
            } catch (RuntimeException exc) {
                Rlog.d(LOG_TAG, "Invalid service class " + exc);
            }
        } else if (isPinPukCommand()
                || (mSc != null
                    && (mSc.equals(SC_PWD) || mSc.equals(SC_CLIP) || mSc.equals(SC_CLIR)))) {
            return false;
        } else if (mPoundString != null) return true;

        return false;
    }

    /*
     * The below actions are IMS/Volte CallBarring actions.We have not defined
     * these actions in ImscommandInterface.However we have reused existing
     * actions of CallForwarding as, both CF and CB actions are used for same
     * purpose.
     */
    public int callBarAction(String dialingNumber) {
        if (isActivate()) {
            return CommandsInterface.CF_ACTION_ENABLE;
        } else if (isDeactivate()) {
            return CommandsInterface.CF_ACTION_DISABLE;
        } else if (isRegister()) {
            if (!isEmptyOrNull(dialingNumber)) {
                return CommandsInterface.CF_ACTION_REGISTRATION;
            } else {
                throw new RuntimeException ("invalid action");
            }
        } else if (isErasure()) {
            return CommandsInterface.CF_ACTION_ERASURE;
        } else {
            throw new RuntimeException ("invalid action");
        }
    }

    /** Process a MMI code or short code...anything that isn't a dialing number */
    @UnsupportedAppUsage
    public void
    processCode () throws CallStateException {
        try {
            if (isShortCode()) {
                Rlog.d(LOG_TAG, "processCode: isShortCode");

                // These just get treated as USSD.
                Rlog.d(LOG_TAG, "processCode: Sending short code '"
                       + mDialingNumber + "' over CS pipe.");
                throw new CallStateException(Phone.CS_FALLBACK);
            } else if (isServiceCodeCallForwarding(mSc)) {
                Rlog.d(LOG_TAG, "processCode: is CF");

                String dialingNumber = mSia;
                int reason = scToCallForwardReason(mSc);
                int serviceClass = siToServiceClass(mSib);
                int time = siToTime(mSic);

                if (isInterrogate()) {
                    mPhone.getCallForwardingOption(reason, serviceClass,
                            obtainMessage(EVENT_QUERY_CF_COMPLETE, this));
                } else {
                    int cfAction;

                    if (isActivate()) {
                        // 3GPP TS 22.030 6.5.2
                        // a call forwarding request with a single * would be
                        // interpreted as registration if containing a forwarded-to
                        // number, or an activation if not
                        if (isEmptyOrNull(dialingNumber)) {
                            cfAction = CommandsInterface.CF_ACTION_ENABLE;
                            mIsCallFwdReg = false;
                        } else {
                            cfAction = CommandsInterface.CF_ACTION_REGISTRATION;
                            mIsCallFwdReg = true;
                        }
                    } else if (isDeactivate()) {
                        cfAction = CommandsInterface.CF_ACTION_DISABLE;
                    } else if (isRegister()) {
                        cfAction = CommandsInterface.CF_ACTION_REGISTRATION;
                    } else if (isErasure()) {
                        cfAction = CommandsInterface.CF_ACTION_ERASURE;
                    } else {
                        throw new RuntimeException ("invalid action");
                    }

                    int isSettingUnconditional =
                            ((reason == CommandsInterface.CF_REASON_UNCONDITIONAL) ||
                             (reason == CommandsInterface.CF_REASON_ALL)) ? 1 : 0;

                    int isEnableDesired =
                        ((cfAction == CommandsInterface.CF_ACTION_ENABLE) ||
                                (cfAction == CommandsInterface.CF_ACTION_REGISTRATION)) ? 1 : 0;

                    Rlog.d(LOG_TAG, "processCode: is CF setCallForward");
                    mPhone.setCallForwardingOption(cfAction, reason,
                            dialingNumber, serviceClass, time, obtainMessage(
                                    EVENT_SET_CFF_COMPLETE,
                                    isSettingUnconditional,
                                    isEnableDesired, this));
                }
            } else if (isServiceCodeCallBarring(mSc)) {
                // sia = password
                // sib = basic service group
                // service group is not supported

                String password = mSia;
                String facility = scToBarringFacility(mSc);
                int serviceClass = siToServiceClass(mSib);

                if (isInterrogate()) {
                    mPhone.getCallBarring(facility,
                            obtainMessage(EVENT_SUPP_SVC_QUERY_COMPLETE, this), serviceClass);
                } else if (isActivate() || isDeactivate()) {
                    mPhone.setCallBarring(facility, isActivate(), password,
                            obtainMessage(EVENT_SET_COMPLETE, this), serviceClass);
                } else {
                    throw new RuntimeException ("Invalid or Unsupported MMI Code");
                }
            } else if (mSc != null && mSc.equals(SC_CLIR)) {
                // NOTE: Since these supplementary services are accessed only
                //       via MMI codes, methods have not been added to ImsPhone.
                //       Only the UT interface handle is used.
                if (isActivate()) {
                    try {
                        mPhone.mCT.getUtInterface().updateCLIR(CommandsInterface.CLIR_INVOCATION,
                            obtainMessage(EVENT_SET_COMPLETE, this));
                    } catch (ImsException e) {
                        Rlog.d(LOG_TAG, "processCode: Could not get UT handle for updateCLIR.");
                    }
                } else if (isDeactivate()) {
                    try {
                        mPhone.mCT.getUtInterface().updateCLIR(CommandsInterface.CLIR_SUPPRESSION,
                            obtainMessage(EVENT_SET_COMPLETE, this));
                    } catch (ImsException e) {
                        Rlog.d(LOG_TAG, "processCode: Could not get UT handle for updateCLIR.");
                    }
                } else if (isInterrogate()) {
                    try {
                        mPhone.mCT.getUtInterface()
                            .queryCLIR(obtainMessage(EVENT_GET_CLIR_COMPLETE, this));
                    } catch (ImsException e) {
                        Rlog.d(LOG_TAG, "processCode: Could not get UT handle for queryCLIR.");
                    }
                } else {
                    throw new RuntimeException ("Invalid or Unsupported MMI Code");
                }
            } else if (mSc != null && mSc.equals(SC_CLIP)) {
                // NOTE: Refer to the note above.
                if (isInterrogate()) {
                    try {
                        mPhone.mCT.getUtInterface()
                            .queryCLIP(obtainMessage(EVENT_SUPP_SVC_QUERY_COMPLETE, this));
                    } catch (ImsException e) {
                        Rlog.d(LOG_TAG, "processCode: Could not get UT handle for queryCLIP.");
                    }
                } else if (isActivate() || isDeactivate()) {
                    try {
                        mPhone.mCT.getUtInterface().updateCLIP(isActivate(),
                                obtainMessage(EVENT_SET_COMPLETE, this));
                    } catch (ImsException e) {
                        Rlog.d(LOG_TAG, "processCode: Could not get UT handle for updateCLIP.");
                    }
                } else {
                    throw new RuntimeException ("Invalid or Unsupported MMI Code");
                }
            } else if (mSc != null && mSc.equals(SC_COLP)) {
                // NOTE: Refer to the note above.
                if (isInterrogate()) {
                    try {
                        mPhone.mCT.getUtInterface()
                            .queryCOLP(obtainMessage(EVENT_SUPP_SVC_QUERY_COMPLETE, this));
                    } catch (ImsException e) {
                        Rlog.d(LOG_TAG, "processCode: Could not get UT handle for queryCOLP.");
                    }
                } else if (isActivate() || isDeactivate()) {
                    try {
                        mPhone.mCT.getUtInterface().updateCOLP(isActivate(),
                                 obtainMessage(EVENT_SET_COMPLETE, this));
                     } catch (ImsException e) {
                         Rlog.d(LOG_TAG, "processCode: Could not get UT handle for updateCOLP.");
                     }
                } else {
                    throw new RuntimeException ("Invalid or Unsupported MMI Code");
                }
            } else if (mSc != null && mSc.equals(SC_COLR)) {
                // NOTE: Refer to the note above.
                if (isActivate()) {
                    try {
                        mPhone.mCT.getUtInterface().updateCOLR(NUM_PRESENTATION_RESTRICTED,
                                obtainMessage(EVENT_SET_COMPLETE, this));
                    } catch (ImsException e) {
                        Rlog.d(LOG_TAG, "processCode: Could not get UT handle for updateCOLR.");
                    }
                } else if (isDeactivate()) {
                    try {
                        mPhone.mCT.getUtInterface().updateCOLR(NUM_PRESENTATION_ALLOWED,
                                obtainMessage(EVENT_SET_COMPLETE, this));
                    } catch (ImsException e) {
                        Rlog.d(LOG_TAG, "processCode: Could not get UT handle for updateCOLR.");
                    }
                } else if (isInterrogate()) {
                    try {
                        mPhone.mCT.getUtInterface()
                            .queryCOLR(obtainMessage(EVENT_SUPP_SVC_QUERY_COMPLETE, this));
                    } catch (ImsException e) {
                        Rlog.d(LOG_TAG, "processCode: Could not get UT handle for queryCOLR.");
                    }
                } else {
                    throw new RuntimeException ("Invalid or Unsupported MMI Code");
                }
            } else if (mSc != null && (mSc.equals(SC_BS_MT))) {
                try {
                    if (isInterrogate()) {
                        mPhone.mCT.getUtInterface()
                        .queryCallBarring(ImsUtInterface.CB_BS_MT,
                                          obtainMessage(EVENT_QUERY_ICB_COMPLETE,this));
                    } else {
                        processIcbMmiCodeForUpdate();
                    }
                 // TODO: isRegister() case needs to be handled.
                } catch (ImsException e) {
                    Rlog.d(LOG_TAG, "processCode: Could not get UT handle for ICB.");
                }
            } else if (mSc != null && mSc.equals(SC_BAICa)) {
                int callAction =0;
                // TODO: Should we route through queryCallBarring() here?
                try {
                    if (isInterrogate()) {
                        mPhone.mCT.getUtInterface()
                        .queryCallBarring(ImsUtInterface.CB_BIC_ACR,
                                          obtainMessage(EVENT_QUERY_ICB_COMPLETE,this));
                    } else {
                        if (isActivate()) {
                            callAction = CommandsInterface.CF_ACTION_ENABLE;
                        } else if (isDeactivate()) {
                            callAction = CommandsInterface.CF_ACTION_DISABLE;
                        }
                        mPhone.mCT.getUtInterface()
                                .updateCallBarring(ImsUtInterface.CB_BIC_ACR,
                                callAction,
                                obtainMessage(EVENT_SET_COMPLETE,this),
                                null);
                    }
                } catch (ImsException e) {
                    Rlog.d(LOG_TAG, "processCode: Could not get UT handle for ICBa.");
                }
            } else if (mSc != null && mSc.equals(SC_WAIT)) {
                // sia = basic service group
                int serviceClass = siToServiceClass(mSia);

                if (isActivate() || isDeactivate()) {
                    mPhone.setCallWaiting(isActivate(), serviceClass,
                            obtainMessage(EVENT_SET_COMPLETE, this));
                } else if (isInterrogate()) {
                    mPhone.getCallWaiting(obtainMessage(EVENT_QUERY_COMPLETE, this));
                } else {
                    throw new RuntimeException ("Invalid or Unsupported MMI Code");
                }
            } else if (mPoundString != null) {
                // USSD codes are not supported over IMS due to modem limitations; send over the CS
                // pipe instead.  This should be fixed in the future.
                Rlog.i(LOG_TAG, "processCode: Sending ussd string '"
                        + Rlog.pii(LOG_TAG, mPoundString) + "' over CS pipe.");
                throw new CallStateException(Phone.CS_FALLBACK);
            } else {
                Rlog.d(LOG_TAG, "processCode: invalid or unsupported MMI");
                throw new RuntimeException ("Invalid or Unsupported MMI Code");
            }
        } catch (RuntimeException exc) {
            mState = State.FAILED;
            mMessage = mContext.getText(com.android.internal.R.string.mmiError);
            Rlog.d(LOG_TAG, "processCode: RuntimeException = " + exc);
            mPhone.onMMIDone(this);
        }
    }

    /**
     * Called from ImsPhone
     *
     * An unsolicited USSD NOTIFY or REQUEST has come in matching
     * up with this pending USSD request
     *
     * Note: If REQUEST, this exchange is complete, but the session remains
     *       active (ie, the network expects user input).
     */
    void
    onUssdFinished(String ussdMessage, boolean isUssdRequest) {
        if (mState == State.PENDING) {
            if (TextUtils.isEmpty(ussdMessage)) {
                mMessage = mContext.getText(com.android.internal.R.string.mmiComplete);
                Rlog.v(LOG_TAG, "onUssdFinished: no message; using: " + mMessage);
            } else {
                Rlog.v(LOG_TAG, "onUssdFinished: message: " + ussdMessage);
                mMessage = ussdMessage;
            }
            mIsUssdRequest = isUssdRequest;
            // If it's a request, leave it PENDING so that it's cancelable.
            if (!isUssdRequest) {
                mState = State.COMPLETE;
            }
            mPhone.onMMIDone(this);
        }
    }

    /**
     * Called from ImsPhone
     *
     * The radio has reset, and this is still pending
     */

    void
    onUssdFinishedError() {
        if (mState == State.PENDING) {
            mState = State.FAILED;
            mMessage = mContext.getText(com.android.internal.R.string.mmiError);
            Rlog.d(LOG_TAG, "onUssdFinishedError: mmi=" + this);
            mPhone.onMMIDone(this);
        }
    }

    void sendUssd(String ussdMessage) {
        // Treat this as a USSD string
        mIsPendingUSSD = true;

        // Note that unlike most everything else, the USSD complete
        // response does not complete this MMI code...we wait for
        // an unsolicited USSD "Notify" or "Request".
        // The matching up of this is done in ImsPhone.

        mPhone.sendUSSD(ussdMessage,
            obtainMessage(EVENT_USSD_COMPLETE, this));
    }

    /** Called from ImsPhone.handleMessage; not a Handler subclass */
    @Override
    public void
    handleMessage (Message msg) {
        AsyncResult ar;

        switch (msg.what) {
            case EVENT_SET_COMPLETE:
                ar = (AsyncResult) (msg.obj);

                onSetComplete(msg, ar);
                break;

            case EVENT_SET_CFF_COMPLETE:
                ar = (AsyncResult) (msg.obj);

                /*
                * msg.arg1 = 1 means to set unconditional voice/video call forwarding
                * msg.arg2 = 1 means to enable voice/video call forwarding
                */
                if ((ar.exception == null) && (msg.arg1 == 1)) {
                    boolean cffEnabled = (msg.arg2 == 1);
<<<<<<< HEAD
                    /*
                    * As per 3GPP TS 29002 MAP Specification : Section 17.7.10,
                    * the BearerServiceCode for "allDataCircuitAsynchronous" is '01010000'.
                    * Hence, SERVICE_CLASS_DATA_SYNC (1<<4) and SERVICE_CLASS_PACKET (1<<6)
                    * together make video service class.
                    */
                    if(siToServiceClass(mSib) == (SERVICE_CLASS_PACKET
                                + SERVICE_CLASS_DATA_SYNC)) {
                        mPhone.setVideoCallForwardingPreference(cffEnabled);
                        mPhone.notifyCallForwardingIndicator();
                    } else if (mIccRecords != null) {
                        mPhone.setVoiceCallForwardingFlag(1, cffEnabled, mDialingNumber);
=======
                    if (mIccRecords != null) {
                        mPhone.setVoiceCallForwardingFlag(mIccRecords,
                                1, cffEnabled, mDialingNumber);
>>>>>>> a6ea0e13
                    }
                }

                onSetComplete(msg, ar);
                break;

            case EVENT_QUERY_CF_COMPLETE:
                ar = (AsyncResult) (msg.obj);
                onQueryCfComplete(ar);
                break;

            case EVENT_QUERY_COMPLETE:
                ar = (AsyncResult) (msg.obj);
                onQueryComplete(ar);
                break;

            case EVENT_USSD_COMPLETE:
                ar = (AsyncResult) (msg.obj);

                if (ar.exception != null) {
                    mState = State.FAILED;
                    mMessage = getErrorMessage(ar);

                    mPhone.onMMIDone(this);
                }

                // Note that unlike most everything else, the USSD complete
                // response does not complete this MMI code...we wait for
                // an unsolicited USSD "Notify" or "Request".
                // The matching up of this is done in ImsPhone.

                break;

            case EVENT_USSD_CANCEL_COMPLETE:
                mPhone.onMMIDone(this);
                break;

            case EVENT_SUPP_SVC_QUERY_COMPLETE:
                ar = (AsyncResult) (msg.obj);
                onSuppSvcQueryComplete(ar);
                break;

            case EVENT_QUERY_ICB_COMPLETE:
                ar = (AsyncResult) (msg.obj);
                onIcbQueryComplete(ar);
                break;

            case EVENT_GET_CLIR_COMPLETE:
                ar = (AsyncResult) (msg.obj);
                onQueryClirComplete(ar);
                break;

            default:
                break;
        }
    }

    //***** Private instance methods

    private void
    processIcbMmiCodeForUpdate () {
        String dialingNumber = mSia;
        String[] icbNum = null;
        int callAction;
        if (dialingNumber != null) {
            icbNum = dialingNumber.split("\\$");
        }
        callAction = callBarAction(dialingNumber);

        try {
            mPhone.mCT.getUtInterface()
            .updateCallBarring(ImsUtInterface.CB_BS_MT,
                               callAction,
                               obtainMessage(EVENT_SET_COMPLETE,this),
                               icbNum);
        } catch (ImsException e) {
            Rlog.d(LOG_TAG, "processIcbMmiCodeForUpdate:Could not get UT handle for updating ICB.");
        }
    }

    @UnsupportedAppUsage
    private CharSequence getErrorMessage(AsyncResult ar) {
        CharSequence errorMessage;
        return ((errorMessage = getMmiErrorMessage(ar)) != null) ? errorMessage :
                mContext.getText(com.android.internal.R.string.mmiError);
    }

    private CharSequence getMmiErrorMessage(AsyncResult ar) {
        if (ar.exception instanceof ImsException) {
            switch (((ImsException) ar.exception).getCode()) {
                case ImsReasonInfo.CODE_FDN_BLOCKED:
                    return mContext.getText(com.android.internal.R.string.mmiFdnError);
                case ImsReasonInfo.CODE_UT_SS_MODIFIED_TO_DIAL:
                    return mContext.getText(com.android.internal.R.string.stk_cc_ss_to_dial);
                case ImsReasonInfo.CODE_UT_SS_MODIFIED_TO_USSD:
                    return mContext.getText(com.android.internal.R.string.stk_cc_ss_to_ussd);
                case ImsReasonInfo.CODE_UT_SS_MODIFIED_TO_SS:
                    return mContext.getText(com.android.internal.R.string.stk_cc_ss_to_ss);
                case ImsReasonInfo.CODE_UT_SS_MODIFIED_TO_DIAL_VIDEO:
                    return mContext.getText(com.android.internal.R.string.stk_cc_ss_to_dial_video);
                default:
                    return null;
            }
        } else if (ar.exception instanceof CommandException) {
            CommandException err = (CommandException) ar.exception;
            if (err.getCommandError() == CommandException.Error.FDN_CHECK_FAILURE) {
                return mContext.getText(com.android.internal.R.string.mmiFdnError);
            } else if (err.getCommandError() == CommandException.Error.SS_MODIFIED_TO_DIAL) {
                return mContext.getText(com.android.internal.R.string.stk_cc_ss_to_dial);
            } else if (err.getCommandError() == CommandException.Error.SS_MODIFIED_TO_USSD) {
                return mContext.getText(com.android.internal.R.string.stk_cc_ss_to_ussd);
            } else if (err.getCommandError() == CommandException.Error.SS_MODIFIED_TO_SS) {
                return mContext.getText(com.android.internal.R.string.stk_cc_ss_to_ss);
            } else if (err.getCommandError() == CommandException.Error.SS_MODIFIED_TO_DIAL_VIDEO) {
                return mContext.getText(com.android.internal.R.string.stk_cc_ss_to_dial_video);
            }
        }
        return null;
    }

    @UnsupportedAppUsage
    private CharSequence getScString() {
        if (mSc != null) {
            if (isServiceCodeCallBarring(mSc)) {
                return mContext.getText(com.android.internal.R.string.BaMmi);
            } else if (isServiceCodeCallForwarding(mSc)) {
                return mContext.getText(com.android.internal.R.string.CfMmi);
            } else if (mSc.equals(SC_PWD)) {
                return mContext.getText(com.android.internal.R.string.PwdMmi);
            } else if (mSc.equals(SC_WAIT)) {
                return mContext.getText(com.android.internal.R.string.CwMmi);
            } else if (mSc.equals(SC_CLIP)) {
                return mContext.getText(com.android.internal.R.string.ClipMmi);
            } else if (mSc.equals(SC_CLIR)) {
                return mContext.getText(com.android.internal.R.string.ClirMmi);
            } else if (mSc.equals(SC_COLP)) {
                return mContext.getText(com.android.internal.R.string.ColpMmi);
            } else if (mSc.equals(SC_COLR)) {
                return mContext.getText(com.android.internal.R.string.ColrMmi);
            } else if (mSc.equals(SC_BS_MT)) {
                return IcbDnMmi;
            } else if (mSc.equals(SC_BAICa)) {
                return IcbAnonymousMmi;
            }
        }

        return "";
    }

    private void
    onSetComplete(Message msg, AsyncResult ar){
        StringBuilder sb = new StringBuilder(getScString());
        sb.append("\n");

        if (ar.exception != null) {
            mState = State.FAILED;

            if (ar.exception instanceof CommandException) {
                CommandException err = (CommandException) ar.exception;
                CharSequence errorMessage;
                if (err.getCommandError() == CommandException.Error.PASSWORD_INCORRECT) {
                    sb.append(mContext.getText(
                            com.android.internal.R.string.passwordIncorrect));
                } else if ((errorMessage = getMmiErrorMessage(ar)) != null) {
                    sb.append(errorMessage);
                } else if (err.getMessage() != null) {
                    sb.append(err.getMessage());
                } else {
                    sb.append(mContext.getText(com.android.internal.R.string.mmiError));
                }
            } else if (ar.exception instanceof ImsException) {
                sb.append(getImsErrorMessage(ar));
            }
        } else if (isActivate()) {
            mState = State.COMPLETE;
            if (mIsCallFwdReg) {
                sb.append(mContext.getText(
                        com.android.internal.R.string.serviceRegistered));
            } else {
                sb.append(mContext.getText(
                        com.android.internal.R.string.serviceEnabled));
            }
            // Record CLIR setting
            if (mSc.equals(SC_CLIR)) {
                mPhone.saveClirSetting(CommandsInterface.CLIR_INVOCATION);
            }
        } else if (isDeactivate()) {
            mState = State.COMPLETE;
            sb.append(mContext.getText(
                    com.android.internal.R.string.serviceDisabled));
            // Record CLIR setting
            if (mSc.equals(SC_CLIR)) {
                mPhone.saveClirSetting(CommandsInterface.CLIR_SUPPRESSION);
            }
        } else if (isRegister()) {
            mState = State.COMPLETE;
            sb.append(mContext.getText(
                    com.android.internal.R.string.serviceRegistered));
        } else if (isErasure()) {
            mState = State.COMPLETE;
            sb.append(mContext.getText(
                    com.android.internal.R.string.serviceErased));
        } else {
            mState = State.FAILED;
            sb.append(mContext.getText(
                    com.android.internal.R.string.mmiError));
        }

        mMessage = sb;
        Rlog.d(LOG_TAG, "onSetComplete: mmi=" + this);
        mPhone.onMMIDone(this);
    }

    /**
     * @param serviceClass 1 bit of the service class bit vectory
     * @return String to be used for call forward query MMI response text.
     *        Returns null if unrecognized
     */

    @UnsupportedAppUsage
    private CharSequence
    serviceClassToCFString (int serviceClass) {
        switch (serviceClass) {
            case SERVICE_CLASS_VOICE:
                return mContext.getText(com.android.internal.R.string.serviceClassVoice);
            case SERVICE_CLASS_DATA:
                return mContext.getText(com.android.internal.R.string.serviceClassData);
            case SERVICE_CLASS_FAX:
                return mContext.getText(com.android.internal.R.string.serviceClassFAX);
            case SERVICE_CLASS_SMS:
                return mContext.getText(com.android.internal.R.string.serviceClassSMS);
            case SERVICE_CLASS_DATA_SYNC:
                return mContext.getText(com.android.internal.R.string.serviceClassDataSync);
            case SERVICE_CLASS_DATA_ASYNC:
                return mContext.getText(com.android.internal.R.string.serviceClassDataAsync);
            case SERVICE_CLASS_PACKET:
                return mContext.getText(com.android.internal.R.string.serviceClassPacket);
            case SERVICE_CLASS_PAD:
                return mContext.getText(com.android.internal.R.string.serviceClassPAD);
            default:
                return null;
        }
    }

    /** one CallForwardInfo + serviceClassMask -> one line of text */
    private CharSequence
    makeCFQueryResultMessage(CallForwardInfo info, int serviceClassMask) {
        CharSequence template;
        String sources[] = {"{0}", "{1}", "{2}"};
        CharSequence destinations[] = new CharSequence[3];
        boolean needTimeTemplate;

        // CF_REASON_NO_REPLY also has a time value associated with
        // it. All others don't.

        needTimeTemplate =
            (info.reason == CommandsInterface.CF_REASON_NO_REPLY);

        if (info.status == 1) {
            if (needTimeTemplate) {
                template = mContext.getText(
                        com.android.internal.R.string.cfTemplateForwardedTime);
            } else {
                template = mContext.getText(
                        com.android.internal.R.string.cfTemplateForwarded);
            }
        } else if (info.status == 0 && isEmptyOrNull(info.number)) {
            template = mContext.getText(
                        com.android.internal.R.string.cfTemplateNotForwarded);
        } else { /* (info.status == 0) && !isEmptyOrNull(info.number) */
            // A call forward record that is not active but contains
            // a phone number is considered "registered"

            if (needTimeTemplate) {
                template = mContext.getText(
                        com.android.internal.R.string.cfTemplateRegisteredTime);
            } else {
                template = mContext.getText(
                        com.android.internal.R.string.cfTemplateRegistered);
            }
        }

        // In the template (from strings.xmls)
        //         {0} is one of "bearerServiceCode*"
        //        {1} is dialing number
        //      {2} is time in seconds

        destinations[0] = serviceClassToCFString(info.serviceClass & serviceClassMask);
        destinations[1] = PhoneNumberUtils.stringFromStringAndTOA(info.number, info.toa);
        destinations[2] = Integer.toString(info.timeSeconds);

        if (info.reason == CommandsInterface.CF_REASON_UNCONDITIONAL &&
                (info.serviceClass & serviceClassMask)
                        == CommandsInterface.SERVICE_CLASS_VOICE) {
            boolean cffEnabled = (info.status == 1);
            if (mIccRecords != null) {
                mPhone.setVoiceCallForwardingFlag(1, cffEnabled, info.number);
            }
        }

        return TextUtils.replace(template, sources, destinations);
    }


    private void
    onQueryCfComplete(AsyncResult ar) {
        StringBuilder sb = new StringBuilder(getScString());
        sb.append("\n");

        if (ar.exception != null) {
            mState = State.FAILED;

            if (ar.exception instanceof ImsException) {
                sb.append(getImsErrorMessage(ar));
            }
            else {
                sb.append(getErrorMessage(ar));
            }
        } else {
            CallForwardInfo infos[];

            infos = (CallForwardInfo[]) ar.result;

            if (infos == null || infos.length == 0) {
                // Assume the default is not active
                sb.append(mContext.getText(com.android.internal.R.string.serviceDisabled));

                // Set unconditional CFF in SIM to false
                if (mIccRecords != null) {
                    mPhone.setVoiceCallForwardingFlag(1, false, null);
                }
            } else {

                SpannableStringBuilder tb = new SpannableStringBuilder();

                // Each bit in the service class gets its own result line
                // The service classes may be split up over multiple
                // CallForwardInfos. So, for each service class, find out
                // which CallForwardInfo represents it and then build
                // the response text based on that

                for (int serviceClassMask = 1
                            ; serviceClassMask <= SERVICE_CLASS_MAX
                            ; serviceClassMask <<= 1
                ) {
                    for (int i = 0, s = infos.length; i < s ; i++) {
                        if ((serviceClassMask & infos[i].serviceClass) != 0) {
                            tb.append(makeCFQueryResultMessage(infos[i],
                                            serviceClassMask));
                            tb.append("\n");
                        }
                    }
                }
                sb.append(tb);
            }

            mState = State.COMPLETE;
        }

        mMessage = sb;
        Rlog.d(LOG_TAG, "onQueryCfComplete: mmi=" + this);
        mPhone.onMMIDone(this);

    }

    private void onSuppSvcQueryComplete(AsyncResult ar) {
        StringBuilder sb = new StringBuilder(getScString());
        sb.append("\n");

        mState = State.FAILED;
        if (ar.exception != null) {
            if (ar.exception instanceof ImsException) {
                sb.append(getImsErrorMessage(ar));
            } else {
                sb.append(getErrorMessage(ar));
            }
        } else {
            ImsSsInfo ssInfo = null;
            if (ar.result instanceof Bundle) {
                Rlog.d(LOG_TAG, "onSuppSvcQueryComplete: Received CLIP/COLP/COLR Response.");
                // Response for CLIP, COLP and COLR queries.
                Bundle ssInfoResp = (Bundle) ar.result;
                ssInfo = (ImsSsInfo) ssInfoResp.getParcelable(UT_BUNDLE_KEY_SSINFO);
                if (ssInfo != null) {
                    Rlog.d(LOG_TAG,
                            "onSuppSvcQueryComplete: ImsSsInfo mStatus = " + ssInfo.getStatus());
                    if (ssInfo.getProvisionStatus() == ImsSsInfo.SERVICE_NOT_PROVISIONED) {
                        sb.append(mContext.getText(
                                com.android.internal.R.string.serviceNotProvisioned));
                        mState = State.COMPLETE;
                    } else if (ssInfo.getStatus() == ImsSsInfo.DISABLED) {
                        sb.append(mContext.getText(com.android.internal.R.string.serviceDisabled));
                        mState = State.COMPLETE;
                    } else if (ssInfo.getStatus() == ImsSsInfo.ENABLED) {
                        sb.append(mContext.getText(com.android.internal.R.string.serviceEnabled));
                        mState = State.COMPLETE;
                    } else {
                        sb.append(mContext.getText(com.android.internal.R.string.mmiError));
                    }
                } else {
                    sb.append(mContext.getText(com.android.internal.R.string.mmiError));
                }

            } else {
                Rlog.d(LOG_TAG, "onSuppSvcQueryComplete: Received Call Barring Response.");
                // Response for Call Barring queries.
                int[] cbInfos = (int[]) ar.result;
                if (cbInfos[0] == 1) {
                    sb.append(mContext.getText(com.android.internal.R.string.serviceEnabled));
                    mState = State.COMPLETE;
                } else {
                    sb.append(mContext.getText(com.android.internal.R.string.serviceDisabled));
                    mState = State.COMPLETE;
                }
            }
        }

        mMessage = sb;
        Rlog.d(LOG_TAG, "onSuppSvcQueryComplete mmi=" + this);
        mPhone.onMMIDone(this);
    }

    private void onIcbQueryComplete(AsyncResult ar) {
        Rlog.d(LOG_TAG, "onIcbQueryComplete mmi=" + this);
        StringBuilder sb = new StringBuilder(getScString());
        sb.append("\n");

        if (ar.exception != null) {
            mState = State.FAILED;

            if (ar.exception instanceof ImsException) {
                sb.append(getImsErrorMessage(ar));
            } else {
                sb.append(getErrorMessage(ar));
            }
        } else {
            List<ImsSsInfo> infos = null;
            try {
                infos = (List<ImsSsInfo>) ar.result;
            } catch (ClassCastException cce) {
                // TODO in R: #157# still has ImsSsInfo[] type, fix the type in IImsUtListener.aidl.
                infos = Arrays.asList((ImsSsInfo[]) ar.result);
            }
            if (infos == null || infos.size() == 0) {
                sb.append(mContext.getText(com.android.internal.R.string.serviceDisabled));
            } else {
                ImsSsInfo info;
                for (int i = 0, s = infos.size(); i < s; i++) {
                    info = infos.get(i);
                    if (info.getIncomingCommunicationBarringNumber() != null) {
                        sb.append("Num: " + info.getIncomingCommunicationBarringNumber()
                                + " status: " + info.getStatus() + "\n");
                    } else if (info.getStatus() == 1) {
                        sb.append(mContext.getText(com.android.internal
                                .R.string.serviceEnabled));
                    } else {
                        sb.append(mContext.getText(com.android.internal
                                .R.string.serviceDisabled));
                    }
                }
            }
            mState = State.COMPLETE;
        }
        mMessage = sb;
        mPhone.onMMIDone(this);
    }

    private void onQueryClirComplete(AsyncResult ar) {
        StringBuilder sb = new StringBuilder(getScString());
        sb.append("\n");
        mState = State.FAILED;

        if (ar.exception != null) {
            if (ar.exception instanceof ImsException) {
                sb.append(getImsErrorMessage(ar));
            }
        } else {
            Bundle ssInfo = (Bundle) ar.result;
            int[] clirInfo = ssInfo.getIntArray(UT_BUNDLE_KEY_CLIR);
            // clirInfo[0] = The 'n' parameter from TS 27.007 7.7
            // clirInfo[1] = The 'm' parameter from TS 27.007 7.7
            Rlog.d(LOG_TAG, "onQueryClirComplete: CLIR param n=" + clirInfo[0]
                    + " m=" + clirInfo[1]);

            // 'm' parameter.
            switch (clirInfo[1]) {
                case ImsSsInfo.CLIR_STATUS_NOT_PROVISIONED:
                    sb.append(mContext.getText(
                            com.android.internal.R.string.serviceNotProvisioned));
                    mState = State.COMPLETE;
                    break;
                case ImsSsInfo.CLIR_STATUS_PROVISIONED_PERMANENT:
                    sb.append(mContext.getText(
                            com.android.internal.R.string.CLIRPermanent));
                    mState = State.COMPLETE;
                    break;
                case ImsSsInfo.CLIR_STATUS_TEMPORARILY_RESTRICTED:
                    // 'n' parameter.
                    switch (clirInfo[0]) {
                        case ImsSsInfo.CLIR_OUTGOING_DEFAULT:
                            sb.append(mContext.getText(
                                    com.android.internal.R.string.CLIRDefaultOnNextCallOn));
                            mState = State.COMPLETE;
                            break;
                        case ImsSsInfo.CLIR_OUTGOING_INVOCATION:
                            sb.append(mContext.getText(
                                    com.android.internal.R.string.CLIRDefaultOnNextCallOn));
                            mState = State.COMPLETE;
                            break;
                        case ImsSsInfo.CLIR_OUTGOING_SUPPRESSION:
                            sb.append(mContext.getText(
                                    com.android.internal.R.string.CLIRDefaultOnNextCallOff));
                            mState = State.COMPLETE;
                            break;
                        default:
                            sb.append(mContext.getText(
                                    com.android.internal.R.string.mmiError));
                            mState = State.FAILED;
                    }
                    break;
                case ImsSsInfo.CLIR_STATUS_TEMPORARILY_ALLOWED:
                    // 'n' parameter.
                    switch (clirInfo[0]) {
                        case ImsSsInfo.CLIR_OUTGOING_DEFAULT:
                            sb.append(mContext.getText(
                                    com.android.internal.R.string.CLIRDefaultOffNextCallOff));
                            mState = State.COMPLETE;
                            break;
                        case ImsSsInfo.CLIR_OUTGOING_INVOCATION:
                            sb.append(mContext.getText(
                                    com.android.internal.R.string.CLIRDefaultOffNextCallOn));
                            mState = State.COMPLETE;
                            break;
                        case ImsSsInfo.CLIR_OUTGOING_SUPPRESSION:
                            sb.append(mContext.getText(
                                    com.android.internal.R.string.CLIRDefaultOffNextCallOff));
                            mState = State.COMPLETE;
                            break;
                        default:
                            sb.append(mContext.getText(
                                    com.android.internal.R.string.mmiError));
                            mState = State.FAILED;
                    }
                    break;
                default:
                    sb.append(mContext.getText(
                            com.android.internal.R.string.mmiError));
                    mState = State.FAILED;
            }
        }

        mMessage = sb;
        Rlog.d(LOG_TAG, "onQueryClirComplete mmi=" + this);
        mPhone.onMMIDone(this);
    }

    private void
    onQueryComplete(AsyncResult ar) {
        StringBuilder sb = new StringBuilder(getScString());
        sb.append("\n");

        if (ar.exception != null) {
            mState = State.FAILED;

            if (ar.exception instanceof ImsException) {
                sb.append(getImsErrorMessage(ar));
            } else {
                sb.append(getErrorMessage(ar));
            }

        } else {
            int[] ints = (int[])ar.result;

            if (ints.length != 0) {
                if (ints[0] == 0) {
                    sb.append(mContext.getText(com.android.internal.R.string.serviceDisabled));
                } else if (mSc.equals(SC_WAIT)) {
                    // Call Waiting includes additional data in the response.
                    sb.append(createQueryCallWaitingResultMessage(ints[1]));
                } else if (ints[0] == 1) {
                    // for all other services, treat it as a boolean
                    sb.append(mContext.getText(com.android.internal.R.string.serviceEnabled));
                } else {
                    sb.append(mContext.getText(com.android.internal.R.string.mmiError));
                }
            } else {
                sb.append(mContext.getText(com.android.internal.R.string.mmiError));
            }
            mState = State.COMPLETE;
        }

        mMessage = sb;
        Rlog.d(LOG_TAG, "onQueryComplete mmi=" + this);
        mPhone.onMMIDone(this);
    }

    private CharSequence
    createQueryCallWaitingResultMessage(int serviceClass) {
        StringBuilder sb = new StringBuilder(
                mContext.getText(com.android.internal.R.string.serviceEnabledFor));

        for (int classMask = 1
                    ; classMask <= SERVICE_CLASS_MAX
                    ; classMask <<= 1
        ) {
            if ((classMask & serviceClass) != 0) {
                sb.append("\n");
                sb.append(serviceClassToCFString(classMask & serviceClass));
            }
        }
        return sb;
    }

    private CharSequence getImsErrorMessage(AsyncResult ar) {
        ImsException error = (ImsException) ar.exception;
        CharSequence errorMessage;
        if ((errorMessage = getMmiErrorMessage(ar)) != null) {
            return errorMessage;
        } else if (error.getMessage() != null) {
            return error.getMessage();
        } else {
            return getErrorMessage(ar);
        }
    }

    @Override
    public ResultReceiver getUssdCallbackReceiver() {
        return this.mCallbackReceiver;
    }

    /**
     * Process IMS SS Data received.
     */
    public void processImsSsData(AsyncResult data) throws ImsException {
        try {
            ImsSsData ssData = (ImsSsData) data.result;
            parseSsData(ssData);
        } catch (ClassCastException | NullPointerException ex) {
            throw new ImsException("Exception in parsing SS Data", 0);
        }
    }

    void parseSsData(ImsSsData ssData) {
        ImsException ex = (ssData.getResult() != ImsSsData.RESULT_SUCCESS)
                ? new ImsException(null, ssData.getResult()) : null;
        mSc = getScStringFromScType(ssData.getServiceType());
        mAction = getActionStringFromReqType(ssData.getRequestType());
        Rlog.d(LOG_TAG, "parseSsData msc = " + mSc + ", action = " + mAction + ", ex = " + ex);

        switch (ssData.getRequestType()) {
            case ImsSsData.SS_ACTIVATION:
            case ImsSsData.SS_DEACTIVATION:
            case ImsSsData.SS_REGISTRATION:
            case ImsSsData.SS_ERASURE:
                if ((ssData.getResult() == ImsSsData.RESULT_SUCCESS)
                        && ssData.isTypeUnConditional()) {
                    /*
                     * When ssData.serviceType is unconditional (SS_CFU or SS_CF_ALL) and
                     * ssData.requestType is activate/register and
                     * ServiceClass is Voice/Video/None, turn on voice call forwarding.
                     */
                    boolean cffEnabled = ((ssData.getRequestType() == ImsSsData.SS_ACTIVATION
                            || ssData.getRequestType() == ImsSsData.SS_REGISTRATION)
                            && isServiceClassVoiceVideoOrNone(ssData.getServiceClass()));

                    Rlog.d(LOG_TAG, "setCallForwardingFlag cffEnabled: " + cffEnabled);
                    if (mIccRecords != null) {
                        Rlog.d(LOG_TAG, "setVoiceCallForwardingFlag done from SS Info.");
                        //Only CF status is set here as part of activation/registration,
                        //number is not available until interrogation.
                        if (ssData.serviceClass == (SERVICE_CLASS_PACKET
                                    + SERVICE_CLASS_DATA_SYNC)) {
                            Rlog.d(LOG_TAG, "setVideoCallForwardingFlag done from SS Info.");
                            mPhone.setVideoCallForwardingPreference(cffEnabled);
                            mPhone.notifyCallForwardingIndicator();
                        } else {
                            Rlog.d(LOG_TAG, "setVoiceCallForwardingFlag done from SS Info.");
                            mPhone.setVoiceCallForwardingFlag(1, cffEnabled, null);
                        }
                    } else {
                        Rlog.e(LOG_TAG, "setCallForwardingFlag aborted. sim records is null.");
                    }
                }
                onSetComplete(null, new AsyncResult(null, ssData.getCallForwardInfo(), ex));
                break;
            case ImsSsData.SS_INTERROGATION:
                if (ssData.isTypeClir()) {
                    Rlog.d(LOG_TAG, "CLIR INTERROGATION");
                    Bundle clirInfo = new Bundle();
                    clirInfo.putIntArray(UT_BUNDLE_KEY_CLIR, ssData.getSuppServiceInfoCompat());
                    onQueryClirComplete(new AsyncResult(null, clirInfo, ex));
                } else if (ssData.isTypeCF()) {
                    Rlog.d(LOG_TAG, "CALL FORWARD INTERROGATION");
                    // Have to translate to an array, since the modem still returns it in the
                    // ImsCallForwardInfo[] format.
                    List<ImsCallForwardInfo> mCfInfos = ssData.getCallForwardInfo();
                    ImsCallForwardInfo[] mCfInfosCompat = null;
                    if (mCfInfos != null) {
                        mCfInfosCompat = new ImsCallForwardInfo[mCfInfos.size()];
                        mCfInfosCompat = mCfInfos.toArray(mCfInfosCompat);
                    }
                    onQueryCfComplete(new AsyncResult(null, mPhone.handleCfQueryResult(
                            mCfInfosCompat), ex));
                } else if (ssData.isTypeBarring()) {
                    onSuppSvcQueryComplete(new AsyncResult(null, ssData.getSuppServiceInfoCompat(),
                            ex));
                } else if (ssData.isTypeColr() || ssData.isTypeClip() || ssData.isTypeColp()) {
                    int[] suppServiceInfo = ssData.getSuppServiceInfoCompat();
                    ImsSsInfo ssInfo = new ImsSsInfo.Builder(suppServiceInfo[0]).build();
                    Bundle clInfo = new Bundle();
                    clInfo.putParcelable(UT_BUNDLE_KEY_SSINFO, ssInfo);
                    onSuppSvcQueryComplete(new AsyncResult(null, clInfo, ex));
                } else if (ssData.isTypeIcb()) {
                    onIcbQueryComplete(new AsyncResult(null, ssData.getSuppServiceInfo(), ex));
                } else {
                    onQueryComplete(new AsyncResult(null, ssData.getSuppServiceInfoCompat(), ex));
                }
                break;
            default:
                Rlog.e(LOG_TAG, "Invaid requestType in SSData : " + ssData.getRequestType());
                break;
        }
    }

    private String getScStringFromScType(int serviceType) {
        switch (serviceType) {
            case ImsSsData.SS_CFU:
                return SC_CFU;
            case ImsSsData.SS_CF_BUSY:
                return SC_CFB;
            case ImsSsData.SS_CF_NO_REPLY:
                return SC_CFNRy;
            case ImsSsData.SS_CF_NOT_REACHABLE:
                return SC_CFNR;
            case ImsSsData.SS_CF_ALL:
                return SC_CF_All;
            case ImsSsData.SS_CF_ALL_CONDITIONAL:
                return SC_CF_All_Conditional;
            case ImsSsData.SS_CLIP:
                return SC_CLIP;
            case ImsSsData.SS_CLIR:
                return SC_CLIR;
            case ImsSsData.SS_COLP:
                return SC_COLP;
            case ImsSsData.SS_COLR:
                return SC_COLR;
            case ImsSsData.SS_CNAP:
                return SC_CNAP;
            case ImsSsData.SS_WAIT:
                return SC_WAIT;
            case ImsSsData.SS_BAOC:
                return SC_BAOC;
            case ImsSsData.SS_BAOIC:
                return SC_BAOIC;
            case ImsSsData.SS_BAOIC_EXC_HOME:
                return SC_BAOICxH;
            case ImsSsData.SS_BAIC:
                return SC_BAIC;
            case ImsSsData.SS_BAIC_ROAMING:
                return SC_BAICr;
            case ImsSsData.SS_ALL_BARRING:
                return SC_BA_ALL;
            case ImsSsData.SS_OUTGOING_BARRING:
                return SC_BA_MO;
            case ImsSsData.SS_INCOMING_BARRING:
                return SC_BA_MT;
            case ImsSsData.SS_INCOMING_BARRING_DN:
                return SC_BS_MT;
            case ImsSsData.SS_INCOMING_BARRING_ANONYMOUS:
                return SC_BAICa;
            default:
                return null;
        }
    }

    private String getActionStringFromReqType(int requestType) {
        switch (requestType) {
            case ImsSsData.SS_ACTIVATION:
                return ACTION_ACTIVATE;
            case ImsSsData.SS_DEACTIVATION:
                return ACTION_DEACTIVATE;
            case ImsSsData.SS_INTERROGATION:
                return ACTION_INTERROGATE;
            case ImsSsData.SS_REGISTRATION:
                return ACTION_REGISTER;
            case ImsSsData.SS_ERASURE:
                return ACTION_ERASURE;
            default:
                return null;
        }
    }

    private boolean isServiceClassVoiceVideoOrNone(int serviceClass) {
        return ((serviceClass == SERVICE_CLASS_NONE) || (serviceClass == SERVICE_CLASS_VOICE)
                || (serviceClass == (SERVICE_CLASS_PACKET + SERVICE_CLASS_DATA_SYNC)));
    }

    public boolean isSsInfo() {
        return mIsSsInfo;
    }

    public void setIsSsInfo(boolean isSsInfo) {
        mIsSsInfo = isSsInfo;
    }

    /***
     * TODO: It would be nice to have a method here that can take in a dialstring and
     * figure out if there is an MMI code embedded within it.  This code would replace
     * some of the string parsing functionality in the Phone App's
     * SpecialCharSequenceMgr class.
     */

    @Override
    public String toString() {
        StringBuilder sb = new StringBuilder("ImsPhoneMmiCode {");

        sb.append("State=" + getState());
        if (mAction != null) sb.append(" action=" + mAction);
        if (mSc != null) sb.append(" sc=" + mSc);
        if (mSia != null) sb.append(" sia=" + mSia);
        if (mSib != null) sb.append(" sib=" + mSib);
        if (mSic != null) sb.append(" sic=" + mSic);
        if (mPoundString != null) sb.append(" poundString=" + Rlog.pii(LOG_TAG, mPoundString));
        if (mDialingNumber != null) sb.append(" dialingNumber="
                + Rlog.pii(LOG_TAG, mDialingNumber));
        if (mPwd != null) sb.append(" pwd=" + Rlog.pii(LOG_TAG, mPwd));
        if (mCallbackReceiver != null) sb.append(" hasReceiver");
        sb.append("}");
        return sb.toString();
    }
}<|MERGE_RESOLUTION|>--- conflicted
+++ resolved
@@ -1103,7 +1103,6 @@
                 */
                 if ((ar.exception == null) && (msg.arg1 == 1)) {
                     boolean cffEnabled = (msg.arg2 == 1);
-<<<<<<< HEAD
                     /*
                     * As per 3GPP TS 29002 MAP Specification : Section 17.7.10,
                     * the BearerServiceCode for "allDataCircuitAsynchronous" is '01010000'.
@@ -1115,12 +1114,8 @@
                         mPhone.setVideoCallForwardingPreference(cffEnabled);
                         mPhone.notifyCallForwardingIndicator();
                     } else if (mIccRecords != null) {
-                        mPhone.setVoiceCallForwardingFlag(1, cffEnabled, mDialingNumber);
-=======
-                    if (mIccRecords != null) {
                         mPhone.setVoiceCallForwardingFlag(mIccRecords,
                                 1, cffEnabled, mDialingNumber);
->>>>>>> a6ea0e13
                     }
                 }
 
