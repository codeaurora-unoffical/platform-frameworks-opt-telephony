/*
 * Copyright (C) 2013 The Android Open Source Project
 *
 * Licensed under the Apache License, Version 2.0 (the "License");
 * you may not use this file except in compliance with the License.
 * You may obtain a copy of the License at
 *
 *      http://www.apache.org/licenses/LICENSE-2.0
 *
 * Unless required by applicable law or agreed to in writing, software
 * distributed under the License is distributed on an "AS IS" BASIS,
 * WITHOUT WARRANTIES OR CONDITIONS OF ANY KIND, either express or implied.
 * See the License for the specific language governing permissions and
 * limitations under the License.
 */

package com.android.internal.telephony.imsphone;

import static com.android.internal.telephony.CommandsInterface.CB_FACILITY_BAIC;
import static com.android.internal.telephony.CommandsInterface.CB_FACILITY_BAICr;
import static com.android.internal.telephony.CommandsInterface.CB_FACILITY_BAOC;
import static com.android.internal.telephony.CommandsInterface.CB_FACILITY_BAOIC;
import static com.android.internal.telephony.CommandsInterface.CB_FACILITY_BAOICxH;
import static com.android.internal.telephony.CommandsInterface.CB_FACILITY_BA_ALL;
import static com.android.internal.telephony.CommandsInterface.CB_FACILITY_BA_MO;
import static com.android.internal.telephony.CommandsInterface.CB_FACILITY_BA_MT;
import static com.android.internal.telephony.CommandsInterface.CF_ACTION_DISABLE;
import static com.android.internal.telephony.CommandsInterface.CF_ACTION_ENABLE;
import static com.android.internal.telephony.CommandsInterface.CF_ACTION_ERASURE;
import static com.android.internal.telephony.CommandsInterface.CF_ACTION_REGISTRATION;
import static com.android.internal.telephony.CommandsInterface.CF_REASON_ALL;
import static com.android.internal.telephony.CommandsInterface.CF_REASON_ALL_CONDITIONAL;
import static com.android.internal.telephony.CommandsInterface.CF_REASON_BUSY;
import static com.android.internal.telephony.CommandsInterface.CF_REASON_NOT_REACHABLE;
import static com.android.internal.telephony.CommandsInterface.CF_REASON_NO_REPLY;
import static com.android.internal.telephony.CommandsInterface.CF_REASON_UNCONDITIONAL;
import static com.android.internal.telephony.CommandsInterface.SERVICE_CLASS_DATA_SYNC;
import static com.android.internal.telephony.CommandsInterface.SERVICE_CLASS_NONE;
import static com.android.internal.telephony.CommandsInterface.SERVICE_CLASS_PACKET;
import static com.android.internal.telephony.CommandsInterface.SERVICE_CLASS_VOICE;

import android.annotation.UnsupportedAppUsage;
import android.app.Activity;
import android.app.ActivityManager;
import android.app.Notification;
import android.app.NotificationManager;
import android.app.PendingIntent;
import android.content.BroadcastReceiver;
import android.content.Context;
import android.content.Intent;
import android.net.NetworkStats;
import android.content.IntentFilter;
import android.net.Uri;
import android.os.AsyncResult;
import android.os.Bundle;
import android.os.Handler;
import android.os.Message;
import android.os.PersistableBundle;
import android.os.PowerManager;
import android.os.PowerManager.WakeLock;
import android.os.Registrant;
import android.os.RegistrantList;
import android.os.ResultReceiver;
import android.os.UserHandle;
import android.sysprop.TelephonyProperties;
import android.telephony.AccessNetworkConstants;
import android.telephony.CarrierConfigManager;
import android.telephony.NetworkRegistrationInfo;
import android.telephony.PhoneNumberUtils;
import android.telephony.Rlog;
import android.telephony.ServiceState;
import android.telephony.SubscriptionManager;
import android.telephony.TelephonyManager;
import android.telephony.UssdResponse;
import android.telephony.ims.ImsCallForwardInfo;
import android.telephony.ims.ImsCallProfile;
import android.telephony.ims.ImsReasonInfo;
<<<<<<< HEAD
import android.telephony.ims.ImsStreamMediaProfile;
=======
import android.telephony.ims.ImsSsData;
>>>>>>> 011a53f0
import android.telephony.ims.ImsSsInfo;
import android.telephony.ims.RegistrationManager;
import android.text.TextUtils;

import com.android.ims.FeatureConnector;
import com.android.ims.ImsCall;
import com.android.ims.ImsEcbm;
import com.android.ims.ImsEcbmStateListener;
import com.android.ims.ImsException;
import com.android.ims.ImsManager;
import com.android.ims.ImsUtInterface;
import com.android.ims.RcsFeatureManager;
import com.android.internal.annotations.VisibleForTesting;
import com.android.internal.telephony.Call;
import com.android.internal.telephony.CallForwardInfo;
import com.android.internal.telephony.CallStateException;
import com.android.internal.telephony.CallTracker;
import com.android.internal.telephony.CommandException;
import com.android.internal.telephony.CommandsInterface;
import com.android.internal.telephony.Connection;
import com.android.internal.telephony.EcbmHandler;
import com.android.internal.telephony.GsmCdmaPhone;
import com.android.internal.telephony.MmiCode;
import com.android.internal.telephony.Phone;
import com.android.internal.telephony.PhoneConstants;
import com.android.internal.telephony.PhoneNotifier;
import com.android.internal.telephony.ServiceStateTracker;
import com.android.internal.telephony.TelephonyComponentFactory;
import com.android.internal.telephony.TelephonyIntents;
import com.android.internal.telephony.dataconnection.TransportManager;
import com.android.internal.telephony.emergency.EmergencyNumberTracker;
import com.android.internal.telephony.gsm.GsmMmiCode;
import com.android.internal.telephony.gsm.SuppServiceNotification;
import com.android.internal.telephony.uicc.IccRecords;
import com.android.internal.telephony.util.NotificationChannelController;
import com.android.internal.telephony.util.QtiImsUtils;

import java.io.FileDescriptor;
import java.io.PrintWriter;
import java.util.ArrayList;
import java.util.List;
import java.util.function.Consumer;

/**
 * {@hide}
 */
public class ImsPhone extends ImsPhoneBase {
    private static final String LOG_TAG = "ImsPhone";
    private static final boolean DBG = true;
    private static final boolean VDBG = false; // STOPSHIP if true

    private static final int EVENT_SET_CALL_BARRING_DONE             = EVENT_LAST + 1;
    private static final int EVENT_GET_CALL_BARRING_DONE             = EVENT_LAST + 2;
    private static final int EVENT_SET_CALL_WAITING_DONE             = EVENT_LAST + 3;
    private static final int EVENT_GET_CALL_WAITING_DONE             = EVENT_LAST + 4;
    private static final int EVENT_SET_CLIR_DONE                     = EVENT_LAST + 5;
    private static final int EVENT_GET_CLIR_DONE                     = EVENT_LAST + 6;
    private static final int EVENT_DEFAULT_PHONE_DATA_STATE_CHANGED  = EVENT_LAST + 7;
    @VisibleForTesting
    public static final int EVENT_SERVICE_STATE_CHANGED             = EVENT_LAST + 8;
    private static final int EVENT_VOICE_CALL_ENDED                  = EVENT_LAST + 9;

    // Default Emergency Callback Mode exit timer
    private static final long DEFAULT_ECM_EXIT_TIMER_VALUE = 300000;

    public static class ImsDialArgs extends DialArgs {
        public static class Builder extends DialArgs.Builder<ImsDialArgs.Builder> {
            private android.telecom.Connection.RttTextStream mRttTextStream;
            private int mClirMode = CommandsInterface.CLIR_DEFAULT;

            public static ImsDialArgs.Builder from(DialArgs dialArgs) {
                return new ImsDialArgs.Builder()
                        .setUusInfo(dialArgs.uusInfo)
                        .setVideoState(dialArgs.videoState)
                        .setIntentExtras(dialArgs.intentExtras);
            }

            public static ImsDialArgs.Builder from(ImsDialArgs dialArgs) {
                return new ImsDialArgs.Builder()
                        .setUusInfo(dialArgs.uusInfo)
                        .setVideoState(dialArgs.videoState)
                        .setIntentExtras(dialArgs.intentExtras)
                        .setRttTextStream(dialArgs.rttTextStream)
                        .setClirMode(dialArgs.clirMode);
            }

            public ImsDialArgs.Builder setRttTextStream(
                    android.telecom.Connection.RttTextStream s) {
                mRttTextStream = s;
                return this;
            }

            public ImsDialArgs.Builder setClirMode(int clirMode) {
                this.mClirMode = clirMode;
                return this;
            }

            public ImsDialArgs build() {
                return new ImsDialArgs(this);
            }
        }

        /**
         * The RTT text stream. If non-null, indicates that connection supports RTT
         * communication with the in-call app.
         */
        public final android.telecom.Connection.RttTextStream rttTextStream;

        /** The CLIR mode to use */
        public final int clirMode;

        private ImsDialArgs(ImsDialArgs.Builder b) {
            super(b);
            this.rttTextStream = b.mRttTextStream;
            this.clirMode = b.mClirMode;
        }
    }

    // Instance Variables
    Phone mDefaultPhone;
    @UnsupportedAppUsage
    ImsPhoneCallTracker mCT;
    ImsExternalCallTracker mExternalCallTracker;
    @UnsupportedAppUsage
    private ArrayList <ImsPhoneMmiCode> mPendingMMIs = new ArrayList<ImsPhoneMmiCode>();
    @UnsupportedAppUsage
    private ServiceState mSS = new ServiceState();

    private RcsFeatureManager mRcsManager;
    private final FeatureConnector<RcsFeatureManager> mRcsManagerConnector;

    // To redial silently through GSM or CDMA when dialing through IMS fails
    private String mLastDialString;

    private WakeLock mWakeLock;

    private final RegistrantList mSilentRedialRegistrants = new RegistrantList();

    private int mImsRegistrationState = RegistrationManager.REGISTRATION_STATE_NOT_REGISTERED;

    private boolean mRoaming = false;

    // List of Registrants to send supplementary service notifications to.
    private RegistrantList mSsnRegistrants = new RegistrantList();

    private Uri[] mCurrentSubscriberUris;

    protected void setCurrentSubscriberUris(Uri[] currentSubscriberUris) {
        this.mCurrentSubscriberUris = currentSubscriberUris;
    }

    @Override
    public Uri[] getCurrentSubscriberUris() {
        return mCurrentSubscriberUris;
    }

    @Override
    public EmergencyNumberTracker getEmergencyNumberTracker() {
        return mDefaultPhone.getEmergencyNumberTracker();
    }

    @Override
    public ServiceStateTracker getServiceStateTracker() {
        return mDefaultPhone.getServiceStateTracker();
    }

    // Create Cf (Call forward) so that dialling number &
    // mIsCfu (true if reason is call forward unconditional)
    // mOnComplete (Message object passed by client) can be packed &
    // given as a single Cf object as user data to UtInterface.
    private static class Cf {
        final String mSetCfNumber;
        final Message mOnComplete;
        final boolean mIsCfu;
        final int mServiceClass;

        @UnsupportedAppUsage
        Cf(String cfNumber, boolean isCfu, Message onComplete, int serviceClass) {
            mSetCfNumber = cfNumber;
            mIsCfu = isCfu;
            mOnComplete = onComplete;
            mServiceClass = serviceClass;
        }
    }

    // Constructors
    public ImsPhone(Context context, PhoneNotifier notifier, Phone defaultPhone) {
        this(context, notifier, defaultPhone, false);
    }

    @VisibleForTesting
    public ImsPhone(Context context, PhoneNotifier notifier, Phone defaultPhone,
                    boolean unitTestMode) {
        super("ImsPhone", context, notifier, unitTestMode);

        mDefaultPhone = defaultPhone;
        // The ImsExternalCallTracker needs to be defined before the ImsPhoneCallTracker, as the
        // ImsPhoneCallTracker uses a thread to spool up the ImsManager.  Part of this involves
        // setting the multiendpoint listener on the external call tracker.  So we need to ensure
        // the external call tracker is available first to avoid potential timing issues.
        mExternalCallTracker =
                TelephonyComponentFactory.getInstance()
                        .inject(ImsExternalCallTracker.class.getName())
                        .makeImsExternalCallTracker(this);
        mCT = TelephonyComponentFactory.getInstance().inject(ImsPhoneCallTracker.class.getName())
                .makeImsPhoneCallTracker(this);
        mCT.registerPhoneStateListener(mExternalCallTracker);
        mExternalCallTracker.setCallPuller(mCT);

        mSS.setStateOff();

        mPhoneId = mDefaultPhone.getPhoneId();

        PowerManager pm = (PowerManager) context.getSystemService(Context.POWER_SERVICE);
        mWakeLock = pm.newWakeLock(PowerManager.PARTIAL_WAKE_LOCK, LOG_TAG);
        mWakeLock.setReferenceCounted(false);

        if (mDefaultPhone.getServiceStateTracker() != null
                && mDefaultPhone.getTransportManager() != null) {
            for (int transport : mDefaultPhone.getTransportManager().getAvailableTransports()) {
                mDefaultPhone.getServiceStateTracker()
                        .registerForDataRegStateOrRatChanged(transport, this,
                                EVENT_DEFAULT_PHONE_DATA_STATE_CHANGED, null);
            }
        }
        // Sets the Voice reg state to STATE_OUT_OF_SERVICE and also queries the data service
        // state. We don't ever need the voice reg state to be anything other than in or out of
        // service.
        setServiceState(ServiceState.STATE_OUT_OF_SERVICE);

        mDefaultPhone.registerForServiceStateChanged(this, EVENT_SERVICE_STATE_CHANGED, null);
        // Force initial roaming state update later, on EVENT_CARRIER_CONFIG_CHANGED.
        // Settings provider or CarrierConfig may not be loaded now.

        mRcsManagerConnector = new FeatureConnector<RcsFeatureManager>(mContext, mPhoneId,
                new FeatureConnector.Listener<RcsFeatureManager>() {
                    @Override
                    public boolean isSupported() {
                        if (!ImsManager.isImsSupportedOnDevice(mContext)) {
                            return false;
                        }
                        if (!RcsFeatureManager.isRcsUceSupportedByCarrier(mContext, mPhoneId)) {
                            return false;
                        }
                        return true;
                    }

                    @Override
                    public RcsFeatureManager getFeatureManager() {
                        return new RcsFeatureManager(mContext, mPhoneId);
                    }

                    @Override
                    public void connectionReady(RcsFeatureManager manager) throws ImsException {
                        mRcsManager = manager;
                    }

                    @Override
                    public void connectionUnavailable() {
                    }
                }, mContext.getMainExecutor(), "ImsPhone");
        mRcsManagerConnector.connect();

        // Register receiver for sending RTT text message and
        // for receving RTT Operation
        // .i.e.Upgrade Initiate, Upgrade accept, Upgrade reject
        IntentFilter filter = new IntentFilter();
        filter.addAction(QtiImsUtils.ACTION_SEND_RTT_TEXT);
        filter.addAction(QtiImsUtils.ACTION_RTT_OPERATION);
        mDefaultPhone.getContext().registerReceiver(mRttReceiver, filter);
    }

    //todo: get rid of this function. It is not needed since parentPhone obj never changes
    @Override
    public void dispose() {
        logd("dispose");
        // Nothing to dispose in Phone
        //super.dispose();
        mPendingMMIs.clear();
        mExternalCallTracker.tearDown();
        mCT.unregisterPhoneStateListener(mExternalCallTracker);
        mCT.unregisterForVoiceCallEnded(this);
        mCT.dispose();

        //Force all referenced classes to unregister their former registered events
        if (mDefaultPhone != null && mDefaultPhone.getServiceStateTracker() != null) {
            for (int transport : mDefaultPhone.getTransportManager().getAvailableTransports()) {
                mDefaultPhone.getServiceStateTracker()
                        .unregisterForDataRegStateOrRatChanged(transport, this);
            }
            mDefaultPhone.unregisterForServiceStateChanged(this);
            mDefaultPhone.getContext().unregisterReceiver(mRttReceiver);
        }

        mRcsManagerConnector.disconnect();
    }

    @UnsupportedAppUsage
    @Override
    public ServiceState getServiceState() {
        return mSS;
    }

    @UnsupportedAppUsage
    @VisibleForTesting
    public void setServiceState(int state) {
        boolean isVoiceRegStateChanged = false;

        synchronized (this) {
            isVoiceRegStateChanged = mSS.getVoiceRegState() != state;
            mSS.setVoiceRegState(state);
        }
        updateDataServiceState();

        if (isVoiceRegStateChanged) {
            if (mDefaultPhone.getServiceStateTracker() != null) {
                mDefaultPhone.getServiceStateTracker().onImsServiceStateChanged();
            }
        }
    }

    @Override
    public CallTracker getCallTracker() {
        return mCT;
    }

    public void setVoiceCallForwardingFlag(int line, boolean enable, String number) {
        IccRecords r = mDefaultPhone.getIccRecords();
        if (r != null) {
            setVoiceCallForwardingFlag(r, line, enable, number);
        }
    }

    public ImsExternalCallTracker getExternalCallTracker() {
        return mExternalCallTracker;
    }

    @Override
    public List<? extends ImsPhoneMmiCode>
    getPendingMmiCodes() {
        return mPendingMMIs;
    }

    @Override
    public void
    acceptCall(int videoState) throws CallStateException {
        mCT.acceptCall(videoState);
    }

    @Override
    public void
    rejectCall() throws CallStateException {
        mCT.rejectCall();
    }

    @Override
    public void
    switchHoldingAndActive() throws CallStateException {
        throw new UnsupportedOperationException("Use hold() and unhold() instead.");
    }

    @Override
    public boolean canConference() {
        return mCT.canConference();
    }

    public boolean canDial() {
        try {
            mCT.checkForDialIssues();
        } catch (CallStateException cse) {
            return false;
        }
        return true;
    }

    @Override
    public void conference() {
        mCT.conference();
    }

    @Override
    public void clearDisconnected() {
        mCT.clearDisconnected();
    }

    @Override
    public boolean canTransfer() {
        return mCT.canTransfer();
    }

    @Override
    public void explicitCallTransfer() {
        mCT.explicitCallTransfer();
    }

    @UnsupportedAppUsage
    @Override
    public ImsPhoneCall
    getForegroundCall() {
        return mCT.mForegroundCall;
    }

    @UnsupportedAppUsage
    @Override
    public ImsPhoneCall
    getBackgroundCall() {
        return mCT.mBackgroundCall;
    }

    @UnsupportedAppUsage
    @Override
    public ImsPhoneCall
    getRingingCall() {
        return mCT.mRingingCall;
    }

    @Override
    public boolean isImsAvailable() {
        return mCT.isImsServiceReady();
    }

    /**
     * Hold the currently active call, possibly unholding a currently held call.
     * @throws CallStateException
     */
    public void holdActiveCall() throws CallStateException {
        mCT.holdActiveCall();
    }

    /**
     * Unhold the currently active call, possibly holding a currently active call.
     * If the call tracker is already in the middle of a hold operation, this is a noop.
     * @throws CallStateException
     */
    public void unholdHeldCall() throws CallStateException {
        mCT.unholdHeldCall();
    }

    private boolean handleCallDeflectionIncallSupplementaryService(
            String dialString) {
        if (dialString.length() > 1) {
            return false;
        }

        if (getRingingCall().getState() != ImsPhoneCall.State.IDLE) {
            if (DBG) logd("MmiCode 0: rejectCall");
            try {
                mCT.rejectCall();
            } catch (CallStateException e) {
                if (DBG) Rlog.d(LOG_TAG, "reject failed", e);
                notifySuppServiceFailed(Phone.SuppService.REJECT);
            }
        } else if (getBackgroundCall().getState() != ImsPhoneCall.State.IDLE) {
            if (DBG) logd("MmiCode 0: hangupWaitingOrBackground");
            try {
                mCT.hangup(getBackgroundCall());
            } catch (CallStateException e) {
                if (DBG) Rlog.d(LOG_TAG, "hangup failed", e);
            }
        }

        return true;
    }

    private void sendUssdResponse(String ussdRequest, CharSequence message, int returnCode,
                                   ResultReceiver wrappedCallback) {
        UssdResponse response = new UssdResponse(ussdRequest, message);
        Bundle returnData = new Bundle();
        returnData.putParcelable(TelephonyManager.USSD_RESPONSE, response);
        wrappedCallback.send(returnCode, returnData);

    }

    @Override
    public boolean handleUssdRequest(String ussdRequest, ResultReceiver wrappedCallback)
            throws CallStateException {
        if (mPendingMMIs.size() > 0) {
            // There are MMI codes in progress; fail attempt now.
            logi("handleUssdRequest: queue full: " + Rlog.pii(LOG_TAG, ussdRequest));
            sendUssdResponse(ussdRequest, null, TelephonyManager.USSD_RETURN_FAILURE,
                    wrappedCallback );
            return true;
        }
        try {
            dialInternal(ussdRequest, new ImsDialArgs.Builder().build(), wrappedCallback);
        } catch (CallStateException cse) {
            if (CS_FALLBACK.equals(cse.getMessage())) {
                throw cse;
            } else {
                Rlog.w(LOG_TAG, "Could not execute USSD " + cse);
                sendUssdResponse(ussdRequest, null, TelephonyManager.USSD_RETURN_FAILURE,
                        wrappedCallback);
            }
        } catch (Exception e) {
            Rlog.w(LOG_TAG, "Could not execute USSD " + e);
            sendUssdResponse(ussdRequest, null, TelephonyManager.USSD_RETURN_FAILURE,
                    wrappedCallback);
            return false;
        }
        return true;
    }

    private boolean handleCallWaitingIncallSupplementaryService(
            String dialString) {
        int len = dialString.length();

        if (len > 2) {
            return false;
        }

        ImsPhoneCall call = getForegroundCall();

        try {
            if (len > 1) {
                if (DBG) logd("not support 1X SEND");
                notifySuppServiceFailed(Phone.SuppService.HANGUP);
            } else {
                if (call.getState() != ImsPhoneCall.State.IDLE) {
                    if (DBG) logd("MmiCode 1: hangup foreground");
                    mCT.hangup(call);
                } else {
                    if (DBG) logd("MmiCode 1: holdActiveCallForWaitingCall");
                    mCT.holdActiveCallForWaitingCall();
                }
            }
        } catch (CallStateException e) {
            if (DBG) Rlog.d(LOG_TAG, "hangup failed", e);
            notifySuppServiceFailed(Phone.SuppService.HANGUP);
        }

        return true;
    }

    private boolean handleCallHoldIncallSupplementaryService(String dialString) {
        int len = dialString.length();

        if (len > 2) {
            return false;
        }

        if (len > 1) {
            if (DBG) logd("separate not supported");
            notifySuppServiceFailed(Phone.SuppService.SEPARATE);
        } else {
            try {
                if (getRingingCall().getState() != ImsPhoneCall.State.IDLE) {
                    if (DBG) logd("MmiCode 2: accept ringing call");
                    mCT.acceptCall(ImsCallProfile.CALL_TYPE_VOICE);
                } else {
                    if (DBG) logd("MmiCode 2: holdActiveCall");
                    mCT.holdActiveCall();
                }
            } catch (CallStateException e) {
                if (DBG) Rlog.d(LOG_TAG, "switch failed", e);
                notifySuppServiceFailed(Phone.SuppService.SWITCH);
            }
        }

        return true;
    }

    private boolean handleMultipartyIncallSupplementaryService(
            String dialString) {
        if (dialString.length() > 1) {
            return false;
        }

        if (DBG) logd("MmiCode 3: merge calls");
        conference();
        return true;
    }

    private boolean handleEctIncallSupplementaryService(String dialString) {

        int len = dialString.length();

        if (len != 1) {
            return false;
        }

        if (DBG) logd("MmiCode 4: not support explicit call transfer");
        notifySuppServiceFailed(Phone.SuppService.TRANSFER);
        return true;
    }

    private boolean handleCcbsIncallSupplementaryService(String dialString) {
        if (dialString.length() > 1) {
            return false;
        }

        logi("MmiCode 5: CCBS not supported!");
        // Treat it as an "unknown" service.
        notifySuppServiceFailed(Phone.SuppService.UNKNOWN);
        return true;
    }

    public void notifySuppSvcNotification(SuppServiceNotification suppSvc) {
        logd("notifySuppSvcNotification: suppSvc = " + suppSvc);

        AsyncResult ar = new AsyncResult(null, suppSvc, null);
        mSsnRegistrants.notifyRegistrants(ar);
    }

    @UnsupportedAppUsage
    @Override
    public boolean handleInCallMmiCommands(String dialString) {
        if (!isInCall()) {
            return false;
        }

        if (TextUtils.isEmpty(dialString)) {
            return false;
        }

        boolean result = false;
        char ch = dialString.charAt(0);
        switch (ch) {
            case '0':
                result = handleCallDeflectionIncallSupplementaryService(
                        dialString);
                break;
            case '1':
                result = handleCallWaitingIncallSupplementaryService(
                        dialString);
                break;
            case '2':
                result = handleCallHoldIncallSupplementaryService(dialString);
                break;
            case '3':
                result = handleMultipartyIncallSupplementaryService(dialString);
                break;
            case '4':
                result = handleEctIncallSupplementaryService(dialString);
                break;
            case '5':
                result = handleCcbsIncallSupplementaryService(dialString);
                break;
            default:
                break;
        }

        return result;
    }

    boolean isInCall() {
        ImsPhoneCall.State foregroundCallState = getForegroundCall().getState();
        ImsPhoneCall.State backgroundCallState = getBackgroundCall().getState();
        ImsPhoneCall.State ringingCallState = getRingingCall().getState();

       return (foregroundCallState.isAlive() ||
               backgroundCallState.isAlive() ||
               ringingCallState.isAlive());
    }

    public void notifyNewRingingConnection(Connection c) {
        mDefaultPhone.notifyNewRingingConnectionP(c);
    }

    @UnsupportedAppUsage
    void notifyUnknownConnection(Connection c) {
        mDefaultPhone.notifyUnknownConnectionP(c);
    }

    @Override
    public void notifyForVideoCapabilityChanged(boolean isVideoCapable) {
        mIsVideoCapable = isVideoCapable;
        mDefaultPhone.notifyForVideoCapabilityChanged(isVideoCapable);
    }

    @Override
    public void setRadioPower(boolean on) {
        mDefaultPhone.setRadioPower(on);
    }

    @Override
    public Connection dial(String dialString, DialArgs dialArgs) throws CallStateException {
        return dialInternal(dialString, dialArgs, null);
    }

    private Connection dialInternal(String dialString, DialArgs dialArgs,
                                    ResultReceiver wrappedCallback)
            throws CallStateException {

        mLastDialString = dialString;

        boolean isConferenceUri = false;
        boolean isSkipSchemaParsing = false;
        if (dialArgs.intentExtras != null) {
            isConferenceUri = dialArgs.intentExtras.getBoolean(
                    TelephonyProperties.EXTRA_DIAL_CONFERENCE_URI, false);
            isSkipSchemaParsing = dialArgs.intentExtras.getBoolean(
                    TelephonyProperties.EXTRA_SKIP_SCHEMA_PARSING, false);
        }
        String newDialString = dialString;
        // Need to make sure dialString gets parsed properly.
        if (!isConferenceUri && !isSkipSchemaParsing) {
            newDialString = PhoneNumberUtils.stripSeparators(dialString);
        }

        // handle in-call MMI first if applicable
        if (handleInCallMmiCommands(newDialString)) {
            return null;
        }

        ImsDialArgs.Builder imsDialArgsBuilder;
        // Get the CLIR info if needed
        if (!(dialArgs instanceof ImsDialArgs)) {
            imsDialArgsBuilder = ImsDialArgs.Builder.from(dialArgs);
        } else {
            imsDialArgsBuilder = ImsDialArgs.Builder.from((ImsDialArgs) dialArgs);
        }
        imsDialArgsBuilder.setClirMode(mCT.getClirMode());

        if (mDefaultPhone.getPhoneType() == PhoneConstants.PHONE_TYPE_CDMA) {
            return mCT.dial(dialString, imsDialArgsBuilder.build());
        }

        // Only look at the Network portion for mmi
        String networkPortion = PhoneNumberUtils.extractNetworkPortionAlt(newDialString);
        ImsPhoneMmiCode mmi =
                ImsPhoneMmiCode.newFromDialString(networkPortion, this, wrappedCallback);
        if (DBG) logd("dialInternal: dialing w/ mmi '" + mmi + "'...");

        if (mmi == null) {
            return mCT.dial(dialString, imsDialArgsBuilder.build());
        } else if (mmi.isTemporaryModeCLIR()) {
            imsDialArgsBuilder.setClirMode(mmi.getCLIRMode());
            return mCT.dial(mmi.getDialingNumber(), imsDialArgsBuilder.build());
        } else if (!mmi.isSupportedOverImsPhone()) {
            // If the mmi is not supported by IMS service,
            // try to initiate dialing with default phone
            // Note: This code is never reached; there is a bug in isSupportedOverImsPhone which
            // causes it to return true even though the "processCode" method ultimately throws the
            // exception.
            logi("dialInternal: USSD not supported by IMS; fallback to CS.");
            throw new CallStateException(CS_FALLBACK);
        } else {
            mPendingMMIs.add(mmi);
            mMmiRegistrants.notifyRegistrants(new AsyncResult(null, mmi, null));

            try {
                mmi.processCode();
            } catch (CallStateException cse) {
                if (CS_FALLBACK.equals(cse.getMessage())) {
                    logi("dialInternal: fallback to GSM required.");
                    // Make sure we remove from the list of pending MMIs since it will handover to
                    // GSM.
                    mPendingMMIs.remove(mmi);
                    throw cse;
                }
            }

            return null;
        }
    }

    @Override
    public void addParticipant(String dialString) throws CallStateException {
        mCT.addParticipant(dialString);
    }

    @Override
    public void
    sendDtmf(char c) {
        if (!PhoneNumberUtils.is12Key(c)) {
            loge("sendDtmf called with invalid character '" + c + "'");
        } else {
            if (mCT.getState() ==  PhoneConstants.State.OFFHOOK) {
                mCT.sendDtmf(c, null);
            }
        }
    }

    @Override
    public void
    startDtmf(char c) {
        if (!(PhoneNumberUtils.is12Key(c) || (c >= 'A' && c <= 'D'))) {
            loge("startDtmf called with invalid character '" + c + "'");
        } else {
            mCT.startDtmf(c);
        }
    }

    @Override
    public void
    stopDtmf() {
        mCT.stopDtmf();
    }

    public void notifyIncomingRing() {
        if (DBG) logd("notifyIncomingRing");
        AsyncResult ar = new AsyncResult(null, null, null);
        sendMessage(obtainMessage(EVENT_CALL_RING, ar));
    }

    @Override
    public void setMute(boolean muted) {
        mCT.setMute(muted);
    }

    @Override
    public void setTTYMode(int ttyMode, Message onComplete) {
        mCT.setTtyMode(ttyMode);
    }

    @Override
    public void setUiTTYMode(int uiTtyMode, Message onComplete) {
        mCT.setUiTTYMode(uiTtyMode, onComplete);
    }

    @Override
    public boolean getMute() {
        return mCT.getMute();
    }

    @UnsupportedAppUsage
    @Override
    public PhoneConstants.State getState() {
        return mCT.getState();
    }

    @UnsupportedAppUsage
    private boolean isValidCommandInterfaceCFReason (int commandInterfaceCFReason) {
        switch (commandInterfaceCFReason) {
        case CF_REASON_UNCONDITIONAL:
        case CF_REASON_BUSY:
        case CF_REASON_NO_REPLY:
        case CF_REASON_NOT_REACHABLE:
        case CF_REASON_ALL:
        case CF_REASON_ALL_CONDITIONAL:
            return true;
        default:
            return false;
        }
    }

    @UnsupportedAppUsage
    private boolean isValidCommandInterfaceCFAction (int commandInterfaceCFAction) {
        switch (commandInterfaceCFAction) {
        case CF_ACTION_DISABLE:
        case CF_ACTION_ENABLE:
        case CF_ACTION_REGISTRATION:
        case CF_ACTION_ERASURE:
            return true;
        default:
            return false;
        }
    }

    @UnsupportedAppUsage
    private  boolean isCfEnable(int action) {
        return (action == CF_ACTION_ENABLE) || (action == CF_ACTION_REGISTRATION);
    }

    @UnsupportedAppUsage
    private int getConditionFromCFReason(int reason) {
        switch(reason) {
            case CF_REASON_UNCONDITIONAL: return ImsUtInterface.CDIV_CF_UNCONDITIONAL;
            case CF_REASON_BUSY: return ImsUtInterface.CDIV_CF_BUSY;
            case CF_REASON_NO_REPLY: return ImsUtInterface.CDIV_CF_NO_REPLY;
            case CF_REASON_NOT_REACHABLE: return ImsUtInterface.CDIV_CF_NOT_REACHABLE;
            case CF_REASON_ALL: return ImsUtInterface.CDIV_CF_ALL;
            case CF_REASON_ALL_CONDITIONAL: return ImsUtInterface.CDIV_CF_ALL_CONDITIONAL;
            default:
                break;
        }

        return ImsUtInterface.INVALID;
    }

    private int getCFReasonFromCondition(int condition) {
        switch(condition) {
            case ImsUtInterface.CDIV_CF_UNCONDITIONAL: return CF_REASON_UNCONDITIONAL;
            case ImsUtInterface.CDIV_CF_BUSY: return CF_REASON_BUSY;
            case ImsUtInterface.CDIV_CF_NO_REPLY: return CF_REASON_NO_REPLY;
            case ImsUtInterface.CDIV_CF_NOT_REACHABLE: return CF_REASON_NOT_REACHABLE;
            case ImsUtInterface.CDIV_CF_ALL: return CF_REASON_ALL;
            case ImsUtInterface.CDIV_CF_ALL_CONDITIONAL: return CF_REASON_ALL_CONDITIONAL;
            default:
                break;
        }

        return CF_REASON_NOT_REACHABLE;
    }

    @UnsupportedAppUsage
    private int getActionFromCFAction(int action) {
        switch(action) {
            case CF_ACTION_DISABLE: return ImsUtInterface.ACTION_DEACTIVATION;
            case CF_ACTION_ENABLE: return ImsUtInterface.ACTION_ACTIVATION;
            case CF_ACTION_ERASURE: return ImsUtInterface.ACTION_ERASURE;
            case CF_ACTION_REGISTRATION: return ImsUtInterface.ACTION_REGISTRATION;
            default:
                break;
        }

        return ImsUtInterface.INVALID;
    }

    @Override
    public void getOutgoingCallerIdDisplay(Message onComplete) {
        if (DBG) logd("getCLIR");
        Message resp;
        resp = obtainMessage(EVENT_GET_CLIR_DONE, onComplete);

        try {
            ImsUtInterface ut = mCT.getUtInterface();
            ut.queryCLIR(resp);
        } catch (ImsException e) {
            sendErrorResponse(onComplete, e);
        }
    }

    @Override
    public void setOutgoingCallerIdDisplay(int clirMode, Message onComplete) {
        if (DBG) logd("setCLIR action= " + clirMode);
        Message resp;
        // Packing CLIR value in the message. This will be required for
        // SharedPreference caching, if the message comes back as part of
        // a success response.
        resp = obtainMessage(EVENT_SET_CLIR_DONE, clirMode, 0, onComplete);
        try {
            ImsUtInterface ut = mCT.getUtInterface();
            ut.updateCLIR(clirMode, resp);
        } catch (ImsException e) {
            sendErrorResponse(onComplete, e);
        }
    }

    @UnsupportedAppUsage
    @Override
    public void getCallForwardingOption(int commandInterfaceCFReason,
            Message onComplete) {
        getCallForwardingOption(commandInterfaceCFReason,
            SERVICE_CLASS_VOICE, onComplete);
    }

    @Override
    public void getCallForwardingOption(int commandInterfaceCFReason,
            int commandInterfaceServiceClass, Message onComplete) {
        if (DBG) Rlog.d(LOG_TAG, "getCallForwardingOption reason=" + commandInterfaceCFReason +
                "serviceclass =" + commandInterfaceServiceClass);
        if (isValidCommandInterfaceCFReason(commandInterfaceCFReason)) {
            if (DBG) Rlog.d(LOG_TAG, "requesting call forwarding query.");
            Message resp;
            resp = obtainMessage(EVENT_GET_CALL_FORWARD_DONE, onComplete);

            try {
                ImsUtInterface ut = mCT.getUtInterface();
                ut.queryCallForward(getConditionFromCFReason(commandInterfaceCFReason), null,
                        commandInterfaceServiceClass, resp);
            } catch (ImsException e) {
                sendErrorResponse(onComplete, e);
            }
        } else if (onComplete != null) {
            sendErrorResponse(onComplete);
        }
    }

    @Override
    public void setCallForwardingOption(int commandInterfaceCFAction,
            int commandInterfaceCFReason,
            String dialingNumber,
            int timerSeconds,
            Message onComplete) {
        setCallForwardingOption(commandInterfaceCFAction, commandInterfaceCFReason, dialingNumber,
                CommandsInterface.SERVICE_CLASS_VOICE, timerSeconds, onComplete);
    }

    @UnsupportedAppUsage
    public void setCallForwardingOption(int commandInterfaceCFAction,
            int commandInterfaceCFReason,
            String dialingNumber,
            int serviceClass,
            int timerSeconds,
            Message onComplete) {
        if (DBG) {
            logd("setCallForwardingOption action=" + commandInterfaceCFAction
                    + ", reason=" + commandInterfaceCFReason + " serviceClass=" + serviceClass);
        }
        if ((isValidCommandInterfaceCFAction(commandInterfaceCFAction)) &&
                (isValidCommandInterfaceCFReason(commandInterfaceCFReason))) {
            Message resp;
            Cf cf = new Cf(dialingNumber, GsmMmiCode.isVoiceUnconditionalForwarding(
                    commandInterfaceCFReason, serviceClass), onComplete, serviceClass);
            resp = obtainMessage(EVENT_SET_CALL_FORWARD_DONE,
                    isCfEnable(commandInterfaceCFAction) ? 1 : 0, 0, cf);

            try {
                ImsUtInterface ut = mCT.getUtInterface();
                ut.updateCallForward(getActionFromCFAction(commandInterfaceCFAction),
                        getConditionFromCFReason(commandInterfaceCFReason),
                        dialingNumber,
                        serviceClass,
                        timerSeconds,
                        resp);
            } catch (ImsException e) {
                sendErrorResponse(onComplete, e);
            }
        } else if (onComplete != null) {
            sendErrorResponse(onComplete);
        }
    }

    @UnsupportedAppUsage
    @Override
    public void getCallWaiting(Message onComplete) {
        if (DBG) logd("getCallWaiting");
        Message resp;
        resp = obtainMessage(EVENT_GET_CALL_WAITING_DONE, onComplete);

        try {
            ImsUtInterface ut = mCT.getUtInterface();
            ut.queryCallWaiting(resp);
        } catch (ImsException e) {
            sendErrorResponse(onComplete, e);
        }
    }

    @UnsupportedAppUsage
    @Override
    public void setCallWaiting(boolean enable, Message onComplete) {
        int serviceClass = CommandsInterface.SERVICE_CLASS_VOICE;
        CarrierConfigManager configManager = (CarrierConfigManager)
                getContext().getSystemService(Context.CARRIER_CONFIG_SERVICE);
        PersistableBundle b = configManager.getConfigForSubId(getSubId());
        if (b != null) {
            serviceClass = b.getInt(CarrierConfigManager.KEY_CALL_WAITING_SERVICE_CLASS_INT,
                    CommandsInterface.SERVICE_CLASS_VOICE);
        }
        setCallWaiting(enable, serviceClass, onComplete);
    }

    public void setCallWaiting(boolean enable, int serviceClass, Message onComplete) {
        if (DBG) logd("setCallWaiting enable=" + enable);
        Message resp;
        resp = obtainMessage(EVENT_SET_CALL_WAITING_DONE, onComplete);

        try {
            ImsUtInterface ut = mCT.getUtInterface();
            ut.updateCallWaiting(enable, serviceClass, resp);
        } catch (ImsException e) {
            sendErrorResponse(onComplete, e);
        }
    }

    private int getCBTypeFromFacility(String facility) {
        if (CB_FACILITY_BAOC.equals(facility)) {
            return ImsUtInterface.CB_BAOC;
        } else if (CB_FACILITY_BAOIC.equals(facility)) {
            return ImsUtInterface.CB_BOIC;
        } else if (CB_FACILITY_BAOICxH.equals(facility)) {
            return ImsUtInterface.CB_BOIC_EXHC;
        } else if (CB_FACILITY_BAIC.equals(facility)) {
            return ImsUtInterface.CB_BAIC;
        } else if (CB_FACILITY_BAICr.equals(facility)) {
            return ImsUtInterface.CB_BIC_WR;
        } else if (CB_FACILITY_BA_ALL.equals(facility)) {
            return ImsUtInterface.CB_BA_ALL;
        } else if (CB_FACILITY_BA_MO.equals(facility)) {
            return ImsUtInterface.CB_BA_MO;
        } else if (CB_FACILITY_BA_MT.equals(facility)) {
            return ImsUtInterface.CB_BA_MT;
        }

        return 0;
    }

    public void getCallBarring(String facility, Message onComplete) {
        getCallBarring(facility, onComplete, CommandsInterface.SERVICE_CLASS_VOICE);
    }

    public void getCallBarring(String facility, Message onComplete, int serviceClass) {
        getCallBarring(facility, "", onComplete, serviceClass);
    }

    @Override
    public void getCallBarring(String facility, String password, Message onComplete,
            int serviceClass) {
        if (DBG) logd("getCallBarring facility=" + facility + ", serviceClass = " + serviceClass);
        Message resp;
        resp = obtainMessage(EVENT_GET_CALL_BARRING_DONE, onComplete);

        try {
            ImsUtInterface ut = mCT.getUtInterface();
            // password is not required with Ut interface
            ut.queryCallBarring(getCBTypeFromFacility(facility), resp, serviceClass);
        } catch (ImsException e) {
            sendErrorResponse(onComplete, e);
        }
    }

    public void setCallBarring(String facility, boolean lockState, String password,
            Message onComplete) {
        setCallBarring(facility, lockState, password, onComplete,
                CommandsInterface.SERVICE_CLASS_VOICE);
    }

    @Override
    public void setCallBarring(String facility, boolean lockState, String password,
            Message onComplete,  int serviceClass) {
        if (DBG) {
            logd("setCallBarring facility=" + facility
                    + ", lockState=" + lockState + ", serviceClass = " + serviceClass);
        }
        Message resp;
        resp = obtainMessage(EVENT_SET_CALL_BARRING_DONE, onComplete);

        int action;
        if (lockState) {
            action = CommandsInterface.CF_ACTION_ENABLE;
        }
        else {
            action = CommandsInterface.CF_ACTION_DISABLE;
        }

        try {
            ImsUtInterface ut = mCT.getUtInterface();
            // password is not required with Ut interface
            ut.updateCallBarring(getCBTypeFromFacility(facility), action,
                    resp, null,  serviceClass);
        } catch (ImsException e) {
            sendErrorResponse(onComplete, e);
        }
    }

    @Override
    public void sendUssdResponse(String ussdMessge) {
        logd("sendUssdResponse");
        ImsPhoneMmiCode mmi = ImsPhoneMmiCode.newFromUssdUserInput(ussdMessge, this);
        mPendingMMIs.add(mmi);
        mMmiRegistrants.notifyRegistrants(new AsyncResult(null, mmi, null));
        mmi.sendUssd(ussdMessge);
    }

    public void sendUSSD(String ussdString, Message response) {
        mCT.sendUSSD(ussdString, response);
    }

    @Override
    public void cancelUSSD(Message msg) {
        mCT.cancelUSSD(msg);
    }

    @UnsupportedAppUsage
    private void sendErrorResponse(Message onComplete) {
        logd("sendErrorResponse");
        if (onComplete != null) {
            AsyncResult.forMessage(onComplete, null,
                    new CommandException(CommandException.Error.GENERIC_FAILURE));
            onComplete.sendToTarget();
        }
    }

    @UnsupportedAppUsage
    @VisibleForTesting
    public void sendErrorResponse(Message onComplete, Throwable e) {
        logd("sendErrorResponse");
        if (onComplete != null) {
            AsyncResult.forMessage(onComplete, null, getCommandException(e));
            onComplete.sendToTarget();
        }
    }

    private CommandException getCommandException(int code, String errorString) {
        logd("getCommandException code= " + code + ", errorString= " + errorString);
        CommandException.Error error = CommandException.Error.GENERIC_FAILURE;

        switch(code) {
            case ImsReasonInfo.CODE_UT_NOT_SUPPORTED:
                error = CommandException.Error.REQUEST_NOT_SUPPORTED;
                break;
            case ImsReasonInfo.CODE_UT_CB_PASSWORD_MISMATCH:
                error = CommandException.Error.PASSWORD_INCORRECT;
                break;
            case ImsReasonInfo.CODE_UT_SERVICE_UNAVAILABLE:
                error = CommandException.Error.RADIO_NOT_AVAILABLE;
                break;
            case ImsReasonInfo.CODE_FDN_BLOCKED:
                error = CommandException.Error.FDN_CHECK_FAILURE;
                break;
            case ImsReasonInfo.CODE_UT_SS_MODIFIED_TO_DIAL:
                error = CommandException.Error.SS_MODIFIED_TO_DIAL;
                break;
            case ImsReasonInfo.CODE_UT_SS_MODIFIED_TO_USSD:
                error = CommandException.Error.SS_MODIFIED_TO_USSD;
                break;
            case ImsReasonInfo.CODE_UT_SS_MODIFIED_TO_SS:
                error = CommandException.Error.SS_MODIFIED_TO_SS;
                break;
            case ImsReasonInfo.CODE_UT_SS_MODIFIED_TO_DIAL_VIDEO:
                error = CommandException.Error.SS_MODIFIED_TO_DIAL_VIDEO;
                break;
            default:
                break;
        }

        return new CommandException(error, errorString);
    }

    private CommandException getCommandException(Throwable e) {
        CommandException ex = null;

        if (e instanceof ImsException) {
            ex = getCommandException(((ImsException)e).getCode(), e.getMessage());
        } else {
            logd("getCommandException generic failure");
            ex = new CommandException(CommandException.Error.GENERIC_FAILURE);
        }
        return ex;
    }

    private void
    onNetworkInitiatedUssd(ImsPhoneMmiCode mmi) {
        logd("onNetworkInitiatedUssd");
        mMmiCompleteRegistrants.notifyRegistrants(
            new AsyncResult(null, mmi, null));
    }

    /* package */
    void onIncomingUSSD(int ussdMode, String ussdMessage) {
        if (DBG) logd("onIncomingUSSD ussdMode=" + ussdMode);

        boolean isUssdError;
        boolean isUssdRequest;

        isUssdRequest
            = (ussdMode == CommandsInterface.USSD_MODE_REQUEST);

        isUssdError
            = (ussdMode != CommandsInterface.USSD_MODE_NOTIFY
                && ussdMode != CommandsInterface.USSD_MODE_REQUEST);

        ImsPhoneMmiCode found = null;
        for (int i = 0, s = mPendingMMIs.size() ; i < s; i++) {
            if(mPendingMMIs.get(i).isPendingUSSD()) {
                found = mPendingMMIs.get(i);
                break;
            }
        }

        if (found != null) {
            // Complete pending USSD
            if (isUssdError) {
                found.onUssdFinishedError();
            } else {
                found.onUssdFinished(ussdMessage, isUssdRequest);
            }
        } else if (!isUssdError && ussdMessage != null) {
                // pending USSD not found
                // The network may initiate its own USSD request

                // ignore everything that isnt a Notify or a Request
                // also, discard if there is no message to present
                ImsPhoneMmiCode mmi;
                mmi = ImsPhoneMmiCode.newNetworkInitiatedUssd(ussdMessage,
                        isUssdRequest,
                        this);
                onNetworkInitiatedUssd(mmi);
        }
    }

    /**
     * Removes the given MMI from the pending list and notifies
     * registrants that it is complete.
     * @param mmi MMI that is done
     */
    @UnsupportedAppUsage
    public void onMMIDone(ImsPhoneMmiCode mmi) {
        /* Only notify complete if it's on the pending list.
         * Otherwise, it's already been handled (eg, previously canceled).
         * The exception is cancellation of an incoming USSD-REQUEST, which is
         * not on the list.
         */
        logd("onMMIDone: mmi=" + mmi);
        if (mPendingMMIs.remove(mmi) || mmi.isUssdRequest() || mmi.isSsInfo()) {
            ResultReceiver receiverCallback = mmi.getUssdCallbackReceiver();
            if (receiverCallback != null) {
                int returnCode = (mmi.getState() ==  MmiCode.State.COMPLETE) ?
                        TelephonyManager.USSD_RETURN_SUCCESS : TelephonyManager.USSD_RETURN_FAILURE;
                sendUssdResponse(mmi.getDialString(), mmi.getMessage(), returnCode,
                        receiverCallback );
            } else {
                logv("onMMIDone: notifyRegistrants");
                mMmiCompleteRegistrants.notifyRegistrants(
                    new AsyncResult(null, mmi, null));
            }
        }
    }

    @Override
    public ArrayList<Connection> getHandoverConnection() {
        ArrayList<Connection> connList = new ArrayList<Connection>();
        // Add all foreground call connections
        connList.addAll(getForegroundCall().mConnections);
        // Add all background call connections
        connList.addAll(getBackgroundCall().mConnections);
        // Add all background call connections
        connList.addAll(getRingingCall().mConnections);
        if (connList.size() > 0) {
            return connList;
        } else {
            return null;
        }
    }

    @Override
    public void notifySrvccState(Call.SrvccState state) {
        mCT.notifySrvccState(state);
    }

    /* package */ void
    initiateSilentRedial() {
        String result = mLastDialString;
        AsyncResult ar = new AsyncResult(null, result, null);
        if (ar != null) {
            mSilentRedialRegistrants.notifyRegistrants(ar);
        }
    }

    @Override
    public void registerForSilentRedial(Handler h, int what, Object obj) {
        mSilentRedialRegistrants.addUnique(h, what, obj);
    }

    @Override
    public void unregisterForSilentRedial(Handler h) {
        mSilentRedialRegistrants.remove(h);
    }

    @Override
    public void registerForSuppServiceNotification(Handler h, int what, Object obj) {
        mSsnRegistrants.addUnique(h, what, obj);
    }

    @Override
    public void unregisterForSuppServiceNotification(Handler h) {
        mSsnRegistrants.remove(h);
    }

    @Override
    public int getSubId() {
        return mDefaultPhone.getSubId();
    }

    @Override
    public int getPhoneId() {
        return mDefaultPhone.getPhoneId();
    }

    public IccRecords getIccRecords() {
        return mDefaultPhone.getIccRecords();
    }

    private CallForwardInfo getCallForwardInfo(ImsCallForwardInfo info) {
        CallForwardInfo cfInfo = new CallForwardInfo();
        cfInfo.status = info.getStatus();
        cfInfo.reason = getCFReasonFromCondition(info.getCondition());
        cfInfo.toa = info.getToA();
        cfInfo.number = info.getNumber();
        cfInfo.timeSeconds = info.getTimeSeconds();
        //Check if the service class signifies Video call forward
        //As per 3GPP TS 29002 MAP Specification : Section 17.7.10, the BearerServiceCode for
        //"allDataCircuitAsynchronous" is '01010000' ( i.e. 80).
        //Hence, SERVICE_CLASS_DATA_SYNC (1<<4) and SERVICE_CLASS_PACKET (1<<6)
        //together make video service class.
        if(info.mServiceClass == (SERVICE_CLASS_DATA_SYNC + SERVICE_CLASS_PACKET)) {
            cfInfo.serviceClass = info.getServiceClass();
        } else {
            cfInfo.serviceClass = SERVICE_CLASS_VOICE;
        }
        return cfInfo;
    }

    /**
     * Used to Convert ImsCallForwardInfo[] to CallForwardInfo[].
     * Update received call forward status to default IccRecords.
     */
    public CallForwardInfo[] handleCfQueryResult(ImsCallForwardInfo[] infos) {
        CallForwardInfo[] cfInfos = null;

        if (infos != null && infos.length != 0) {
            cfInfos = new CallForwardInfo[infos.length];
        }

        IccRecords r = mDefaultPhone.getIccRecords();
        if (infos == null || infos.length == 0) {
            if (r != null) {
                // Assume the default is not active
                // Set unconditional CFF in SIM to false
                setVoiceCallForwardingFlag(r, 1, false, null);
            }
        } else {
            for (int i = 0, s = infos.length; i < s; i++) {
                if (infos[i].getCondition() == ImsUtInterface.CDIV_CF_UNCONDITIONAL) {
                    //Check if the service class signifies Video call forward
                    if (infos[i].mServiceClass == (SERVICE_CLASS_DATA_SYNC +
                                SERVICE_CLASS_PACKET)) {
                        setVideoCallForwardingPreference(infos[i].getStatus() == 1);
                        notifyCallForwardingIndicator();
                    } else if (r != null) {
                        setVoiceCallForwardingFlag(r, 1, (infos[i].getStatus() == 1),
                                infos[i].getNumber());
                    }
                }
                cfInfos[i] = getCallForwardInfo(infos[i]);
            }
        }

        return cfInfos;
    }

    private int[] handleCbQueryResult(ImsSsInfo[] infos) {
        int[] cbInfos = new int[1];
        cbInfos[0] = SERVICE_CLASS_NONE;

        if (infos[0].getStatus() == 1) {
            cbInfos[0] = SERVICE_CLASS_VOICE;
        }

        return cbInfos;
    }

    private int[] handleCwQueryResult(ImsSsInfo[] infos) {
        int[] cwInfos = new int[2];
        cwInfos[0] = 0;

        if (infos[0].getStatus() == 1) {
            cwInfos[0] = 1;
            cwInfos[1] = SERVICE_CLASS_VOICE;
        }

        return cwInfos;
    }

    private void
    sendResponse(Message onComplete, Object result, Throwable e) {
        if (onComplete != null) {
            CommandException ex = null;
            if (e != null) {
                ex = getCommandException(e);
            }
            AsyncResult.forMessage(onComplete, result, ex);
            onComplete.sendToTarget();
        }
    }

    private void updateDataServiceState() {
        if (mSS != null && mDefaultPhone.getServiceStateTracker() != null
                && mDefaultPhone.getServiceStateTracker().mSS != null) {
            ServiceState ss = mDefaultPhone.getServiceStateTracker().mSS;
            mSS.setDataRegState(ss.getDataRegState());
            List<NetworkRegistrationInfo> nriList =
                    ss.getNetworkRegistrationInfoListForDomain(NetworkRegistrationInfo.DOMAIN_PS);
            for (NetworkRegistrationInfo nri : nriList) {
                mSS.addNetworkRegistrationInfo(nri);
            }

            mSS.setIwlanPreferred(ss.isIwlanPreferred());
            logd("updateDataServiceState: defSs = " + ss + " imsSs = " + mSS);
        }
    }

    @Override
    public void handleMessage(Message msg) {
        AsyncResult ar = (AsyncResult) msg.obj;

        if (DBG) logd("handleMessage what=" + msg.what);
        switch (msg.what) {
            case EVENT_SET_CALL_FORWARD_DONE:
                IccRecords r = mDefaultPhone.getIccRecords();
                Cf cf = (Cf) ar.userObj;
                if (cf.mIsCfu && ar.exception == null) {
                    if (cf.mServiceClass == (SERVICE_CLASS_DATA_SYNC + SERVICE_CLASS_PACKET)) {
                        setVideoCallForwardingPreference(msg.arg1 == 1);
                        notifyCallForwardingIndicator();
                    } else if (r != null && cf.mServiceClass == SERVICE_CLASS_VOICE) {
                        setVoiceCallForwardingFlag(r, 1, msg.arg1 == 1, cf.mSetCfNumber);
                    }
                }
                sendResponse(cf.mOnComplete, null, ar.exception);
                break;

            case EVENT_GET_CALL_FORWARD_DONE:
                CallForwardInfo[] cfInfos = null;
                if (ar.exception == null) {
                    cfInfos = handleCfQueryResult((ImsCallForwardInfo[])ar.result);
                }
                sendResponse((Message) ar.userObj, cfInfos, ar.exception);
                break;

            case EVENT_GET_CALL_BARRING_DONE:
            case EVENT_GET_CALL_WAITING_DONE:
                int[] ssInfos = null;
                if (ar.exception == null) {
                    if (msg.what == EVENT_GET_CALL_BARRING_DONE) {
                        ssInfos = handleCbQueryResult((ImsSsInfo[])ar.result);
                    } else if (msg.what == EVENT_GET_CALL_WAITING_DONE) {
                        ssInfos = handleCwQueryResult((ImsSsInfo[])ar.result);
                    }
                }
                sendResponse((Message) ar.userObj, ssInfos, ar.exception);
                break;

            case EVENT_GET_CLIR_DONE:
                ImsSsInfo ssInfo = (ImsSsInfo) ar.result;
                int[] clirInfo = null;
                if (ssInfo != null) {
                    // Unfortunately callers still use the old {n,m} format of ImsSsInfo, so return
                    // that for compatibility
                    clirInfo = ssInfo.getCompatArray(ImsSsData.SS_CLIR);
                }
                sendResponse((Message) ar.userObj, clirInfo, ar.exception);
                break;

            case EVENT_SET_CLIR_DONE:
                if (ar.exception == null) {
                    saveClirSetting(msg.arg1);
                }
                 // (Intentional fallthrough)
            case EVENT_SET_CALL_BARRING_DONE:
            case EVENT_SET_CALL_WAITING_DONE:
                sendResponse((Message) ar.userObj, null, ar.exception);
                break;

            case EVENT_DEFAULT_PHONE_DATA_STATE_CHANGED:
                if (DBG) logd("EVENT_DEFAULT_PHONE_DATA_STATE_CHANGED");
                updateDataServiceState();
                break;

            case EVENT_SERVICE_STATE_CHANGED:
                if (VDBG) logd("EVENT_SERVICE_STATE_CHANGED");
                ar = (AsyncResult) msg.obj;
                ServiceState newServiceState = (ServiceState) ar.result;
                updateRoamingState(newServiceState);
                break;
            case EVENT_VOICE_CALL_ENDED:
                if (DBG) logd("Voice call ended. Handle pending updateRoamingState.");
                mCT.unregisterForVoiceCallEnded(this);
                // Get the current unmodified ServiceState from the tracker, as it has more info
                // about the cell roaming state.
                ServiceStateTracker sst = getDefaultPhone().getServiceStateTracker();
                if (sst != null) {
                    updateRoamingState(sst.mSS);
                }
                break;

            default:
                super.handleMessage(msg);
                break;
        }
    }

    @Override
    public boolean isInEmergencyCall() {
        return mCT.isInEmergencyCall();
    }

    @UnsupportedAppUsage
    private void handleEnterEmergencyCallbackMode() {
<<<<<<< HEAD
=======
        if (DBG) logd("handleEnterEmergencyCallbackMode,mIsPhoneInEcmState= " + isInEcm());
        // if phone is not in Ecm mode, and it's changed to Ecm mode
        if (!isInEcm()) {
            setIsInEcm(true);
            // notify change
            sendEmergencyCallbackModeChange();
            ((GsmCdmaPhone) mDefaultPhone).notifyEmergencyCallRegistrants(true);

            // Post this runnable so we will automatically exit
            // if no one invokes exitEmergencyCallbackMode() directly.
            long delayInMillis = TelephonyProperties.ecm_exit_timer()
                    .orElse(DEFAULT_ECM_EXIT_TIMER_VALUE);
            postDelayed(mExitEcmRunnable, delayInMillis);
            // We don't want to go to sleep while in Ecm
            mWakeLock.acquire();
        }
>>>>>>> 011a53f0
    }

    @UnsupportedAppUsage
    @Override
    protected void handleExitEmergencyCallbackMode() {
<<<<<<< HEAD
=======
        if (DBG) logd("handleExitEmergencyCallbackMode: mIsPhoneInEcmState = " + isInEcm());

        if (isInEcm()) {
            setIsInEcm(false);
        }

        // Remove pending exit Ecm runnable, if any
        removeCallbacks(mExitEcmRunnable);

        if (mEcmExitRespRegistrant != null) {
            mEcmExitRespRegistrant.notifyResult(Boolean.TRUE);
        }

        // release wakeLock
        if (mWakeLock.isHeld()) {
            mWakeLock.release();
        }

        // send an Intent
        sendEmergencyCallbackModeChange();
        ((GsmCdmaPhone) mDefaultPhone).notifyEmergencyCallRegistrants(false);
    }

    /**
     * Handle to cancel or restart Ecm timer in emergency call back mode if action is
     * CANCEL_ECM_TIMER, cancel Ecm timer and notify apps the timer is canceled; otherwise, restart
     * Ecm timer and notify apps the timer is restarted.
     */
    void handleTimerInEmergencyCallbackMode(int action) {
        switch (action) {
            case CANCEL_ECM_TIMER:
                removeCallbacks(mExitEcmRunnable);
                ((GsmCdmaPhone) mDefaultPhone).notifyEcbmTimerReset(Boolean.TRUE);
                break;
            case RESTART_ECM_TIMER:
                long delayInMillis = TelephonyProperties.ecm_exit_timer()
                        .orElse(DEFAULT_ECM_EXIT_TIMER_VALUE);
                postDelayed(mExitEcmRunnable, delayInMillis);
                ((GsmCdmaPhone) mDefaultPhone).notifyEcbmTimerReset(Boolean.FALSE);
                break;
            default:
                loge("handleTimerInEmergencyCallbackMode, unsupported action " + action);
        }
>>>>>>> 011a53f0
    }

    @UnsupportedAppUsage
    @Override
    public void setOnEcbModeExitResponse(Handler h, int what, Object obj) {
    }

    public void onFeatureCapabilityChanged() {
        mDefaultPhone.getServiceStateTracker().onImsCapabilityChanged();
    }

    @Override
    public boolean isImsCapabilityAvailable(int capability, int regTech) {
        return mCT.isImsCapabilityAvailable(capability, regTech);
    }

    @UnsupportedAppUsage
    @Override
    public boolean isVolteEnabled() {
        return mCT.isVolteEnabled();
    }

    @Override
    public boolean isWifiCallingEnabled() {
        return mCT.isVowifiEnabled();
    }

    @Override
    public boolean isVideoEnabled() {
        return mCT.isVideoCallEnabled();
    }

    @Override
    public int getImsRegistrationTech() {
        return mCT.getImsRegistrationTech();
    }

    @Override
    public void getImsRegistrationTech(Consumer<Integer> callback) {
        mCT.getImsRegistrationTech(callback);
    }

    @Override
    public void getImsRegistrationState(Consumer<Integer> callback) {
        callback.accept(mImsRegistrationState);
    }

    @Override
    public Phone getDefaultPhone() {
        return mDefaultPhone;
    }

    @Override
    public boolean isImsRegistered() {
        return mImsRegistrationState == RegistrationManager.REGISTRATION_STATE_REGISTERED;
    }

    // Not used, but not removed due to UnsupportedAppUsage tag.
    @UnsupportedAppUsage
    public void setImsRegistered(boolean isRegistered) {
        mImsRegistrationState = isRegistered ? RegistrationManager.REGISTRATION_STATE_REGISTERED :
                RegistrationManager.REGISTRATION_STATE_NOT_REGISTERED;
    }

    public void setImsRegistrationState(@RegistrationManager.ImsRegistrationState int value) {
        mImsRegistrationState = value;
    }

    @Override
    public void callEndCleanupHandOverCallIfAny() {
        mCT.callEndCleanupHandOverCallIfAny();
    }

    private BroadcastReceiver mResultReceiver = new BroadcastReceiver() {
        @Override
        public void onReceive(Context context, Intent intent) {
            // Add notification only if alert was not shown by WfcSettings
            if (getResultCode() == Activity.RESULT_OK) {
                // Default result code (as passed to sendOrderedBroadcast)
                // means that intent was not received by WfcSettings.

                CharSequence title = intent.getCharSequenceExtra(EXTRA_KEY_ALERT_TITLE);
                CharSequence messageAlert = intent.getCharSequenceExtra(EXTRA_KEY_ALERT_MESSAGE);
                CharSequence messageNotification = intent.getCharSequenceExtra(EXTRA_KEY_NOTIFICATION_MESSAGE);

                Intent resultIntent = new Intent(Intent.ACTION_MAIN);
                resultIntent.setClassName("com.android.settings",
                        "com.android.settings.Settings$WifiCallingSettingsActivity");
                resultIntent.putExtra(EXTRA_KEY_ALERT_SHOW, true);
                resultIntent.putExtra(EXTRA_KEY_ALERT_TITLE, title);
                resultIntent.putExtra(EXTRA_KEY_ALERT_MESSAGE, messageAlert);
                PendingIntent resultPendingIntent =
                        PendingIntent.getActivity(
                                mContext,
                                0,
                                resultIntent,
                                PendingIntent.FLAG_UPDATE_CURRENT
                        );

                final Notification notification = new Notification.Builder(mContext)
                                .setSmallIcon(android.R.drawable.stat_sys_warning)
                                .setContentTitle(title)
                                .setContentText(messageNotification)
                                .setAutoCancel(true)
                                .setContentIntent(resultPendingIntent)
                                .setStyle(new Notification.BigTextStyle()
                                .bigText(messageNotification))
                                .setChannelId(NotificationChannelController.CHANNEL_ID_WFC)
                                .build();
                final String notificationTag = "wifi_calling";
                final int notificationId = 1;

                NotificationManager notificationManager =
                        (NotificationManager) mContext.getSystemService(
                                Context.NOTIFICATION_SERVICE);
                notificationManager.notify(notificationTag, notificationId,
                        notification);
            }
        }
    };

    /**
     * Show notification in case of some error codes.
     */
    public void processDisconnectReason(ImsReasonInfo imsReasonInfo) {
        if (imsReasonInfo.mCode == imsReasonInfo.CODE_REGISTRATION_ERROR
                && imsReasonInfo.mExtraMessage != null) {
            // Suppress WFC Registration notifications if WFC is not enabled by the user.
            if (ImsManager.getInstance(mContext, mPhoneId).isWfcEnabledByUser()) {
                processWfcDisconnectForNotification(imsReasonInfo);
            }
        }
    }

    // Processes an IMS disconnect cause for possible WFC registration errors and optionally
    // disable WFC.
    private void processWfcDisconnectForNotification(ImsReasonInfo imsReasonInfo) {
        CarrierConfigManager configManager =
                (CarrierConfigManager) mContext.getSystemService(Context.CARRIER_CONFIG_SERVICE);
        if (configManager == null) {
            loge("processDisconnectReason: CarrierConfigManager is not ready");
            return;
        }
        PersistableBundle pb = configManager.getConfigForSubId(getSubId());
        if (pb == null) {
            loge("processDisconnectReason: no config for subId " + getSubId());
            return;
        }
        final String[] wfcOperatorErrorCodes =
                pb.getStringArray(
                        CarrierConfigManager.KEY_WFC_OPERATOR_ERROR_CODES_STRING_ARRAY);
        if (wfcOperatorErrorCodes == null) {
            // no operator-specific error codes
            return;
        }

        final String[] wfcOperatorErrorAlertMessages =
                mContext.getResources().getStringArray(
                        com.android.internal.R.array.wfcOperatorErrorAlertMessages);
        final String[] wfcOperatorErrorNotificationMessages =
                mContext.getResources().getStringArray(
                        com.android.internal.R.array.wfcOperatorErrorNotificationMessages);

        for (int i = 0; i < wfcOperatorErrorCodes.length; i++) {
            String[] codes = wfcOperatorErrorCodes[i].split("\\|");
            if (codes.length != 2) {
                loge("Invalid carrier config: " + wfcOperatorErrorCodes[i]);
                continue;
            }

            // Match error code.
            if (!imsReasonInfo.mExtraMessage.startsWith(
                    codes[0])) {
                continue;
            }
            // If there is no delimiter at the end of error code string
            // then we need to verify that we are not matching partial code.
            // EXAMPLE: "REG9" must not match "REG99".
            // NOTE: Error code must not be empty.
            int codeStringLength = codes[0].length();
            char lastChar = codes[0].charAt(codeStringLength - 1);
            if (Character.isLetterOrDigit(lastChar)) {
                if (imsReasonInfo.mExtraMessage.length() > codeStringLength) {
                    char nextChar = imsReasonInfo.mExtraMessage.charAt(codeStringLength);
                    if (Character.isLetterOrDigit(nextChar)) {
                        continue;
                    }
                }
            }

            final CharSequence title = mContext.getText(
                    com.android.internal.R.string.wfcRegErrorTitle);

            int idx = Integer.parseInt(codes[1]);
            if (idx < 0
                    || idx >= wfcOperatorErrorAlertMessages.length
                    || idx >= wfcOperatorErrorNotificationMessages.length) {
                loge("Invalid index: " + wfcOperatorErrorCodes[i]);
                continue;
            }
            String messageAlert = imsReasonInfo.mExtraMessage;
            String messageNotification = imsReasonInfo.mExtraMessage;
            if (!wfcOperatorErrorAlertMessages[idx].isEmpty()) {
                messageAlert = String.format(
                        wfcOperatorErrorAlertMessages[idx],
                        imsReasonInfo.mExtraMessage); // Fill IMS error code into alert message
            }
            if (!wfcOperatorErrorNotificationMessages[idx].isEmpty()) {
                messageNotification = String.format(
                        wfcOperatorErrorNotificationMessages[idx],
                        imsReasonInfo.mExtraMessage); // Fill IMS error code into notification
            }

            // If WfcSettings are active then alert will be shown
            // otherwise notification will be added.
            Intent intent = new Intent(ImsManager.ACTION_IMS_REGISTRATION_ERROR);
            intent.putExtra(EXTRA_KEY_ALERT_TITLE, title);
            intent.putExtra(EXTRA_KEY_ALERT_MESSAGE, messageAlert);
            intent.putExtra(EXTRA_KEY_NOTIFICATION_MESSAGE, messageNotification);
            mContext.sendOrderedBroadcast(intent, null, mResultReceiver,
                    null, Activity.RESULT_OK, null, null);

            // We can only match a single error code
            // so should break the loop after a successful match.
            break;
        }
    }

    @UnsupportedAppUsage
    @Override
    public boolean isUtEnabled() {
        return mCT.isUtEnabled();
    }

    @Override
    public void sendEmergencyCallStateChange(boolean callActive) {
        mDefaultPhone.sendEmergencyCallStateChange(callActive);
    }

    @Override
    public void setBroadcastEmergencyCallStateChanges(boolean broadcast) {
        mDefaultPhone.setBroadcastEmergencyCallStateChanges(broadcast);
    }

    @Override
    public void notifyCallForwardingIndicator() {
        mDefaultPhone.notifyCallForwardingIndicator();
    }

    @VisibleForTesting
    public PowerManager.WakeLock getWakeLock() {
        return mWakeLock;
    }

    @Override
    public NetworkStats getVtDataUsage(boolean perUidStats) {
        return mCT.getVtDataUsage(perUidStats);
    }

    /**
     * Update roaming state and WFC mode in the following situations:
     *     1) voice is in service.
     *     2) data is in service and it is not IWLAN (if in legacy mode).
     * @param ss non-null ServiceState
     */
    private void updateRoamingState(ServiceState ss) {
        if (ss == null) {
            loge("updateRoamingState: null ServiceState!");
            return;
        }
        boolean newRoamingState = ss.getRoaming();
        // Do not recalculate if there is no change to state.
        if (mRoaming == newRoamingState) {
            return;
        }
        boolean isInService = (ss.getVoiceRegState() == ServiceState.STATE_IN_SERVICE
                || ss.getDataRegState() == ServiceState.STATE_IN_SERVICE);
        // If we are not IN_SERVICE for voice or data, ignore change roaming state, as we always
        // move to home in this case.
        if (!isInService) {
            logi("updateRoamingState: we are OUT_OF_SERVICE, ignoring roaming change.");
            return;
        }
        // We ignore roaming changes when moving to IWLAN because it always sets the roaming
        // mode to home and masks the actual cellular roaming status if voice is not registered. If
        // we just moved to IWLAN because WFC roaming mode is IWLAN preferred and WFC home mode is
        // cell preferred, we can get into a condition where the modem keeps bouncing between
        // IWLAN->cell->IWLAN->cell...
        if (isCsNotInServiceAndPsWwanReportingWlan(ss)) {
            logi("updateRoamingState: IWLAN masking roaming, ignore roaming change.");
            return;
        }
        if (mCT.getState() == PhoneConstants.State.IDLE) {
            if (DBG) logd("updateRoamingState now: " + newRoamingState);
            mRoaming = newRoamingState;
            ImsManager imsManager = ImsManager.getInstance(mContext, mPhoneId);
            imsManager.setWfcMode(imsManager.getWfcMode(newRoamingState), newRoamingState);
        } else {
            if (DBG) logd("updateRoamingState postponed: " + newRoamingState);
            mCT.registerForVoiceCallEnded(this, EVENT_VOICE_CALL_ENDED, null);
        }
    }

    /**
     * In legacy mode, data registration will report IWLAN when we are using WLAN for data,
     * effectively masking the true roaming state of the device if voice is not registered.
     *
     * @return true if we are reporting not in service for CS domain over WWAN transport and WLAN
     * for PS domain over WWAN transport.
     */
    private boolean isCsNotInServiceAndPsWwanReportingWlan(ServiceState ss) {
        TransportManager tm = mDefaultPhone.getTransportManager();
        // We can not get into this condition if we are in AP-Assisted mode.
        if (tm == null || !tm.isInLegacyMode()) {
            return false;
        }
        NetworkRegistrationInfo csInfo = ss.getNetworkRegistrationInfo(
                NetworkRegistrationInfo.DOMAIN_CS, AccessNetworkConstants.TRANSPORT_TYPE_WWAN);
        NetworkRegistrationInfo psInfo = ss.getNetworkRegistrationInfo(
                NetworkRegistrationInfo.DOMAIN_PS, AccessNetworkConstants.TRANSPORT_TYPE_WWAN);
        // We will return roaming state correctly if the CS domain is in service because
        // ss.getRoaming() returns isVoiceRoaming||isDataRoaming result and isDataRoaming==false
        // when the modem reports IWLAN RAT.
        return psInfo != null && csInfo != null && !csInfo.isInService()
                && psInfo.getAccessNetworkTechnology() == TelephonyManager.NETWORK_TYPE_IWLAN;
    }

    private BroadcastReceiver mRttReceiver = new BroadcastReceiver() {
        @Override
        public void onReceive(Context context, Intent intent) {
            if (mPhoneId != intent.getIntExtra(QtiImsUtils.EXTRA_PHONE_ID, 0)) {
                Rlog.d(LOG_TAG, "RTT: intent - " + intent.getAction() +
                        " received but not intended for phoneId: " + mPhoneId);
                return;
            }
            if (QtiImsUtils.ACTION_SEND_RTT_TEXT.equals(intent.getAction())) {
                Rlog.d(LOG_TAG, "RTT: Received ACTION_SEND_RTT_TEXT");
                String data = intent.getStringExtra(QtiImsUtils.RTT_TEXT_VALUE);
                sendRttMessage(data);
            } else if (QtiImsUtils.ACTION_RTT_OPERATION.equals(intent.getAction())) {
                Rlog.d(LOG_TAG, "RTT: Received ACTION_RTT_OPERATION");
                int data = intent.getIntExtra(QtiImsUtils.RTT_OPERATION_TYPE, 0);
                checkIfModifyRequestOrResponse(data);
            } else {
                Rlog.d(LOG_TAG, "RTT: unknown intent");
            }
        }
    };

    /**
     * Sends Rtt message
     * Rtt Message can be sent only when -
     * operating mode is RTT_FULL and for non-VT calls only based on config
     *
     * @param data The Rtt text to be sent
     */
    public void sendRttMessage(String data) {
        ImsCall imsCall = getForegroundCall().getImsCall();
        if (imsCall == null) {
            Rlog.d(LOG_TAG, "RTT: imsCall null");
            return;
        }

        if (!imsCall.isRttCall()) {
            Rlog.d(LOG_TAG, "RTT: imsCall not RTT capable");
            return;
        }

        // Check for empty message
        if (TextUtils.isEmpty(data)) {
            Rlog.d(LOG_TAG, "RTT: Text null");
            return;
        }

        if (!isRttVtCallAllowed(imsCall)) {
            Rlog.d(LOG_TAG, "RTT: VT call is not allowed");
            return;
        }

        Rlog.d(LOG_TAG, "RTT: sendRttMessage = " + data);
        imsCall.sendRttMessage(data);
    }

    /**
     * Sends RTT Upgrade request
     *
     * @param to: expected profile
     */
    public void sendRttModifyRequest(ImsCallProfile to) {
        Rlog.d(LOG_TAG, "RTT: sendRttModifyRequest");
        ImsCall imsCall = getForegroundCall().getImsCall();
        if (imsCall == null) {
            Rlog.d(LOG_TAG, "RTT: imsCall null");
            return;
        }

        try {
            imsCall.sendRttModifyRequest(to);
        } catch (ImsException e) {
            Rlog.e(LOG_TAG, "RTT: sendRttModifyRequest exception = " + e);
        }
    }

    /**
     * Sends RTT Upgrade response
     *
     * @param data : response for upgrade
     */
    public void sendRttModifyResponse(boolean response) {
        ImsCall imsCall = getForegroundCall().getImsCall();
        if (imsCall == null) {
            Rlog.d(LOG_TAG, "RTT: imsCall null");
            return;
        }

        if (!isRttVtCallAllowed(imsCall)) {
            Rlog.d(LOG_TAG, "RTT: Not allowed for VT");
            return;
        }

        Rlog.d(LOG_TAG, "RTT: sendRttModifyResponse = " + (response ? "ACCEPTED" : "REJECTED"));
        imsCall.sendRttModifyResponse(response);
    }

    // Utility to check if the value coming in intent is for upgrade initiate or upgrade response
    private void checkIfModifyRequestOrResponse(int data) {
        if (!(isRttSupported() && (isRttOn() || isInEmergencyCall())) ||
                   (ImsPhoneCall.State.ACTIVE != getForegroundCall().getState())) {
            Rlog.d(LOG_TAG, "RTT: Request or Response not allowed");
            return;
        }

        Rlog.d(LOG_TAG, "RTT: checkIfModifyRequestOrResponse data =  " + data);
        switch (data) {
            case QtiImsUtils.RTT_UPGRADE_INITIATE:
                if (!QtiImsUtils.isRttUpgradeSupported(mPhoneId, mContext)) {
                    Rlog.d(LOG_TAG, "RTT: upgrade not supported");
                    return;
                }
                // Rtt Upgrade means enable Rtt
                packRttModifyRequestToProfile(ImsStreamMediaProfile.RTT_MODE_FULL);
                break;
            case QtiImsUtils.RTT_DOWNGRADE_INITIATE:
                if (!QtiImsUtils.isRttDowngradeSupported(mPhoneId, mContext)) {
                    Rlog.d(LOG_TAG, "RTT: downgrade not supported");
                    return;
                }
                // Rtt downrade means disable Rtt
                packRttModifyRequestToProfile(ImsStreamMediaProfile.RTT_MODE_DISABLED);
                break;
            case QtiImsUtils.RTT_UPGRADE_CONFIRM:
                sendRttModifyResponse(true);
                break;
            case QtiImsUtils.RTT_UPGRADE_REJECT:
                sendRttModifyResponse(false);
                break;
            case QtiImsUtils.SHOW_RTT_KEYBOARD:
                ImsCall imsCall = getForegroundCall().getImsCall();
                if (imsCall != null && isRttSupported() &&
                    QtiImsUtils.shallShowRttVisibilitySetting(mPhoneId, mContext) &&
                    !imsCall.isRttCall()) {
                    packRttModifyRequestToProfile(ImsStreamMediaProfile.RTT_MODE_FULL);
                }
                break;
             case QtiImsUtils.HIDE_RTT_KEYBOARD:
                //no-op
                break;
        }
    }

    private void packRttModifyRequestToProfile(int data) {
        if (getForegroundCall().getImsCall() == null) {
            Rlog.d(LOG_TAG, "RTT: cannot send rtt modify request");
            return;
        }

        ImsCallProfile fromProfile = getForegroundCall().getImsCall().getCallProfile();
        ImsCallProfile toProfile = new ImsCallProfile(fromProfile.mServiceType,
                fromProfile.mCallType);
        toProfile.mMediaProfile.setRttMode(data);

        Rlog.d(LOG_TAG, "RTT: packRttModifyRequestToProfile");
        sendRttModifyRequest(toProfile);
    }

    public boolean isRttSupported() {
        if (!QtiImsUtils.isRttSupported(mPhoneId, mContext)) {
            Rlog.d(LOG_TAG, "RTT: RTT is not supported");
            return false;
        }
        Rlog.d(LOG_TAG, "RTT: rtt supported = " +
                QtiImsUtils.isRttSupported(mPhoneId, mContext) + ", Rtt mode = " +
                QtiImsUtils.getRttOperatingMode(mContext, mPhoneId));
        return true;
    }

    /*
     * Rtt for VT calls is not supported for certain operators
     * Check the config and process the request
     */
    public boolean isRttVtCallAllowed(ImsCall call) {
        return !(call.getCallProfile().isVideoCall() &&
                 !QtiImsUtils.isRttSupportedOnVtCalls(mPhoneId, mContext));
    }

    public boolean isRttOn() {
        if (!QtiImsUtils.isRttOn(mContext, mPhoneId)) {
            Rlog.d(LOG_TAG, "RTT: RTT is off");
            return false;
        }
        Rlog.d(LOG_TAG, "RTT: Rtt on = " + QtiImsUtils.isRttOn(mContext, mPhoneId));
        return true;
    }

    @Override
    public void dump(FileDescriptor fd, PrintWriter pw, String[] args) {
        pw.println("ImsPhone extends:");
        super.dump(fd, pw, args);
        pw.flush();

        pw.println("ImsPhone:");
        pw.println("  mDefaultPhone = " + mDefaultPhone);
        pw.println("  mPendingMMIs = " + mPendingMMIs);
        pw.println("  mPostDialHandler = " + mPostDialHandler);
        pw.println("  mSS = " + mSS);
        pw.println("  mWakeLock = " + mWakeLock);
        pw.println("  mIsPhoneInEcmState = " + EcbmHandler.getInstance().isInEcm());
        pw.println("  mSilentRedialRegistrants = " + mSilentRedialRegistrants);
        pw.println("  mImsRegistrationState = " + mImsRegistrationState);
        pw.println("  mRoaming = " + mRoaming);
        pw.println("  mSsnRegistrants = " + mSsnRegistrants);
        pw.flush();
    }

    private void logi(String s) {
        Rlog.i(LOG_TAG, "[" + mPhoneId + "] " + s);
    }

    private void logv(String s) {
        Rlog.v(LOG_TAG, "[" + mPhoneId + "] " + s);
    }

    private void logd(String s) {
        Rlog.d(LOG_TAG, "[" + mPhoneId + "] " + s);
    }

    private void loge(String s) {
        Rlog.e(LOG_TAG, "[" + mPhoneId + "] " + s);
    }
}<|MERGE_RESOLUTION|>--- conflicted
+++ resolved
@@ -75,11 +75,8 @@
 import android.telephony.ims.ImsCallForwardInfo;
 import android.telephony.ims.ImsCallProfile;
 import android.telephony.ims.ImsReasonInfo;
-<<<<<<< HEAD
+import android.telephony.ims.ImsSsData;
 import android.telephony.ims.ImsStreamMediaProfile;
-=======
-import android.telephony.ims.ImsSsData;
->>>>>>> 011a53f0
 import android.telephony.ims.ImsSsInfo;
 import android.telephony.ims.RegistrationManager;
 import android.text.TextUtils;
@@ -142,9 +139,6 @@
     public static final int EVENT_SERVICE_STATE_CHANGED             = EVENT_LAST + 8;
     private static final int EVENT_VOICE_CALL_ENDED                  = EVENT_LAST + 9;
 
-    // Default Emergency Callback Mode exit timer
-    private static final long DEFAULT_ECM_EXIT_TIMER_VALUE = 300000;
-
     public static class ImsDialArgs extends DialArgs {
         public static class Builder extends DialArgs.Builder<ImsDialArgs.Builder> {
             private android.telecom.Connection.RttTextStream mRttTextStream;
@@ -1640,76 +1634,11 @@
 
     @UnsupportedAppUsage
     private void handleEnterEmergencyCallbackMode() {
-<<<<<<< HEAD
-=======
-        if (DBG) logd("handleEnterEmergencyCallbackMode,mIsPhoneInEcmState= " + isInEcm());
-        // if phone is not in Ecm mode, and it's changed to Ecm mode
-        if (!isInEcm()) {
-            setIsInEcm(true);
-            // notify change
-            sendEmergencyCallbackModeChange();
-            ((GsmCdmaPhone) mDefaultPhone).notifyEmergencyCallRegistrants(true);
-
-            // Post this runnable so we will automatically exit
-            // if no one invokes exitEmergencyCallbackMode() directly.
-            long delayInMillis = TelephonyProperties.ecm_exit_timer()
-                    .orElse(DEFAULT_ECM_EXIT_TIMER_VALUE);
-            postDelayed(mExitEcmRunnable, delayInMillis);
-            // We don't want to go to sleep while in Ecm
-            mWakeLock.acquire();
-        }
->>>>>>> 011a53f0
     }
 
     @UnsupportedAppUsage
     @Override
     protected void handleExitEmergencyCallbackMode() {
-<<<<<<< HEAD
-=======
-        if (DBG) logd("handleExitEmergencyCallbackMode: mIsPhoneInEcmState = " + isInEcm());
-
-        if (isInEcm()) {
-            setIsInEcm(false);
-        }
-
-        // Remove pending exit Ecm runnable, if any
-        removeCallbacks(mExitEcmRunnable);
-
-        if (mEcmExitRespRegistrant != null) {
-            mEcmExitRespRegistrant.notifyResult(Boolean.TRUE);
-        }
-
-        // release wakeLock
-        if (mWakeLock.isHeld()) {
-            mWakeLock.release();
-        }
-
-        // send an Intent
-        sendEmergencyCallbackModeChange();
-        ((GsmCdmaPhone) mDefaultPhone).notifyEmergencyCallRegistrants(false);
-    }
-
-    /**
-     * Handle to cancel or restart Ecm timer in emergency call back mode if action is
-     * CANCEL_ECM_TIMER, cancel Ecm timer and notify apps the timer is canceled; otherwise, restart
-     * Ecm timer and notify apps the timer is restarted.
-     */
-    void handleTimerInEmergencyCallbackMode(int action) {
-        switch (action) {
-            case CANCEL_ECM_TIMER:
-                removeCallbacks(mExitEcmRunnable);
-                ((GsmCdmaPhone) mDefaultPhone).notifyEcbmTimerReset(Boolean.TRUE);
-                break;
-            case RESTART_ECM_TIMER:
-                long delayInMillis = TelephonyProperties.ecm_exit_timer()
-                        .orElse(DEFAULT_ECM_EXIT_TIMER_VALUE);
-                postDelayed(mExitEcmRunnable, delayInMillis);
-                ((GsmCdmaPhone) mDefaultPhone).notifyEcbmTimerReset(Boolean.FALSE);
-                break;
-            default:
-                loge("handleTimerInEmergencyCallbackMode, unsupported action " + action);
-        }
->>>>>>> 011a53f0
     }
 
     @UnsupportedAppUsage
