/*
 * Copyright (C) 2013 The Android Open Source Project
 *
 * Licensed under the Apache License, Version 2.0 (the "License");
 * you may not use this file except in compliance with the License.
 * You may obtain a copy of the License at
 *
 *      http://www.apache.org/licenses/LICENSE-2.0
 *
 * Unless required by applicable law or agreed to in writing, software
 * distributed under the License is distributed on an "AS IS" BASIS,
 * WITHOUT WARRANTIES OR CONDITIONS OF ANY KIND, either express or implied.
 * See the License for the specific language governing permissions and
 * limitations under the License.
 */

package com.android.internal.telephony.imsphone;

import static com.android.internal.telephony.CommandsInterface.CB_FACILITY_BAIC;
import static com.android.internal.telephony.CommandsInterface.CB_FACILITY_BAICr;
import static com.android.internal.telephony.CommandsInterface.CB_FACILITY_BAOC;
import static com.android.internal.telephony.CommandsInterface.CB_FACILITY_BAOIC;
import static com.android.internal.telephony.CommandsInterface.CB_FACILITY_BAOICxH;
import static com.android.internal.telephony.CommandsInterface.CB_FACILITY_BA_ALL;
import static com.android.internal.telephony.CommandsInterface.CB_FACILITY_BA_MO;
import static com.android.internal.telephony.CommandsInterface.CB_FACILITY_BA_MT;
import static com.android.internal.telephony.CommandsInterface.CB_FACILITY_BIC_ACR;
import static com.android.internal.telephony.CommandsInterface.CF_ACTION_DISABLE;
import static com.android.internal.telephony.CommandsInterface.CF_ACTION_ENABLE;
import static com.android.internal.telephony.CommandsInterface.CF_ACTION_ERASURE;
import static com.android.internal.telephony.CommandsInterface.CF_ACTION_REGISTRATION;
import static com.android.internal.telephony.CommandsInterface.CF_REASON_ALL;
import static com.android.internal.telephony.CommandsInterface.CF_REASON_ALL_CONDITIONAL;
import static com.android.internal.telephony.CommandsInterface.CF_REASON_BUSY;
import static com.android.internal.telephony.CommandsInterface.CF_REASON_NOT_REACHABLE;
import static com.android.internal.telephony.CommandsInterface.CF_REASON_NO_REPLY;
import static com.android.internal.telephony.CommandsInterface.CF_REASON_UNCONDITIONAL;
import static com.android.internal.telephony.CommandsInterface.SERVICE_CLASS_DATA_SYNC;
import static com.android.internal.telephony.CommandsInterface.SERVICE_CLASS_NONE;
import static com.android.internal.telephony.CommandsInterface.SERVICE_CLASS_PACKET;
import static com.android.internal.telephony.CommandsInterface.SERVICE_CLASS_VOICE;
import static com.android.internal.telephony.TelephonyIntents.EXTRA_DIAL_CONFERENCE_URI;
import static com.android.internal.telephony.TelephonyIntents.EXTRA_SKIP_SCHEMA_PARSING;

import android.annotation.UnsupportedAppUsage;
import android.app.Activity;
import android.app.ActivityManager;
import android.app.Notification;
import android.app.NotificationManager;
import android.app.PendingIntent;
import android.content.BroadcastReceiver;
import android.content.Context;
import android.content.Intent;
import android.content.IntentFilter;
import android.net.NetworkStats;
import android.content.IntentFilter;
import android.net.Uri;
import android.os.AsyncResult;
import android.os.Bundle;
import android.os.Handler;
import android.os.Message;
import android.os.PersistableBundle;
import android.os.PowerManager;
import android.os.PowerManager.WakeLock;
import android.os.Registrant;
import android.os.RegistrantList;
import android.os.ResultReceiver;
import android.os.UserHandle;
import android.telephony.AccessNetworkConstants;
import android.telephony.CarrierConfigManager;
import android.telephony.NetworkRegistrationInfo;
import android.telephony.PhoneNumberUtils;
import android.telephony.Rlog;
import android.telephony.ServiceState;
import android.telephony.SubscriptionManager;
import android.telephony.TelephonyManager;
import android.telephony.UssdResponse;
import android.telephony.ims.ImsCallForwardInfo;
import android.telephony.ims.ImsCallProfile;
import android.telephony.ims.ImsReasonInfo;
import android.telephony.ims.ImsSsData;
import android.telephony.ims.ImsStreamMediaProfile;
import android.telephony.ims.ImsSsInfo;
import android.telephony.ims.RegistrationManager;
import android.text.TextUtils;

import com.android.ims.FeatureConnector;
import com.android.ims.ImsCall;
import com.android.ims.ImsEcbm;
import com.android.ims.ImsEcbmStateListener;
import com.android.ims.ImsException;
import com.android.ims.ImsManager;
import com.android.ims.ImsUtInterface;
import com.android.ims.RcsFeatureManager;
import com.android.internal.annotations.VisibleForTesting;
import com.android.internal.telephony.Call;
import com.android.internal.telephony.CallForwardInfo;
import com.android.internal.telephony.CallStateException;
import com.android.internal.telephony.CallTracker;
import com.android.internal.telephony.CommandException;
import com.android.internal.telephony.CommandsInterface;
import com.android.internal.telephony.Connection;
import com.android.internal.telephony.EcbmHandler;
import com.android.internal.telephony.GsmCdmaPhone;
import com.android.internal.telephony.MmiCode;
import com.android.internal.telephony.Phone;
import com.android.internal.telephony.PhoneConstants;
import com.android.internal.telephony.PhoneNotifier;
import com.android.internal.telephony.ServiceStateTracker;
import com.android.internal.telephony.TelephonyComponentFactory;
import com.android.internal.telephony.dataconnection.TransportManager;
import com.android.internal.telephony.emergency.EmergencyNumberTracker;
import com.android.internal.telephony.gsm.GsmMmiCode;
import com.android.internal.telephony.gsm.SuppServiceNotification;
import com.android.internal.telephony.uicc.IccRecords;
import com.android.internal.telephony.util.NotificationChannelController;
import com.android.internal.telephony.util.QtiImsUtils;

import java.io.FileDescriptor;
import java.io.PrintWriter;
import java.util.ArrayList;
import java.util.List;
import java.util.function.Consumer;

/**
 * {@hide}
 */
public class ImsPhone extends ImsPhoneBase {
    private static final String LOG_TAG = "ImsPhone";
    private static final boolean DBG = true;
    private static final boolean VDBG = false; // STOPSHIP if true

    private static final int EVENT_SET_CALL_BARRING_DONE             = EVENT_LAST + 1;
    private static final int EVENT_GET_CALL_BARRING_DONE             = EVENT_LAST + 2;
    private static final int EVENT_SET_CALL_WAITING_DONE             = EVENT_LAST + 3;
    private static final int EVENT_GET_CALL_WAITING_DONE             = EVENT_LAST + 4;
    private static final int EVENT_SET_CLIR_DONE                     = EVENT_LAST + 5;
    private static final int EVENT_GET_CLIR_DONE                     = EVENT_LAST + 6;
    private static final int EVENT_DEFAULT_PHONE_DATA_STATE_CHANGED  = EVENT_LAST + 7;
    @VisibleForTesting
    public static final int EVENT_SERVICE_STATE_CHANGED             = EVENT_LAST + 8;
    private static final int EVENT_VOICE_CALL_ENDED                  = EVENT_LAST + 9;

    public static class ImsDialArgs extends DialArgs {
        public static class Builder extends DialArgs.Builder<ImsDialArgs.Builder> {
            private android.telecom.Connection.RttTextStream mRttTextStream;
            private int mClirMode = CommandsInterface.CLIR_DEFAULT;

            public static ImsDialArgs.Builder from(DialArgs dialArgs) {
                return new ImsDialArgs.Builder()
                        .setUusInfo(dialArgs.uusInfo)
                        .setVideoState(dialArgs.videoState)
                        .setIntentExtras(dialArgs.intentExtras);
            }

            public static ImsDialArgs.Builder from(ImsDialArgs dialArgs) {
                return new ImsDialArgs.Builder()
                        .setUusInfo(dialArgs.uusInfo)
                        .setVideoState(dialArgs.videoState)
                        .setIntentExtras(dialArgs.intentExtras)
                        .setRttTextStream(dialArgs.rttTextStream)
                        .setClirMode(dialArgs.clirMode);
            }

            public ImsDialArgs.Builder setRttTextStream(
                    android.telecom.Connection.RttTextStream s) {
                mRttTextStream = s;
                return this;
            }

            public ImsDialArgs.Builder setClirMode(int clirMode) {
                this.mClirMode = clirMode;
                return this;
            }

            public ImsDialArgs build() {
                return new ImsDialArgs(this);
            }
        }

        /**
         * The RTT text stream. If non-null, indicates that connection supports RTT
         * communication with the in-call app.
         */
        public final android.telecom.Connection.RttTextStream rttTextStream;

        /** The CLIR mode to use */
        public final int clirMode;

        private ImsDialArgs(ImsDialArgs.Builder b) {
            super(b);
            this.rttTextStream = b.mRttTextStream;
            this.clirMode = b.mClirMode;
        }
    }

    // Instance Variables
    Phone mDefaultPhone;
    @UnsupportedAppUsage
    ImsPhoneCallTracker mCT;
    ImsExternalCallTracker mExternalCallTracker;
    @UnsupportedAppUsage
    private ArrayList <ImsPhoneMmiCode> mPendingMMIs = new ArrayList<ImsPhoneMmiCode>();
    @UnsupportedAppUsage
    private ServiceState mSS = new ServiceState();

    private RcsFeatureManager mRcsManager;
    @VisibleForTesting
    public FeatureConnector<RcsFeatureManager> mRcsManagerConnector;
    @VisibleForTesting
    public FeatureConnector.Listener<RcsFeatureManager> mRcsFeatureConnectorListener;

    // To redial silently through GSM or CDMA when dialing through IMS fails
    private String mLastDialString;

    private WakeLock mWakeLock;

    private final RegistrantList mSilentRedialRegistrants = new RegistrantList();

    private int mImsRegistrationState = RegistrationManager.REGISTRATION_STATE_NOT_REGISTERED;

    private boolean mRoaming = false;

    // List of Registrants to send supplementary service notifications to.
    private RegistrantList mSsnRegistrants = new RegistrantList();

    private Uri[] mCurrentSubscriberUris;

    protected void setCurrentSubscriberUris(Uri[] currentSubscriberUris) {
        this.mCurrentSubscriberUris = currentSubscriberUris;
    }

    @Override
    public Uri[] getCurrentSubscriberUris() {
        return mCurrentSubscriberUris;
    }

    @Override
    public int getEmergencyNumberDbVersion() {
        return getEmergencyNumberTracker().getEmergencyNumberDbVersion();
    }

    @Override
    public EmergencyNumberTracker getEmergencyNumberTracker() {
        return mDefaultPhone.getEmergencyNumberTracker();
    }

    @Override
    public ServiceStateTracker getServiceStateTracker() {
        return mDefaultPhone.getServiceStateTracker();
    }

    // Create Cf (Call forward) so that dialling number &
    // mIsCfu (true if reason is call forward unconditional)
    // mOnComplete (Message object passed by client) can be packed &
    // given as a single Cf object as user data to UtInterface.
    private static class Cf {
        final String mSetCfNumber;
        final Message mOnComplete;
        final boolean mIsCfu;
        final int mServiceClass;

        @UnsupportedAppUsage
        Cf(String cfNumber, boolean isCfu, Message onComplete, int serviceClass) {
            mSetCfNumber = cfNumber;
            mIsCfu = isCfu;
            mOnComplete = onComplete;
            mServiceClass = serviceClass;
        }
    }

    // Constructors
    public ImsPhone(Context context, PhoneNotifier notifier, Phone defaultPhone) {
        this(context, notifier, defaultPhone, false);
    }

    @VisibleForTesting
    public ImsPhone(Context context, PhoneNotifier notifier, Phone defaultPhone,
                    boolean unitTestMode) {
        super("ImsPhone", context, notifier, unitTestMode);

        mDefaultPhone = defaultPhone;
        // The ImsExternalCallTracker needs to be defined before the ImsPhoneCallTracker, as the
        // ImsPhoneCallTracker uses a thread to spool up the ImsManager.  Part of this involves
        // setting the multiendpoint listener on the external call tracker.  So we need to ensure
        // the external call tracker is available first to avoid potential timing issues.
        mExternalCallTracker =
                TelephonyComponentFactory.getInstance()
                        .inject(ImsExternalCallTracker.class.getName())
                        .makeImsExternalCallTracker(this);
        mCT = TelephonyComponentFactory.getInstance().inject(ImsPhoneCallTracker.class.getName())
                .makeImsPhoneCallTracker(this);
        mCT.registerPhoneStateListener(mExternalCallTracker);
        mExternalCallTracker.setCallPuller(mCT);

        mSS.setStateOff();

        mPhoneId = mDefaultPhone.getPhoneId();

        PowerManager pm = (PowerManager) context.getSystemService(Context.POWER_SERVICE);
        mWakeLock = pm.newWakeLock(PowerManager.PARTIAL_WAKE_LOCK, LOG_TAG);
        mWakeLock.setReferenceCounted(false);

        if (mDefaultPhone.getServiceStateTracker() != null
                && mDefaultPhone.getTransportManager() != null) {
            for (int transport : mDefaultPhone.getTransportManager().getAvailableTransports()) {
                mDefaultPhone.getServiceStateTracker()
                        .registerForDataRegStateOrRatChanged(transport, this,
                                EVENT_DEFAULT_PHONE_DATA_STATE_CHANGED, null);
            }
        }
        // Sets the Voice reg state to STATE_OUT_OF_SERVICE and also queries the data service
        // state. We don't ever need the voice reg state to be anything other than in or out of
        // service.
        setServiceState(ServiceState.STATE_OUT_OF_SERVICE);

        mDefaultPhone.registerForServiceStateChanged(this, EVENT_SERVICE_STATE_CHANGED, null);
        // Force initial roaming state update later, on EVENT_CARRIER_CONFIG_CHANGED.
        // Settings provider or CarrierConfig may not be loaded now.

<<<<<<< HEAD
        mRcsManagerConnector = new FeatureConnector<RcsFeatureManager>(mContext, mPhoneId,
                new FeatureConnector.Listener<RcsFeatureManager>() {
                    @Override
                    public boolean isSupported() {
                        if (!ImsManager.isImsSupportedOnDevice(mContext)) {
                            return false;
                        }
                        if (!RcsFeatureManager.isRcsUceSupportedByCarrier(mContext, mPhoneId)) {
                            return false;
                        }
                        return true;
                    }

                    @Override
                    public RcsFeatureManager getFeatureManager() {
                        return new RcsFeatureManager(mContext, mPhoneId);
                    }

                    @Override
                    public void connectionReady(RcsFeatureManager manager) throws ImsException {
                        mRcsManager = manager;
                    }

                    @Override
                    public void connectionUnavailable() {
                    }
                }, mContext.getMainExecutor(), "ImsPhone");
        mRcsManagerConnector.connect();

        // Register receiver for sending RTT text message and
        // for receving RTT Operation
        // .i.e.Upgrade Initiate, Upgrade accept, Upgrade reject
        IntentFilter filter = new IntentFilter();
        filter.addAction(QtiImsUtils.ACTION_SEND_RTT_TEXT);
        filter.addAction(QtiImsUtils.ACTION_RTT_OPERATION);
        mDefaultPhone.getContext().registerReceiver(mRttReceiver, filter);
=======
        // Listen to the carrier config changed to initialize RcsFeatureManager
        IntentFilter filter = new IntentFilter(CarrierConfigManager.ACTION_CARRIER_CONFIG_CHANGED);
        mContext.registerReceiver(mCarrierConfigChangedReceiver, filter);
>>>>>>> 95a3c2a9
    }

    //todo: get rid of this function. It is not needed since parentPhone obj never changes
    @Override
    public void dispose() {
        logd("dispose");
        // Nothing to dispose in Phone
        //super.dispose();
        mPendingMMIs.clear();
        mExternalCallTracker.tearDown();
        mCT.unregisterPhoneStateListener(mExternalCallTracker);
        mCT.unregisterForVoiceCallEnded(this);
        mCT.dispose();

        //Force all referenced classes to unregister their former registered events
        if (mDefaultPhone != null && mDefaultPhone.getServiceStateTracker() != null) {
            for (int transport : mDefaultPhone.getTransportManager().getAvailableTransports()) {
                mDefaultPhone.getServiceStateTracker()
                        .unregisterForDataRegStateOrRatChanged(transport, this);
            }
            mDefaultPhone.unregisterForServiceStateChanged(this);
            mDefaultPhone.getContext().unregisterReceiver(mRttReceiver);
        }

        mContext.unregisterReceiver(mCarrierConfigChangedReceiver);

        if (mRcsManagerConnector != null) {
            mRcsManagerConnector.disconnect();
            mRcsManagerConnector = null;
        }
    }

    private BroadcastReceiver mCarrierConfigChangedReceiver = new BroadcastReceiver() {
        @Override
        public void onReceive(Context context, Intent intent) {
            if (intent == null) {
                return;
            }
            if (CarrierConfigManager.ACTION_CARRIER_CONFIG_CHANGED.equals(intent.getAction())) {
                Bundle bundle = intent.getExtras();
                if (bundle == null) {
                    return;
                }
                int phoneId = bundle.getInt(CarrierConfigManager.EXTRA_SLOT_INDEX);
                if (phoneId == mPhoneId) {
                    sendEmptyMessage(EVENT_CARRIER_CONFIG_CHANGED);
                }
            }
        }
    };

    /**
     * Create RcsManagerConnector to initialize RcsFeatureManager
     */
    @VisibleForTesting
    public void initRcsFeatureManager() {
        if (mRcsManagerConnector != null) {
            mRcsManagerConnector.disconnect();
            mRcsManagerConnector = null;
        }

        logd("initRcsFeatureManager");
        mRcsFeatureConnectorListener = new FeatureConnector.Listener<>() {
            @Override
            public boolean isSupported() {
                // Check if Telephony IMS is supported or not
                if (!ImsManager.isImsSupportedOnDevice(mContext)) {
                    return false;
                }
                return true;
            }

            @Override
            public RcsFeatureManager getFeatureManager() {
                return new RcsFeatureManager(mContext, mPhoneId);
            }

            @Override
            public void connectionReady(RcsFeatureManager manager) throws ImsException {
                logd("RcsFeatureManager is ready");
                mRcsManager = manager;
            }

            @Override
            public void connectionUnavailable() {
                logd("RcsFeatureManager is unavailable");
                mRcsManager = null;
            }
        };

        mRcsManagerConnector = new FeatureConnector<>(mContext, mPhoneId,
                mRcsFeatureConnectorListener, mContext.getMainExecutor(), LOG_TAG);
        mRcsManagerConnector.connect();
    }

    @UnsupportedAppUsage
    @Override
    public ServiceState getServiceState() {
        return mSS;
    }

    @UnsupportedAppUsage
    @VisibleForTesting
    public void setServiceState(int state) {
        boolean isVoiceRegStateChanged = false;

        synchronized (this) {
            isVoiceRegStateChanged = mSS.getVoiceRegState() != state;
            mSS.setVoiceRegState(state);
        }
        updateDataServiceState();

        if (isVoiceRegStateChanged) {
            if (mDefaultPhone.getServiceStateTracker() != null) {
                mDefaultPhone.getServiceStateTracker().onImsServiceStateChanged();
            }
        }
    }

    @Override
    public CallTracker getCallTracker() {
        return mCT;
    }

    public void setVoiceCallForwardingFlag(int line, boolean enable, String number) {
        IccRecords r = mDefaultPhone.getIccRecords();
        if (r != null) {
            setVoiceCallForwardingFlag(r, line, enable, number);
        }
    }

    public ImsExternalCallTracker getExternalCallTracker() {
        return mExternalCallTracker;
    }

    @Override
    public List<? extends ImsPhoneMmiCode>
    getPendingMmiCodes() {
        return mPendingMMIs;
    }

    @Override
    public void
    acceptCall(int videoState) throws CallStateException {
        mCT.acceptCall(videoState);
    }

    @Override
    public void
    rejectCall() throws CallStateException {
        mCT.rejectCall();
    }

    @Override
    public void
    switchHoldingAndActive() throws CallStateException {
        throw new UnsupportedOperationException("Use hold() and unhold() instead.");
    }

    @Override
    public boolean canConference() {
        return mCT.canConference();
    }

    public boolean canDial() {
        try {
            mCT.checkForDialIssues();
        } catch (CallStateException cse) {
            return false;
        }
        return true;
    }

    @Override
    public void conference() {
        mCT.conference();
    }

    @Override
    public void clearDisconnected() {
        mCT.clearDisconnected();
    }

    @Override
    public boolean canTransfer() {
        return mCT.canTransfer();
    }

    @Override
    public void explicitCallTransfer() {
        mCT.explicitCallTransfer();
    }

    @UnsupportedAppUsage
    @Override
    public ImsPhoneCall
    getForegroundCall() {
        return mCT.mForegroundCall;
    }

    @UnsupportedAppUsage
    @Override
    public ImsPhoneCall
    getBackgroundCall() {
        return mCT.mBackgroundCall;
    }

    @UnsupportedAppUsage
    @Override
    public ImsPhoneCall
    getRingingCall() {
        return mCT.mRingingCall;
    }

    @Override
    public boolean isImsAvailable() {
        return mCT.isImsServiceReady();
    }

    /**
     * Hold the currently active call, possibly unholding a currently held call.
     * @throws CallStateException
     */
    public void holdActiveCall() throws CallStateException {
        mCT.holdActiveCall();
    }

    /**
     * Unhold the currently active call, possibly holding a currently active call.
     * If the call tracker is already in the middle of a hold operation, this is a noop.
     * @throws CallStateException
     */
    public void unholdHeldCall() throws CallStateException {
        mCT.unholdHeldCall();
    }

    private boolean handleCallDeflectionIncallSupplementaryService(
            String dialString) {
        if (dialString.length() > 1) {
            return false;
        }

        if (getRingingCall().getState() != ImsPhoneCall.State.IDLE) {
            if (DBG) logd("MmiCode 0: rejectCall");
            try {
                mCT.rejectCall();
            } catch (CallStateException e) {
                if (DBG) Rlog.d(LOG_TAG, "reject failed", e);
                notifySuppServiceFailed(Phone.SuppService.REJECT);
            }
        } else if (getBackgroundCall().getState() != ImsPhoneCall.State.IDLE) {
            if (DBG) logd("MmiCode 0: hangupWaitingOrBackground");
            try {
                mCT.hangup(getBackgroundCall());
            } catch (CallStateException e) {
                if (DBG) Rlog.d(LOG_TAG, "hangup failed", e);
            }
        }

        return true;
    }

    private void sendUssdResponse(String ussdRequest, CharSequence message, int returnCode,
                                   ResultReceiver wrappedCallback) {
        UssdResponse response = new UssdResponse(ussdRequest, message);
        Bundle returnData = new Bundle();
        returnData.putParcelable(TelephonyManager.USSD_RESPONSE, response);
        wrappedCallback.send(returnCode, returnData);

    }

    @Override
    public boolean handleUssdRequest(String ussdRequest, ResultReceiver wrappedCallback)
            throws CallStateException {
        if (mPendingMMIs.size() > 0) {
            // There are MMI codes in progress; fail attempt now.
            logi("handleUssdRequest: queue full: " + Rlog.pii(LOG_TAG, ussdRequest));
            sendUssdResponse(ussdRequest, null, TelephonyManager.USSD_RETURN_FAILURE,
                    wrappedCallback );
            return true;
        }
        try {
            dialInternal(ussdRequest, new ImsDialArgs.Builder().build(), wrappedCallback);
        } catch (CallStateException cse) {
            if (CS_FALLBACK.equals(cse.getMessage())) {
                throw cse;
            } else {
                Rlog.w(LOG_TAG, "Could not execute USSD " + cse);
                sendUssdResponse(ussdRequest, null, TelephonyManager.USSD_RETURN_FAILURE,
                        wrappedCallback);
            }
        } catch (Exception e) {
            Rlog.w(LOG_TAG, "Could not execute USSD " + e);
            sendUssdResponse(ussdRequest, null, TelephonyManager.USSD_RETURN_FAILURE,
                    wrappedCallback);
            return false;
        }
        return true;
    }

    private boolean handleCallWaitingIncallSupplementaryService(
            String dialString) {
        int len = dialString.length();

        if (len > 2) {
            return false;
        }

        ImsPhoneCall call = getForegroundCall();

        try {
            if (len > 1) {
                if (DBG) logd("not support 1X SEND");
                notifySuppServiceFailed(Phone.SuppService.HANGUP);
            } else {
                if (call.getState() != ImsPhoneCall.State.IDLE) {
                    if (DBG) logd("MmiCode 1: hangup foreground");
                    mCT.hangup(call);
                } else {
                    if (DBG) logd("MmiCode 1: holdActiveCallForWaitingCall");
                    mCT.holdActiveCallForWaitingCall();
                }
            }
        } catch (CallStateException e) {
            if (DBG) Rlog.d(LOG_TAG, "hangup failed", e);
            notifySuppServiceFailed(Phone.SuppService.HANGUP);
        }

        return true;
    }

    private boolean handleCallHoldIncallSupplementaryService(String dialString) {
        int len = dialString.length();

        if (len > 2) {
            return false;
        }

        if (len > 1) {
            if (DBG) logd("separate not supported");
            notifySuppServiceFailed(Phone.SuppService.SEPARATE);
        } else {
            try {
                if (getRingingCall().getState() != ImsPhoneCall.State.IDLE) {
                    if (DBG) logd("MmiCode 2: accept ringing call");
                    mCT.acceptCall(ImsCallProfile.CALL_TYPE_VOICE);
                } else {
                    if (DBG) logd("MmiCode 2: holdActiveCall");
                    mCT.holdActiveCall();
                }
            } catch (CallStateException e) {
                if (DBG) Rlog.d(LOG_TAG, "switch failed", e);
                notifySuppServiceFailed(Phone.SuppService.SWITCH);
            }
        }

        return true;
    }

    private boolean handleMultipartyIncallSupplementaryService(
            String dialString) {
        if (dialString.length() > 1) {
            return false;
        }

        if (DBG) logd("MmiCode 3: merge calls");
        conference();
        return true;
    }

    private boolean handleEctIncallSupplementaryService(String dialString) {

        int len = dialString.length();

        if (len != 1) {
            return false;
        }

        if (DBG) logd("MmiCode 4: not support explicit call transfer");
        notifySuppServiceFailed(Phone.SuppService.TRANSFER);
        return true;
    }

    private boolean handleCcbsIncallSupplementaryService(String dialString) {
        if (dialString.length() > 1) {
            return false;
        }

        logi("MmiCode 5: CCBS not supported!");
        // Treat it as an "unknown" service.
        notifySuppServiceFailed(Phone.SuppService.UNKNOWN);
        return true;
    }

    public void notifySuppSvcNotification(SuppServiceNotification suppSvc) {
        logd("notifySuppSvcNotification: suppSvc = " + suppSvc);

        AsyncResult ar = new AsyncResult(null, suppSvc, null);
        mSsnRegistrants.notifyRegistrants(ar);
    }

    @UnsupportedAppUsage
    @Override
    public boolean handleInCallMmiCommands(String dialString) {
        if (!isInCall()) {
            return false;
        }

        if (TextUtils.isEmpty(dialString)) {
            return false;
        }

        boolean result = false;
        char ch = dialString.charAt(0);
        switch (ch) {
            case '0':
                result = handleCallDeflectionIncallSupplementaryService(
                        dialString);
                break;
            case '1':
                result = handleCallWaitingIncallSupplementaryService(
                        dialString);
                break;
            case '2':
                result = handleCallHoldIncallSupplementaryService(dialString);
                break;
            case '3':
                result = handleMultipartyIncallSupplementaryService(dialString);
                break;
            case '4':
                result = handleEctIncallSupplementaryService(dialString);
                break;
            case '5':
                result = handleCcbsIncallSupplementaryService(dialString);
                break;
            default:
                break;
        }

        return result;
    }

    boolean isInCall() {
        ImsPhoneCall.State foregroundCallState = getForegroundCall().getState();
        ImsPhoneCall.State backgroundCallState = getBackgroundCall().getState();
        ImsPhoneCall.State ringingCallState = getRingingCall().getState();

       return (foregroundCallState.isAlive() ||
               backgroundCallState.isAlive() ||
               ringingCallState.isAlive());
    }

    public void notifyNewRingingConnection(Connection c) {
        mDefaultPhone.notifyNewRingingConnectionP(c);
    }

    @UnsupportedAppUsage
    void notifyUnknownConnection(Connection c) {
        mDefaultPhone.notifyUnknownConnectionP(c);
    }

    @Override
    public void notifyForVideoCapabilityChanged(boolean isVideoCapable) {
        mIsVideoCapable = isVideoCapable;
        mDefaultPhone.notifyForVideoCapabilityChanged(isVideoCapable);
    }

    @Override
    public void setRadioPower(boolean on) {
        mDefaultPhone.setRadioPower(on);
    }

    @Override
    public Connection dial(String dialString, DialArgs dialArgs) throws CallStateException {
        return dialInternal(dialString, dialArgs, null);
    }

    private Connection dialInternal(String dialString, DialArgs dialArgs,
                                    ResultReceiver wrappedCallback)
            throws CallStateException {

        mLastDialString = dialString;

        boolean isConferenceUri = false;
        boolean isSkipSchemaParsing = false;
        if (dialArgs.intentExtras != null) {
            isConferenceUri = dialArgs.intentExtras.getBoolean(
                    EXTRA_DIAL_CONFERENCE_URI, false);
            isSkipSchemaParsing = dialArgs.intentExtras.getBoolean(
                    EXTRA_SKIP_SCHEMA_PARSING, false);
        }
        String newDialString = dialString;
        // Need to make sure dialString gets parsed properly.
        if (!isConferenceUri && !isSkipSchemaParsing) {
            newDialString = PhoneNumberUtils.stripSeparators(dialString);
        }

        // handle in-call MMI first if applicable
        if (handleInCallMmiCommands(newDialString)) {
            return null;
        }

        ImsDialArgs.Builder imsDialArgsBuilder;
        // Get the CLIR info if needed
        if (!(dialArgs instanceof ImsDialArgs)) {
            imsDialArgsBuilder = ImsDialArgs.Builder.from(dialArgs);
        } else {
            imsDialArgsBuilder = ImsDialArgs.Builder.from((ImsDialArgs) dialArgs);
        }
        imsDialArgsBuilder.setClirMode(mCT.getClirMode());

        if (mDefaultPhone.getPhoneType() == PhoneConstants.PHONE_TYPE_CDMA) {
            return mCT.dial(dialString, imsDialArgsBuilder.build());
        }

        // Only look at the Network portion for mmi
        String networkPortion = PhoneNumberUtils.extractNetworkPortionAlt(newDialString);
        ImsPhoneMmiCode mmi =
                ImsPhoneMmiCode.newFromDialString(networkPortion, this, wrappedCallback);
        if (DBG) logd("dialInternal: dialing w/ mmi '" + mmi + "'...");

        if (mmi == null) {
            return mCT.dial(dialString, imsDialArgsBuilder.build());
        } else if (mmi.isTemporaryModeCLIR()) {
            imsDialArgsBuilder.setClirMode(mmi.getCLIRMode());
            return mCT.dial(mmi.getDialingNumber(), imsDialArgsBuilder.build());
        } else if (!mmi.isSupportedOverImsPhone()) {
            // If the mmi is not supported by IMS service,
            // try to initiate dialing with default phone
            // Note: This code is never reached; there is a bug in isSupportedOverImsPhone which
            // causes it to return true even though the "processCode" method ultimately throws the
            // exception.
            logi("dialInternal: USSD not supported by IMS; fallback to CS.");
            throw new CallStateException(CS_FALLBACK);
        } else {
            mPendingMMIs.add(mmi);
            mMmiRegistrants.notifyRegistrants(new AsyncResult(null, mmi, null));

            try {
                mmi.processCode();
            } catch (CallStateException cse) {
                if (CS_FALLBACK.equals(cse.getMessage())) {
                    logi("dialInternal: fallback to GSM required.");
                    // Make sure we remove from the list of pending MMIs since it will handover to
                    // GSM.
                    mPendingMMIs.remove(mmi);
                    throw cse;
                }
            }

            return null;
        }
    }

    @Override
    public void addParticipant(String dialString) throws CallStateException {
        mCT.addParticipant(dialString);
    }

    @Override
    public void
    sendDtmf(char c) {
        if (!PhoneNumberUtils.is12Key(c)) {
            loge("sendDtmf called with invalid character '" + c + "'");
        } else {
            if (mCT.getState() ==  PhoneConstants.State.OFFHOOK) {
                mCT.sendDtmf(c, null);
            }
        }
    }

    @Override
    public void
    startDtmf(char c) {
        if (!(PhoneNumberUtils.is12Key(c) || (c >= 'A' && c <= 'D'))) {
            loge("startDtmf called with invalid character '" + c + "'");
        } else {
            mCT.startDtmf(c);
        }
    }

    @Override
    public void
    stopDtmf() {
        mCT.stopDtmf();
    }

    public void notifyIncomingRing() {
        if (DBG) logd("notifyIncomingRing");
        AsyncResult ar = new AsyncResult(null, null, null);
        sendMessage(obtainMessage(EVENT_CALL_RING, ar));
    }

    @Override
    public void setMute(boolean muted) {
        mCT.setMute(muted);
    }

    @Override
    public void setTTYMode(int ttyMode, Message onComplete) {
        mCT.setTtyMode(ttyMode);
    }

    @Override
    public void setUiTTYMode(int uiTtyMode, Message onComplete) {
        mCT.setUiTTYMode(uiTtyMode, onComplete);
    }

    @Override
    public boolean getMute() {
        return mCT.getMute();
    }

    @UnsupportedAppUsage
    @Override
    public PhoneConstants.State getState() {
        return mCT.getState();
    }

    @UnsupportedAppUsage
    private boolean isValidCommandInterfaceCFReason (int commandInterfaceCFReason) {
        switch (commandInterfaceCFReason) {
        case CF_REASON_UNCONDITIONAL:
        case CF_REASON_BUSY:
        case CF_REASON_NO_REPLY:
        case CF_REASON_NOT_REACHABLE:
        case CF_REASON_ALL:
        case CF_REASON_ALL_CONDITIONAL:
            return true;
        default:
            return false;
        }
    }

    @UnsupportedAppUsage
    private boolean isValidCommandInterfaceCFAction (int commandInterfaceCFAction) {
        switch (commandInterfaceCFAction) {
        case CF_ACTION_DISABLE:
        case CF_ACTION_ENABLE:
        case CF_ACTION_REGISTRATION:
        case CF_ACTION_ERASURE:
            return true;
        default:
            return false;
        }
    }

    @UnsupportedAppUsage
    private  boolean isCfEnable(int action) {
        return (action == CF_ACTION_ENABLE) || (action == CF_ACTION_REGISTRATION);
    }

    @UnsupportedAppUsage
    private int getConditionFromCFReason(int reason) {
        switch(reason) {
            case CF_REASON_UNCONDITIONAL: return ImsUtInterface.CDIV_CF_UNCONDITIONAL;
            case CF_REASON_BUSY: return ImsUtInterface.CDIV_CF_BUSY;
            case CF_REASON_NO_REPLY: return ImsUtInterface.CDIV_CF_NO_REPLY;
            case CF_REASON_NOT_REACHABLE: return ImsUtInterface.CDIV_CF_NOT_REACHABLE;
            case CF_REASON_ALL: return ImsUtInterface.CDIV_CF_ALL;
            case CF_REASON_ALL_CONDITIONAL: return ImsUtInterface.CDIV_CF_ALL_CONDITIONAL;
            default:
                break;
        }

        return ImsUtInterface.INVALID;
    }

    private int getCFReasonFromCondition(int condition) {
        switch(condition) {
            case ImsUtInterface.CDIV_CF_UNCONDITIONAL: return CF_REASON_UNCONDITIONAL;
            case ImsUtInterface.CDIV_CF_BUSY: return CF_REASON_BUSY;
            case ImsUtInterface.CDIV_CF_NO_REPLY: return CF_REASON_NO_REPLY;
            case ImsUtInterface.CDIV_CF_NOT_REACHABLE: return CF_REASON_NOT_REACHABLE;
            case ImsUtInterface.CDIV_CF_ALL: return CF_REASON_ALL;
            case ImsUtInterface.CDIV_CF_ALL_CONDITIONAL: return CF_REASON_ALL_CONDITIONAL;
            default:
                break;
        }

        return CF_REASON_NOT_REACHABLE;
    }

    @UnsupportedAppUsage
    private int getActionFromCFAction(int action) {
        switch(action) {
            case CF_ACTION_DISABLE: return ImsUtInterface.ACTION_DEACTIVATION;
            case CF_ACTION_ENABLE: return ImsUtInterface.ACTION_ACTIVATION;
            case CF_ACTION_ERASURE: return ImsUtInterface.ACTION_ERASURE;
            case CF_ACTION_REGISTRATION: return ImsUtInterface.ACTION_REGISTRATION;
            default:
                break;
        }

        return ImsUtInterface.INVALID;
    }

    @Override
    public void getOutgoingCallerIdDisplay(Message onComplete) {
        if (DBG) logd("getCLIR");
        Message resp;
        resp = obtainMessage(EVENT_GET_CLIR_DONE, onComplete);

        try {
            ImsUtInterface ut = mCT.getUtInterface();
            ut.queryCLIR(resp);
        } catch (ImsException e) {
            sendErrorResponse(onComplete, e);
        }
    }

    @Override
    public void setOutgoingCallerIdDisplay(int clirMode, Message onComplete) {
        if (DBG) logd("setCLIR action= " + clirMode);
        Message resp;
        // Packing CLIR value in the message. This will be required for
        // SharedPreference caching, if the message comes back as part of
        // a success response.
        resp = obtainMessage(EVENT_SET_CLIR_DONE, clirMode, 0, onComplete);
        try {
            ImsUtInterface ut = mCT.getUtInterface();
            ut.updateCLIR(clirMode, resp);
        } catch (ImsException e) {
            sendErrorResponse(onComplete, e);
        }
    }

    @UnsupportedAppUsage
    @Override
    public void getCallForwardingOption(int commandInterfaceCFReason,
            Message onComplete) {
        getCallForwardingOption(commandInterfaceCFReason,
            SERVICE_CLASS_VOICE, onComplete);
    }

    @Override
    public void getCallForwardingOption(int commandInterfaceCFReason,
            int commandInterfaceServiceClass, Message onComplete) {
        if (DBG) Rlog.d(LOG_TAG, "getCallForwardingOption reason=" + commandInterfaceCFReason +
                "serviceclass =" + commandInterfaceServiceClass);
        if (isValidCommandInterfaceCFReason(commandInterfaceCFReason)) {
            if (DBG) Rlog.d(LOG_TAG, "requesting call forwarding query.");
            Message resp;
            resp = obtainMessage(EVENT_GET_CALL_FORWARD_DONE, onComplete);

            try {
                ImsUtInterface ut = mCT.getUtInterface();
                ut.queryCallForward(getConditionFromCFReason(commandInterfaceCFReason), null,
                        commandInterfaceServiceClass, resp);
            } catch (ImsException e) {
                sendErrorResponse(onComplete, e);
            }
        } else if (onComplete != null) {
            sendErrorResponse(onComplete);
        }
    }

    @Override
    public void setCallForwardingOption(int commandInterfaceCFAction,
            int commandInterfaceCFReason,
            String dialingNumber,
            int timerSeconds,
            Message onComplete) {
        setCallForwardingOption(commandInterfaceCFAction, commandInterfaceCFReason, dialingNumber,
                CommandsInterface.SERVICE_CLASS_VOICE, timerSeconds, onComplete);
    }

    @UnsupportedAppUsage
    public void setCallForwardingOption(int commandInterfaceCFAction,
            int commandInterfaceCFReason,
            String dialingNumber,
            int serviceClass,
            int timerSeconds,
            Message onComplete) {
        if (DBG) {
            logd("setCallForwardingOption action=" + commandInterfaceCFAction
                    + ", reason=" + commandInterfaceCFReason + " serviceClass=" + serviceClass);
        }
        if ((isValidCommandInterfaceCFAction(commandInterfaceCFAction)) &&
                (isValidCommandInterfaceCFReason(commandInterfaceCFReason))) {
            Message resp;
            Cf cf = new Cf(dialingNumber, GsmMmiCode.isVoiceUnconditionalForwarding(
                    commandInterfaceCFReason, serviceClass), onComplete, serviceClass);
            resp = obtainMessage(EVENT_SET_CALL_FORWARD_DONE,
                    isCfEnable(commandInterfaceCFAction) ? 1 : 0, 0, cf);

            try {
                ImsUtInterface ut = mCT.getUtInterface();
                ut.updateCallForward(getActionFromCFAction(commandInterfaceCFAction),
                        getConditionFromCFReason(commandInterfaceCFReason),
                        dialingNumber,
                        serviceClass,
                        timerSeconds,
                        resp);
            } catch (ImsException e) {
                sendErrorResponse(onComplete, e);
            }
        } else if (onComplete != null) {
            sendErrorResponse(onComplete);
        }
    }

    @UnsupportedAppUsage
    @Override
    public void getCallWaiting(Message onComplete) {
        if (DBG) logd("getCallWaiting");
        Message resp;
        resp = obtainMessage(EVENT_GET_CALL_WAITING_DONE, onComplete);

        try {
            ImsUtInterface ut = mCT.getUtInterface();
            ut.queryCallWaiting(resp);
        } catch (ImsException e) {
            sendErrorResponse(onComplete, e);
        }
    }

    @UnsupportedAppUsage
    @Override
    public void setCallWaiting(boolean enable, Message onComplete) {
        int serviceClass = CommandsInterface.SERVICE_CLASS_VOICE;
        CarrierConfigManager configManager = (CarrierConfigManager)
                getContext().getSystemService(Context.CARRIER_CONFIG_SERVICE);
        PersistableBundle b = configManager.getConfigForSubId(getSubId());
        if (b != null) {
            serviceClass = b.getInt(CarrierConfigManager.KEY_CALL_WAITING_SERVICE_CLASS_INT,
                    CommandsInterface.SERVICE_CLASS_VOICE);
        }
        setCallWaiting(enable, serviceClass, onComplete);
    }

    public void setCallWaiting(boolean enable, int serviceClass, Message onComplete) {
        if (DBG) logd("setCallWaiting enable=" + enable);
        Message resp;
        resp = obtainMessage(EVENT_SET_CALL_WAITING_DONE, onComplete);

        try {
            ImsUtInterface ut = mCT.getUtInterface();
            ut.updateCallWaiting(enable, serviceClass, resp);
        } catch (ImsException e) {
            sendErrorResponse(onComplete, e);
        }
    }

    private int getCBTypeFromFacility(String facility) {
        if (CB_FACILITY_BAOC.equals(facility)) {
            return ImsUtInterface.CB_BAOC;
        } else if (CB_FACILITY_BAOIC.equals(facility)) {
            return ImsUtInterface.CB_BOIC;
        } else if (CB_FACILITY_BAOICxH.equals(facility)) {
            return ImsUtInterface.CB_BOIC_EXHC;
        } else if (CB_FACILITY_BAIC.equals(facility)) {
            return ImsUtInterface.CB_BAIC;
        } else if (CB_FACILITY_BAICr.equals(facility)) {
            return ImsUtInterface.CB_BIC_WR;
        } else if (CB_FACILITY_BA_ALL.equals(facility)) {
            return ImsUtInterface.CB_BA_ALL;
        } else if (CB_FACILITY_BA_MO.equals(facility)) {
            return ImsUtInterface.CB_BA_MO;
        } else if (CB_FACILITY_BA_MT.equals(facility)) {
            return ImsUtInterface.CB_BA_MT;
        } else if (CB_FACILITY_BIC_ACR.equals(facility)) {
            return ImsUtInterface.CB_BIC_ACR;
        }

        return 0;
    }

    public void getCallBarring(String facility, Message onComplete) {
        getCallBarring(facility, onComplete, CommandsInterface.SERVICE_CLASS_VOICE);
    }

    public void getCallBarring(String facility, Message onComplete, int serviceClass) {
        getCallBarring(facility, "", onComplete, serviceClass);
    }

    @Override
    public void getCallBarring(String facility, String password, Message onComplete,
            int serviceClass) {
        if (DBG) logd("getCallBarring facility=" + facility + ", serviceClass = " + serviceClass);
        Message resp;
        resp = obtainMessage(EVENT_GET_CALL_BARRING_DONE, onComplete);

        try {
            ImsUtInterface ut = mCT.getUtInterface();
            // password is not required with Ut interface
            ut.queryCallBarring(getCBTypeFromFacility(facility), resp, serviceClass);
        } catch (ImsException e) {
            sendErrorResponse(onComplete, e);
        }
    }

    public void setCallBarring(String facility, boolean lockState, String password,
            Message onComplete) {
        setCallBarring(facility, lockState, password, onComplete,
                CommandsInterface.SERVICE_CLASS_VOICE);
    }

    @Override
    public void setCallBarring(String facility, boolean lockState, String password,
            Message onComplete,  int serviceClass) {
        if (DBG) {
            logd("setCallBarring facility=" + facility
                    + ", lockState=" + lockState + ", serviceClass = " + serviceClass);
        }
        Message resp;
        resp = obtainMessage(EVENT_SET_CALL_BARRING_DONE, onComplete);

        int action;
        if (lockState) {
            action = CommandsInterface.CF_ACTION_ENABLE;
        }
        else {
            action = CommandsInterface.CF_ACTION_DISABLE;
        }

        try {
            ImsUtInterface ut = mCT.getUtInterface();
            // password is not required with Ut interface
            ut.updateCallBarring(getCBTypeFromFacility(facility), action,
                    resp, null,  serviceClass);
        } catch (ImsException e) {
            sendErrorResponse(onComplete, e);
        }
    }

    @Override
    public void sendUssdResponse(String ussdMessge) {
        logd("sendUssdResponse");
        ImsPhoneMmiCode mmi = ImsPhoneMmiCode.newFromUssdUserInput(ussdMessge, this);
        mPendingMMIs.add(mmi);
        mMmiRegistrants.notifyRegistrants(new AsyncResult(null, mmi, null));
        mmi.sendUssd(ussdMessge);
    }

    public void sendUSSD(String ussdString, Message response) {
        mCT.sendUSSD(ussdString, response);
    }

    @Override
    public void cancelUSSD(Message msg) {
        mCT.cancelUSSD(msg);
    }

    @UnsupportedAppUsage
    private void sendErrorResponse(Message onComplete) {
        logd("sendErrorResponse");
        if (onComplete != null) {
            AsyncResult.forMessage(onComplete, null,
                    new CommandException(CommandException.Error.GENERIC_FAILURE));
            onComplete.sendToTarget();
        }
    }

    @UnsupportedAppUsage
    @VisibleForTesting
    public void sendErrorResponse(Message onComplete, Throwable e) {
        logd("sendErrorResponse");
        if (onComplete != null) {
            AsyncResult.forMessage(onComplete, null, getCommandException(e));
            onComplete.sendToTarget();
        }
    }

    private CommandException getCommandException(int code, String errorString) {
        logd("getCommandException code= " + code + ", errorString= " + errorString);
        CommandException.Error error = CommandException.Error.GENERIC_FAILURE;

        switch(code) {
            case ImsReasonInfo.CODE_UT_NOT_SUPPORTED:
                error = CommandException.Error.REQUEST_NOT_SUPPORTED;
                break;
            case ImsReasonInfo.CODE_UT_CB_PASSWORD_MISMATCH:
                error = CommandException.Error.PASSWORD_INCORRECT;
                break;
            case ImsReasonInfo.CODE_UT_SERVICE_UNAVAILABLE:
                error = CommandException.Error.RADIO_NOT_AVAILABLE;
                break;
            case ImsReasonInfo.CODE_FDN_BLOCKED:
                error = CommandException.Error.FDN_CHECK_FAILURE;
                break;
            case ImsReasonInfo.CODE_UT_SS_MODIFIED_TO_DIAL:
                error = CommandException.Error.SS_MODIFIED_TO_DIAL;
                break;
            case ImsReasonInfo.CODE_UT_SS_MODIFIED_TO_USSD:
                error = CommandException.Error.SS_MODIFIED_TO_USSD;
                break;
            case ImsReasonInfo.CODE_UT_SS_MODIFIED_TO_SS:
                error = CommandException.Error.SS_MODIFIED_TO_SS;
                break;
            case ImsReasonInfo.CODE_UT_SS_MODIFIED_TO_DIAL_VIDEO:
                error = CommandException.Error.SS_MODIFIED_TO_DIAL_VIDEO;
                break;
            default:
                break;
        }

        return new CommandException(error, errorString);
    }

    private CommandException getCommandException(Throwable e) {
        CommandException ex = null;

        if (e instanceof ImsException) {
            ex = getCommandException(((ImsException)e).getCode(), e.getMessage());
        } else {
            logd("getCommandException generic failure");
            ex = new CommandException(CommandException.Error.GENERIC_FAILURE);
        }
        return ex;
    }

    private void
    onNetworkInitiatedUssd(ImsPhoneMmiCode mmi) {
        logd("onNetworkInitiatedUssd");
        mMmiCompleteRegistrants.notifyRegistrants(
            new AsyncResult(null, mmi, null));
    }

    /* package */
    void onIncomingUSSD(int ussdMode, String ussdMessage) {
        if (DBG) logd("onIncomingUSSD ussdMode=" + ussdMode);

        boolean isUssdError;
        boolean isUssdRequest;

        isUssdRequest
            = (ussdMode == CommandsInterface.USSD_MODE_REQUEST);

        isUssdError
            = (ussdMode != CommandsInterface.USSD_MODE_NOTIFY
                && ussdMode != CommandsInterface.USSD_MODE_REQUEST);

        ImsPhoneMmiCode found = null;
        for (int i = 0, s = mPendingMMIs.size() ; i < s; i++) {
            if(mPendingMMIs.get(i).isPendingUSSD()) {
                found = mPendingMMIs.get(i);
                break;
            }
        }

        if (found != null) {
            // Complete pending USSD
            if (isUssdError) {
                found.onUssdFinishedError();
            } else {
                found.onUssdFinished(ussdMessage, isUssdRequest);
            }
        } else if (!isUssdError && ussdMessage != null) {
                // pending USSD not found
                // The network may initiate its own USSD request

                // ignore everything that isnt a Notify or a Request
                // also, discard if there is no message to present
                ImsPhoneMmiCode mmi;
                mmi = ImsPhoneMmiCode.newNetworkInitiatedUssd(ussdMessage,
                        isUssdRequest,
                        this);
                onNetworkInitiatedUssd(mmi);
        }
    }

    /**
     * Removes the given MMI from the pending list and notifies
     * registrants that it is complete.
     * @param mmi MMI that is done
     */
    @UnsupportedAppUsage
    public void onMMIDone(ImsPhoneMmiCode mmi) {
        /* Only notify complete if it's on the pending list.
         * Otherwise, it's already been handled (eg, previously canceled).
         * The exception is cancellation of an incoming USSD-REQUEST, which is
         * not on the list.
         */
        logd("onMMIDone: mmi=" + mmi);
        if (mPendingMMIs.remove(mmi) || mmi.isUssdRequest() || mmi.isSsInfo()) {
            ResultReceiver receiverCallback = mmi.getUssdCallbackReceiver();
            if (receiverCallback != null) {
                int returnCode = (mmi.getState() ==  MmiCode.State.COMPLETE) ?
                        TelephonyManager.USSD_RETURN_SUCCESS : TelephonyManager.USSD_RETURN_FAILURE;
                sendUssdResponse(mmi.getDialString(), mmi.getMessage(), returnCode,
                        receiverCallback );
            } else {
                logv("onMMIDone: notifyRegistrants");
                mMmiCompleteRegistrants.notifyRegistrants(
                    new AsyncResult(null, mmi, null));
            }
        }
    }

    @Override
    public ArrayList<Connection> getHandoverConnection() {
        ArrayList<Connection> connList = new ArrayList<Connection>();
        // Add all foreground call connections
        connList.addAll(getForegroundCall().mConnections);
        // Add all background call connections
        connList.addAll(getBackgroundCall().mConnections);
        // Add all background call connections
        connList.addAll(getRingingCall().mConnections);
        if (connList.size() > 0) {
            return connList;
        } else {
            return null;
        }
    }

    @Override
    public void notifySrvccState(Call.SrvccState state) {
        mCT.notifySrvccState(state);
    }

    /* package */ void
    initiateSilentRedial() {
        String result = mLastDialString;
        AsyncResult ar = new AsyncResult(null, result, null);
        if (ar != null) {
            mSilentRedialRegistrants.notifyRegistrants(ar);
        }
    }

    @Override
    public void registerForSilentRedial(Handler h, int what, Object obj) {
        mSilentRedialRegistrants.addUnique(h, what, obj);
    }

    @Override
    public void unregisterForSilentRedial(Handler h) {
        mSilentRedialRegistrants.remove(h);
    }

    @Override
    public void registerForSuppServiceNotification(Handler h, int what, Object obj) {
        mSsnRegistrants.addUnique(h, what, obj);
    }

    @Override
    public void unregisterForSuppServiceNotification(Handler h) {
        mSsnRegistrants.remove(h);
    }

    @Override
    public int getSubId() {
        return mDefaultPhone.getSubId();
    }

    @Override
    public int getPhoneId() {
        return mDefaultPhone.getPhoneId();
    }

    public IccRecords getIccRecords() {
        return mDefaultPhone.getIccRecords();
    }

    private CallForwardInfo getCallForwardInfo(ImsCallForwardInfo info) {
        CallForwardInfo cfInfo = new CallForwardInfo();
        cfInfo.status = info.getStatus();
        cfInfo.reason = getCFReasonFromCondition(info.getCondition());
        cfInfo.toa = info.getToA();
        cfInfo.number = info.getNumber();
        cfInfo.timeSeconds = info.getTimeSeconds();
        //Check if the service class signifies Video call forward
        //As per 3GPP TS 29002 MAP Specification : Section 17.7.10, the BearerServiceCode for
        //"allDataCircuitAsynchronous" is '01010000' ( i.e. 80).
        //Hence, SERVICE_CLASS_DATA_SYNC (1<<4) and SERVICE_CLASS_PACKET (1<<6)
        //together make video service class.
        if(info.mServiceClass == (SERVICE_CLASS_DATA_SYNC + SERVICE_CLASS_PACKET)) {
            cfInfo.serviceClass = info.getServiceClass();
        } else {
            cfInfo.serviceClass = SERVICE_CLASS_VOICE;
        }
        return cfInfo;
    }

    /**
     * Used to Convert ImsCallForwardInfo[] to CallForwardInfo[].
     * Update received call forward status to default IccRecords.
     */
    public CallForwardInfo[] handleCfQueryResult(ImsCallForwardInfo[] infos) {
        CallForwardInfo[] cfInfos = null;

        if (infos != null && infos.length != 0) {
            cfInfos = new CallForwardInfo[infos.length];
        }

        IccRecords r = mDefaultPhone.getIccRecords();
        if (infos == null || infos.length == 0) {
            if (r != null) {
                // Assume the default is not active
                // Set unconditional CFF in SIM to false
                setVoiceCallForwardingFlag(r, 1, false, null);
            }
        } else {
            for (int i = 0, s = infos.length; i < s; i++) {
                if (infos[i].getCondition() == ImsUtInterface.CDIV_CF_UNCONDITIONAL) {
                    //Check if the service class signifies Video call forward
                    if (infos[i].mServiceClass == (SERVICE_CLASS_DATA_SYNC +
                                SERVICE_CLASS_PACKET)) {
                        setVideoCallForwardingPreference(infos[i].getStatus() == 1);
                        notifyCallForwardingIndicator();
                    } else if (r != null) {
                        setVoiceCallForwardingFlag(r, 1, (infos[i].getStatus() == 1),
                                infos[i].getNumber());
                    }
                }
                cfInfos[i] = getCallForwardInfo(infos[i]);
            }
        }

        return cfInfos;
    }

    private int[] handleCbQueryResult(ImsSsInfo[] infos) {
        int[] cbInfos = new int[1];
        cbInfos[0] = SERVICE_CLASS_NONE;

        if (infos[0].getStatus() == 1) {
            cbInfos[0] = SERVICE_CLASS_VOICE;
        }

        return cbInfos;
    }

    private int[] handleCwQueryResult(ImsSsInfo[] infos) {
        int[] cwInfos = new int[2];
        cwInfos[0] = 0;

        if (infos[0].getStatus() == 1) {
            cwInfos[0] = 1;
            cwInfos[1] = SERVICE_CLASS_VOICE;
        }

        return cwInfos;
    }

    private void
    sendResponse(Message onComplete, Object result, Throwable e) {
        if (onComplete != null) {
            CommandException ex = null;
            if (e != null) {
                ex = getCommandException(e);
            }
            AsyncResult.forMessage(onComplete, result, ex);
            onComplete.sendToTarget();
        }
    }

    private void updateDataServiceState() {
        if (mSS != null && mDefaultPhone.getServiceStateTracker() != null
                && mDefaultPhone.getServiceStateTracker().mSS != null) {
            ServiceState ss = mDefaultPhone.getServiceStateTracker().mSS;
            mSS.setDataRegState(ss.getDataRegState());
            List<NetworkRegistrationInfo> nriList =
                    ss.getNetworkRegistrationInfoListForDomain(NetworkRegistrationInfo.DOMAIN_PS);
            for (NetworkRegistrationInfo nri : nriList) {
                mSS.addNetworkRegistrationInfo(nri);
            }

            mSS.setIwlanPreferred(ss.isIwlanPreferred());
            logd("updateDataServiceState: defSs = " + ss + " imsSs = " + mSS);
        }
    }

    @Override
    public void handleMessage(Message msg) {
        AsyncResult ar = (AsyncResult) msg.obj;

        if (DBG) logd("handleMessage what=" + msg.what);
        switch (msg.what) {
            case EVENT_SET_CALL_FORWARD_DONE:
                IccRecords r = mDefaultPhone.getIccRecords();
                Cf cf = (Cf) ar.userObj;
                if (cf.mIsCfu && ar.exception == null) {
                    if (cf.mServiceClass == (SERVICE_CLASS_DATA_SYNC + SERVICE_CLASS_PACKET)) {
                        setVideoCallForwardingPreference(msg.arg1 == 1);
                        notifyCallForwardingIndicator();
                    } else if (r != null && cf.mServiceClass == SERVICE_CLASS_VOICE) {
                        setVoiceCallForwardingFlag(r, 1, msg.arg1 == 1, cf.mSetCfNumber);
                    }
                }
                sendResponse(cf.mOnComplete, null, ar.exception);
                break;

            case EVENT_GET_CALL_FORWARD_DONE:
                CallForwardInfo[] cfInfos = null;
                if (ar.exception == null) {
                    cfInfos = handleCfQueryResult((ImsCallForwardInfo[])ar.result);
                }
                sendResponse((Message) ar.userObj, cfInfos, ar.exception);
                break;

            case EVENT_GET_CALL_BARRING_DONE:
            case EVENT_GET_CALL_WAITING_DONE:
                int[] ssInfos = null;
                if (ar.exception == null) {
                    if (msg.what == EVENT_GET_CALL_BARRING_DONE) {
                        ssInfos = handleCbQueryResult((ImsSsInfo[])ar.result);
                    } else if (msg.what == EVENT_GET_CALL_WAITING_DONE) {
                        ssInfos = handleCwQueryResult((ImsSsInfo[])ar.result);
                    }
                }
                sendResponse((Message) ar.userObj, ssInfos, ar.exception);
                break;

            case EVENT_GET_CLIR_DONE:
                ImsSsInfo ssInfo = (ImsSsInfo) ar.result;
                int[] clirInfo = null;
                if (ssInfo != null) {
                    // Unfortunately callers still use the old {n,m} format of ImsSsInfo, so return
                    // that for compatibility
                    clirInfo = ssInfo.getCompatArray(ImsSsData.SS_CLIR);
                }
                sendResponse((Message) ar.userObj, clirInfo, ar.exception);
                break;

            case EVENT_SET_CLIR_DONE:
                if (ar.exception == null) {
                    saveClirSetting(msg.arg1);
                }
                 // (Intentional fallthrough)
            case EVENT_SET_CALL_BARRING_DONE:
            case EVENT_SET_CALL_WAITING_DONE:
                sendResponse((Message) ar.userObj, null, ar.exception);
                break;

            case EVENT_DEFAULT_PHONE_DATA_STATE_CHANGED:
                if (DBG) logd("EVENT_DEFAULT_PHONE_DATA_STATE_CHANGED");
                updateDataServiceState();
                break;

            case EVENT_SERVICE_STATE_CHANGED:
                if (VDBG) logd("EVENT_SERVICE_STATE_CHANGED");
                ar = (AsyncResult) msg.obj;
                ServiceState newServiceState = (ServiceState) ar.result;
                updateRoamingState(newServiceState);
                break;
            case EVENT_VOICE_CALL_ENDED:
                if (DBG) logd("Voice call ended. Handle pending updateRoamingState.");
                mCT.unregisterForVoiceCallEnded(this);
                // Get the current unmodified ServiceState from the tracker, as it has more info
                // about the cell roaming state.
                ServiceStateTracker sst = getDefaultPhone().getServiceStateTracker();
                if (sst != null) {
                    updateRoamingState(sst.mSS);
                }
                break;
            case EVENT_CARRIER_CONFIG_CHANGED:
                if (DBG) logd("EVENT_CARRIER_CONFIG_CHANGED");
                if (mRcsManager == null) {
                    initRcsFeatureManager();
                }
                break;

            default:
                super.handleMessage(msg);
                break;
        }
    }

    @Override
    public boolean isInEmergencyCall() {
        return mCT.isInEmergencyCall();
    }

    @UnsupportedAppUsage
    private void handleEnterEmergencyCallbackMode() {
    }

    @UnsupportedAppUsage
    @Override
    protected void handleExitEmergencyCallbackMode() {
    }

    @UnsupportedAppUsage
    @Override
    public void setOnEcbModeExitResponse(Handler h, int what, Object obj) {
    }

    public void onFeatureCapabilityChanged() {
        mDefaultPhone.getServiceStateTracker().onImsCapabilityChanged();
    }

    @Override
    public boolean isImsCapabilityAvailable(int capability, int regTech) {
        return mCT.isImsCapabilityAvailable(capability, regTech);
    }

    @UnsupportedAppUsage
    @Override
    public boolean isVolteEnabled() {
        return mCT.isVolteEnabled();
    }

    @Override
    public boolean isWifiCallingEnabled() {
        return mCT.isVowifiEnabled();
    }

    @Override
    public boolean isVideoEnabled() {
        return mCT.isVideoCallEnabled();
    }

    @Override
    public int getImsRegistrationTech() {
        return mCT.getImsRegistrationTech();
    }

    @Override
    public void getImsRegistrationTech(Consumer<Integer> callback) {
        mCT.getImsRegistrationTech(callback);
    }

    @Override
    public void getImsRegistrationState(Consumer<Integer> callback) {
        callback.accept(mImsRegistrationState);
    }

    @Override
    public Phone getDefaultPhone() {
        return mDefaultPhone;
    }

    @Override
    public boolean isImsRegistered() {
        return mImsRegistrationState == RegistrationManager.REGISTRATION_STATE_REGISTERED;
    }

    // Not used, but not removed due to UnsupportedAppUsage tag.
    @UnsupportedAppUsage
    public void setImsRegistered(boolean isRegistered) {
        mImsRegistrationState = isRegistered ? RegistrationManager.REGISTRATION_STATE_REGISTERED :
                RegistrationManager.REGISTRATION_STATE_NOT_REGISTERED;
    }

    public void setImsRegistrationState(@RegistrationManager.ImsRegistrationState int value) {
        mImsRegistrationState = value;
    }

    @Override
    public void callEndCleanupHandOverCallIfAny() {
        mCT.callEndCleanupHandOverCallIfAny();
    }

    private BroadcastReceiver mResultReceiver = new BroadcastReceiver() {
        @Override
        public void onReceive(Context context, Intent intent) {
            // Add notification only if alert was not shown by WfcSettings
            if (getResultCode() == Activity.RESULT_OK) {
                // Default result code (as passed to sendOrderedBroadcast)
                // means that intent was not received by WfcSettings.

                CharSequence title = intent.getCharSequenceExtra(EXTRA_KEY_ALERT_TITLE);
                CharSequence messageAlert = intent.getCharSequenceExtra(EXTRA_KEY_ALERT_MESSAGE);
                CharSequence messageNotification = intent.getCharSequenceExtra(EXTRA_KEY_NOTIFICATION_MESSAGE);

                Intent resultIntent = new Intent(Intent.ACTION_MAIN);
                resultIntent.setClassName("com.android.settings",
                        "com.android.settings.Settings$WifiCallingSettingsActivity");
                resultIntent.putExtra(EXTRA_KEY_ALERT_SHOW, true);
                resultIntent.putExtra(EXTRA_KEY_ALERT_TITLE, title);
                resultIntent.putExtra(EXTRA_KEY_ALERT_MESSAGE, messageAlert);
                PendingIntent resultPendingIntent =
                        PendingIntent.getActivity(
                                mContext,
                                0,
                                resultIntent,
                                PendingIntent.FLAG_UPDATE_CURRENT
                        );

                final Notification notification = new Notification.Builder(mContext)
                                .setSmallIcon(android.R.drawable.stat_sys_warning)
                                .setContentTitle(title)
                                .setContentText(messageNotification)
                                .setAutoCancel(true)
                                .setContentIntent(resultPendingIntent)
                                .setStyle(new Notification.BigTextStyle()
                                .bigText(messageNotification))
                                .setChannelId(NotificationChannelController.CHANNEL_ID_WFC)
                                .build();
                final String notificationTag = "wifi_calling";
                final int notificationId = 1;

                NotificationManager notificationManager =
                        (NotificationManager) mContext.getSystemService(
                                Context.NOTIFICATION_SERVICE);
                notificationManager.notify(notificationTag, notificationId,
                        notification);
            }
        }
    };

    /**
     * Show notification in case of some error codes.
     */
    public void processDisconnectReason(ImsReasonInfo imsReasonInfo) {
        if (imsReasonInfo.mCode == imsReasonInfo.CODE_REGISTRATION_ERROR
                && imsReasonInfo.mExtraMessage != null) {
            // Suppress WFC Registration notifications if WFC is not enabled by the user.
            if (ImsManager.getInstance(mContext, mPhoneId).isWfcEnabledByUser()) {
                processWfcDisconnectForNotification(imsReasonInfo);
            }
        }
    }

    // Processes an IMS disconnect cause for possible WFC registration errors and optionally
    // disable WFC.
    private void processWfcDisconnectForNotification(ImsReasonInfo imsReasonInfo) {
        CarrierConfigManager configManager =
                (CarrierConfigManager) mContext.getSystemService(Context.CARRIER_CONFIG_SERVICE);
        if (configManager == null) {
            loge("processDisconnectReason: CarrierConfigManager is not ready");
            return;
        }
        PersistableBundle pb = configManager.getConfigForSubId(getSubId());
        if (pb == null) {
            loge("processDisconnectReason: no config for subId " + getSubId());
            return;
        }
        final String[] wfcOperatorErrorCodes =
                pb.getStringArray(
                        CarrierConfigManager.KEY_WFC_OPERATOR_ERROR_CODES_STRING_ARRAY);
        if (wfcOperatorErrorCodes == null) {
            // no operator-specific error codes
            return;
        }

        final String[] wfcOperatorErrorAlertMessages =
                mContext.getResources().getStringArray(
                        com.android.internal.R.array.wfcOperatorErrorAlertMessages);
        final String[] wfcOperatorErrorNotificationMessages =
                mContext.getResources().getStringArray(
                        com.android.internal.R.array.wfcOperatorErrorNotificationMessages);

        for (int i = 0; i < wfcOperatorErrorCodes.length; i++) {
            String[] codes = wfcOperatorErrorCodes[i].split("\\|");
            if (codes.length != 2) {
                loge("Invalid carrier config: " + wfcOperatorErrorCodes[i]);
                continue;
            }

            // Match error code.
            if (!imsReasonInfo.mExtraMessage.startsWith(
                    codes[0])) {
                continue;
            }
            // If there is no delimiter at the end of error code string
            // then we need to verify that we are not matching partial code.
            // EXAMPLE: "REG9" must not match "REG99".
            // NOTE: Error code must not be empty.
            int codeStringLength = codes[0].length();
            char lastChar = codes[0].charAt(codeStringLength - 1);
            if (Character.isLetterOrDigit(lastChar)) {
                if (imsReasonInfo.mExtraMessage.length() > codeStringLength) {
                    char nextChar = imsReasonInfo.mExtraMessage.charAt(codeStringLength);
                    if (Character.isLetterOrDigit(nextChar)) {
                        continue;
                    }
                }
            }

            final CharSequence title = mContext.getText(
                    com.android.internal.R.string.wfcRegErrorTitle);

            int idx = Integer.parseInt(codes[1]);
            if (idx < 0
                    || idx >= wfcOperatorErrorAlertMessages.length
                    || idx >= wfcOperatorErrorNotificationMessages.length) {
                loge("Invalid index: " + wfcOperatorErrorCodes[i]);
                continue;
            }
            String messageAlert = imsReasonInfo.mExtraMessage;
            String messageNotification = imsReasonInfo.mExtraMessage;
            if (!wfcOperatorErrorAlertMessages[idx].isEmpty()) {
                messageAlert = String.format(
                        wfcOperatorErrorAlertMessages[idx],
                        imsReasonInfo.mExtraMessage); // Fill IMS error code into alert message
            }
            if (!wfcOperatorErrorNotificationMessages[idx].isEmpty()) {
                messageNotification = String.format(
                        wfcOperatorErrorNotificationMessages[idx],
                        imsReasonInfo.mExtraMessage); // Fill IMS error code into notification
            }

            // If WfcSettings are active then alert will be shown
            // otherwise notification will be added.
            Intent intent = new Intent(ImsManager.ACTION_IMS_REGISTRATION_ERROR);
            intent.putExtra(EXTRA_KEY_ALERT_TITLE, title);
            intent.putExtra(EXTRA_KEY_ALERT_MESSAGE, messageAlert);
            intent.putExtra(EXTRA_KEY_NOTIFICATION_MESSAGE, messageNotification);
            mContext.sendOrderedBroadcast(intent, null, mResultReceiver,
                    null, Activity.RESULT_OK, null, null);

            // We can only match a single error code
            // so should break the loop after a successful match.
            break;
        }
    }

    @UnsupportedAppUsage
    @Override
    public boolean isUtEnabled() {
        return mCT.isUtEnabled();
    }

    @Override
    public void sendEmergencyCallStateChange(boolean callActive) {
        mDefaultPhone.sendEmergencyCallStateChange(callActive);
    }

    @Override
    public void setBroadcastEmergencyCallStateChanges(boolean broadcast) {
        mDefaultPhone.setBroadcastEmergencyCallStateChanges(broadcast);
    }

    @Override
    public void notifyCallForwardingIndicator() {
        mDefaultPhone.notifyCallForwardingIndicator();
    }

    @VisibleForTesting
    public PowerManager.WakeLock getWakeLock() {
        return mWakeLock;
    }

    @Override
    public NetworkStats getVtDataUsage(boolean perUidStats) {
        return mCT.getVtDataUsage(perUidStats);
    }

    /**
     * Update roaming state and WFC mode in the following situations:
     *     1) voice is in service.
     *     2) data is in service and it is not IWLAN (if in legacy mode).
     * @param ss non-null ServiceState
     */
    private void updateRoamingState(ServiceState ss) {
        if (ss == null) {
            loge("updateRoamingState: null ServiceState!");
            return;
        }
        boolean newRoamingState = ss.getRoaming();
        // Do not recalculate if there is no change to state.
        if (mRoaming == newRoamingState) {
            return;
        }
        boolean isInService = (ss.getVoiceRegState() == ServiceState.STATE_IN_SERVICE
                || ss.getDataRegState() == ServiceState.STATE_IN_SERVICE);
        // If we are not IN_SERVICE for voice or data, ignore change roaming state, as we always
        // move to home in this case.
        if (!isInService) {
            logi("updateRoamingState: we are OUT_OF_SERVICE, ignoring roaming change.");
            return;
        }
        // We ignore roaming changes when moving to IWLAN because it always sets the roaming
        // mode to home and masks the actual cellular roaming status if voice is not registered. If
        // we just moved to IWLAN because WFC roaming mode is IWLAN preferred and WFC home mode is
        // cell preferred, we can get into a condition where the modem keeps bouncing between
        // IWLAN->cell->IWLAN->cell...
        if (isCsNotInServiceAndPsWwanReportingWlan(ss)) {
            logi("updateRoamingState: IWLAN masking roaming, ignore roaming change.");
            return;
        }
        if (mCT.getState() == PhoneConstants.State.IDLE) {
            if (DBG) logd("updateRoamingState now: " + newRoamingState);
            mRoaming = newRoamingState;
            ImsManager imsManager = ImsManager.getInstance(mContext, mPhoneId);
            imsManager.setWfcMode(imsManager.getWfcMode(newRoamingState), newRoamingState);
        } else {
            if (DBG) logd("updateRoamingState postponed: " + newRoamingState);
            mCT.registerForVoiceCallEnded(this, EVENT_VOICE_CALL_ENDED, null);
        }
    }

    /**
     * In legacy mode, data registration will report IWLAN when we are using WLAN for data,
     * effectively masking the true roaming state of the device if voice is not registered.
     *
     * @return true if we are reporting not in service for CS domain over WWAN transport and WLAN
     * for PS domain over WWAN transport.
     */
    private boolean isCsNotInServiceAndPsWwanReportingWlan(ServiceState ss) {
        TransportManager tm = mDefaultPhone.getTransportManager();
        // We can not get into this condition if we are in AP-Assisted mode.
        if (tm == null || !tm.isInLegacyMode()) {
            return false;
        }
        NetworkRegistrationInfo csInfo = ss.getNetworkRegistrationInfo(
                NetworkRegistrationInfo.DOMAIN_CS, AccessNetworkConstants.TRANSPORT_TYPE_WWAN);
        NetworkRegistrationInfo psInfo = ss.getNetworkRegistrationInfo(
                NetworkRegistrationInfo.DOMAIN_PS, AccessNetworkConstants.TRANSPORT_TYPE_WWAN);
        // We will return roaming state correctly if the CS domain is in service because
        // ss.getRoaming() returns isVoiceRoaming||isDataRoaming result and isDataRoaming==false
        // when the modem reports IWLAN RAT.
        return psInfo != null && csInfo != null && !csInfo.isInService()
                && psInfo.getAccessNetworkTechnology() == TelephonyManager.NETWORK_TYPE_IWLAN;
    }

    private BroadcastReceiver mRttReceiver = new BroadcastReceiver() {
        @Override
        public void onReceive(Context context, Intent intent) {
            if (mPhoneId != intent.getIntExtra(QtiImsUtils.EXTRA_PHONE_ID, 0)) {
                Rlog.d(LOG_TAG, "RTT: intent - " + intent.getAction() +
                        " received but not intended for phoneId: " + mPhoneId);
                return;
            }
            if (QtiImsUtils.ACTION_SEND_RTT_TEXT.equals(intent.getAction())) {
                Rlog.d(LOG_TAG, "RTT: Received ACTION_SEND_RTT_TEXT");
                String data = intent.getStringExtra(QtiImsUtils.RTT_TEXT_VALUE);
                sendRttMessage(data);
            } else if (QtiImsUtils.ACTION_RTT_OPERATION.equals(intent.getAction())) {
                Rlog.d(LOG_TAG, "RTT: Received ACTION_RTT_OPERATION");
                int data = intent.getIntExtra(QtiImsUtils.RTT_OPERATION_TYPE, 0);
                checkIfModifyRequestOrResponse(data);
            } else {
                Rlog.d(LOG_TAG, "RTT: unknown intent");
            }
        }
    };

    /**
     * Sends Rtt message
     * Rtt Message can be sent only when -
     * operating mode is RTT_FULL and for non-VT calls only based on config
     *
     * @param data The Rtt text to be sent
     */
    public void sendRttMessage(String data) {
        ImsCall imsCall = getForegroundCall().getImsCall();
        if (imsCall == null) {
            Rlog.d(LOG_TAG, "RTT: imsCall null");
            return;
        }

        if (!imsCall.isRttCall()) {
            Rlog.d(LOG_TAG, "RTT: imsCall not RTT capable");
            return;
        }

        // Check for empty message
        if (TextUtils.isEmpty(data)) {
            Rlog.d(LOG_TAG, "RTT: Text null");
            return;
        }

        if (!isRttVtCallAllowed(imsCall)) {
            Rlog.d(LOG_TAG, "RTT: VT call is not allowed");
            return;
        }

        Rlog.d(LOG_TAG, "RTT: sendRttMessage = " + data);
        imsCall.sendRttMessage(data);
    }

    /**
     * Sends RTT Upgrade request
     *
     * @param to: expected profile
     */
    public void sendRttModifyRequest(ImsCallProfile to) {
        Rlog.d(LOG_TAG, "RTT: sendRttModifyRequest");
        ImsCall imsCall = getForegroundCall().getImsCall();
        if (imsCall == null) {
            Rlog.d(LOG_TAG, "RTT: imsCall null");
            return;
        }

        try {
            imsCall.sendRttModifyRequest(to);
        } catch (ImsException e) {
            Rlog.e(LOG_TAG, "RTT: sendRttModifyRequest exception = " + e);
        }
    }

    /**
     * Sends RTT Upgrade response
     *
     * @param data : response for upgrade
     */
    public void sendRttModifyResponse(boolean response) {
        ImsCall imsCall = getForegroundCall().getImsCall();
        if (imsCall == null) {
            Rlog.d(LOG_TAG, "RTT: imsCall null");
            return;
        }

        if (!isRttVtCallAllowed(imsCall)) {
            Rlog.d(LOG_TAG, "RTT: Not allowed for VT");
            return;
        }

        Rlog.d(LOG_TAG, "RTT: sendRttModifyResponse = " + (response ? "ACCEPTED" : "REJECTED"));
        imsCall.sendRttModifyResponse(response);
    }

    // Utility to check if the value coming in intent is for upgrade initiate or upgrade response
    private void checkIfModifyRequestOrResponse(int data) {
        if (!(isRttSupported() && (isRttOn() || isInEmergencyCall())) ||
                   (ImsPhoneCall.State.ACTIVE != getForegroundCall().getState())) {
            Rlog.d(LOG_TAG, "RTT: Request or Response not allowed");
            return;
        }

        Rlog.d(LOG_TAG, "RTT: checkIfModifyRequestOrResponse data =  " + data);
        switch (data) {
            case QtiImsUtils.RTT_UPGRADE_INITIATE:
                if (!QtiImsUtils.isRttUpgradeSupported(mPhoneId, mContext)) {
                    Rlog.d(LOG_TAG, "RTT: upgrade not supported");
                    return;
                }
                // Rtt Upgrade means enable Rtt
                packRttModifyRequestToProfile(ImsStreamMediaProfile.RTT_MODE_FULL);
                break;
            case QtiImsUtils.RTT_DOWNGRADE_INITIATE:
                if (!QtiImsUtils.isRttDowngradeSupported(mPhoneId, mContext)) {
                    Rlog.d(LOG_TAG, "RTT: downgrade not supported");
                    return;
                }
                // Rtt downrade means disable Rtt
                packRttModifyRequestToProfile(ImsStreamMediaProfile.RTT_MODE_DISABLED);
                break;
            case QtiImsUtils.RTT_UPGRADE_CONFIRM:
                sendRttModifyResponse(true);
                break;
            case QtiImsUtils.RTT_UPGRADE_REJECT:
                sendRttModifyResponse(false);
                break;
            case QtiImsUtils.SHOW_RTT_KEYBOARD:
                ImsCall imsCall = getForegroundCall().getImsCall();
                if (imsCall != null && isRttSupported() &&
                    QtiImsUtils.shallShowRttVisibilitySetting(mPhoneId, mContext) &&
                    !imsCall.isRttCall()) {
                    packRttModifyRequestToProfile(ImsStreamMediaProfile.RTT_MODE_FULL);
                }
                break;
             case QtiImsUtils.HIDE_RTT_KEYBOARD:
                //no-op
                break;
        }
    }

    private void packRttModifyRequestToProfile(int data) {
        if (getForegroundCall().getImsCall() == null) {
            Rlog.d(LOG_TAG, "RTT: cannot send rtt modify request");
            return;
        }

        ImsCallProfile fromProfile = getForegroundCall().getImsCall().getCallProfile();
        ImsCallProfile toProfile = new ImsCallProfile(fromProfile.mServiceType,
                fromProfile.mCallType);
        toProfile.mMediaProfile.setRttMode(data);

        Rlog.d(LOG_TAG, "RTT: packRttModifyRequestToProfile");
        sendRttModifyRequest(toProfile);
    }

    public boolean isRttSupported() {
        if (!QtiImsUtils.isRttSupported(mPhoneId, mContext)) {
            Rlog.d(LOG_TAG, "RTT: RTT is not supported");
            return false;
        }
        Rlog.d(LOG_TAG, "RTT: rtt supported = " +
                QtiImsUtils.isRttSupported(mPhoneId, mContext) + ", Rtt mode = " +
                QtiImsUtils.getRttOperatingMode(mContext, mPhoneId));
        return true;
    }

    /*
     * Rtt for VT calls is not supported for certain operators
     * Check the config and process the request
     */
    public boolean isRttVtCallAllowed(ImsCall call) {
        return !(call.getCallProfile().isVideoCall() &&
                 !QtiImsUtils.isRttSupportedOnVtCalls(mPhoneId, mContext));
    }

    public boolean isRttOn() {
        if (!QtiImsUtils.isRttOn(mContext, mPhoneId)) {
            Rlog.d(LOG_TAG, "RTT: RTT is off");
            return false;
        }
        Rlog.d(LOG_TAG, "RTT: Rtt on = " + QtiImsUtils.isRttOn(mContext, mPhoneId));
        return true;
    }

    @Override
    public void dump(FileDescriptor fd, PrintWriter pw, String[] args) {
        pw.println("ImsPhone extends:");
        super.dump(fd, pw, args);
        pw.flush();

        pw.println("ImsPhone:");
        pw.println("  mDefaultPhone = " + mDefaultPhone);
        pw.println("  mPendingMMIs = " + mPendingMMIs);
        pw.println("  mPostDialHandler = " + mPostDialHandler);
        pw.println("  mSS = " + mSS);
        pw.println("  mWakeLock = " + mWakeLock);
        pw.println("  mIsPhoneInEcmState = " + EcbmHandler.getInstance().isInEcm());
        pw.println("  mSilentRedialRegistrants = " + mSilentRedialRegistrants);
        pw.println("  mImsRegistrationState = " + mImsRegistrationState);
        pw.println("  mRoaming = " + mRoaming);
        pw.println("  mSsnRegistrants = " + mSsnRegistrants);
        pw.flush();
    }

    private void logi(String s) {
        Rlog.i(LOG_TAG, "[" + mPhoneId + "] " + s);
    }

    private void logv(String s) {
        Rlog.v(LOG_TAG, "[" + mPhoneId + "] " + s);
    }

    private void logd(String s) {
        Rlog.d(LOG_TAG, "[" + mPhoneId + "] " + s);
    }

    private void loge(String s) {
        Rlog.e(LOG_TAG, "[" + mPhoneId + "] " + s);
    }
}<|MERGE_RESOLUTION|>--- conflicted
+++ resolved
@@ -318,48 +318,17 @@
         // Force initial roaming state update later, on EVENT_CARRIER_CONFIG_CHANGED.
         // Settings provider or CarrierConfig may not be loaded now.
 
-<<<<<<< HEAD
-        mRcsManagerConnector = new FeatureConnector<RcsFeatureManager>(mContext, mPhoneId,
-                new FeatureConnector.Listener<RcsFeatureManager>() {
-                    @Override
-                    public boolean isSupported() {
-                        if (!ImsManager.isImsSupportedOnDevice(mContext)) {
-                            return false;
-                        }
-                        if (!RcsFeatureManager.isRcsUceSupportedByCarrier(mContext, mPhoneId)) {
-                            return false;
-                        }
-                        return true;
-                    }
-
-                    @Override
-                    public RcsFeatureManager getFeatureManager() {
-                        return new RcsFeatureManager(mContext, mPhoneId);
-                    }
-
-                    @Override
-                    public void connectionReady(RcsFeatureManager manager) throws ImsException {
-                        mRcsManager = manager;
-                    }
-
-                    @Override
-                    public void connectionUnavailable() {
-                    }
-                }, mContext.getMainExecutor(), "ImsPhone");
-        mRcsManagerConnector.connect();
+        // Listen to the carrier config changed to initialize RcsFeatureManager
+        IntentFilter filter = new IntentFilter(CarrierConfigManager.ACTION_CARRIER_CONFIG_CHANGED);
+        mContext.registerReceiver(mCarrierConfigChangedReceiver, filter);
 
         // Register receiver for sending RTT text message and
         // for receving RTT Operation
         // .i.e.Upgrade Initiate, Upgrade accept, Upgrade reject
-        IntentFilter filter = new IntentFilter();
-        filter.addAction(QtiImsUtils.ACTION_SEND_RTT_TEXT);
-        filter.addAction(QtiImsUtils.ACTION_RTT_OPERATION);
-        mDefaultPhone.getContext().registerReceiver(mRttReceiver, filter);
-=======
-        // Listen to the carrier config changed to initialize RcsFeatureManager
-        IntentFilter filter = new IntentFilter(CarrierConfigManager.ACTION_CARRIER_CONFIG_CHANGED);
-        mContext.registerReceiver(mCarrierConfigChangedReceiver, filter);
->>>>>>> 95a3c2a9
+        IntentFilter filter2 = new IntentFilter();
+        filter2.addAction(QtiImsUtils.ACTION_SEND_RTT_TEXT);
+        filter2.addAction(QtiImsUtils.ACTION_RTT_OPERATION);
+        mDefaultPhone.getContext().registerReceiver(mRttReceiver, filter2);
     }
 
     //todo: get rid of this function. It is not needed since parentPhone obj never changes
