/*
 * Copyright (C) 2013 The Android Open Source Project
 *
 * Licensed under the Apache License, Version 2.0 (the "License");
 * you may not use this file except in compliance with the License.
 * You may obtain a copy of the License at
 *
 *      http://www.apache.org/licenses/LICENSE-2.0
 *
 * Unless required by applicable law or agreed to in writing, software
 * distributed under the License is distributed on an "AS IS" BASIS,
 * WITHOUT WARRANTIES OR CONDITIONS OF ANY KIND, either express or implied.
 * See the License for the specific language governing permissions and
 * limitations under the License.
 */

package com.android.internal.telephony.imsphone;

import android.app.Activity;
import android.app.ActivityManagerNative;
import android.app.Notification;
import android.app.NotificationManager;
import android.app.PendingIntent;
import android.content.BroadcastReceiver;
import android.content.Context;
import android.content.Intent;
import android.os.AsyncResult;
import android.os.Bundle;
import android.os.Handler;
import android.os.Message;
import android.os.PowerManager;
import android.os.Registrant;
import android.os.RegistrantList;
import android.os.PowerManager.WakeLock;
import android.os.SystemProperties;
import android.os.UserHandle;

import android.telephony.PhoneNumberUtils;
import android.telephony.ServiceState;
import android.telephony.Rlog;
import android.telephony.SubscriptionManager;
import android.text.TextUtils;

import com.android.ims.ImsCallForwardInfo;
import com.android.ims.ImsCallProfile;
import com.android.ims.ImsConfig;
import com.android.ims.ImsEcbm;
import com.android.ims.ImsEcbmStateListener;
import com.android.ims.ImsException;
import com.android.ims.ImsManager;
import com.android.ims.ImsReasonInfo;
import com.android.ims.ImsSsInfo;
import com.android.ims.ImsUtInterface;

import static com.android.internal.telephony.CommandsInterface.CB_FACILITY_BAOC;
import static com.android.internal.telephony.CommandsInterface.CB_FACILITY_BAOIC;
import static com.android.internal.telephony.CommandsInterface.CB_FACILITY_BAOICxH;
import static com.android.internal.telephony.CommandsInterface.CB_FACILITY_BAIC;
import static com.android.internal.telephony.CommandsInterface.CB_FACILITY_BAICr;
import static com.android.internal.telephony.CommandsInterface.CB_FACILITY_BA_ALL;
import static com.android.internal.telephony.CommandsInterface.CB_FACILITY_BA_MO;
import static com.android.internal.telephony.CommandsInterface.CB_FACILITY_BA_MT;

import static com.android.internal.telephony.CommandsInterface.CF_ACTION_DISABLE;
import static com.android.internal.telephony.CommandsInterface.CF_ACTION_ENABLE;
import static com.android.internal.telephony.CommandsInterface.CF_ACTION_ERASURE;
import static com.android.internal.telephony.CommandsInterface.CF_ACTION_REGISTRATION;
import static com.android.internal.telephony.CommandsInterface.CF_REASON_ALL;
import static com.android.internal.telephony.CommandsInterface.CF_REASON_ALL_CONDITIONAL;
import static com.android.internal.telephony.CommandsInterface.CF_REASON_NO_REPLY;
import static com.android.internal.telephony.CommandsInterface.CF_REASON_NOT_REACHABLE;
import static com.android.internal.telephony.CommandsInterface.CF_REASON_BUSY;
import static com.android.internal.telephony.CommandsInterface.CF_REASON_UNCONDITIONAL;
import static com.android.internal.telephony.CommandsInterface.SERVICE_CLASS_VOICE;
import static com.android.internal.telephony.CommandsInterface.SERVICE_CLASS_NONE;

import com.android.internal.telephony.Call;
import com.android.internal.telephony.CallForwardInfo;
import com.android.internal.telephony.CallStateException;
import com.android.internal.telephony.CallTracker;
import com.android.internal.telephony.CommandException;
import com.android.internal.telephony.CommandsInterface;
import com.android.internal.telephony.Connection;
import com.android.internal.telephony.Phone;
import com.android.internal.telephony.PhoneBase;
import com.android.internal.telephony.PhoneConstants;
import com.android.internal.telephony.PhoneNotifier;
import com.android.internal.telephony.ServiceStateTracker;
import com.android.internal.telephony.TelephonyIntents;
import com.android.internal.telephony.TelephonyProperties;
import com.android.internal.telephony.UUSInfo;
import com.android.internal.telephony.cdma.CDMAPhone;
import com.android.internal.telephony.gsm.GSMPhone;
import com.android.internal.telephony.gsm.SuppServiceNotification;
import com.android.internal.telephony.uicc.IccRecords;

import java.util.ArrayList;
import java.util.List;

/**
 * {@hide}
 */
public class ImsPhone extends ImsPhoneBase {
    private static final String LOG_TAG = "ImsPhone";
    private static final boolean DBG = true;
    private static final boolean VDBG = false; // STOPSHIP if true

    protected static final int EVENT_SET_CALL_BARRING_DONE          = EVENT_LAST + 1;
    protected static final int EVENT_GET_CALL_BARRING_DONE          = EVENT_LAST + 2;
    protected static final int EVENT_SET_CALL_WAITING_DONE          = EVENT_LAST + 3;
    protected static final int EVENT_GET_CALL_WAITING_DONE          = EVENT_LAST + 4;
    protected static final int EVENT_SET_CLIR_DONE                  = EVENT_LAST + 5;
    protected static final int EVENT_GET_CLIR_DONE                  = EVENT_LAST + 6;
    protected static final int EVENT_DEFAULT_PHONE_DATA_STATE_CHANGED  = EVENT_LAST + 7;

    public static final String CS_FALLBACK = "cs_fallback";

    public static final String EXTRA_KEY_ALERT_TITLE = "alertTitle";
    public static final String EXTRA_KEY_ALERT_MESSAGE = "alertMessage";
    public static final String EXTRA_KEY_ALERT_SHOW = "alertShow";
    public static final String EXTRA_KEY_NOTIFICATION_MESSAGE = "notificationMessage";

    static final int RESTART_ECM_TIMER = 0; // restart Ecm timer
    static final int CANCEL_ECM_TIMER = 1; // cancel Ecm timer

    // Default Emergency Callback Mode exit timer
    private static final int DEFAULT_ECM_EXIT_TIMER_VALUE = 300000;

    // Instance Variables
    PhoneBase mDefaultPhone;
    ImsPhoneCallTracker mCT;
    ArrayList <ImsPhoneMmiCode> mPendingMMIs = new ArrayList<ImsPhoneMmiCode>();

    Registrant mPostDialHandler;
    ServiceState mSS = new ServiceState();

    // To redial silently through GSM or CDMA when dialing through IMS fails
    private String mLastDialString;

    WakeLock mWakeLock;
    protected boolean mIsPhoneInEcmState;

    // mEcmExitRespRegistrant is informed after the phone has been exited the emergency
    // callback mode keep track of if phone is in emergency callback mode
    private Registrant mEcmExitRespRegistrant;

    private final RegistrantList mSilentRedialRegistrants = new RegistrantList();

    private boolean mImsRegistered = false;

    // List of Registrants to send supplementary service notifications to.
    RegistrantList mSsnRegistrants = new RegistrantList();

    // A runnable which is used to automatically exit from Ecm after a period of time.
    private Runnable mExitEcmRunnable = new Runnable() {
        @Override
        public void run() {
            exitEmergencyCallbackMode();
        }
    };

    // Create Cf (Call forward) so that dialling number &
    // mIsCfu (true if reason is call forward unconditional)
    // mOnComplete (Message object passed by client) can be packed &
    // given as a single Cf object as user data to UtInterface.
    private static class Cf {
        final String mSetCfNumber;
        final Message mOnComplete;
        final boolean mIsCfu;

        Cf(String cfNumber, boolean isCfu, Message onComplete) {
            mSetCfNumber = cfNumber;
            mIsCfu = isCfu;
            mOnComplete = onComplete;
        }
    }

    // Constructors

    ImsPhone(Context context, PhoneNotifier notifier, Phone defaultPhone) {
        super("ImsPhone", context, notifier);

        mDefaultPhone = (PhoneBase) defaultPhone;
        mCT = new ImsPhoneCallTracker(this);
        mSS.setStateOff();

        mPhoneId = mDefaultPhone.getPhoneId();

        // This is needed to handle phone process crashes
        // Same property is used for both CDMA & IMS phone.
        mIsPhoneInEcmState = SystemProperties.getBoolean(
                TelephonyProperties.PROPERTY_INECM_MODE, false);

        PowerManager pm = (PowerManager) context.getSystemService(Context.POWER_SERVICE);
        mWakeLock = pm.newWakeLock(PowerManager.PARTIAL_WAKE_LOCK, LOG_TAG);
        mWakeLock.setReferenceCounted(false);

        if (mDefaultPhone.getServiceStateTracker() != null) {
            mDefaultPhone.getServiceStateTracker()
                    .registerForDataRegStateOrRatChanged(this,
                    EVENT_DEFAULT_PHONE_DATA_STATE_CHANGED, null);
        }
        updateDataServiceState();
    }

    public void updateParentPhone(PhoneBase parentPhone) {
        // synchronization is managed at the PhoneBase scope (which calls this function)
        if (mDefaultPhone != null && mDefaultPhone.getServiceStateTracker() != null) {
            mDefaultPhone.getServiceStateTracker().
                    unregisterForDataRegStateOrRatChanged(this);
        }
        mDefaultPhone = parentPhone;
        mPhoneId = mDefaultPhone.getPhoneId();
        if (mDefaultPhone.getServiceStateTracker() != null) {
            mDefaultPhone.getServiceStateTracker()
                    .registerForDataRegStateOrRatChanged(this,
                    EVENT_DEFAULT_PHONE_DATA_STATE_CHANGED, null);
        }
        updateDataServiceState();

        // When the parent phone is updated, we need to notify listeners of the cached video
        // capability.
        Rlog.d(LOG_TAG, "updateParentPhone - Notify video capability changed " + mIsVideoCapable);
        notifyForVideoCapabilityChanged(mIsVideoCapable);
    }

    @Override
    public void dispose() {
        Rlog.d(LOG_TAG, "dispose");
        // Nothing to dispose in PhoneBase
        //super.dispose();
        mPendingMMIs.clear();
        mCT.dispose();

        //Force all referenced classes to unregister their former registered events
        if (mDefaultPhone != null && mDefaultPhone.getServiceStateTracker() != null) {
            mDefaultPhone.getServiceStateTracker().
                    unregisterForDataRegStateOrRatChanged(this);
        }
    }

    @Override
    public void removeReferences() {
        Rlog.d(LOG_TAG, "removeReferences");
        super.removeReferences();

        mCT = null;
        mSS = null;
    }

    @Override
    public ServiceState
    getServiceState() {
        return mSS;
    }

    /* package */ void setServiceState(int state) {
        mSS.setState(state);
        updateDataServiceState();
    }

    @Override
    public CallTracker getCallTracker() {
        return mCT;
    }

    public boolean getCallForwardingIndicator() {
<<<<<<< HEAD
        boolean cf = false;
        IccRecords r = getIccRecords();
        if (r != null && r.isCallForwardStatusStored()) {
            cf = r.getVoiceCallForwardingFlag() == IccRecords.CALL_FORWARDING_STATUS_ENABLED;
        } else {
            cf = getCallForwardingPreference();
        }
        return cf;
=======
        int callForwardingIndicator = IccRecords.CALL_FORWARDING_STATUS_UNKNOWN;
        IccRecords r = getIccRecords();
        if (r != null && r.isCallForwardStatusStored()) {
            callForwardingIndicator = r.getVoiceCallForwardingFlag();
        }

        if (callForwardingIndicator == IccRecords.CALL_FORWARDING_STATUS_UNKNOWN) {
            callForwardingIndicator = getVoiceCallForwardingFlag();
        }
        return (callForwardingIndicator == IccRecords.CALL_FORWARDING_STATUS_ENABLED);
>>>>>>> 99ef5303
    }

    /**
     * Used to check if Call Forwarding status is present on sim card. If not, a message is
     * sent so we can check if the CF status is stored as a Shared Preference.
     */
    public void updateCallForwardStatus() {
        Rlog.d(LOG_TAG, "updateCallForwardStatus");
        IccRecords r = getIccRecords();
        if (r != null && r.isCallForwardStatusStored()) {
            // The Sim card has the CF info
            Rlog.d(LOG_TAG, "Callforwarding info is present on sim");
            notifyCallForwardingIndicator();
        } else {
            Message msg = obtainMessage(EVENT_GET_CALLFORWARDING_STATUS);
            sendMessage(msg);
        }
    }

    @Override
    public List<? extends ImsPhoneMmiCode>
    getPendingMmiCodes() {
        return mPendingMMIs;
    }


    @Override
    public void
    acceptCall(int videoState) throws CallStateException {
        mCT.acceptCall(videoState);
    }

    @Override
    public void
    rejectCall() throws CallStateException {
        mCT.rejectCall();
    }

    @Override
    public void
    switchHoldingAndActive() throws CallStateException {
        mCT.switchWaitingOrHoldingAndActive();
    }

    @Override
    public boolean canConference() {
        return mCT.canConference();
    }

    public boolean canDial() {
        return mCT.canDial();
    }

    @Override
    public void conference() {
        mCT.conference();
    }

    @Override
    public void clearDisconnected() {
        mCT.clearDisconnected();
    }

    @Override
    public boolean canTransfer() {
        return mCT.canTransfer();
    }

    @Override
    public void explicitCallTransfer() {
        mCT.explicitCallTransfer();
    }

    @Override
    public ImsPhoneCall
    getForegroundCall() {
        return mCT.mForegroundCall;
    }

    @Override
    public ImsPhoneCall
    getBackgroundCall() {
        return mCT.mBackgroundCall;
    }

    @Override
    public ImsPhoneCall
    getRingingCall() {
        return mCT.mRingingCall;
    }

    private boolean handleCallDeflectionIncallSupplementaryService(
            String dialString) {
        if (dialString.length() > 1) {
            return false;
        }

        if (getRingingCall().getState() != ImsPhoneCall.State.IDLE) {
            if (DBG) Rlog.d(LOG_TAG, "MmiCode 0: rejectCall");
            try {
                mCT.rejectCall();
            } catch (CallStateException e) {
                if (DBG) Rlog.d(LOG_TAG, "reject failed", e);
                notifySuppServiceFailed(Phone.SuppService.REJECT);
            }
        } else if (getBackgroundCall().getState() != ImsPhoneCall.State.IDLE) {
            if (DBG) Rlog.d(LOG_TAG, "MmiCode 0: hangupWaitingOrBackground");
            try {
                mCT.hangup(getBackgroundCall());
            } catch (CallStateException e) {
                if (DBG) Rlog.d(LOG_TAG, "hangup failed", e);
            }
        }

        return true;
    }


    private boolean handleCallWaitingIncallSupplementaryService(
            String dialString) {
        int len = dialString.length();

        if (len > 2) {
            return false;
        }

        ImsPhoneCall call = getForegroundCall();

        try {
            if (len > 1) {
                if (DBG) Rlog.d(LOG_TAG, "not support 1X SEND");
                notifySuppServiceFailed(Phone.SuppService.HANGUP);
            } else {
                if (call.getState() != ImsPhoneCall.State.IDLE) {
                    if (DBG) Rlog.d(LOG_TAG, "MmiCode 1: hangup foreground");
                    mCT.hangup(call);
                } else {
                    if (DBG) Rlog.d(LOG_TAG, "MmiCode 1: switchWaitingOrHoldingAndActive");
                    mCT.switchWaitingOrHoldingAndActive();
                }
            }
        } catch (CallStateException e) {
            if (DBG) Rlog.d(LOG_TAG, "hangup failed", e);
            notifySuppServiceFailed(Phone.SuppService.HANGUP);
        }

        return true;
    }

    private boolean handleCallHoldIncallSupplementaryService(String dialString) {
        int len = dialString.length();

        if (len > 2) {
            return false;
        }

        ImsPhoneCall call = getForegroundCall();

        if (len > 1) {
            if (DBG) Rlog.d(LOG_TAG, "separate not supported");
            notifySuppServiceFailed(Phone.SuppService.SEPARATE);
        } else {
            try {
                if (getRingingCall().getState() != ImsPhoneCall.State.IDLE) {
                    if (DBG) Rlog.d(LOG_TAG, "MmiCode 2: accept ringing call");
                    mCT.acceptCall(ImsCallProfile.CALL_TYPE_VOICE);
                } else {
                    if (DBG) Rlog.d(LOG_TAG, "MmiCode 2: switchWaitingOrHoldingAndActive");
                    mCT.switchWaitingOrHoldingAndActive();
                }
            } catch (CallStateException e) {
                if (DBG) Rlog.d(LOG_TAG, "switch failed", e);
                notifySuppServiceFailed(Phone.SuppService.SWITCH);
            }
        }

        return true;
    }

    private boolean handleMultipartyIncallSupplementaryService(
            String dialString) {
        if (dialString.length() > 1) {
            return false;
        }

        if (DBG) Rlog.d(LOG_TAG, "MmiCode 3: merge calls");
        conference();
        return true;
    }

    private boolean handleEctIncallSupplementaryService(String dialString) {

        int len = dialString.length();

        if (len != 1) {
            return false;
        }

        if (DBG) Rlog.d(LOG_TAG, "MmiCode 4: not support explicit call transfer");
        notifySuppServiceFailed(Phone.SuppService.TRANSFER);
        return true;
    }

    private boolean handleCcbsIncallSupplementaryService(String dialString) {
        if (dialString.length() > 1) {
            return false;
        }

        Rlog.i(LOG_TAG, "MmiCode 5: CCBS not supported!");
        // Treat it as an "unknown" service.
        notifySuppServiceFailed(Phone.SuppService.UNKNOWN);
        return true;
    }

    public void notifySuppSvcNotification(SuppServiceNotification suppSvc) {
        Rlog.d(LOG_TAG, "notifySuppSvcNotification: suppSvc = " + suppSvc);

        AsyncResult ar = new AsyncResult(null, suppSvc, null);
        mSsnRegistrants.notifyRegistrants(ar);
    }

    @Override
    public boolean handleInCallMmiCommands(String dialString) {
        if (!isInCall()) {
            return false;
        }

        if (TextUtils.isEmpty(dialString)) {
            return false;
        }

        boolean result = false;
        char ch = dialString.charAt(0);
        switch (ch) {
            case '0':
                result = handleCallDeflectionIncallSupplementaryService(
                        dialString);
                break;
            case '1':
                result = handleCallWaitingIncallSupplementaryService(
                        dialString);
                break;
            case '2':
                result = handleCallHoldIncallSupplementaryService(dialString);
                break;
            case '3':
                result = handleMultipartyIncallSupplementaryService(dialString);
                break;
            case '4':
                result = handleEctIncallSupplementaryService(dialString);
                break;
            case '5':
                result = handleCcbsIncallSupplementaryService(dialString);
                break;
            default:
                break;
        }

        return result;
    }

    boolean isInCall() {
        ImsPhoneCall.State foregroundCallState = getForegroundCall().getState();
        ImsPhoneCall.State backgroundCallState = getBackgroundCall().getState();
        ImsPhoneCall.State ringingCallState = getRingingCall().getState();

       return (foregroundCallState.isAlive() ||
               backgroundCallState.isAlive() ||
               ringingCallState.isAlive());
    }

    void notifyNewRingingConnection(Connection c) {
        mDefaultPhone.notifyNewRingingConnectionP(c);
    }

    public static void checkWfcWifiOnlyModeBeforeDial(ImsPhone imsPhone, Context context)
            throws CallStateException {
        if (imsPhone == null ||
                !imsPhone.isVowifiEnabled()) {
            boolean wfcWiFiOnly = (ImsManager.isWfcEnabledByPlatform(context) &&
                    ImsManager.isWfcEnabledByUser(context) &&
                    (ImsManager.getWfcMode(context) ==
                            ImsConfig.WfcModeFeatureValueConstants.WIFI_ONLY));
            if (wfcWiFiOnly) {
                throw new CallStateException(
                        CallStateException.ERROR_DISCONNECTED,
                        "WFC Wi-Fi Only Mode: IMS not registered");
            }
        }
    }

    void notifyUnknownConnection(Connection c) {
        mDefaultPhone.notifyUnknownConnectionP(c);
    }

    public void notifyForVideoCapabilityChanged(boolean isVideoCapable) {
        mIsVideoCapable = isVideoCapable;
        mDefaultPhone.notifyForVideoCapabilityChanged(isVideoCapable);
    }

    @Override
    public Connection
    dial(String dialString, int videoState) throws CallStateException {
        return dialInternal(dialString, videoState, null);
    }

    @Override
    public Connection
    dial(String dialString, UUSInfo uusInfo, int videoState, Bundle intentExtras)
            throws CallStateException {
        // ignore UUSInfo
        return dialInternal (dialString, videoState, intentExtras);
    }

    protected Connection dialInternal(String dialString, int videoState, Bundle intentExtras)
            throws CallStateException {
        boolean isConferenceUri = false;
        boolean isSkipSchemaParsing = false;
        if (intentExtras != null) {
            isConferenceUri = intentExtras.getBoolean(
                    TelephonyProperties.EXTRA_DIAL_CONFERENCE_URI, false);
            isSkipSchemaParsing = intentExtras.getBoolean(
                    TelephonyProperties.EXTRA_SKIP_SCHEMA_PARSING, false);
        }
        String newDialString = dialString;
        // Need to make sure dialString gets parsed properly
        if (!isConferenceUri && !isSkipSchemaParsing) {
            newDialString = PhoneNumberUtils.stripSeparators(dialString);
        }

        // handle in-call MMI first if applicable
        if (handleInCallMmiCommands(newDialString)) {
            return null;
        }

        if (mDefaultPhone.getPhoneType() == PhoneConstants.PHONE_TYPE_CDMA) {
            return mCT.dial(dialString, videoState, intentExtras);
        }

        // Only look at the Network portion for mmi
        String networkPortion = PhoneNumberUtils.extractNetworkPortionAlt(newDialString);
        ImsPhoneMmiCode mmi =
                ImsPhoneMmiCode.newFromDialString(networkPortion, this);
        if (DBG) Rlog.d(LOG_TAG,
                "dialing w/ mmi '" + mmi + "'...");

        if (mmi == null) {
            return mCT.dial(dialString, videoState, intentExtras);
        } else if (mmi.isTemporaryModeCLIR()) {
            return mCT.dial(mmi.getDialingNumber(), mmi.getCLIRMode(), videoState, intentExtras);
        } else if (!mmi.isSupportedOverImsPhone()) {
            // If the mmi is not supported by IMS service,
            // try to initiate dialing with default phone
            throw new CallStateException(CS_FALLBACK);
        } else {
            mPendingMMIs.add(mmi);
            mMmiRegistrants.notifyRegistrants(new AsyncResult(null, mmi, null));
            mmi.processCode();

            return null;
        }
    }

    @Override
    public void addParticipant(String dialString) throws CallStateException {
        mCT.addParticipant(dialString);
    }

    @Override
    public void
    sendDtmf(char c) {
        if (!PhoneNumberUtils.is12Key(c)) {
            Rlog.e(LOG_TAG,
                    "sendDtmf called with invalid character '" + c + "'");
        } else {
            if (mCT.mState ==  PhoneConstants.State.OFFHOOK) {
                mCT.sendDtmf(c, null);
            }
        }
    }

    @Override
    public void
    startDtmf(char c) {
        if (!(PhoneNumberUtils.is12Key(c) || (c >= 'A' && c <= 'D'))) {
            Rlog.e(LOG_TAG,
                    "startDtmf called with invalid character '" + c + "'");
        } else {
            mCT.startDtmf(c);
        }
    }

    @Override
    public void
    stopDtmf() {
        mCT.stopDtmf();
    }

    @Override
    public void setOnPostDialCharacter(Handler h, int what, Object obj) {
        mPostDialHandler = new Registrant(h, what, obj);
    }

    /*package*/ void notifyIncomingRing() {
        if (DBG) Rlog.d(LOG_TAG, "notifyIncomingRing");
        AsyncResult ar = new AsyncResult(null, null, null);
        sendMessage(obtainMessage(EVENT_CALL_RING, ar));
    }

    @Override
    public void setMute(boolean muted) {
        mCT.setMute(muted);
    }

    @Override
    public void setUiTTYMode(int uiTtyMode, Message onComplete) {
        mCT.setUiTTYMode(uiTtyMode, onComplete);
    }

    @Override
    public boolean getMute() {
        return mCT.getMute();
    }

    @Override
    public PhoneConstants.State getState() {
        return mCT.mState;
    }

    private boolean isValidCommandInterfaceCFReason (int commandInterfaceCFReason) {
        switch (commandInterfaceCFReason) {
        case CF_REASON_UNCONDITIONAL:
        case CF_REASON_BUSY:
        case CF_REASON_NO_REPLY:
        case CF_REASON_NOT_REACHABLE:
        case CF_REASON_ALL:
        case CF_REASON_ALL_CONDITIONAL:
            return true;
        default:
            return false;
        }
    }

    private boolean isValidCommandInterfaceCFAction (int commandInterfaceCFAction) {
        switch (commandInterfaceCFAction) {
        case CF_ACTION_DISABLE:
        case CF_ACTION_ENABLE:
        case CF_ACTION_REGISTRATION:
        case CF_ACTION_ERASURE:
            return true;
        default:
            return false;
        }
    }

    private  boolean isCfEnable(int action) {
        return (action == CF_ACTION_ENABLE) || (action == CF_ACTION_REGISTRATION);
    }

    private int getConditionFromCFReason(int reason) {
        switch(reason) {
            case CF_REASON_UNCONDITIONAL: return ImsUtInterface.CDIV_CF_UNCONDITIONAL;
            case CF_REASON_BUSY: return ImsUtInterface.CDIV_CF_BUSY;
            case CF_REASON_NO_REPLY: return ImsUtInterface.CDIV_CF_NO_REPLY;
            case CF_REASON_NOT_REACHABLE: return ImsUtInterface.CDIV_CF_NOT_REACHABLE;
            case CF_REASON_ALL: return ImsUtInterface.CDIV_CF_ALL;
            case CF_REASON_ALL_CONDITIONAL: return ImsUtInterface.CDIV_CF_ALL_CONDITIONAL;
            default:
                break;
        }

        return ImsUtInterface.INVALID;
    }

    private int getCFReasonFromCondition(int condition) {
        switch(condition) {
            case ImsUtInterface.CDIV_CF_UNCONDITIONAL: return CF_REASON_UNCONDITIONAL;
            case ImsUtInterface.CDIV_CF_BUSY: return CF_REASON_BUSY;
            case ImsUtInterface.CDIV_CF_NO_REPLY: return CF_REASON_NO_REPLY;
            case ImsUtInterface.CDIV_CF_NOT_REACHABLE: return CF_REASON_NOT_REACHABLE;
            case ImsUtInterface.CDIV_CF_ALL: return CF_REASON_ALL;
            case ImsUtInterface.CDIV_CF_ALL_CONDITIONAL: return CF_REASON_ALL_CONDITIONAL;
            default:
                break;
        }

        return CF_REASON_NOT_REACHABLE;
    }

    private int getActionFromCFAction(int action) {
        switch(action) {
            case CF_ACTION_DISABLE: return ImsUtInterface.ACTION_DEACTIVATION;
            case CF_ACTION_ENABLE: return ImsUtInterface.ACTION_ACTIVATION;
            case CF_ACTION_ERASURE: return ImsUtInterface.ACTION_ERASURE;
            case CF_ACTION_REGISTRATION: return ImsUtInterface.ACTION_REGISTRATION;
            default:
                break;
        }

        return ImsUtInterface.INVALID;
    }

    @Override
    public void getOutgoingCallerIdDisplay(Message onComplete) {
        if (DBG) Rlog.d(LOG_TAG, "getCLIR");
        Message resp;
        resp = obtainMessage(EVENT_GET_CLIR_DONE, onComplete);

        try {
            ImsUtInterface ut = mCT.getUtInterface();
            ut.queryCLIR(resp);
        } catch (ImsException e) {
            sendErrorResponse(onComplete, e);
        }
    }

    @Override
    public void setOutgoingCallerIdDisplay(int clirMode, Message onComplete) {
        if (DBG) Rlog.d(LOG_TAG, "setCLIR action= " + clirMode);
        Message resp;
        // Packing CLIR value in the message. This will be required for
        // SharedPreference caching, if the message comes back as part of
        // a success response.
        resp = obtainMessage(EVENT_SET_CLIR_DONE, clirMode, 0, onComplete);
        try {
            ImsUtInterface ut = mCT.getUtInterface();
            ut.updateCLIR(clirMode, resp);
        } catch (ImsException e) {
            sendErrorResponse(onComplete, e);
        }
    }

    @Override
    public void getCallForwardingOption(int commandInterfaceCFReason,
            Message onComplete) {
        if (DBG) Rlog.d(LOG_TAG, "getCallForwardingOption reason=" + commandInterfaceCFReason);
        if (isValidCommandInterfaceCFReason(commandInterfaceCFReason)) {
            if (DBG) Rlog.d(LOG_TAG, "requesting call forwarding query.");
            Message resp;
            resp = obtainMessage(EVENT_GET_CALL_FORWARD_DONE, onComplete);

            try {
                ImsUtInterface ut = mCT.getUtInterface();
                ut.queryCallForward(getConditionFromCFReason(commandInterfaceCFReason),null,resp);
            } catch (ImsException e) {
                sendErrorResponse(onComplete, e);
            }
        } else if (onComplete != null) {
            sendErrorResponse(onComplete);
        }
    }

    @Override
    public void setCallForwardingOption(int commandInterfaceCFAction,
            int commandInterfaceCFReason,
            String dialingNumber,
            int timerSeconds,
            Message onComplete) {
        setCallForwardingOption(commandInterfaceCFAction, commandInterfaceCFReason, dialingNumber,
                CommandsInterface.SERVICE_CLASS_VOICE, timerSeconds, onComplete);
    }

    public void setCallForwardingOption(int commandInterfaceCFAction,
            int commandInterfaceCFReason,
            String dialingNumber,
            int serviceClass,
            int timerSeconds,
            Message onComplete) {
        if (DBG) Rlog.d(LOG_TAG, "setCallForwardingOption action=" + commandInterfaceCFAction
                + ", reason=" + commandInterfaceCFReason + " serviceClass=" + serviceClass);
        if ((isValidCommandInterfaceCFAction(commandInterfaceCFAction)) &&
                (isValidCommandInterfaceCFReason(commandInterfaceCFReason))) {
            Message resp;
            Cf cf = new Cf(dialingNumber,
                    (commandInterfaceCFReason == CF_REASON_UNCONDITIONAL ? true : false),
                    onComplete);
            resp = obtainMessage(EVENT_SET_CALL_FORWARD_DONE,
                    isCfEnable(commandInterfaceCFAction) ? 1 : 0, 0, cf);

            try {
                ImsUtInterface ut = mCT.getUtInterface();
                ut.updateCallForward(getActionFromCFAction(commandInterfaceCFAction),
                        getConditionFromCFReason(commandInterfaceCFReason),
                        dialingNumber,
                        serviceClass,
                        timerSeconds,
                        onComplete);
             } catch (ImsException e) {
                sendErrorResponse(onComplete, e);
             }
        } else if (onComplete != null) {
            sendErrorResponse(onComplete);
        }
    }

    @Override
    public void getCallWaiting(Message onComplete) {
        if (DBG) Rlog.d(LOG_TAG, "getCallWaiting");
        Message resp;
        resp = obtainMessage(EVENT_GET_CALL_WAITING_DONE, onComplete);

        try {
            ImsUtInterface ut = mCT.getUtInterface();
            ut.queryCallWaiting(resp);
        } catch (ImsException e) {
            sendErrorResponse(onComplete, e);
        }
    }

    @Override
    public void setCallWaiting(boolean enable, Message onComplete) {
        setCallWaiting(enable, CommandsInterface.SERVICE_CLASS_VOICE, onComplete);
    }

    public void setCallWaiting(boolean enable, int serviceClass, Message onComplete) {
        if (DBG) Rlog.d(LOG_TAG, "setCallWaiting enable=" + enable);
        Message resp;
        resp = obtainMessage(EVENT_SET_CALL_WAITING_DONE, onComplete);

        try {
            ImsUtInterface ut = mCT.getUtInterface();
            ut.updateCallWaiting(enable, serviceClass, resp);
        } catch (ImsException e) {
            sendErrorResponse(onComplete, e);
        }
    }

    private int getCBTypeFromFacility(String facility) {
        if (CB_FACILITY_BAOC.equals(facility)) {
            return ImsUtInterface.CB_BAOC;
        } else if (CB_FACILITY_BAOIC.equals(facility)) {
            return ImsUtInterface.CB_BOIC;
        } else if (CB_FACILITY_BAOICxH.equals(facility)) {
            return ImsUtInterface.CB_BOIC_EXHC;
        } else if (CB_FACILITY_BAIC.equals(facility)) {
            return ImsUtInterface.CB_BAIC;
        } else if (CB_FACILITY_BAICr.equals(facility)) {
            return ImsUtInterface.CB_BIC_WR;
        } else if (CB_FACILITY_BA_ALL.equals(facility)) {
            return ImsUtInterface.CB_BA_ALL;
        } else if (CB_FACILITY_BA_MO.equals(facility)) {
            return ImsUtInterface.CB_BA_MO;
        } else if (CB_FACILITY_BA_MT.equals(facility)) {
            return ImsUtInterface.CB_BA_MT;
        }

        return 0;
    }

    /* package */
    public void getCallBarring(String facility, Message onComplete) {
        if (DBG) Rlog.d(LOG_TAG, "getCallBarring facility=" + facility);
        Message resp;
        resp = obtainMessage(EVENT_GET_CALL_BARRING_DONE, onComplete);

        try {
            ImsUtInterface ut = mCT.getUtInterface();
            ut.queryCallBarring(getCBTypeFromFacility(facility), resp);
        } catch (ImsException e) {
            sendErrorResponse(onComplete, e);
        }
    }

    /* package */
    public void setCallBarring(String facility, boolean lockState, String password,
            Message onComplete) {
        if (DBG) Rlog.d(LOG_TAG, "setCallBarring facility=" + facility
                + ", lockState=" + lockState);
        Message resp;
        resp = obtainMessage(EVENT_SET_CALL_BARRING_DONE, onComplete);

        int action;
        if (lockState) {
            action = CommandsInterface.CF_ACTION_ENABLE;
        }
        else {
            action = CommandsInterface.CF_ACTION_DISABLE;
        }

        try {
            ImsUtInterface ut = mCT.getUtInterface();
            // password is not required with Ut interface
            ut.updateCallBarring(getCBTypeFromFacility(facility), action, resp, null);
        } catch (ImsException e) {
            sendErrorResponse(onComplete, e);
        }
    }

    @Override
    public void sendUssdResponse(String ussdMessge) {
        Rlog.d(LOG_TAG, "sendUssdResponse");
        ImsPhoneMmiCode mmi = ImsPhoneMmiCode.newFromUssdUserInput(ussdMessge, this);
        mPendingMMIs.add(mmi);
        mMmiRegistrants.notifyRegistrants(new AsyncResult(null, mmi, null));
        mmi.sendUssd(ussdMessge);
    }

    /* package */
    void sendUSSD (String ussdString, Message response) {
        mCT.sendUSSD(ussdString, response);
    }

    /* package */
    void cancelUSSD() {
        mCT.cancelUSSD();
    }

    /* package */
    void sendErrorResponse(Message onComplete) {
        Rlog.d(LOG_TAG, "sendErrorResponse");
        if (onComplete != null) {
            AsyncResult.forMessage(onComplete, null,
                    new CommandException(CommandException.Error.GENERIC_FAILURE));
            onComplete.sendToTarget();
        }
    }

    /* package */
    void sendErrorResponse(Message onComplete, Throwable e) {
        Rlog.d(LOG_TAG, "sendErrorResponse");
        if (onComplete != null) {
            AsyncResult.forMessage(onComplete, null, getCommandException(e));
            onComplete.sendToTarget();
        }
    }

    /* package */
    void sendErrorResponse(Message onComplete, ImsReasonInfo reasonInfo) {
        Rlog.d(LOG_TAG, "sendErrorResponse reasonCode=" + reasonInfo.getCode());
        if (onComplete != null) {
            AsyncResult.forMessage(onComplete, null, getCommandException(reasonInfo.getCode()));
            onComplete.sendToTarget();
        }
    }

    /* package */
    CommandException getCommandException(int code) {
        return getCommandException(code, null);
    }

    CommandException getCommandException(int code, String errorString) {
        Rlog.d(LOG_TAG, "getCommandException code= " + code
                + ", errorString= " + errorString);
        CommandException.Error error = CommandException.Error.GENERIC_FAILURE;

        switch(code) {
            case ImsReasonInfo.CODE_UT_NOT_SUPPORTED:
                error = CommandException.Error.REQUEST_NOT_SUPPORTED;
                break;
            case ImsReasonInfo.CODE_UT_CB_PASSWORD_MISMATCH:
                error = CommandException.Error.PASSWORD_INCORRECT;
                break;
            case ImsReasonInfo.CODE_UT_SERVICE_UNAVAILABLE:
                error = CommandException.Error.RADIO_NOT_AVAILABLE;
            default:
                break;
        }

        return new CommandException(error, errorString);
    }

    /* package */
    CommandException getCommandException(Throwable e) {
        CommandException ex = null;

        if (e instanceof ImsException) {
            ex = getCommandException(((ImsException)e).getCode(), e.getMessage());
        } else {
            Rlog.d(LOG_TAG, "getCommandException generic failure");
            ex = new CommandException(CommandException.Error.GENERIC_FAILURE);
        }
        return ex;
    }

    private void
    onNetworkInitiatedUssd(ImsPhoneMmiCode mmi) {
        Rlog.d(LOG_TAG, "onNetworkInitiatedUssd");
        mMmiCompleteRegistrants.notifyRegistrants(
            new AsyncResult(null, mmi, null));
    }

    /* package */
    void onIncomingUSSD (int ussdMode, String ussdMessage) {
        if (DBG) Rlog.d(LOG_TAG, "onIncomingUSSD ussdMode=" + ussdMode);

        boolean isUssdError;
        boolean isUssdRequest;

        isUssdRequest
            = (ussdMode == CommandsInterface.USSD_MODE_REQUEST);

        isUssdError
            = (ussdMode != CommandsInterface.USSD_MODE_NOTIFY
                && ussdMode != CommandsInterface.USSD_MODE_REQUEST);

        ImsPhoneMmiCode found = null;
        for (int i = 0, s = mPendingMMIs.size() ; i < s; i++) {
            if(mPendingMMIs.get(i).isPendingUSSD()) {
                found = mPendingMMIs.get(i);
                break;
            }
        }

        if (found != null) {
            // Complete pending USSD
            if (isUssdError) {
                found.onUssdFinishedError();
            } else {
                found.onUssdFinished(ussdMessage, isUssdRequest);
            }
        } else { // pending USSD not found
            // The network may initiate its own USSD request

            // ignore everything that isnt a Notify or a Request
            // also, discard if there is no message to present
            if (!isUssdError && ussdMessage != null) {
                ImsPhoneMmiCode mmi;
                mmi = ImsPhoneMmiCode.newNetworkInitiatedUssd(ussdMessage,
                        isUssdRequest,
                        ImsPhone.this);
                onNetworkInitiatedUssd(mmi);
            }
        }
    }

    /**
     * Removes the given MMI from the pending list and notifies
     * registrants that it is complete.
     * @param mmi MMI that is done
     */
    /*package*/ void
    onMMIDone(ImsPhoneMmiCode mmi) {
        /* Only notify complete if it's on the pending list.
         * Otherwise, it's already been handled (eg, previously canceled).
         * The exception is cancellation of an incoming USSD-REQUEST, which is
         * not on the list.
         */
        if (mPendingMMIs.remove(mmi) || mmi.isUssdRequest()) {
            mMmiCompleteRegistrants.notifyRegistrants(
                    new AsyncResult(null, mmi, null));
        }
    }

    public ArrayList<Connection> getHandoverConnection() {
        ArrayList<Connection> connList = new ArrayList<Connection>();
        // Add all foreground call connections
        connList.addAll(getForegroundCall().mConnections);
        // Add all background call connections
        connList.addAll(getBackgroundCall().mConnections);
        // Add all background call connections
        connList.addAll(getRingingCall().mConnections);
        if (connList.size() > 0) {
            return connList;
        } else {
            return null;
        }
    }

    public void notifySrvccState(Call.SrvccState state) {
        mCT.notifySrvccState(state);
    }

    /* package */ void
    initiateSilentRedial() {
        String result = mLastDialString;
        AsyncResult ar = new AsyncResult(null, result, null);
        if (ar != null) {
            mSilentRedialRegistrants.notifyRegistrants(ar);
        }
    }

    public void registerForSilentRedial(Handler h, int what, Object obj) {
        mSilentRedialRegistrants.addUnique(h, what, obj);
    }

    public void unregisterForSilentRedial(Handler h) {
        mSilentRedialRegistrants.remove(h);
    }

    @Override
    public void registerForSuppServiceNotification(
            Handler h, int what, Object obj) {
        mSsnRegistrants.addUnique(h, what, obj);
    }

    @Override
    public void unregisterForSuppServiceNotification(Handler h) {
        mSsnRegistrants.remove(h);
    }

    @Override
    public int getSubId() {
        return mDefaultPhone.getSubId();
    }

    @Override
    public String getSubscriberId() {
        IccRecords r = getIccRecords();
        return (r != null) ? r.getIMSI() : null;
    }

    @Override
    public int getPhoneId() {
        return mDefaultPhone.getPhoneId();
    }

    public IccRecords getIccRecords() {
        return mDefaultPhone.mIccRecords.get();
    }

    private CallForwardInfo getCallForwardInfo(ImsCallForwardInfo info) {
        CallForwardInfo cfInfo = new CallForwardInfo();
        cfInfo.status = info.mStatus;
        cfInfo.reason = getCFReasonFromCondition(info.mCondition);
        cfInfo.serviceClass = SERVICE_CLASS_VOICE;
        cfInfo.toa = info.mToA;
        cfInfo.number = info.mNumber;
        cfInfo.timeSeconds = info.mTimeSeconds;
        return cfInfo;
    }

    private CallForwardInfo[] handleCfQueryResult(ImsCallForwardInfo[] infos) {
        CallForwardInfo[] cfInfos = null;

        if (infos != null && infos.length != 0) {
            cfInfos = new CallForwardInfo[infos.length];
        }

        IccRecords r = getIccRecords();
        if (infos == null || infos.length == 0) {
            if (r != null) {
                // Assume the default is not active
                // Set unconditional CFF in SIM to false
                setVoiceCallForwardingFlag(r, 1, false, null);
            }
        } else {
            for (int i = 0, s = infos.length; i < s; i++) {
                if (infos[i].mCondition == ImsUtInterface.CDIV_CF_UNCONDITIONAL) {
                    if (r != null) {
                        setCallForwardingPreference(infos[i].mStatus == 1);
                        setVoiceCallForwardingFlag(r, 1, (infos[i].mStatus == 1),
                            infos[i].mNumber);
                    }
                }
                cfInfos[i] = getCallForwardInfo(infos[i]);
            }
        }

        return cfInfos;
    }

    private int[] handleCbQueryResult(ImsSsInfo[] infos) {
        int[] cbInfos = new int[1];
        cbInfos[0] = SERVICE_CLASS_NONE;

        if (infos[0].mStatus == 1) {
            cbInfos[0] = SERVICE_CLASS_VOICE;
        }

        return cbInfos;
    }

    private int[] handleCwQueryResult(ImsSsInfo[] infos) {
        int[] cwInfos = new int[2];
        cwInfos[0] = 0;

        if (infos[0].mStatus == 1) {
            cwInfos[0] = 1;
            cwInfos[1] = SERVICE_CLASS_VOICE;
        }

        return cwInfos;
    }

    private void
    sendResponse(Message onComplete, Object result, Throwable e) {
        if (onComplete != null) {
            CommandException ex = null;
            if (e != null) {
                ex = getCommandException(e);
                AsyncResult.forMessage(onComplete, result, ex);
            } else {
                AsyncResult.forMessage(onComplete, result, null);
            }
            AsyncResult.forMessage(onComplete, result, ex);
            onComplete.sendToTarget();
        }
    }

    private void updateDataServiceState() {
        if (mSS != null && mDefaultPhone.getServiceStateTracker() != null
                && mDefaultPhone.getServiceStateTracker().mSS != null) {
            ServiceState ss = mDefaultPhone.getServiceStateTracker().mSS;
            mSS.setDataRegState(ss.getDataRegState());
            mSS.setRilDataRadioTechnology(ss.getRilDataRadioTechnology());
            Rlog.d(LOG_TAG, "updateDataServiceState: defSs = " + ss + " imsSs = " + mSS);
        }
    }

    @Override
    public void handleMessage (Message msg) {
        AsyncResult ar = (AsyncResult) msg.obj;
        Message onComplete;

        if (DBG) Rlog.d(LOG_TAG, "handleMessage what=" + msg.what);
        switch (msg.what) {
            case EVENT_SET_CALL_FORWARD_DONE:
                IccRecords r = getIccRecords();
                Cf cf = (Cf) ar.userObj;
                if (cf.mIsCfu && ar.exception == null && r != null) {
                    setCallForwardingPreference(msg.arg1 == 1);
                    setVoiceCallForwardingFlag(r, 1, msg.arg1 == 1, cf.mSetCfNumber);
                }
                sendResponse(cf.mOnComplete, null, ar.exception);
                updateCallForwardStatus();
                break;

            case EVENT_GET_CALL_FORWARD_DONE:
                CallForwardInfo[] cfInfos = null;
                if (ar.exception == null) {
                    cfInfos = handleCfQueryResult((ImsCallForwardInfo[])ar.result);
                }
                sendResponse((Message) ar.userObj, cfInfos, ar.exception);
                updateCallForwardStatus();
                break;

             case EVENT_GET_CALL_BARRING_DONE:
             case EVENT_GET_CALL_WAITING_DONE:
                int[] ssInfos = null;
                if (ar.exception == null) {
                    if (msg.what == EVENT_GET_CALL_BARRING_DONE) {
                        ssInfos = handleCbQueryResult((ImsSsInfo[])ar.result);
                    } else if (msg.what == EVENT_GET_CALL_WAITING_DONE) {
                        ssInfos = handleCwQueryResult((ImsSsInfo[])ar.result);
                    }
                }
                sendResponse((Message) ar.userObj, ssInfos, ar.exception);
                break;

              case EVENT_GET_CLIR_DONE:
                Bundle ssInfo = (Bundle) ar.result;
                int[] clirInfo = null;
                if (ssInfo != null) {
                    clirInfo = ssInfo.getIntArray(ImsPhoneMmiCode.UT_BUNDLE_KEY_CLIR);
                }
                sendResponse((Message) ar.userObj, clirInfo, ar.exception);
                break;

             case EVENT_SET_CLIR_DONE:
                 if (ar.exception == null) {
                     saveClirSetting(msg.arg1);
                 }
                 // (Intentional fallthrough)
             case EVENT_SET_CALL_BARRING_DONE:
             case EVENT_SET_CALL_WAITING_DONE:
                sendResponse((Message) ar.userObj, null, ar.exception);
                break;

             case EVENT_DEFAULT_PHONE_DATA_STATE_CHANGED:
                 if (DBG) Rlog.d(LOG_TAG, "EVENT_DEFAULT_PHONE_DATA_STATE_CHANGED");
                 updateDataServiceState();
                 break;

             case EVENT_GET_CALLFORWARDING_STATUS:
                 if (DBG) Rlog.d(LOG_TAG, "EVENT_GET_CALLFORWARDING_STATUS");
                 notifyCallForwardingIndicator();
                 break;

             default:
                 super.handleMessage(msg);
                 break;
        }
    }

    /**
     * Listen to the IMS ECBM state change
     */
    ImsEcbmStateListener mImsEcbmStateListener =
            new ImsEcbmStateListener() {
                @Override
                public void onECBMEntered() {
                    if (DBG) Rlog.d(LOG_TAG, "onECBMEntered");
                    handleEnterEmergencyCallbackMode();
                }

                @Override
                public void onECBMExited() {
                    if (DBG) Rlog.d(LOG_TAG, "onECBMExited");
                    handleExitEmergencyCallbackMode();
                }
            };

    public boolean isInEmergencyCall() {
        return mCT.isInEmergencyCall();
    }

    public boolean isInEcm() {
        return mIsPhoneInEcmState;
    }

    void sendEmergencyCallbackModeChange() {
        // Send an Intent
        Intent intent = new Intent(TelephonyIntents.ACTION_EMERGENCY_CALLBACK_MODE_CHANGED);
        intent.putExtra(PhoneConstants.PHONE_IN_ECM_STATE, mIsPhoneInEcmState);
        SubscriptionManager.putPhoneIdAndSubIdExtra(intent, getPhoneId());
        ActivityManagerNative.broadcastStickyIntent(intent, null, UserHandle.USER_ALL);
        if (DBG) Rlog.d(LOG_TAG, "sendEmergencyCallbackModeChange");
    }

    @Override
    public void exitEmergencyCallbackMode() {
        if (mWakeLock.isHeld()) {
            mWakeLock.release();
        }
        if (DBG) Rlog.d(LOG_TAG, "exitEmergencyCallbackMode()");

        // Send a message which will invoke handleExitEmergencyCallbackMode
        ImsEcbm ecbm;
        try {
            ecbm = mCT.getEcbmInterface();
            ecbm.exitEmergencyCallbackMode();
        } catch (ImsException e) {
            e.printStackTrace();
        }
    }

    private void handleEnterEmergencyCallbackMode() {
        if (DBG) {
            Rlog.d(LOG_TAG, "handleEnterEmergencyCallbackMode,mIsPhoneInEcmState= "
                    + mIsPhoneInEcmState);
        }
        // if phone is not in Ecm mode, and it's changed to Ecm mode
        if (mIsPhoneInEcmState == false) {
            mIsPhoneInEcmState = true;
            // notify change
            sendEmergencyCallbackModeChange();
            setSystemProperty(TelephonyProperties.PROPERTY_INECM_MODE, "true");

            // Post this runnable so we will automatically exit
            // if no one invokes exitEmergencyCallbackMode() directly.
            long delayInMillis = SystemProperties.getLong(
                    TelephonyProperties.PROPERTY_ECM_EXIT_TIMER, DEFAULT_ECM_EXIT_TIMER_VALUE);
            postDelayed(mExitEcmRunnable, delayInMillis);
            // We don't want to go to sleep while in Ecm
            mWakeLock.acquire();
        }
    }

    private void handleExitEmergencyCallbackMode() {
        if (DBG) {
            Rlog.d(LOG_TAG, "handleExitEmergencyCallbackMode: mIsPhoneInEcmState = "
                    + mIsPhoneInEcmState);
        }
        // Remove pending exit Ecm runnable, if any
        removeCallbacks(mExitEcmRunnable);

        if (mEcmExitRespRegistrant != null) {
            mEcmExitRespRegistrant.notifyResult(Boolean.TRUE);
        }
            if (mIsPhoneInEcmState) {
                mIsPhoneInEcmState = false;
                setSystemProperty(TelephonyProperties.PROPERTY_INECM_MODE, "false");
            }
            // send an Intent
            sendEmergencyCallbackModeChange();
    }

    /**
     * Handle to cancel or restart Ecm timer in emergency call back mode if action is
     * CANCEL_ECM_TIMER, cancel Ecm timer and notify apps the timer is canceled; otherwise, restart
     * Ecm timer and notify apps the timer is restarted.
     */
    void handleTimerInEmergencyCallbackMode(int action) {
        switch (action) {
            case CANCEL_ECM_TIMER:
                removeCallbacks(mExitEcmRunnable);
                if (mDefaultPhone.getPhoneType() == PhoneConstants.PHONE_TYPE_GSM) {
                    ((GSMPhone) mDefaultPhone).notifyEcbmTimerReset(Boolean.TRUE);
                } else { // Should be CDMA - also go here by default
                    ((CDMAPhone) mDefaultPhone).notifyEcbmTimerReset(Boolean.TRUE);
                }
                break;
            case RESTART_ECM_TIMER:
                long delayInMillis = SystemProperties.getLong(
                        TelephonyProperties.PROPERTY_ECM_EXIT_TIMER, DEFAULT_ECM_EXIT_TIMER_VALUE);
                postDelayed(mExitEcmRunnable, delayInMillis);
                if (mDefaultPhone.getPhoneType() == PhoneConstants.PHONE_TYPE_GSM) {
                    ((GSMPhone) mDefaultPhone).notifyEcbmTimerReset(Boolean.FALSE);
                } else { // Should be CDMA - also go here by default
                    ((CDMAPhone) mDefaultPhone).notifyEcbmTimerReset(Boolean.FALSE);
                }
                break;
            default:
                Rlog.e(LOG_TAG, "handleTimerInEmergencyCallbackMode, unsupported action " + action);
        }
    }

    public void setOnEcbModeExitResponse(Handler h, int what, Object obj) {
        mEcmExitRespRegistrant = new Registrant(h, what, obj);
    }

    public void unsetOnEcbModeExitResponse(Handler h) {
        mEcmExitRespRegistrant.clear();
    }

    public void onFeatureCapabilityChanged() {
        mDefaultPhone.getServiceStateTracker().onImsCapabilityChanged();
    }

    public boolean isVolteEnabled() {
        return mCT.isVolteEnabled();
    }

    public boolean isVowifiEnabled() {
        return mCT.isVowifiEnabled();
    }

    public boolean isVideoCallEnabled() {
        return mCT.isVideoCallEnabled();
    }

    public Phone getDefaultPhone() {
        return mDefaultPhone;
    }

    public boolean isImsRegistered() {
        return mImsRegistered;
    }

    public void setImsRegistered(boolean value) {
        mImsRegistered = value;
    }

    public void callEndCleanupHandOverCallIfAny() {
        mCT.callEndCleanupHandOverCallIfAny();
    }

    private BroadcastReceiver mResultReceiver = new BroadcastReceiver() {
        @Override
        public void onReceive(Context context, Intent intent) {
            // Add notification only if alert was not shown by WfcSettings
            if (getResultCode() == Activity.RESULT_OK) {
                // Default result code (as passed to sendOrderedBroadcast)
                // means that intent was not received by WfcSettings.

                CharSequence title = intent.getCharSequenceExtra(EXTRA_KEY_ALERT_TITLE);
                CharSequence messageAlert = intent.getCharSequenceExtra(EXTRA_KEY_ALERT_MESSAGE);
                CharSequence messageNotification = intent.getCharSequenceExtra(EXTRA_KEY_NOTIFICATION_MESSAGE);

                Intent resultIntent = new Intent(Intent.ACTION_MAIN);
                resultIntent.setClassName("com.android.settings",
                        "com.android.settings.Settings$WifiCallingSettingsActivity");
                resultIntent.putExtra(EXTRA_KEY_ALERT_SHOW, true);
                resultIntent.putExtra(EXTRA_KEY_ALERT_TITLE, title);
                resultIntent.putExtra(EXTRA_KEY_ALERT_MESSAGE, messageAlert);
                PendingIntent resultPendingIntent =
                        PendingIntent.getActivity(
                                mContext,
                                0,
                                resultIntent,
                                PendingIntent.FLAG_UPDATE_CURRENT
                        );

                final Notification notification =
                        new Notification.Builder(mContext)
                                .setSmallIcon(android.R.drawable.stat_sys_warning)
                                .setContentTitle(title)
                                .setContentText(messageNotification)
                                .setAutoCancel(true)
                                .setContentIntent(resultPendingIntent)
                                .setStyle(new Notification.BigTextStyle().bigText(messageNotification))
                                .build();
                final String notificationTag = "wifi_calling";
                final int notificationId = 1;

                NotificationManager notificationManager =
                        (NotificationManager) mContext.getSystemService(
                                Context.NOTIFICATION_SERVICE);
                notificationManager.notify(notificationTag, notificationId,
                        notification);
            }
        }
    };

    /**
     * Show notification in case of some error codes.
     */
    public void processDisconnectReason(ImsReasonInfo imsReasonInfo) {
        if (imsReasonInfo.mCode == imsReasonInfo.CODE_REGISTRATION_ERROR
                && imsReasonInfo.mExtraMessage != null) {

            final String[] wfcOperatorErrorCodes =
                    mContext.getResources().getStringArray(
                            com.android.internal.R.array.wfcOperatorErrorCodes);
            final String[] wfcOperatorErrorAlertMessages =
                    mContext.getResources().getStringArray(
                            com.android.internal.R.array.wfcOperatorErrorAlertMessages);
            final String[] wfcOperatorErrorNotificationMessages =
                    mContext.getResources().getStringArray(
                            com.android.internal.R.array.wfcOperatorErrorNotificationMessages);

            for (int i = 0; i < wfcOperatorErrorCodes.length; i++) {
                // Match error code.
                if (!imsReasonInfo.mExtraMessage.startsWith(
                        wfcOperatorErrorCodes[i])) {
                    continue;
                }
                // If there is no delimiter at the end of error code string
                // then we need to verify that we are not matching partial code.
                // EXAMPLE: "REG9" must not match "REG99".
                // NOTE: Error code must not be empty.
                int codeStringLength = wfcOperatorErrorCodes[i].length();
                char lastChar = wfcOperatorErrorCodes[i].charAt(codeStringLength-1);
                if (Character.isLetterOrDigit(lastChar)) {
                    if (imsReasonInfo.mExtraMessage.length() > codeStringLength) {
                        char nextChar = imsReasonInfo.mExtraMessage.charAt(codeStringLength);
                        if (Character.isLetterOrDigit(nextChar)) {
                            continue;
                        }
                    }
                }

                final CharSequence title = mContext.getText(
                        com.android.internal.R.string.wfcRegErrorTitle);

                CharSequence messageAlert = imsReasonInfo.mExtraMessage;
                CharSequence messageNotification = imsReasonInfo.mExtraMessage;
                if (!wfcOperatorErrorAlertMessages[i].isEmpty()) {
                    messageAlert = wfcOperatorErrorAlertMessages[i];
                }
                if (!wfcOperatorErrorNotificationMessages[i].isEmpty()) {
                    messageNotification = wfcOperatorErrorNotificationMessages[i];
                }

                // UX requirement is to disable WFC in case of "permanent" registration failures.
                ImsManager.setWfcSetting(mContext, false);

                // If WfcSettings are active then alert will be shown
                // otherwise notification will be added.
                Intent intent = new Intent(ImsManager.ACTION_IMS_REGISTRATION_ERROR);
                intent.putExtra(EXTRA_KEY_ALERT_TITLE, title);
                intent.putExtra(EXTRA_KEY_ALERT_MESSAGE, messageAlert);
                intent.putExtra(EXTRA_KEY_NOTIFICATION_MESSAGE, messageNotification);
                mContext.sendOrderedBroadcast(intent, null, mResultReceiver,
                        null, Activity.RESULT_OK, null, null);

                // We can only match a single error code
                // so should break the loop after a successful match.
                break;
            }
        }
    }

    public boolean isUtEnabled() {
        return mCT.isUtEnabled();
    }
}<|MERGE_RESOLUTION|>--- conflicted
+++ resolved
@@ -149,7 +149,7 @@
     private boolean mImsRegistered = false;
 
     // List of Registrants to send supplementary service notifications to.
-    RegistrantList mSsnRegistrants = new RegistrantList();
+    private RegistrantList mSsnRegistrants = new RegistrantList();
 
     // A runnable which is used to automatically exit from Ecm after a period of time.
     private Runnable mExitEcmRunnable = new Runnable() {
@@ -265,16 +265,6 @@
     }
 
     public boolean getCallForwardingIndicator() {
-<<<<<<< HEAD
-        boolean cf = false;
-        IccRecords r = getIccRecords();
-        if (r != null && r.isCallForwardStatusStored()) {
-            cf = r.getVoiceCallForwardingFlag() == IccRecords.CALL_FORWARDING_STATUS_ENABLED;
-        } else {
-            cf = getCallForwardingPreference();
-        }
-        return cf;
-=======
         int callForwardingIndicator = IccRecords.CALL_FORWARDING_STATUS_UNKNOWN;
         IccRecords r = getIccRecords();
         if (r != null && r.isCallForwardStatusStored()) {
@@ -285,7 +275,6 @@
             callForwardingIndicator = getVoiceCallForwardingFlag();
         }
         return (callForwardingIndicator == IccRecords.CALL_FORWARDING_STATUS_ENABLED);
->>>>>>> 99ef5303
     }
 
     /**
