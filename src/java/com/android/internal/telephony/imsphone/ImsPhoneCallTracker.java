/*
 * Copyright (C) 2013 The Android Open Source Project
 *
 * Licensed under the Apache License, Version 2.0 (the "License");
 * you may not use this file except in compliance with the License.
 * You may obtain a copy of the License at
 *
 *      http://www.apache.org/licenses/LICENSE-2.0
 *
 * Unless required by applicable law or agreed to in writing, software
 * distributed under the License is distributed on an "AS IS" BASIS,
 * WITHOUT WARRANTIES OR CONDITIONS OF ANY KIND, either express or implied.
 * See the License for the specific language governing permissions and
 * limitations under the License.
 */

package com.android.internal.telephony.imsphone;

import static com.android.internal.annotations.VisibleForTesting.Visibility.PRIVATE;
import static com.android.internal.telephony.Phone.CS_FALLBACK;
import static com.android.internal.telephony.TelephonyIntents.EXTRA_DIAL_CONFERENCE_URI;
import static com.android.internal.telephony.TelephonyIntents.EXTRA_SKIP_SCHEMA_PARSING;
import static com.android.internal.telephony.TelephonyIntents.EXTRAS_IS_CONFERENCE_URI;

import android.annotation.NonNull;
import android.app.usage.NetworkStatsManager;
import android.compat.annotation.UnsupportedAppUsage;
import android.content.BroadcastReceiver;
import android.content.Context;
import android.content.Intent;
import android.content.IntentFilter;
import android.content.SharedPreferences;
import android.content.pm.PackageManager;
import android.net.ConnectivityManager;
import android.net.Network;
import android.net.NetworkCapabilities;
import android.net.NetworkInfo;
import android.net.NetworkRequest;
import android.net.NetworkStats;
import android.net.netstats.provider.NetworkStatsProvider;
import android.os.AsyncResult;
import android.os.Bundle;
import android.os.Handler;
import android.os.Message;
import android.os.PersistableBundle;
import android.os.Registrant;
import android.os.RegistrantList;
import android.os.RemoteException;
import android.os.SystemClock;
import android.preference.PreferenceManager;
import android.provider.Settings;
import android.sysprop.TelephonyProperties;
import android.telecom.Connection.VideoProvider;
import android.telecom.TelecomManager;
import android.telecom.VideoProfile;
import android.telephony.CallQuality;
import android.telephony.CarrierConfigManager;
import android.telephony.DisconnectCause;
import android.telephony.PhoneNumberUtils;
import android.telephony.ServiceState;
import android.telephony.SubscriptionInfo;
import android.telephony.SubscriptionManager;
import android.telephony.TelephonyManager;
import android.telephony.emergency.EmergencyNumber;
import android.telephony.ims.ImsCallProfile;
import android.telephony.ims.ImsCallSession;
import android.telephony.ims.ImsMmTelManager;
import android.telephony.ims.ImsReasonInfo;
import android.telephony.ims.ImsStreamMediaProfile;
import android.telephony.ims.ImsSuppServiceNotification;
import android.telephony.ims.ProvisioningManager;
import android.telephony.ims.feature.ImsFeature;
import android.telephony.ims.feature.MmTelFeature;
import android.telephony.ims.stub.ImsRegistrationImplBase;
import android.text.TextUtils;
import android.util.ArrayMap;
import android.util.LocalLog;
import android.util.Log;
import android.util.Pair;
import android.util.SparseIntArray;

import com.android.ims.FeatureConnector;
import com.android.ims.ImsCall;
import com.android.ims.ImsConfig;
import com.android.ims.ImsConfigListener;
import com.android.ims.ImsEcbm;
import com.android.ims.ImsException;
import com.android.ims.ImsManager;
import com.android.ims.ImsMultiEndpoint;
import com.android.ims.ImsUtInterface;
import com.android.ims.internal.ConferenceParticipant;
import com.android.ims.internal.IImsCallSession;
import com.android.ims.internal.IImsVideoCallProvider;
import com.android.ims.internal.ImsVideoCallProviderWrapper;
import com.android.ims.internal.VideoPauseTracker;
import com.android.internal.annotations.VisibleForTesting;
import com.android.internal.os.SomeArgs;
import com.android.internal.telephony.Call;
import com.android.internal.telephony.CallFailCause;
import com.android.internal.telephony.CallStateException;
import com.android.internal.telephony.CallTracker;
import com.android.internal.telephony.CommandException;
import com.android.internal.telephony.CommandsInterface;
import com.android.internal.telephony.Connection;
import com.android.internal.telephony.EcbmHandler;
import com.android.internal.telephony.LocaleTracker;
import com.android.internal.telephony.Phone;
import com.android.internal.telephony.PhoneConstants;
import com.android.internal.telephony.PhoneFactory;
import com.android.internal.telephony.ServiceStateTracker;
import com.android.internal.telephony.SubscriptionController;
import com.android.internal.telephony.dataconnection.DataEnabledSettings;
import com.android.internal.telephony.dataconnection.DataEnabledSettings.DataEnabledChangedReason;
import com.android.internal.telephony.emergency.EmergencyNumberTracker;
import com.android.internal.telephony.gsm.SuppServiceNotification;
import com.android.internal.telephony.imsphone.ImsPhone.ImsDialArgs;
import com.android.internal.telephony.metrics.CallQualityMetrics;
import com.android.internal.telephony.metrics.TelephonyMetrics;
import com.android.internal.telephony.nano.TelephonyProto.TelephonyCallSession;
import com.android.internal.telephony.nano.TelephonyProto.TelephonyCallSession.Event.ImsCommand;
import com.android.internal.telephony.util.QtiImsUtils;
import com.android.internal.util.IndentingPrintWriter;
import com.android.telephony.Rlog;

import java.io.FileDescriptor;
import java.io.PrintWriter;
import java.util.ArrayList;
import java.util.HashMap;
import java.util.List;
import java.util.Map;
import java.util.Queue;
import java.util.concurrent.ConcurrentHashMap;
import java.util.concurrent.ConcurrentLinkedQueue;
import java.util.concurrent.Executor;
import java.util.concurrent.LinkedBlockingQueue;
import java.util.concurrent.atomic.AtomicInteger;
import java.util.function.Consumer;
import java.util.regex.Pattern;

/**
 * {@hide}
 */
public class ImsPhoneCallTracker extends CallTracker implements ImsPullCall {
    static final String LOG_TAG = "ImsPhoneCallTracker";
    static final String VERBOSE_STATE_TAG = "IPCTState";

    public interface PhoneStateListener {
        void onPhoneStateChanged(PhoneConstants.State oldState, PhoneConstants.State newState);
    }

    public interface SharedPreferenceProxy {
        SharedPreferences getDefaultSharedPreferences(Context context);
    }

    public interface PhoneNumberUtilsProxy {
        boolean isEmergencyNumber(String number);
    }

    private static final boolean DBG = true;

    // When true, dumps the state of ImsPhoneCallTracker after changes to foreground and background
    // calls.  This is helpful for debugging.  It is also possible to enable this at runtime by
    // setting the IPCTState log tag to VERBOSE.
    private static final boolean FORCE_VERBOSE_STATE_LOGGING = false; /* stopship if true */
    private static final boolean VERBOSE_STATE_LOGGING = FORCE_VERBOSE_STATE_LOGGING ||
            Rlog.isLoggable(VERBOSE_STATE_TAG, Log.VERBOSE);

    private MmTelFeature.MmTelCapabilities mMmTelCapabilities =
            new MmTelFeature.MmTelCapabilities();

    private TelephonyMetrics mMetrics;
    private final Map<String, CallQualityMetrics> mCallQualityMetrics = new ConcurrentHashMap<>();
    private final ConcurrentLinkedQueue<CallQualityMetrics> mCallQualityMetricsHistory =
            new ConcurrentLinkedQueue<>();
    private boolean mCarrierConfigLoaded = false;

    private final MmTelFeatureListener mMmTelFeatureListener = new MmTelFeatureListener();
    private class MmTelFeatureListener extends MmTelFeature.Listener {
        @Override
        public void onIncomingCall(IImsCallSession c, Bundle extras) {
            if (DBG) log("onReceive : incoming call intent");
            mOperationLocalLog.log("onIncomingCall Received");

            if (extras == null) extras = new Bundle();
            if (mImsManager == null) return;

            try {
                // Network initiated USSD will be treated by mImsUssdListener
                boolean isUssd = extras.getBoolean(MmTelFeature.EXTRA_IS_USSD, false);
                // For compatibility purposes with older vendor implmentations.
                isUssd |= extras.getBoolean(ImsManager.EXTRA_USSD, false);
                if (isUssd) {
                    if (DBG) log("onReceive : USSD");
                    mUssdSession = mImsManager.takeCall(c, mImsUssdListener);
                    if (mUssdSession != null) {
                        mUssdSession.accept(ImsCallProfile.CALL_TYPE_VOICE);
                    }
                    return;
                }

                boolean isUnknown = extras.getBoolean(MmTelFeature.EXTRA_IS_UNKNOWN_CALL, false);
                // For compatibility purposes with older vendor implmentations.
                isUnknown |= extras.getBoolean(ImsManager.EXTRA_IS_UNKNOWN_CALL, false);
                if (DBG) {
                    log("onReceive : isUnknown = " + isUnknown
                            + " fg = " + mForegroundCall.getState()
                            + " bg = " + mBackgroundCall.getState());
                }

                // Normal MT/Unknown call
                ImsCall imsCall = mImsManager.takeCall(c, mImsCallListener);
                ImsPhoneConnection conn = new ImsPhoneConnection(mPhone, imsCall,
                        ImsPhoneCallTracker.this,
                        (isUnknown ? mForegroundCall : mRingingCall), isUnknown);

                boolean isPseudoDsdaCall = isPseudoDsdaCall();
                conn.setActiveCallDisconnectedOnAnswer(isPseudoDsdaCall);
                // If there is an active call and incoming call is not a Psuedo Dsda call.
                if (mForegroundCall.hasConnections() && !isPseudoDsdaCall) {
                    ImsCall activeCall = mForegroundCall.getFirstConnection().getImsCall();
                    if (activeCall != null && imsCall != null) {
                        // activeCall could be null if the foreground call is in a disconnected
                        // state.  If either of the calls is null there is no need to check if
                        // one will be disconnected on answer.
                        boolean answeringWillDisconnect =
                                shouldDisconnectActiveCallOnAnswer(activeCall, imsCall);
                        conn.setActiveCallDisconnectedOnAnswer(answeringWillDisconnect);
                    }
                }
                conn.setAllowAddCallDuringVideoCall(mAllowAddCallDuringVideoCall);
                conn.setAllowHoldingVideoCall(mAllowHoldingVideoCall);

                if ((c != null) && (c.getCallProfile() != null)
                        && (c.getCallProfile().getCallExtras() != null)
                        && (c.getCallProfile().getCallExtras()
                          .containsKey(ImsCallProfile.EXTRA_CALL_DISCONNECT_CAUSE))) {
                    String error = c.getCallProfile()
                            .getCallExtra(ImsCallProfile.EXTRA_CALL_DISCONNECT_CAUSE, null);
                    if (error != null) {
                        try {
                            int cause = getDisconnectCauseFromReasonInfo(
                                        new ImsReasonInfo(Integer.parseInt(error), 0, null),
                                    conn.getState());
                            if (cause == DisconnectCause.INCOMING_AUTO_REJECTED) {
                                conn.setDisconnectCause(cause);
                                if (DBG) log("onIncomingCall : incoming call auto rejected");
                            }
                        } catch (NumberFormatException e) {
                            Rlog.e(LOG_TAG, "Exception in parsing Integer Data: " + e);
                        }
                    }
                }

                addConnection(conn);

                setVideoCallProvider(conn, imsCall);

                TelephonyMetrics.getInstance().writeOnImsCallReceive(mPhone.getPhoneId(),
                        imsCall.getSession());

                if (isUnknown) {
                    mPhone.notifyUnknownConnection(conn);
                } else {
                    if ((mForegroundCall.getState() != ImsPhoneCall.State.IDLE)
                            || (mBackgroundCall.getState() != ImsPhoneCall.State.IDLE)) {
                        conn.update(imsCall, ImsPhoneCall.State.WAITING);
                    }

                    mPhone.notifyNewRingingConnection(conn);
                    mPhone.notifyIncomingRing();
                }

                updatePhoneState();
                mPhone.notifyPreciseCallStateChanged();
            } catch (ImsException e) {
                loge("onReceive : exception " + e);
            } catch (RemoteException e) {
            }
        }

        @Override
        public void onVoiceMessageCountUpdate(int count) {
            if (mPhone != null && mPhone.mDefaultPhone != null) {
                if (DBG) log("onVoiceMessageCountChanged :: count=" + count);
                mPhone.mDefaultPhone.setVoiceMessageCount(count);
            } else {
                loge("onVoiceMessageCountUpdate: null phone");
            }
        }
    }

    /**
     * A class implementing {@link NetworkStatsProvider} to report VT data usage to system.
     */
    // TODO: Directly reports diff in updateVtDataUsage.
    @VisibleForTesting(visibility = PRIVATE)
    public class VtDataUsageProvider extends NetworkStatsProvider {
        private int mToken = 0;
        private NetworkStats mIfaceSnapshot = new NetworkStats(0L, 0);
        private NetworkStats mUidSnapshot = new NetworkStats(0L, 0);
        @Override
        public void onRequestStatsUpdate(int token) {
            // If there is an ongoing VT call, request the latest VT usage from the modem. The
            // latest usage will return asynchronously so it won't be counted in this round, but it
            // will be eventually counted when next requestStatsUpdate is called.
            if (mState != PhoneConstants.State.IDLE) {
                for (ImsPhoneConnection conn : mConnections) {
                    final VideoProvider videoProvider = conn.getVideoProvider();
                    if (videoProvider != null) {
                        videoProvider.onRequestConnectionDataUsage();
                    }
                }
            }

            final NetworkStats ifaceDiff = mVtDataUsageSnapshot.subtract(mIfaceSnapshot);
            final NetworkStats uidDiff = mVtDataUsageUidSnapshot.subtract(mUidSnapshot);
            mVtDataUsageProvider.notifyStatsUpdated(mToken, ifaceDiff, uidDiff);
            mIfaceSnapshot = mIfaceSnapshot.add(ifaceDiff);
            mUidSnapshot = mUidSnapshot.add(uidDiff);
            mToken = token;
        }

        @Override
        public void onSetLimit(String iface, long quotaBytes) {
            // No-op
        }

        @Override
        public void onSetAlert(long quotaBytes) {
            // No-op
        }
    }

    private BroadcastReceiver mReceiver = new BroadcastReceiver() {
        @Override
        public void onReceive(Context context, Intent intent) {
            if (intent.getAction().equals(CarrierConfigManager.ACTION_CARRIER_CONFIG_CHANGED)) {
                int subId = intent.getIntExtra(PhoneConstants.SUBSCRIPTION_KEY,
                        SubscriptionManager.INVALID_SUBSCRIPTION_ID);
                if (subId == mPhone.getSubId()) {
                    cacheCarrierConfiguration(subId);
                    log("onReceive : Updating mAllowEmergencyVideoCalls = " +
                            mAllowEmergencyVideoCalls);
                }
            } else if (TelecomManager.ACTION_CHANGE_DEFAULT_DIALER.equals(intent.getAction())) {
                mDefaultDialerUid.set(getPackageUid(context, intent.getStringExtra(
                        TelecomManager.EXTRA_CHANGE_DEFAULT_DIALER_PACKAGE_NAME)));
            }
        }
    };

    /**
     * Tracks whether we are currently monitoring network connectivity for the purpose of warning
     * the user of an inability to handover from LTE to WIFI for video calls.
     */
    private boolean mIsMonitoringConnectivity = false;

    /**
     * A test flag which can be used to disable processing of the conference event package data
     * received from the network.
     */
    private boolean mIsConferenceEventPackageEnabled = true;

    /**
     * Network callback used to schedule the handover check when a wireless network connects.
     */
    private ConnectivityManager.NetworkCallback mNetworkCallback =
            new ConnectivityManager.NetworkCallback() {
                @Override
                public void onAvailable(Network network) {
                    Rlog.i(LOG_TAG, "Network available: " + network);
                    scheduleHandoverCheck();
                }
            };

    //***** Constants

    static final int MAX_CONNECTIONS = 7;
    static final int MAX_CONNECTIONS_PER_CALL = 5;

    // Max number of calls we will keep call quality history for (the history is saved in-memory and
    // included in bug reports).
    private static final int MAX_CALL_QUALITY_HISTORY = 10;

    private static final int EVENT_HANGUP_PENDINGMO = 18;
    private static final int EVENT_DIAL_PENDINGMO = 20;
    private static final int EVENT_EXIT_ECBM_BEFORE_PENDINGMO = 21;
    private static final int EVENT_VT_DATA_USAGE_UPDATE = 22;
    private static final int EVENT_DATA_ENABLED_CHANGED = 23;
    private static final int EVENT_CHECK_FOR_WIFI_HANDOVER = 25;
    private static final int EVENT_ON_FEATURE_CAPABILITY_CHANGED = 26;
    private static final int EVENT_SUPP_SERVICE_INDICATION = 27;
    private static final int EVENT_REDIAL_WIFI_E911_CALL = 28;
    private static final int EVENT_REDIAL_WIFI_E911_TIMEOUT = 29;
    private static final int EVENT_ANSWER_WAITING_CALL = 30;
    private static final int EVENT_RESUME_NOW_FOREGROUND_CALL = 31;
    private static final int EVENT_REDIAL_WITHOUT_RTT = 32;
    private static final int EVENT_RADIO_ON = 41;

    private static final int TIMEOUT_HANGUP_PENDINGMO = 500;

    private static final int HANDOVER_TO_WIFI_TIMEOUT_MS = 60000; // ms

    private static final int TIMEOUT_REDIAL_WIFI_E911_MS = 20000;

    private static final int TIMEOUT_PARTICIPANT_CONNECT_TIME_CACHE_MS = 60000; //ms

    // Following values are for mHoldSwitchingState
    private enum HoldSwapState {
        // Not in the middle of a hold/swap operation
        INACTIVE,
        // Pending a single call getting held
        PENDING_SINGLE_CALL_HOLD,
        // Pending a single call getting unheld
        PENDING_SINGLE_CALL_UNHOLD,
        // Pending swapping a active and a held call
        SWAPPING_ACTIVE_AND_HELD,
        // Pending holding a call to answer a call-waiting call
        HOLDING_TO_ANSWER_INCOMING,
        // Pending resuming the foreground call after some kind of failure
        PENDING_RESUME_FOREGROUND_AFTER_FAILURE,
        // Pending holding a call to dial another outgoing call
        HOLDING_TO_DIAL_OUTGOING,
        // Pending ending a call to dial another outgoing call (possibly emergency call)
        ENDING_TO_DIAL_OUTGOING,
    }

    //***** Instance Variables
    @UnsupportedAppUsage
    private ArrayList<ImsPhoneConnection> mConnections = new ArrayList<ImsPhoneConnection>();
    private RegistrantList mVoiceCallEndedRegistrants = new RegistrantList();
    private RegistrantList mVoiceCallStartedRegistrants = new RegistrantList();

    @UnsupportedAppUsage
    public ImsPhoneCall mRingingCall = new ImsPhoneCall(this, ImsPhoneCall.CONTEXT_RINGING);
    @UnsupportedAppUsage
    public ImsPhoneCall mForegroundCall = new ImsPhoneCall(this,
            ImsPhoneCall.CONTEXT_FOREGROUND);
    @UnsupportedAppUsage
    public ImsPhoneCall mBackgroundCall = new ImsPhoneCall(this,
            ImsPhoneCall.CONTEXT_BACKGROUND);
    @UnsupportedAppUsage
    public ImsPhoneCall mHandoverCall = new ImsPhoneCall(this, ImsPhoneCall.CONTEXT_HANDOVER);

    // Hold aggregated video call data usage for each video call since boot.
    // The ImsCall's call id is the key of the map.
    private final HashMap<Integer, Long> mVtDataUsageMap = new HashMap<>();
    private final Map<String, CacheEntry> mPhoneNumAndConnTime = new ConcurrentHashMap<>();
    private final Queue<CacheEntry> mUnknownPeerConnTime = new LinkedBlockingQueue<>();

    private static class CacheEntry {
        private long mCachedTime;
        private long mConnectTime;
        private long mConnectElapsedTime;
        /**
         * The direction of the call;
         * {@link android.telecom.Call.Details#DIRECTION_INCOMING} for incoming calls, or
         * {@link android.telecom.Call.Details#DIRECTION_OUTGOING} for outgoing calls.
         */
        private int mCallDirection;

        CacheEntry(long cachedTime, long connectTime, long connectElapsedTime, int callDirection) {
            mCachedTime = cachedTime;
            mConnectTime = connectTime;
            mConnectElapsedTime = connectElapsedTime;
            mCallDirection = callDirection;
        }
    }

    private volatile NetworkStats mVtDataUsageSnapshot = null;
    private volatile NetworkStats mVtDataUsageUidSnapshot = null;
    private final VtDataUsageProvider mVtDataUsageProvider = new VtDataUsageProvider();

    private final AtomicInteger mDefaultDialerUid = new AtomicInteger(NetworkStats.UID_ALL);

    @UnsupportedAppUsage
    private ImsPhoneConnection mPendingMO;
    private int mClirMode = CommandsInterface.CLIR_DEFAULT;
    @UnsupportedAppUsage
    private Object mSyncHold = new Object();

    @UnsupportedAppUsage
    private ImsCall mUssdSession = null;
    @UnsupportedAppUsage
    private Message mPendingUssd = null;

    @UnsupportedAppUsage
    ImsPhone mPhone;

    private boolean mDesiredMute = false;    // false = mute off
    @UnsupportedAppUsage
    private boolean mOnHoldToneStarted = false;
    @UnsupportedAppUsage
    private int mOnHoldToneId = -1;

    private PhoneConstants.State mState = PhoneConstants.State.IDLE;

    @UnsupportedAppUsage
    private ImsManager mImsManager;
    private ImsUtInterface mUtInterface;

    private Call.SrvccState mSrvccState = Call.SrvccState.NONE;

    private boolean mIsInEmergencyCall = false;
    private boolean mIsDataEnabled = false;
    private boolean mIsEcmTimerCanceled = false;

    private int pendingCallClirMode;
    private int mPendingCallVideoState;
    private Bundle mPendingIntentExtras;
    private boolean pendingCallInEcm = false;
    @UnsupportedAppUsage
    private boolean mSwitchingFgAndBgCalls = false;
    @UnsupportedAppUsage
    private ImsCall mCallExpectedToResume = null;
    @UnsupportedAppUsage
    private boolean mAllowEmergencyVideoCalls = false;
    private boolean mIgnoreDataEnabledChangedForVideoCalls = false;
    private boolean mIsViLteDataMetered = false;
    private boolean mAlwaysPlayRemoteHoldTone = false;
    private boolean mAutoRetryFailedWifiEmergencyCall = false;
    private boolean mIgnoreResetUtCapability = false;
    // Tracks the state of our background/foreground calls while a call hold/swap operation is
    // in progress. Values listed above.
    private HoldSwapState mHoldSwitchingState = HoldSwapState.INACTIVE;

    private String mLastDialString = null;
    private ImsDialArgs mLastDialArgs = null;

    /**
     * Listeners to changes in the phone state.  Intended for use by other interested IMS components
     * without the need to register a full blown {@link android.telephony.PhoneStateListener}.
     */
    private List<PhoneStateListener> mPhoneStateListeners = new ArrayList<>();

    /**
     * Carrier configuration option which determines if video calls which have been downgraded to an
     * audio call should be treated as if they are still video calls.
     */
    private boolean mTreatDowngradedVideoCallsAsVideoCalls = false;

    /**
     * Carrier configuration option which determines if an ongoing video call over wifi should be
     * dropped when an audio call is answered.
     */
    private boolean mDropVideoCallWhenAnsweringAudioCall = false;

    /**
     * Carrier configuration option which determines whether adding a call during a video call
     * should be allowed.
     */
    private boolean mAllowAddCallDuringVideoCall = true;


    /**
     * Carrier configuration option which determines whether holding a video call
     * should be allowed.
     */
    private boolean mAllowHoldingVideoCall = true;


    /**
     * Carrier configuration option which determines whether to notify the connection if a handover
     * to wifi fails.
     */
    private boolean mNotifyVtHandoverToWifiFail = false;

    /**
     * Carrier configuration option which determines whether the carrier supports downgrading a
     * TX/RX/TX-RX video call directly to an audio-only call.
     */
    private boolean mSupportDowngradeVtToAudio = false;

    /**
     * Stores the mapping of {@code ImsReasonInfo#CODE_*} to {@code CallFailCause#*}
     */
    private static final SparseIntArray PRECISE_CAUSE_MAP = new SparseIntArray();
    static {
        PRECISE_CAUSE_MAP.append(ImsReasonInfo.CODE_LOCAL_ILLEGAL_ARGUMENT,
                CallFailCause.LOCAL_ILLEGAL_ARGUMENT);
        PRECISE_CAUSE_MAP.append(ImsReasonInfo.CODE_LOCAL_ILLEGAL_STATE,
                CallFailCause.LOCAL_ILLEGAL_STATE);
        PRECISE_CAUSE_MAP.append(ImsReasonInfo.CODE_LOCAL_INTERNAL_ERROR,
                CallFailCause.LOCAL_INTERNAL_ERROR);
        PRECISE_CAUSE_MAP.append(ImsReasonInfo.CODE_LOCAL_IMS_SERVICE_DOWN,
                CallFailCause.LOCAL_IMS_SERVICE_DOWN);
        PRECISE_CAUSE_MAP.append(ImsReasonInfo.CODE_LOCAL_NO_PENDING_CALL,
                CallFailCause.LOCAL_NO_PENDING_CALL);
        PRECISE_CAUSE_MAP.append(ImsReasonInfo.CODE_LOCAL_ENDED_BY_CONFERENCE_MERGE,
                CallFailCause.NORMAL_CLEARING);
        PRECISE_CAUSE_MAP.append(ImsReasonInfo.CODE_LOCAL_POWER_OFF,
                CallFailCause.LOCAL_POWER_OFF);
        PRECISE_CAUSE_MAP.append(ImsReasonInfo.CODE_LOCAL_LOW_BATTERY,
                CallFailCause.LOCAL_LOW_BATTERY);
        PRECISE_CAUSE_MAP.append(ImsReasonInfo.CODE_LOCAL_NETWORK_NO_SERVICE,
                CallFailCause.LOCAL_NETWORK_NO_SERVICE);
        PRECISE_CAUSE_MAP.append(ImsReasonInfo.CODE_LOCAL_NETWORK_NO_LTE_COVERAGE,
                CallFailCause.LOCAL_NETWORK_NO_LTE_COVERAGE);
        PRECISE_CAUSE_MAP.append(ImsReasonInfo.CODE_LOCAL_NETWORK_ROAMING,
                CallFailCause.LOCAL_NETWORK_ROAMING);
        PRECISE_CAUSE_MAP.append(ImsReasonInfo.CODE_LOCAL_NETWORK_IP_CHANGED,
                CallFailCause.LOCAL_NETWORK_IP_CHANGED);
        PRECISE_CAUSE_MAP.append(ImsReasonInfo.CODE_LOCAL_SERVICE_UNAVAILABLE,
                CallFailCause.LOCAL_SERVICE_UNAVAILABLE);
        PRECISE_CAUSE_MAP.append(ImsReasonInfo.CODE_LOCAL_NOT_REGISTERED,
                CallFailCause.LOCAL_NOT_REGISTERED);
        PRECISE_CAUSE_MAP.append(ImsReasonInfo.CODE_LOCAL_CALL_EXCEEDED,
                CallFailCause.LOCAL_MAX_CALL_EXCEEDED);
        PRECISE_CAUSE_MAP.append(ImsReasonInfo.CODE_LOCAL_CALL_DECLINE,
                CallFailCause.LOCAL_CALL_DECLINE);
        PRECISE_CAUSE_MAP.append(ImsReasonInfo.CODE_LOCAL_CALL_VCC_ON_PROGRESSING,
                CallFailCause.LOCAL_CALL_VCC_ON_PROGRESSING);
        PRECISE_CAUSE_MAP.append(ImsReasonInfo.CODE_LOCAL_CALL_RESOURCE_RESERVATION_FAILED,
                CallFailCause.LOCAL_CALL_RESOURCE_RESERVATION_FAILED);
        PRECISE_CAUSE_MAP.append(ImsReasonInfo.CODE_LOCAL_CALL_CS_RETRY_REQUIRED,
                CallFailCause.LOCAL_CALL_CS_RETRY_REQUIRED);
        PRECISE_CAUSE_MAP.append(ImsReasonInfo.CODE_LOCAL_CALL_VOLTE_RETRY_REQUIRED,
                CallFailCause.LOCAL_CALL_VOLTE_RETRY_REQUIRED);
        PRECISE_CAUSE_MAP.append(ImsReasonInfo.CODE_LOCAL_CALL_TERMINATED,
                CallFailCause.LOCAL_CALL_TERMINATED);
        PRECISE_CAUSE_MAP.append(ImsReasonInfo.CODE_LOCAL_HO_NOT_FEASIBLE,
                CallFailCause.LOCAL_HO_NOT_FEASIBLE);
        PRECISE_CAUSE_MAP.append(ImsReasonInfo.CODE_TIMEOUT_1XX_WAITING,
                CallFailCause.TIMEOUT_1XX_WAITING);
        PRECISE_CAUSE_MAP.append(ImsReasonInfo.CODE_TIMEOUT_NO_ANSWER,
                CallFailCause.TIMEOUT_NO_ANSWER);
        PRECISE_CAUSE_MAP.append(ImsReasonInfo.CODE_TIMEOUT_NO_ANSWER_CALL_UPDATE,
                CallFailCause.TIMEOUT_NO_ANSWER_CALL_UPDATE);
        PRECISE_CAUSE_MAP.append(ImsReasonInfo.CODE_FDN_BLOCKED,
                CallFailCause.FDN_BLOCKED);
        PRECISE_CAUSE_MAP.append(ImsReasonInfo.CODE_SIP_REDIRECTED,
                CallFailCause.SIP_REDIRECTED);
        PRECISE_CAUSE_MAP.append(ImsReasonInfo.CODE_SIP_BAD_REQUEST,
                CallFailCause.SIP_BAD_REQUEST);
        PRECISE_CAUSE_MAP.append(ImsReasonInfo.CODE_SIP_FORBIDDEN,
                CallFailCause.SIP_FORBIDDEN);
        PRECISE_CAUSE_MAP.append(ImsReasonInfo.CODE_SIP_NOT_FOUND,
                CallFailCause.SIP_NOT_FOUND);
        PRECISE_CAUSE_MAP.append(ImsReasonInfo.CODE_SIP_NOT_SUPPORTED,
                CallFailCause.SIP_NOT_SUPPORTED);
        PRECISE_CAUSE_MAP.append(ImsReasonInfo.CODE_SIP_REQUEST_TIMEOUT,
                CallFailCause.SIP_REQUEST_TIMEOUT);
        PRECISE_CAUSE_MAP.append(ImsReasonInfo.CODE_SIP_TEMPRARILY_UNAVAILABLE,
                CallFailCause.SIP_TEMPRARILY_UNAVAILABLE);
        PRECISE_CAUSE_MAP.append(ImsReasonInfo.CODE_SIP_BAD_ADDRESS,
                CallFailCause.SIP_BAD_ADDRESS);
        PRECISE_CAUSE_MAP.append(ImsReasonInfo.CODE_SIP_BUSY,
                CallFailCause.SIP_BUSY);
        PRECISE_CAUSE_MAP.append(ImsReasonInfo.CODE_SIP_REQUEST_CANCELLED,
                CallFailCause.SIP_REQUEST_CANCELLED);
        PRECISE_CAUSE_MAP.append(ImsReasonInfo.CODE_SIP_NOT_ACCEPTABLE,
                CallFailCause.SIP_NOT_ACCEPTABLE);
        PRECISE_CAUSE_MAP.append(ImsReasonInfo.CODE_SIP_NOT_REACHABLE,
                CallFailCause.SIP_NOT_REACHABLE);
        PRECISE_CAUSE_MAP.append(ImsReasonInfo.CODE_SIP_CLIENT_ERROR,
                CallFailCause.SIP_CLIENT_ERROR);
        PRECISE_CAUSE_MAP.append(ImsReasonInfo.CODE_SIP_TRANSACTION_DOES_NOT_EXIST,
                CallFailCause.SIP_TRANSACTION_DOES_NOT_EXIST);
        PRECISE_CAUSE_MAP.append(ImsReasonInfo.CODE_SIP_SERVER_INTERNAL_ERROR,
                CallFailCause.SIP_SERVER_INTERNAL_ERROR);
        PRECISE_CAUSE_MAP.append(ImsReasonInfo.CODE_SIP_SERVICE_UNAVAILABLE,
                CallFailCause.SIP_SERVICE_UNAVAILABLE);
        PRECISE_CAUSE_MAP.append(ImsReasonInfo.CODE_SIP_SERVER_TIMEOUT,
                CallFailCause.SIP_SERVER_TIMEOUT);
        PRECISE_CAUSE_MAP.append(ImsReasonInfo.CODE_SIP_SERVER_ERROR,
                CallFailCause.SIP_SERVER_ERROR);
        PRECISE_CAUSE_MAP.append(ImsReasonInfo.CODE_SIP_USER_REJECTED,
                CallFailCause.SIP_USER_REJECTED);
        PRECISE_CAUSE_MAP.append(ImsReasonInfo.CODE_SIP_GLOBAL_ERROR,
                CallFailCause.SIP_GLOBAL_ERROR);
        PRECISE_CAUSE_MAP.append(ImsReasonInfo.CODE_EMERGENCY_TEMP_FAILURE,
                CallFailCause.IMS_EMERGENCY_TEMP_FAILURE);
        PRECISE_CAUSE_MAP.append(ImsReasonInfo.CODE_EMERGENCY_PERM_FAILURE,
                CallFailCause.IMS_EMERGENCY_PERM_FAILURE);
        PRECISE_CAUSE_MAP.append(ImsReasonInfo.CODE_MEDIA_INIT_FAILED,
                CallFailCause.MEDIA_INIT_FAILED);
        PRECISE_CAUSE_MAP.append(ImsReasonInfo.CODE_MEDIA_NO_DATA,
                CallFailCause.MEDIA_NO_DATA);
        PRECISE_CAUSE_MAP.append(ImsReasonInfo.CODE_MEDIA_NOT_ACCEPTABLE,
                CallFailCause.MEDIA_NOT_ACCEPTABLE);
        PRECISE_CAUSE_MAP.append(ImsReasonInfo.CODE_MEDIA_UNSPECIFIED,
                CallFailCause.MEDIA_UNSPECIFIED);
        PRECISE_CAUSE_MAP.append(ImsReasonInfo.CODE_USER_TERMINATED,
                CallFailCause.USER_TERMINATED);
        PRECISE_CAUSE_MAP.append(ImsReasonInfo.CODE_USER_NOANSWER,
                CallFailCause.USER_NOANSWER);
        PRECISE_CAUSE_MAP.append(ImsReasonInfo.CODE_USER_IGNORE,
                CallFailCause.USER_IGNORE);
        PRECISE_CAUSE_MAP.append(ImsReasonInfo.CODE_USER_DECLINE,
                CallFailCause.USER_DECLINE);
        PRECISE_CAUSE_MAP.append(ImsReasonInfo.CODE_LOW_BATTERY,
                CallFailCause.LOW_BATTERY);
        PRECISE_CAUSE_MAP.append(ImsReasonInfo.CODE_BLACKLISTED_CALL_ID,
                CallFailCause.BLACKLISTED_CALL_ID);
        PRECISE_CAUSE_MAP.append(ImsReasonInfo.CODE_USER_TERMINATED_BY_REMOTE,
                CallFailCause.USER_TERMINATED_BY_REMOTE);
        PRECISE_CAUSE_MAP.append(ImsReasonInfo.CODE_UT_NOT_SUPPORTED,
                CallFailCause.UT_NOT_SUPPORTED);
        PRECISE_CAUSE_MAP.append(ImsReasonInfo.CODE_UT_SERVICE_UNAVAILABLE,
                CallFailCause.UT_SERVICE_UNAVAILABLE);
        PRECISE_CAUSE_MAP.append(ImsReasonInfo.CODE_UT_OPERATION_NOT_ALLOWED,
                CallFailCause.UT_OPERATION_NOT_ALLOWED);
        PRECISE_CAUSE_MAP.append(ImsReasonInfo.CODE_UT_NETWORK_ERROR,
                CallFailCause.UT_NETWORK_ERROR);
        PRECISE_CAUSE_MAP.append(ImsReasonInfo.CODE_UT_CB_PASSWORD_MISMATCH,
                CallFailCause.UT_CB_PASSWORD_MISMATCH);
        PRECISE_CAUSE_MAP.append(ImsReasonInfo.CODE_ECBM_NOT_SUPPORTED,
                CallFailCause.ECBM_NOT_SUPPORTED);
        PRECISE_CAUSE_MAP.append(ImsReasonInfo.CODE_MULTIENDPOINT_NOT_SUPPORTED,
                CallFailCause.MULTIENDPOINT_NOT_SUPPORTED);
        PRECISE_CAUSE_MAP.append(ImsReasonInfo.CODE_CALL_DROP_IWLAN_TO_LTE_UNAVAILABLE,
                CallFailCause.CALL_DROP_IWLAN_TO_LTE_UNAVAILABLE);
        PRECISE_CAUSE_MAP.append(ImsReasonInfo.CODE_ANSWERED_ELSEWHERE,
                CallFailCause.ANSWERED_ELSEWHERE);
        PRECISE_CAUSE_MAP.append(ImsReasonInfo.CODE_CALL_PULL_OUT_OF_SYNC,
                CallFailCause.CALL_PULL_OUT_OF_SYNC);
        PRECISE_CAUSE_MAP.append(ImsReasonInfo.CODE_CALL_END_CAUSE_CALL_PULL,
                CallFailCause.CALL_PULLED);
        PRECISE_CAUSE_MAP.append(ImsReasonInfo.CODE_SUPP_SVC_FAILED,
                CallFailCause.SUPP_SVC_FAILED);
        PRECISE_CAUSE_MAP.append(ImsReasonInfo.CODE_SUPP_SVC_CANCELLED,
                CallFailCause.SUPP_SVC_CANCELLED);
        PRECISE_CAUSE_MAP.append(ImsReasonInfo.CODE_SUPP_SVC_REINVITE_COLLISION,
                CallFailCause.SUPP_SVC_REINVITE_COLLISION);
        PRECISE_CAUSE_MAP.append(ImsReasonInfo.CODE_IWLAN_DPD_FAILURE,
                CallFailCause.IWLAN_DPD_FAILURE);
        PRECISE_CAUSE_MAP.append(ImsReasonInfo.CODE_EPDG_TUNNEL_ESTABLISH_FAILURE,
                CallFailCause.EPDG_TUNNEL_ESTABLISH_FAILURE);
        PRECISE_CAUSE_MAP.append(ImsReasonInfo.CODE_EPDG_TUNNEL_REKEY_FAILURE,
                CallFailCause.EPDG_TUNNEL_REKEY_FAILURE);
        PRECISE_CAUSE_MAP.append(ImsReasonInfo.CODE_EPDG_TUNNEL_LOST_CONNECTION,
                CallFailCause.EPDG_TUNNEL_LOST_CONNECTION);
        PRECISE_CAUSE_MAP.append(ImsReasonInfo.CODE_MAXIMUM_NUMBER_OF_CALLS_REACHED,
                CallFailCause.MAXIMUM_NUMBER_OF_CALLS_REACHED);
        PRECISE_CAUSE_MAP.append(ImsReasonInfo.CODE_REMOTE_CALL_DECLINE,
                CallFailCause.REMOTE_CALL_DECLINE);
        PRECISE_CAUSE_MAP.append(ImsReasonInfo.CODE_DATA_LIMIT_REACHED,
                CallFailCause.DATA_LIMIT_REACHED);
        PRECISE_CAUSE_MAP.append(ImsReasonInfo.CODE_DATA_DISABLED,
                CallFailCause.DATA_DISABLED);
        PRECISE_CAUSE_MAP.append(ImsReasonInfo.CODE_WIFI_LOST,
                CallFailCause.WIFI_LOST);
        PRECISE_CAUSE_MAP.append(ImsReasonInfo.CODE_RADIO_OFF,
                CallFailCause.RADIO_OFF);
        PRECISE_CAUSE_MAP.append(ImsReasonInfo.CODE_NO_VALID_SIM,
                CallFailCause.NO_VALID_SIM);
        PRECISE_CAUSE_MAP.append(ImsReasonInfo.CODE_RADIO_INTERNAL_ERROR,
                CallFailCause.RADIO_INTERNAL_ERROR);
        PRECISE_CAUSE_MAP.append(ImsReasonInfo.CODE_NETWORK_RESP_TIMEOUT,
                CallFailCause.NETWORK_RESP_TIMEOUT);
        PRECISE_CAUSE_MAP.append(ImsReasonInfo.CODE_NETWORK_REJECT,
                CallFailCause.NETWORK_REJECT);
        PRECISE_CAUSE_MAP.append(ImsReasonInfo.CODE_RADIO_ACCESS_FAILURE,
                CallFailCause.RADIO_ACCESS_FAILURE);
        PRECISE_CAUSE_MAP.append(ImsReasonInfo.CODE_RADIO_LINK_FAILURE,
                CallFailCause.RADIO_LINK_FAILURE);
        PRECISE_CAUSE_MAP.append(ImsReasonInfo.CODE_RADIO_LINK_LOST,
                CallFailCause.RADIO_LINK_LOST);
        PRECISE_CAUSE_MAP.append(ImsReasonInfo.CODE_RADIO_UPLINK_FAILURE,
                CallFailCause.RADIO_UPLINK_FAILURE);
        PRECISE_CAUSE_MAP.append(ImsReasonInfo.CODE_RADIO_SETUP_FAILURE,
                CallFailCause.RADIO_SETUP_FAILURE);
        PRECISE_CAUSE_MAP.append(ImsReasonInfo.CODE_RADIO_RELEASE_NORMAL,
                CallFailCause.RADIO_RELEASE_NORMAL);
        PRECISE_CAUSE_MAP.append(ImsReasonInfo.CODE_RADIO_RELEASE_ABNORMAL,
                CallFailCause.RADIO_RELEASE_ABNORMAL);
        PRECISE_CAUSE_MAP.append(ImsReasonInfo.CODE_ACCESS_CLASS_BLOCKED,
                CallFailCause.ACCESS_CLASS_BLOCKED);
        PRECISE_CAUSE_MAP.append(ImsReasonInfo.CODE_NETWORK_DETACH,
                CallFailCause.NETWORK_DETACH);
        PRECISE_CAUSE_MAP.append(ImsReasonInfo.CODE_UNOBTAINABLE_NUMBER,
                CallFailCause.UNOBTAINABLE_NUMBER);
        PRECISE_CAUSE_MAP.append(ImsReasonInfo.CODE_OEM_CAUSE_1,
                CallFailCause.OEM_CAUSE_1);
        PRECISE_CAUSE_MAP.append(ImsReasonInfo.CODE_OEM_CAUSE_2,
                CallFailCause.OEM_CAUSE_2);
        PRECISE_CAUSE_MAP.append(ImsReasonInfo.CODE_OEM_CAUSE_3,
                CallFailCause.OEM_CAUSE_3);
        PRECISE_CAUSE_MAP.append(ImsReasonInfo.CODE_OEM_CAUSE_4,
                CallFailCause.OEM_CAUSE_4);
        PRECISE_CAUSE_MAP.append(ImsReasonInfo.CODE_OEM_CAUSE_5,
                CallFailCause.OEM_CAUSE_5);
        PRECISE_CAUSE_MAP.append(ImsReasonInfo.CODE_OEM_CAUSE_6,
                CallFailCause.OEM_CAUSE_6);
        PRECISE_CAUSE_MAP.append(ImsReasonInfo.CODE_OEM_CAUSE_7,
                CallFailCause.OEM_CAUSE_7);
        PRECISE_CAUSE_MAP.append(ImsReasonInfo.CODE_OEM_CAUSE_8,
                CallFailCause.OEM_CAUSE_8);
        PRECISE_CAUSE_MAP.append(ImsReasonInfo.CODE_OEM_CAUSE_9,
                CallFailCause.OEM_CAUSE_9);
        PRECISE_CAUSE_MAP.append(ImsReasonInfo.CODE_OEM_CAUSE_10,
                CallFailCause.OEM_CAUSE_10);
        PRECISE_CAUSE_MAP.append(ImsReasonInfo.CODE_OEM_CAUSE_11,
                CallFailCause.OEM_CAUSE_11);
        PRECISE_CAUSE_MAP.append(ImsReasonInfo.CODE_OEM_CAUSE_12,
                CallFailCause.OEM_CAUSE_12);
        PRECISE_CAUSE_MAP.append(ImsReasonInfo.CODE_OEM_CAUSE_13,
                CallFailCause.OEM_CAUSE_13);
        PRECISE_CAUSE_MAP.append(ImsReasonInfo.CODE_OEM_CAUSE_14,
                CallFailCause.OEM_CAUSE_14);
        PRECISE_CAUSE_MAP.append(ImsReasonInfo.CODE_OEM_CAUSE_15,
                CallFailCause.OEM_CAUSE_15);
    }

    /**
     * Carrier configuration option which determines whether the carrier wants to inform the user
     * when a video call is handed over from WIFI to LTE.
     * See {@link CarrierConfigManager#KEY_NOTIFY_HANDOVER_VIDEO_FROM_WIFI_TO_LTE_BOOL} for more
     * information.
     */
    private boolean mNotifyHandoverVideoFromWifiToLTE = false;

    /**
     * Carrier configuration option which determines whether the carrier wants to inform the user
     * when a video call is handed over from LTE to WIFI.
     * See {@link CarrierConfigManager#KEY_NOTIFY_HANDOVER_VIDEO_FROM_LTE_TO_WIFI_BOOL} for more
     * information.
     */
    private boolean mNotifyHandoverVideoFromLTEToWifi = false;

    /**
     * When {@code} false, indicates that no handover from LTE to WIFI has been attempted during the
     * start of the call.
     * When {@code true}, indicates that the start of call handover from LTE to WIFI has been
     * attempted (it may have succeeded or failed).
     */
    private boolean mHasAttemptedStartOfCallHandover = false;

    /**
     * Carrier configuration option which determines whether the carrier supports the
     * {@link VideoProfile#STATE_PAUSED} signalling.
     * See {@link CarrierConfigManager#KEY_SUPPORT_PAUSE_IMS_VIDEO_CALLS_BOOL} for more information.
     */
    private boolean mSupportPauseVideo = false;

    /**
     * Carrier configuration option which defines a mapping from pairs of
     * {@link ImsReasonInfo#getCode()} and {@link ImsReasonInfo#getExtraMessage()} values to a new
     * {@code ImsReasonInfo#CODE_*} value.
     *
     * See {@link CarrierConfigManager#KEY_IMS_REASONINFO_MAPPING_STRING_ARRAY}.
     */
    private Map<Pair<Integer, String>, Integer> mImsReasonCodeMap = new ArrayMap<>();

     /**
     * Carrier configuration option which indicates whether the carrier supports the hold
     * command while in an IMS call
     */
    private boolean mAllowHoldingCall = true;

    /**
     * TODO: Remove this code; it is a workaround.
     * When {@code true}, forces {@link ImsManager#updateImsServiceConfig(boolean)} to
     * be called when an ongoing video call is disconnected.  In some cases, where video pause is
     * supported by the carrier, when {@link #onDataEnabledChanged(boolean, int)} reports that data
     * has been disabled we will pause the video rather than disconnecting the call.  When this
     * happens we need to prevent the IMS service config from being updated, as this will cause VT
     * to be disabled mid-call, resulting in an inability to un-pause the video.
     */
    private boolean mShouldUpdateImsConfigOnDisconnect = false;

    /**
     * Default implementation for retrieving shared preferences; uses the actual PreferencesManager.
     */
    private SharedPreferenceProxy mSharedPreferenceProxy = (Context context) -> {
        return PreferenceManager.getDefaultSharedPreferences(context);
    };

    /**
     * Default implementation for determining if a number is an emergency number.  Uses the real
     * PhoneNumberUtils.
     */
    private PhoneNumberUtilsProxy mPhoneNumberUtilsProxy = (String string) -> {
        return mPhone.getDefaultPhone().isEmergencyNumber(string);
    };

    private final FeatureConnector<ImsManager> mImsManagerConnector;

    // Used exclusively for IMS Registration related events for logging.
    private final LocalLog mRegLocalLog = new LocalLog(100);
    // Used for important operational related events for logging.
    private final LocalLog mOperationLocalLog = new LocalLog(100);

    //***** Events


    //***** Constructors
    public ImsPhoneCallTracker(ImsPhone phone) {
        this(phone, phone.getContext().getMainExecutor());
    }

    @VisibleForTesting
    public ImsPhoneCallTracker(ImsPhone phone, Executor executor) {
        this.mPhone = phone;

        mMetrics = TelephonyMetrics.getInstance();

        IntentFilter intentfilter = new IntentFilter();
        intentfilter.addAction(CarrierConfigManager.ACTION_CARRIER_CONFIG_CHANGED);
        intentfilter.addAction(TelecomManager.ACTION_CHANGE_DEFAULT_DIALER);
        mPhone.getContext().registerReceiver(mReceiver, intentfilter);
        cacheCarrierConfiguration(mPhone.getSubId());

        mPhone.getDefaultPhone().getDataEnabledSettings().registerForDataEnabledChanged(
                this, EVENT_DATA_ENABLED_CHANGED, null);

        final TelecomManager telecomManager =
                (TelecomManager) mPhone.getContext().getSystemService(Context.TELECOM_SERVICE);
        mDefaultDialerUid.set(
                getPackageUid(mPhone.getContext(), telecomManager.getDefaultDialerPackage()));

        long currentTime = SystemClock.elapsedRealtime();
        mVtDataUsageSnapshot = new NetworkStats(currentTime, 1);
        mVtDataUsageUidSnapshot = new NetworkStats(currentTime, 1);
        final NetworkStatsManager statsManager =
                (NetworkStatsManager) mPhone.getContext().getSystemService(
                        Context.NETWORK_STATS_SERVICE);
        statsManager.registerNetworkStatsProvider(LOG_TAG, mVtDataUsageProvider);

        // Allow the executor to be specified for testing.
        mImsManagerConnector = new FeatureConnector<>(
                phone.getContext(), phone.getPhoneId(),
                new FeatureConnector.Listener<ImsManager>() {
                    @Override
                    public ImsManager getFeatureManager() {
                        return ImsManager.getInstance(phone.getContext(), phone.getPhoneId());
                    }

                    @Override
                    public void connectionReady(ImsManager manager) throws ImsException {
                        mImsManager = manager;
                        startListeningForCalls();
                    }

                    @Override
                    public void connectionUnavailable() {
                        stopListeningForCalls();
                    }
                }, executor, "ImsPhoneCallTracker");
        mImsManagerConnector.connect();
    }

    /**
     * Test-only method used to mock out access to the shared preferences through the
     * {@link PreferenceManager}.
     * @param sharedPreferenceProxy
     */
    @VisibleForTesting
    public void setSharedPreferenceProxy(SharedPreferenceProxy sharedPreferenceProxy) {
        mSharedPreferenceProxy = sharedPreferenceProxy;
    }

    /**
     * Test-only method used to mock out access to the phone number utils class.
     * @param phoneNumberUtilsProxy
     */
    @VisibleForTesting
    public void setPhoneNumberUtilsProxy(PhoneNumberUtilsProxy phoneNumberUtilsProxy) {
        mPhoneNumberUtilsProxy = phoneNumberUtilsProxy;
    }

    /**
     * Test-only method used to set the ImsService retry timeout.
     */
    @VisibleForTesting
    public void setRetryTimeout(FeatureConnector.RetryTimeout retryTimeout) {
        mImsManagerConnector.mRetryTimeout = retryTimeout;
    }

    private int getPackageUid(Context context, String pkg) {
        if (pkg == null) {
            return NetworkStats.UID_ALL;
        }

        // Initialize to UID_ALL so at least it can be counted to overall data usage if
        // the dialer's package uid is not available.
        int uid = NetworkStats.UID_ALL;
        try {
            uid = context.getPackageManager().getPackageUid(pkg, 0);
        } catch (PackageManager.NameNotFoundException e) {
            loge("Cannot find package uid. pkg = " + pkg);
        }
        return uid;
    }

    private void startListeningForCalls() throws ImsException {
        log("startListeningForCalls");
        mOperationLocalLog.log("startListeningForCalls - Connecting to ImsService");
        mImsManager.open(mMmTelFeatureListener);
        mImsManager.addRegistrationCallback(mPhone.getImsMmTelRegistrationCallback());
        mImsManager.addCapabilitiesCallback(mImsCapabilityCallback);

        mImsManager.setConfigListener(mImsConfigListener);

        mImsManager.getConfigInterface().addConfigCallback(mConfigCallback);

        // Get the ECBM interface and set EcbmHandler's listener object for notifications
        EcbmHandler ecbmHandler = EcbmHandler.getInstance();
        getEcbmInterface().setEcbmStateListener(
                ecbmHandler.getImsEcbmStateListener(mPhone.getPhoneId()));
        if (ecbmHandler.isInEcm()) {
            // Call exit ECBM which will invoke onECBMExited
            try {
                ecbmHandler.exitEmergencyCallbackMode();
            } catch (Exception e) {
                    e.printStackTrace();
            }
        }
        int mPreferredTtyMode = Settings.Secure.getInt(
                mPhone.getContext().getContentResolver(),
                Settings.Secure.PREFERRED_TTY_MODE,
                Phone.TTY_MODE_OFF);
        mImsManager.setUiTTYMode(mPhone.getContext(), mPreferredTtyMode, null);

        ImsMultiEndpoint multiEndpoint = getMultiEndpointInterface();
        if (multiEndpoint != null) {
            multiEndpoint.setExternalCallStateListener(
                    mPhone.getExternalCallTracker().getExternalCallStateListener());
        }

        //Set UT interface listener to receive UT indications.
        mUtInterface = getUtInterface();
        if (mUtInterface != null) {
            mUtInterface.registerForSuppServiceIndication(this,
                    EVENT_SUPP_SERVICE_INDICATION, null);
        }

        if (mCarrierConfigLoaded) {
            mImsManager.updateImsServiceConfig(true);
        }
        // For compatibility with apps that still use deprecated intent
        sendImsServiceStateIntent(ImsManager.ACTION_IMS_SERVICE_UP);
    }

    private void stopListeningForCalls() {
        log("stopListeningForCalls");
        mOperationLocalLog.log("stopListeningForCalls - Disconnecting from ImsService");
        resetImsCapabilities();
        // Only close on valid session.
        if (mImsManager != null) {
            try {
                mImsManager.getConfigInterface().removeConfigCallback(mConfigCallback.getBinder());
            } catch (ImsException e) {
                Log.w(LOG_TAG, "stopListeningForCalls: unable to remove config callback.");
            }
            mImsManager.close();
        }
        // For compatibility with apps that still use deprecated intent
        sendImsServiceStateIntent(ImsManager.ACTION_IMS_SERVICE_DOWN);
    }

    private void sendImsServiceStateIntent(String intentAction) {
        Intent intent = new Intent(intentAction);
        intent.putExtra(ImsManager.EXTRA_PHONE_ID, mPhone.getPhoneId());
        if (mPhone != null && mPhone.getContext() != null) {
            mPhone.getContext().sendBroadcast(intent);
        }
    }

    public void dispose() {
        if (DBG) log("dispose");
        mRingingCall.dispose();
        mBackgroundCall.dispose();
        mForegroundCall.dispose();
        mHandoverCall.dispose();

        clearDisconnected();
        if (mUtInterface != null) {
            mUtInterface.unregisterForSuppServiceIndication(this);
        }
        mPhone.getContext().unregisterReceiver(mReceiver);
        mPhone.getDefaultPhone().getDataEnabledSettings().unregisterForDataEnabledChanged(this);
        mImsManagerConnector.disconnect();

        final NetworkStatsManager statsManager =
                (NetworkStatsManager) mPhone.getContext().getSystemService(
                        Context.NETWORK_STATS_SERVICE);
        statsManager.unregisterNetworkStatsProvider(mVtDataUsageProvider);
    }

    @Override
    protected void finalize() {
        log("ImsPhoneCallTracker finalized");
    }

    //***** Instance Methods

    //***** Public Methods
    @Override
    public void registerForVoiceCallStarted(Handler h, int what, Object obj) {
        Registrant r = new Registrant(h, what, obj);
        mVoiceCallStartedRegistrants.add(r);
    }

    @Override
    public void unregisterForVoiceCallStarted(Handler h) {
        mVoiceCallStartedRegistrants.remove(h);
    }

    @Override
    public void registerForVoiceCallEnded(Handler h, int what, Object obj) {
        Registrant r = new Registrant(h, what, obj);
        mVoiceCallEndedRegistrants.add(r);
    }

    @Override
    public void unregisterForVoiceCallEnded(Handler h) {
        mVoiceCallEndedRegistrants.remove(h);
    }

    public int getClirMode() {
        if (mSharedPreferenceProxy != null && mPhone.getDefaultPhone() != null) {
            SharedPreferences sp = mSharedPreferenceProxy.getDefaultSharedPreferences(
                    mPhone.getContext());
            return sp.getInt(Phone.CLIR_KEY + mPhone.getSubId(),
                    CommandsInterface.CLIR_DEFAULT);
        } else {
            loge("dial; could not get default CLIR mode.");
            return CommandsInterface.CLIR_DEFAULT;
        }
    }

    private boolean prepareForDialing(ImsPhone.ImsDialArgs dialArgs) throws CallStateException {
        boolean holdBeforeDial = false;
        // note that this triggers call state changed notif
        clearDisconnected();
        if (mImsManager == null) {
            throw new CallStateException("service not available");
        }
        // See if there are any issues which preclude placing a call; throw a CallStateException
        // if there is.
        checkForDialIssues();
        int videoState = dialArgs.videoState;
        if (!canAddVideoCallDuringImsAudioCall(videoState)) {
            throw new CallStateException("cannot dial in current state");
        }

        // The new call must be assigned to the foreground call.
        // That call must be idle, so place anything that's
        // there on hold
        if (mForegroundCall.getState() == ImsPhoneCall.State.ACTIVE) {
            if (mBackgroundCall.getState() != ImsPhoneCall.State.IDLE) {
                //we should have failed in checkForDialIssues above before we get here
                throw new CallStateException(CallStateException.ERROR_TOO_MANY_CALLS,
                        "Already too many ongoing calls.");
            }
            // foreground call is empty for the newly dialed connection
            holdBeforeDial = true;
            mPendingCallVideoState = videoState;
            mPendingIntentExtras = dialArgs.intentExtras;
            holdActiveCallForPendingMo();
        }

        ImsPhoneCall.State fgState = ImsPhoneCall.State.IDLE;
        ImsPhoneCall.State bgState = ImsPhoneCall.State.IDLE;

        synchronized (mSyncHold) {
            if (holdBeforeDial) {
                fgState = mForegroundCall.getState();
                bgState = mBackgroundCall.getState();
                //holding foreground call failed
                if (fgState == ImsPhoneCall.State.ACTIVE) {
                    throw new CallStateException("cannot dial in current state");
                }
                //holding foreground call succeeded
                if (bgState == ImsPhoneCall.State.HOLDING) {
                    holdBeforeDial = false;
                }
            }
        }
        return holdBeforeDial;
    }

    public Connection startConference(String[] participantsToDial, ImsPhone.ImsDialArgs dialArgs)
            throws CallStateException {

        int clirMode = dialArgs.clirMode;
        int videoState = dialArgs.videoState;

        if (DBG) log("dial clirMode=" + clirMode);
        boolean holdBeforeDial = prepareForDialing(dialArgs);

        mClirMode = clirMode;
        ImsPhoneConnection pendingConnection;
        synchronized (mSyncHold) {
            mLastDialArgs = dialArgs;
            pendingConnection = new ImsPhoneConnection(mPhone,
                    participantsToDial, this, mForegroundCall,
                    false);
            // Don't rely on the mPendingMO in this method; if the modem calls back through
            // onCallProgressing, we'll end up nulling out mPendingMO, which means that
            // TelephonyConnectionService would treat this call as an MMI code, which it is not,
            // which would mean that the MMI code dialog would crash.
            mPendingMO = pendingConnection;
            pendingConnection.setVideoState(videoState);
            if (dialArgs.rttTextStream != null) {
                log("startConference: setting RTT stream on mPendingMO");
                pendingConnection.setCurrentRttTextStream(dialArgs.rttTextStream);
            }
        }
        addConnection(pendingConnection);

        if (!holdBeforeDial) {
            dialInternal(pendingConnection, clirMode, videoState, dialArgs.intentExtras);
        }

        updatePhoneState();
        mPhone.notifyPreciseCallStateChanged();

        return pendingConnection;
    }

    @UnsupportedAppUsage
    public Connection dial(String dialString, int videoState, Bundle intentExtras) throws
            CallStateException {
        ImsPhone.ImsDialArgs dialArgs =  new ImsPhone.ImsDialArgs.Builder()
                .setIntentExtras(intentExtras)
                .setVideoState(videoState)
                .setClirMode(getClirMode())
                .build();
        return dial(dialString, dialArgs);
    }

    public synchronized Connection dial(String dialString, ImsPhone.ImsDialArgs dialArgs)
            throws CallStateException {
        boolean isPhoneInEcmMode = isPhoneInEcbMode();
        boolean isEmergencyNumber = mPhoneNumberUtilsProxy.isEmergencyNumber(dialString);

        if (!shouldNumberBePlacedOnIms(isEmergencyNumber, dialString)) {
            Rlog.i(LOG_TAG, "dial: shouldNumberBePlacedOnIms = false");
            mOperationLocalLog.log("dial: shouldNumberBePlacedOnIms = false");
            throw new CallStateException(CS_FALLBACK);
        }

        int clirMode = dialArgs.clirMode;
        int videoState = dialArgs.videoState;

        if (DBG) log("dial clirMode=" + clirMode);
        mOperationLocalLog.log("dial requested.");
        String origNumber = dialString;
        if (isEmergencyNumber) {
            clirMode = CommandsInterface.CLIR_SUPPRESSION;
            if (DBG) log("dial emergency call, set clirModIe=" + clirMode);
        } else {
            dialString = convertNumberIfNecessary(mPhone, dialString);
        }

        mClirMode = clirMode;
        boolean holdBeforeDial = prepareForDialing(dialArgs);

        if (isPhoneInEcmMode && isEmergencyNumber) {
            handleEcmTimer(EcbmHandler.CANCEL_ECM_TIMER);
        }

        // If the call is to an emergency number and the carrier does not support video emergency
        // calls, dial as an audio-only call.
        if (isEmergencyNumber && VideoProfile.isVideo(videoState) &&
                !mAllowEmergencyVideoCalls) {
            loge("dial: carrier does not support video emergency calls; downgrade to audio-only");
            videoState = VideoProfile.STATE_AUDIO_ONLY;
        }

        // Cache the video state for pending MO call.
        mPendingCallVideoState = videoState;

        synchronized (mSyncHold) {
            mLastDialString = dialString;
            mLastDialArgs = dialArgs;
            mPendingMO = new ImsPhoneConnection(mPhone,
                    checkForTestEmergencyNumber(dialString), this, mForegroundCall,
                    isEmergencyNumber, dialArgs.intentExtras);
            if (isEmergencyNumber && dialArgs != null && dialArgs.intentExtras != null) {
                Rlog.i(LOG_TAG, "dial ims emergency dialer: " + dialArgs.intentExtras.getBoolean(
                        TelecomManager.EXTRA_IS_USER_INTENT_EMERGENCY_CALL));
                mPendingMO.setHasKnownUserIntentEmergency(dialArgs.intentExtras.getBoolean(
                        TelecomManager.EXTRA_IS_USER_INTENT_EMERGENCY_CALL));
            }
            mPendingMO.setVideoState(videoState);
            if (dialArgs.rttTextStream != null) {
                log("dial: setting RTT stream on mPendingMO");
                mPendingMO.setCurrentRttTextStream(dialArgs.rttTextStream);
            }
        }
        addConnection(mPendingMO);

        if (!holdBeforeDial) {
            if ((!isPhoneInEcmMode) || (isPhoneInEcmMode && isEmergencyNumber)) {
                dialInternal(mPendingMO, clirMode, videoState, dialArgs.retryCallFailCause,
                        dialArgs.retryCallFailNetworkType, dialArgs.intentExtras);
            } else {
                try {
                    EcbmHandler.getInstance().exitEmergencyCallbackMode();
                } catch (Exception e) {
                    e.printStackTrace();
                    throw new CallStateException("service not available");
                }
                EcbmHandler.getInstance().setOnEcbModeExitResponse(this,
                        EVENT_EXIT_ECM_RESPONSE_CDMA, null);
                pendingCallClirMode = clirMode;
                mPendingCallVideoState = videoState;
                mPendingIntentExtras = dialArgs.intentExtras;
                pendingCallInEcm = true;
            }
        }

        if (mNumberConverted) {
            mPendingMO.restoreDialedNumberAfterConversion(origNumber);
            mNumberConverted = false;
        }

        updatePhoneState();
        mPhone.notifyPreciseCallStateChanged();

        return mPendingMO;
    }

    boolean isImsServiceReady() {
        if (mImsManager == null) {
            return false;
        }

        return mImsManager.isServiceReady();
    }

    public void addParticipant(String dialString) throws CallStateException {
        if (mForegroundCall != null) {
            ImsCall imsCall = mForegroundCall.getImsCall();
            if (imsCall == null) {
                loge("addParticipant : No foreground ims call");
            } else {
                ImsCallSession imsCallSession = imsCall.getCallSession();
                if (imsCallSession != null) {
                    String[] callees = new String[] { dialString };
                    imsCallSession.inviteParticipants(callees);
                } else {
                    loge("addParticipant : ImsCallSession does not exist");
                }
            }
        } else {
            loge("addParticipant : Foreground call does not exist");
        }
    }

    private boolean shouldNumberBePlacedOnIms(boolean isEmergency, String number) {
        int processCallResult;
        try {
            if (mImsManager != null) {
                processCallResult = mImsManager.shouldProcessCall(isEmergency,
                        new String[]{number});
                Rlog.i(LOG_TAG, "shouldProcessCall: number: " + Rlog.pii(LOG_TAG, number)
                        + ", result: " + processCallResult);
            } else {
                Rlog.w(LOG_TAG, "ImsManager unavailable, shouldProcessCall returning false.");
                return false;
            }
        } catch (ImsException e) {
            Rlog.w(LOG_TAG, "ImsService unavailable, shouldProcessCall returning false.");
            return false;
        }
        switch(processCallResult) {
            case MmTelFeature.PROCESS_CALL_IMS: {
                // The ImsService wishes to place the call over IMS
                return true;
            }
            case MmTelFeature.PROCESS_CALL_CSFB: {
                Rlog.i(LOG_TAG, "shouldProcessCall: place over CSFB instead.");
                return false;
            }
            default: {
                Rlog.w(LOG_TAG, "shouldProcessCall returned unknown result.");
                return false;
            }
        }
    }

    /**
     * Determines if the device will respect the value of the
     * {@link CarrierConfigManager#KEY_ALLOW_HOLD_IN_IMS_CALL_BOOL} configuration option.
     *
     * @return {@code false} if the device always supports holding IMS calls, {@code true} if it
     *      will use {@link CarrierConfigManager#KEY_ALLOW_HOLD_IN_IMS_CALL_BOOL} to determine if
     *      hold is supported.
     */
    private boolean doesDeviceRespectHoldCarrierConfig() {
        Phone phone = getPhone();
        if (phone == null) {
            return true;
        }
        return phone.getContext().getResources().getBoolean(
                com.android.internal.R.bool.config_device_respects_hold_carrier_config);
    }

    /**
     * Caches frequently used carrier configuration items locally.
     *
     * @param subId The sub id.
     */
    private void cacheCarrierConfiguration(int subId) {
        CarrierConfigManager carrierConfigManager = (CarrierConfigManager)
                mPhone.getContext().getSystemService(Context.CARRIER_CONFIG_SERVICE);
        if (carrierConfigManager == null
                || !SubscriptionController.getInstance().isActiveSubId(subId)) {
            loge("cacheCarrierConfiguration: No carrier config service found" + " "
                    + "or not active subId = " + subId);
            mCarrierConfigLoaded = false;
            return;
        }

        PersistableBundle carrierConfig = carrierConfigManager.getConfigForSubId(subId);
        if (carrierConfig == null) {
            loge("cacheCarrierConfiguration: Empty carrier config.");
            mCarrierConfigLoaded = false;
            return;
        }
        mCarrierConfigLoaded = true;

        updateCarrierConfigCache(carrierConfig);
    }

    /**
     * Updates the local carrier config cache from a bundle obtained from the carrier config
     * manager.  Also supports unit testing by injecting configuration at test time.
     * @param carrierConfig The config bundle.
     */
    @VisibleForTesting
    public void updateCarrierConfigCache(PersistableBundle carrierConfig) {
        mAllowEmergencyVideoCalls =
                carrierConfig.getBoolean(CarrierConfigManager.KEY_ALLOW_EMERGENCY_VIDEO_CALLS_BOOL);
        mTreatDowngradedVideoCallsAsVideoCalls =
                carrierConfig.getBoolean(
                        CarrierConfigManager.KEY_TREAT_DOWNGRADED_VIDEO_CALLS_AS_VIDEO_CALLS_BOOL);
        mDropVideoCallWhenAnsweringAudioCall =
                carrierConfig.getBoolean(
                        CarrierConfigManager.KEY_DROP_VIDEO_CALL_WHEN_ANSWERING_AUDIO_CALL_BOOL);
        mAllowAddCallDuringVideoCall =
                carrierConfig.getBoolean(
                        CarrierConfigManager.KEY_ALLOW_ADD_CALL_DURING_VIDEO_CALL_BOOL);
        mAllowHoldingVideoCall =
                carrierConfig.getBoolean(
                        CarrierConfigManager.KEY_ALLOW_HOLD_VIDEO_CALL_BOOL);
        mNotifyVtHandoverToWifiFail = carrierConfig.getBoolean(
                CarrierConfigManager.KEY_NOTIFY_VT_HANDOVER_TO_WIFI_FAILURE_BOOL);
        mSupportDowngradeVtToAudio = carrierConfig.getBoolean(
                CarrierConfigManager.KEY_SUPPORT_DOWNGRADE_VT_TO_AUDIO_BOOL);
        mNotifyHandoverVideoFromWifiToLTE = carrierConfig.getBoolean(
                CarrierConfigManager.KEY_NOTIFY_HANDOVER_VIDEO_FROM_WIFI_TO_LTE_BOOL);
        mNotifyHandoverVideoFromLTEToWifi = carrierConfig.getBoolean(
                CarrierConfigManager.KEY_NOTIFY_HANDOVER_VIDEO_FROM_LTE_TO_WIFI_BOOL);
        mIgnoreDataEnabledChangedForVideoCalls = carrierConfig.getBoolean(
                CarrierConfigManager.KEY_IGNORE_DATA_ENABLED_CHANGED_FOR_VIDEO_CALLS);
        mIsViLteDataMetered = carrierConfig.getBoolean(
                CarrierConfigManager.KEY_VILTE_DATA_IS_METERED_BOOL);
        mSupportPauseVideo = carrierConfig.getBoolean(
                CarrierConfigManager.KEY_SUPPORT_PAUSE_IMS_VIDEO_CALLS_BOOL);
        mAlwaysPlayRemoteHoldTone = carrierConfig.getBoolean(
                CarrierConfigManager.KEY_ALWAYS_PLAY_REMOTE_HOLD_TONE_BOOL);
        mAutoRetryFailedWifiEmergencyCall = carrierConfig.getBoolean(
                CarrierConfigManager.KEY_AUTO_RETRY_FAILED_WIFI_EMERGENCY_CALL);
        mIgnoreResetUtCapability =  carrierConfig.getBoolean(
                CarrierConfigManager.KEY_IGNORE_RESET_UT_CAPABILITY_BOOL);
        mAllowHoldingCall = carrierConfig.getBoolean(
                CarrierConfigManager.KEY_ALLOW_HOLD_IN_IMS_CALL_BOOL);

        String[] mappings = carrierConfig
                .getStringArray(CarrierConfigManager.KEY_IMS_REASONINFO_MAPPING_STRING_ARRAY);
        if (mappings != null && mappings.length > 0) {
            for (String mapping : mappings) {
                String[] values = mapping.split(Pattern.quote("|"));
                if (values.length != 3) {
                    continue;
                }

                try {
                    Integer fromCode;
                    if (values[0].equals("*")) {
                        fromCode = null;
                    } else {
                        fromCode = Integer.parseInt(values[0]);
                    }
                    String message = values[1];
                    if (message == null) {
                        message = "";
                    }
                    int toCode = Integer.parseInt(values[2]);

                    addReasonCodeRemapping(fromCode, message, toCode);
                    log("Loaded ImsReasonInfo mapping : fromCode = " +
                            fromCode == null ? "any" : fromCode + " ; message = " +
                            message + " ; toCode = " + toCode);
                } catch (NumberFormatException nfe) {
                    loge("Invalid ImsReasonInfo mapping found: " + mapping);
                }
            }
        } else {
            log("No carrier ImsReasonInfo mappings defined.");
        }
    }

    @UnsupportedAppUsage
    private void handleEcmTimer(int action) {
        EcbmHandler.getInstance().handleTimerInEmergencyCallbackMode(action);
        switch (action) {
            case EcbmHandler.CANCEL_ECM_TIMER:
                mIsEcmTimerCanceled = true;
                break;
            case EcbmHandler.RESTART_ECM_TIMER:
                mIsEcmTimerCanceled = false;
                break;
            default:
                log("handleEcmTimer, unsupported action " + action);
        }
    }

    private void dialInternal(ImsPhoneConnection conn, int clirMode, int videoState,
            Bundle intentExtras) {
        dialInternal(conn, clirMode, videoState, ImsReasonInfo.CODE_UNSPECIFIED,
                TelephonyManager.NETWORK_TYPE_UNKNOWN, intentExtras);
    }

    private void dialInternal(ImsPhoneConnection conn, int clirMode, int videoState,
            int retryCallFailCause, int retryCallFailNetworkType, Bundle intentExtras) {

        if (conn == null) {
            return;
        }

        boolean isConferenceUri = false;
        boolean isSkipSchemaParsing = false;

        if (intentExtras != null) {
            isConferenceUri = intentExtras.getBoolean(
                    EXTRA_DIAL_CONFERENCE_URI, false);
            isSkipSchemaParsing = intentExtras.getBoolean(
                    EXTRA_SKIP_SCHEMA_PARSING, false);
        }


        if (!conn.isAdhocConference() &&
                !isConferenceUri && !isSkipSchemaParsing &&
                (conn.getAddress()== null || conn.getAddress().length() == 0
                || conn.getAddress().indexOf(PhoneNumberUtils.WILD) >= 0)) {
            // Phone number is invalid
            conn.setDisconnectCause(DisconnectCause.INVALID_NUMBER);
            sendEmptyMessageDelayed(EVENT_HANGUP_PENDINGMO, TIMEOUT_HANGUP_PENDINGMO);
            return;
        }

        // Always unmute when initiating a new call
        setMute(false);
        boolean isEmergencyCall = mPhoneNumberUtilsProxy.isEmergencyNumber(conn.getAddress());
        int serviceType = isEmergencyCall
                ? ImsCallProfile.SERVICE_TYPE_EMERGENCY : ImsCallProfile.SERVICE_TYPE_NORMAL;
        int callType = ImsCallProfile.getCallTypeFromVideoState(videoState);
        //TODO(vt): Is this sufficient?  At what point do we know the video state of the call?
        conn.setVideoState(videoState);

        try {
            String[] callees = new String[] { conn.getAddress() };
            ImsCallProfile profile = mImsManager.createCallProfile(serviceType, callType);
            if (conn.isAdhocConference()) {
                profile.setCallExtraBoolean(ImsCallProfile.EXTRA_CONFERENCE, true);
            }
            profile.setCallExtraInt(ImsCallProfile.EXTRA_OIR, clirMode);
<<<<<<< HEAD
            profile.setCallExtraBoolean(EXTRAS_IS_CONFERENCE_URI,
                    isConferenceUri);
=======
            profile.setCallExtraInt(ImsCallProfile.EXTRA_RETRY_CALL_FAIL_REASON,
                    retryCallFailCause);
            profile.setCallExtraInt(ImsCallProfile.EXTRA_RETRY_CALL_FAIL_NETWORKTYPE,
                    retryCallFailNetworkType);
>>>>>>> c4d1b7ba

            if (isEmergencyCall) {
                // Set emergency call information in ImsCallProfile
                setEmergencyCallInfo(profile, conn);
            }

            boolean isStartRttCall = true;

            // Translate call subject intent-extra from Telecom-specific extra key to the
            // ImsCallProfile key.
            if (intentExtras != null) {
                if (intentExtras.containsKey(android.telecom.TelecomManager.EXTRA_CALL_SUBJECT)) {
                    intentExtras.putString(ImsCallProfile.EXTRA_DISPLAY_TEXT,
                            cleanseInstantLetteringMessage(intentExtras.getString(
                                    android.telecom.TelecomManager.EXTRA_CALL_SUBJECT))
                    );
                }

                isStartRttCall = intentExtras.getBoolean(
                    android.telecom.TelecomManager.EXTRA_START_CALL_WITH_RTT, true);
                if (DBG) log("dialInternal: isStartRttCall = " + isStartRttCall);

                // Set the RTT mode to 1 if sim supports RTT and if the connection has
                // valid RTT text stream
                if (mPhone.isRttSupported() && conn.hasRttTextStream() && isStartRttCall) {
                    profile.mMediaProfile.mRttMode = ImsStreamMediaProfile.RTT_MODE_FULL;
                }

                if (intentExtras.containsKey(ImsCallProfile.EXTRA_IS_CALL_PULL)) {
                    profile.mCallExtras.putBoolean(ImsCallProfile.EXTRA_IS_CALL_PULL,
                            intentExtras.getBoolean(ImsCallProfile.EXTRA_IS_CALL_PULL));
                    int dialogId = intentExtras.getInt(
                            ImsExternalCallTracker.EXTRA_IMS_EXTERNAL_CALL_ID);
                    conn.setIsPulledCall(true);
                    conn.setPulledDialogId(dialogId);
                }

                // Pack the OEM-specific call extras.
                profile.mCallExtras.putBundle(ImsCallProfile.EXTRA_OEM_EXTRAS, intentExtras);

                // NOTE: Extras to be sent over the network are packed into the
                // intentExtras individually, with uniquely defined keys.
                // These key-value pairs are processed by IMS Service before
                // being sent to the lower layers/to the network.
            }

            int mode = QtiImsUtils.getRttOperatingMode(mPhone.getContext(), mPhone.getPhoneId());
            if (DBG) log("RTT: setRttModeBasedOnOperator mode = " + mode);

            // Override RTT mode as per operator requirements not supported by AOSP
            if (mPhone.isRttSupported() && mPhone.isRttOn()) {
                if (isStartRttCall &&
                        (!profile.isVideoCall() || QtiImsUtils.isRttSupportedOnVtCalls(
                        mPhone.getPhoneId(),mPhone.getContext()))) {
                    profile.getMediaProfile().setRttMode(mode);
                }
            }

            ImsCall imsCall = mImsManager.makeCall(profile,
                    conn.isAdhocConference() ? conn.getParticipantsToDial() : callees,
                    mImsCallListener);
            conn.setImsCall(imsCall);

            mMetrics.writeOnImsCallStart(mPhone.getPhoneId(),
                    imsCall.getSession());

            setVideoCallProvider(conn, imsCall);
            conn.setAllowAddCallDuringVideoCall(mAllowAddCallDuringVideoCall);
            conn.setAllowHoldingVideoCall(mAllowHoldingVideoCall);
        } catch (ImsException e) {
            loge("dialInternal : " + e);
            mOperationLocalLog.log("dialInternal exception: " + e);
            conn.setDisconnectCause(DisconnectCause.ERROR_UNSPECIFIED);
            sendEmptyMessageDelayed(EVENT_HANGUP_PENDINGMO, TIMEOUT_HANGUP_PENDINGMO);
            retryGetImsService();
        } catch (RemoteException e) {
        }
    }

    /**
     * Accepts a call with the specified video state.  The video state is the video state that the
     * user has agreed upon in the InCall UI.
     *
     * @param videoState The video State
     * @throws CallStateException
     */
    public void acceptCall(int videoState) throws CallStateException {
        if (DBG) log("acceptCall");
        mOperationLocalLog.log("accepted incoming call");

        if (mForegroundCall.getState().isAlive()
                && mBackgroundCall.getState().isAlive()) {
            throw new CallStateException("cannot accept call");
        }

        ImsStreamMediaProfile mediaProfile = new ImsStreamMediaProfile();
        if ((mRingingCall.getState() == ImsPhoneCall.State.WAITING)
                && mForegroundCall.getState().isAlive()) {
            setMute(false);

            boolean answeringWillDisconnect = false;
            ImsCall activeCall = mForegroundCall.getImsCall();
            ImsCall ringingCall = mRingingCall.getImsCall();
            if (mForegroundCall.hasConnections() && mRingingCall.hasConnections()) {
                answeringWillDisconnect =
                        shouldDisconnectActiveCallOnAnswer(activeCall, ringingCall);
            }

            // Cache video state for pending MT call.
            mPendingCallVideoState = videoState;

            if (answeringWillDisconnect) {
                // We need to disconnect the foreground call before answering the background call.
                mForegroundCall.hangup();
                try {
                    mediaProfile = addRttAttributeIfRequired(ringingCall, mediaProfile);
                    ringingCall.accept(ImsCallProfile.getCallTypeFromVideoState(videoState),
                            mediaProfile);
                } catch (ImsException e) {
                    throw new CallStateException("cannot accept call");
                }
            } else {
                holdActiveCallForWaitingCall();
            }
        } else if (mRingingCall.getState().isRinging()) {
            if (DBG) log("acceptCall: incoming...");
            // Always unmute when answering a new call
            setMute(false);
            try {
                ImsCall imsCall = mRingingCall.getImsCall();
                if (imsCall != null) {
                    mediaProfile = addRttAttributeIfRequired(imsCall, mediaProfile);
                    imsCall.accept(ImsCallProfile.getCallTypeFromVideoState(videoState),
                            mediaProfile);
                    mMetrics.writeOnImsCommand(mPhone.getPhoneId(), imsCall.getSession(),
                            ImsCommand.IMS_CMD_ACCEPT);
                } else {
                    throw new CallStateException("no valid ims call");
                }
            } catch (ImsException e) {
                throw new CallStateException("cannot accept call");
            }
        } else {
            throw new CallStateException("phone not ringing");
        }
    }

    public void rejectCall () throws CallStateException {
        if (DBG) log("rejectCall");
        mOperationLocalLog.log("rejected incoming call");

        if (mRingingCall.getState().isRinging()) {
            hangup(mRingingCall);
        } else {
            throw new CallStateException("phone not ringing");
        }
    }

    /**
     * Set the emergency call information if it is an emergency call.
     */
    private void setEmergencyCallInfo(ImsCallProfile profile, Connection conn) {
        EmergencyNumber num = conn.getEmergencyNumberInfo();
        if (num != null) {
            profile.setEmergencyCallInfo(num, conn.hasKnownUserIntentEmergency());
        }
    }

    @UnsupportedAppUsage
    private void switchAfterConferenceSuccess() {
        if (DBG) log("switchAfterConferenceSuccess fg =" + mForegroundCall.getState() +
                ", bg = " + mBackgroundCall.getState());

        if (mBackgroundCall.getState() == ImsPhoneCall.State.HOLDING) {
            log("switchAfterConferenceSuccess");
            mForegroundCall.switchWith(mBackgroundCall);
        }
    }

    private void holdActiveCallForPendingMo() throws CallStateException {
        if (mHoldSwitchingState == HoldSwapState.PENDING_SINGLE_CALL_HOLD
                || mHoldSwitchingState == HoldSwapState.SWAPPING_ACTIVE_AND_HELD) {
            logi("Ignoring hold request while already holding or swapping");
            return;
        }
        HoldSwapState oldHoldState = mHoldSwitchingState;
        ImsCall callToHold = mForegroundCall.getImsCall();

        mHoldSwitchingState = HoldSwapState.HOLDING_TO_DIAL_OUTGOING;
        logHoldSwapState("holdActiveCallForPendingMo");

        mForegroundCall.switchWith(mBackgroundCall);
        try {
            callToHold.hold();
            mMetrics.writeOnImsCommand(mPhone.getPhoneId(), callToHold.getSession(),
                    ImsCommand.IMS_CMD_HOLD);
        } catch (ImsException e) {
            mForegroundCall.switchWith(mBackgroundCall);
            mHoldSwitchingState = oldHoldState;
            logHoldSwapState("holdActiveCallForPendingMo - fail");
            throw new CallStateException(e.getMessage());
        }
    }

    /**
     * Holds the active call, possibly resuming the already-held background call if it exists.
     */
    public void holdActiveCall() throws CallStateException {
        if (mForegroundCall.getState() == ImsPhoneCall.State.ACTIVE) {
            if (mHoldSwitchingState == HoldSwapState.PENDING_SINGLE_CALL_HOLD
                    || mHoldSwitchingState == HoldSwapState.SWAPPING_ACTIVE_AND_HELD) {
                logi("Ignoring hold request while already holding or swapping");
                return;
            }
            HoldSwapState oldHoldState = mHoldSwitchingState;
            ImsCall callToHold = mForegroundCall.getImsCall();
            if (mBackgroundCall.getState().isAlive()) {
                mCallExpectedToResume = mBackgroundCall.getImsCall();
                mHoldSwitchingState = HoldSwapState.SWAPPING_ACTIVE_AND_HELD;
            } else {
                mHoldSwitchingState = HoldSwapState.PENDING_SINGLE_CALL_HOLD;
            }
            logHoldSwapState("holdActiveCall");
            mForegroundCall.switchWith(mBackgroundCall);
            try {
                callToHold.hold();
                mMetrics.writeOnImsCommand(mPhone.getPhoneId(), callToHold.getSession(),
                        ImsCommand.IMS_CMD_HOLD);
            } catch (ImsException e) {
                mForegroundCall.switchWith(mBackgroundCall);
                mHoldSwitchingState = oldHoldState;
                logHoldSwapState("holdActiveCall - fail");
                throw new CallStateException(e.getMessage());
            }
        }
    }

    /**
     * Hold the currently active call in order to answer the waiting call.
     */
    public void holdActiveCallForWaitingCall() throws CallStateException {
        boolean switchingWithWaitingCall = !mBackgroundCall.getState().isAlive()
                && mRingingCall.getState() == ImsPhoneCall.State.WAITING;
        if (switchingWithWaitingCall) {
            ImsCall callToHold = mForegroundCall.getImsCall();
            mCallExpectedToResume = mRingingCall.getImsCall();
            HoldSwapState oldHoldState = mHoldSwitchingState;
            mHoldSwitchingState = HoldSwapState.HOLDING_TO_ANSWER_INCOMING;
            mForegroundCall.switchWith(mBackgroundCall);
            logHoldSwapState("holdActiveCallForWaitingCall");
            try {
                callToHold.hold();
                mMetrics.writeOnImsCommand(mPhone.getPhoneId(), callToHold.getSession(),
                        ImsCommand.IMS_CMD_HOLD);
            } catch (ImsException e) {
                mForegroundCall.switchWith(mBackgroundCall);
                mHoldSwitchingState = oldHoldState;
                logHoldSwapState("holdActiveCallForWaitingCall - fail");
                throw new CallStateException(e.getMessage());
            }
        }
    }

    /**
     * Unhold the currently held call.
     */
    public void unholdHeldCall() throws CallStateException {
        ImsCall imsCall = mBackgroundCall.getImsCall();
        if (mHoldSwitchingState == HoldSwapState.PENDING_SINGLE_CALL_UNHOLD
                || mHoldSwitchingState == HoldSwapState.SWAPPING_ACTIVE_AND_HELD) {
            logi("Ignoring unhold request while already unholding or swapping");
            return;
        }
        if (imsCall != null) {
            mCallExpectedToResume = imsCall;
            HoldSwapState oldHoldState = mHoldSwitchingState;
            mHoldSwitchingState = HoldSwapState.PENDING_SINGLE_CALL_UNHOLD;
            mForegroundCall.switchWith(mBackgroundCall);
            logHoldSwapState("unholdCurrentCall");
            try {
                imsCall.resume();
                mMetrics.writeOnImsCommand(mPhone.getPhoneId(), imsCall.getSession(),
                        ImsCommand.IMS_CMD_RESUME);
            } catch (ImsException e) {
                mForegroundCall.switchWith(mBackgroundCall);
                mHoldSwitchingState = oldHoldState;
                logHoldSwapState("unholdCurrentCall - fail");
                throw new CallStateException(e.getMessage());
            }
        }
    }

    private void resumeForegroundCall() throws ImsException {
        //resume foreground call after holding background call
        //they were switched before holding
        ImsCall imsCall = mForegroundCall.getImsCall();
        if (imsCall != null) {
            imsCall.resume();
            mMetrics.writeOnImsCommand(mPhone.getPhoneId(), imsCall.getSession(),
                    ImsCommand.IMS_CMD_RESUME);
        }
    }

    private void answerWaitingCall() throws ImsException {
        //accept waiting call after holding background call
        ImsCall imsCall = mRingingCall.getImsCall();
        if (imsCall != null) {
            imsCall.accept(
                    ImsCallProfile.getCallTypeFromVideoState(mPendingCallVideoState));
            mMetrics.writeOnImsCommand(mPhone.getPhoneId(), imsCall.getSession(),
                    ImsCommand.IMS_CMD_ACCEPT);
        }
    }

    // Clean up expired cache entries.
    private void maintainConnectTimeCache() {
        long threshold = SystemClock.elapsedRealtime() - TIMEOUT_PARTICIPANT_CONNECT_TIME_CACHE_MS;
        // The cached time is the system elapsed millisecond when the CacheEntry is created.
        mPhoneNumAndConnTime.entrySet().removeIf(e -> e.getValue().mCachedTime < threshold);
        // Remove all the cached records which are older than current caching threshold. Since the
        // queue is FIFO, keep polling records until the queue is empty or the head of the queue is
        // fresh enough.
        while (!mUnknownPeerConnTime.isEmpty()
                && mUnknownPeerConnTime.peek().mCachedTime < threshold) {
            mUnknownPeerConnTime.poll();
        }
    }

    private void cacheConnectionTimeWithPhoneNumber(@NonNull ImsPhoneConnection connection) {
        int callDirection =
                connection.isIncoming() ? android.telecom.Call.Details.DIRECTION_INCOMING
                        : android.telecom.Call.Details.DIRECTION_OUTGOING;
        CacheEntry cachedConnectTime = new CacheEntry(SystemClock.elapsedRealtime(),
                connection.getConnectTime(), connection.getConnectTimeReal(), callDirection);
        maintainConnectTimeCache();
        if (PhoneConstants.PRESENTATION_ALLOWED == connection.getNumberPresentation()) {
            // In case of merging calls with the same number, use the latest connect time. Since
            // that call might be dropped and re-connected. So if the connectTime is earlier than
            // the cache, skip.
            String phoneNumber = getFormattedPhoneNumber(connection.getAddress());
            if (mPhoneNumAndConnTime.containsKey(phoneNumber)
                    && connection.getConnectTime()
                        <= mPhoneNumAndConnTime.get(phoneNumber).mConnectTime) {
                // Use the latest connect time.
                return;
            }
            mPhoneNumAndConnTime.put(phoneNumber, cachedConnectTime);
        } else {
            mUnknownPeerConnTime.add(cachedConnectTime);
        }
    }

    private CacheEntry findConnectionTimeUsePhoneNumber(
            @NonNull ConferenceParticipant participant) {
        maintainConnectTimeCache();
        if (PhoneConstants.PRESENTATION_ALLOWED == participant.getParticipantPresentation()) {
            if (participant.getHandle() == null
                    || participant.getHandle().getSchemeSpecificPart() == null) {
                return null;
            }

            String number = ConferenceParticipant.getParticipantAddress(participant.getHandle(),
                    getCountryIso()).getSchemeSpecificPart();
            if (TextUtils.isEmpty(number)) {
                return null;
            }
            String formattedNumber = getFormattedPhoneNumber(number);
            return mPhoneNumAndConnTime.get(formattedNumber);
        } else {
            return mUnknownPeerConnTime.poll();
        }
    }

    private String getFormattedPhoneNumber(String number) {
        String countryIso = getCountryIso();
        if (countryIso == null) {
            return number;
        }
        String phoneNumber = PhoneNumberUtils.formatNumberToE164(number, countryIso);
        return phoneNumber == null ? number : phoneNumber;
    }

    private String getCountryIso() {
        int subId = mPhone.getSubId();
        SubscriptionInfo info =
                SubscriptionManager.from(mPhone.getContext()).getActiveSubscriptionInfo(subId);
        return info == null ? null : info.getCountryIso();
    }

    public void
    conference() {
        ImsCall fgImsCall = mForegroundCall.getImsCall();
        if (fgImsCall == null) {
            log("conference no foreground ims call");
            return;
        }

        ImsCall bgImsCall = mBackgroundCall.getImsCall();
        if (bgImsCall == null) {
            log("conference no background ims call");
            return;
        }

        if (fgImsCall.isCallSessionMergePending()) {
            log("conference: skip; foreground call already in process of merging.");
            return;
        }

        if (bgImsCall.isCallSessionMergePending()) {
            log("conference: skip; background call already in process of merging.");
            return;
        }

        // Keep track of the connect time of the earliest call so that it can be set on the
        // {@code ImsConference} when it is created.
        long foregroundConnectTime = mForegroundCall.getEarliestConnectTime();
        long backgroundConnectTime = mBackgroundCall.getEarliestConnectTime();
        long conferenceConnectTime;
        if (foregroundConnectTime > 0 && backgroundConnectTime > 0) {
            conferenceConnectTime = Math.min(mForegroundCall.getEarliestConnectTime(),
                    mBackgroundCall.getEarliestConnectTime());
            log("conference - using connect time = " + conferenceConnectTime);
        } else if (foregroundConnectTime > 0) {
            log("conference - bg call connect time is 0; using fg = " + foregroundConnectTime);
            conferenceConnectTime = foregroundConnectTime;
        } else {
            log("conference - fg call connect time is 0; using bg = " + backgroundConnectTime);
            conferenceConnectTime = backgroundConnectTime;
        }

        String foregroundId = "";
        ImsPhoneConnection foregroundConnection = mForegroundCall.getFirstConnection();
        if (foregroundConnection != null) {
            foregroundConnection.setConferenceConnectTime(conferenceConnectTime);
            foregroundConnection.handleMergeStart();
            foregroundId = foregroundConnection.getTelecomCallId();
            cacheConnectionTimeWithPhoneNumber(foregroundConnection);
        }
        String backgroundId = "";
        ImsPhoneConnection backgroundConnection = findConnection(bgImsCall);
        if (backgroundConnection != null) {
            backgroundConnection.handleMergeStart();
            backgroundId = backgroundConnection.getTelecomCallId();
            cacheConnectionTimeWithPhoneNumber(backgroundConnection);
        }
        log("conference: fgCallId=" + foregroundId + ", bgCallId=" + backgroundId);
        mOperationLocalLog.log("conference: fgCallId=" + foregroundId + ", bgCallId="
                + backgroundId);

        try {
            fgImsCall.merge(bgImsCall);
        } catch (ImsException e) {
            log("conference " + e.getMessage());
        }
    }

    /**
     * Connects the two calls and disconnects the subscriber from both calls. Throws a
     * {@link CallStateException} if there is an issue.
     * @throws CallStateException
     */
    public void explicitCallTransfer() throws CallStateException {
        ImsCall fgImsCall = mForegroundCall.getImsCall();
        ImsCall bgImsCall = mBackgroundCall.getImsCall();
        if ((fgImsCall == null) || (bgImsCall == null) || !canTransfer()) {
            throw new CallStateException("cannot transfer");
        }

        try {
            fgImsCall.consultativeTransfer(bgImsCall);
        } catch (ImsException e) {
            throw new CallStateException(e.getMessage());
        }
    }

    @UnsupportedAppUsage
    public void
    clearDisconnected() {
        if (DBG) log("clearDisconnected");

        internalClearDisconnected();

        updatePhoneState();
        mPhone.notifyPreciseCallStateChanged();
    }

    public boolean
    canConference() {
        return mForegroundCall.getState() == ImsPhoneCall.State.ACTIVE
            && mBackgroundCall.getState() == ImsPhoneCall.State.HOLDING
            && !mBackgroundCall.isFull()
            && !mForegroundCall.isFull();
    }

    private boolean canAddVideoCallDuringImsAudioCall(int videoState) {
        if (mAllowHoldingVideoCall) {
            return true;
        }

        ImsCall call = mForegroundCall.getImsCall();
        if (call == null) {
            call = mBackgroundCall.getImsCall();
        }

        boolean isImsAudioCallActiveOrHolding = (mForegroundCall.getState() == Call.State.ACTIVE ||
               mBackgroundCall.getState() == Call.State.HOLDING) && call != null &&
               !call.isVideoCall();

        /* return TRUE if there doesn't exist ims audio call in either active
           or hold states */
        return !isImsAudioCallActiveOrHolding || !VideoProfile.isVideo(videoState);
    }

    /**
     * Determines if there are issues which would preclude dialing an outgoing call.  Throws a
     * {@link CallStateException} if there is an issue.
     * @throws CallStateException
     */
    public void checkForDialIssues() throws CallStateException {
        boolean disableCall = TelephonyProperties.disable_call().orElse(false);
        if (disableCall) {
            throw new CallStateException(CallStateException.ERROR_CALLING_DISABLED,
                    "ro.telephony.disable-call has been used to disable calling.");
        }
        if (mPendingMO != null) {
            throw new CallStateException(CallStateException.ERROR_ALREADY_DIALING,
                    "Another outgoing call is already being dialed.");
        }
        if (mRingingCall.isRinging()) {
            throw new CallStateException(CallStateException.ERROR_CALL_RINGING,
                    "Can't place a call while another is ringing.");
        }
        if (mForegroundCall.getState().isAlive() & mBackgroundCall.getState().isAlive()) {
            throw new CallStateException(CallStateException.ERROR_TOO_MANY_CALLS,
                    "Already an active foreground and background call.");
        }
    }

    public boolean
    canTransfer() {
        return mForegroundCall.getState() == ImsPhoneCall.State.ACTIVE
            && mBackgroundCall.getState() == ImsPhoneCall.State.HOLDING;
    }

    //***** Private Instance Methods

    private void
    internalClearDisconnected() {
        mRingingCall.clearDisconnected();
        mForegroundCall.clearDisconnected();
        mBackgroundCall.clearDisconnected();
        mHandoverCall.clearDisconnected();
    }

    @UnsupportedAppUsage
    private void
    updatePhoneState() {
        PhoneConstants.State oldState = mState;

        boolean isPendingMOIdle = mPendingMO == null || !mPendingMO.getState().isAlive();

        if (mRingingCall.isRinging()) {
            mState = PhoneConstants.State.RINGING;
        } else if (!isPendingMOIdle || !mForegroundCall.isIdle() || !mBackgroundCall.isIdle()) {
            // There is a non-idle call, so we're off the hook.
            mState = PhoneConstants.State.OFFHOOK;
        } else {
            mState = PhoneConstants.State.IDLE;
        }

        if (mState == PhoneConstants.State.IDLE && oldState != mState) {
            mVoiceCallEndedRegistrants.notifyRegistrants(
                    new AsyncResult(null, null, null));
        } else if (oldState == PhoneConstants.State.IDLE && oldState != mState) {
            mVoiceCallStartedRegistrants.notifyRegistrants (
                    new AsyncResult(null, null, null));
        }

        if (DBG) {
            log("updatePhoneState pendingMo = " + (mPendingMO == null ? "null"
                    : mPendingMO.getState()) + ", fg= " + mForegroundCall.getState() + "("
                    + mForegroundCall.getConnections().size() + "), bg= " + mBackgroundCall
                    .getState() + "(" + mBackgroundCall.getConnections().size() + ")");
            log("updatePhoneState oldState=" + oldState + ", newState=" + mState);
        }

        if (mState != oldState) {
            mPhone.notifyPhoneStateChanged();
            mMetrics.writePhoneState(mPhone.getPhoneId(), mState);
            notifyPhoneStateChanged(oldState, mState);
        }
    }

    private void
    handleRadioNotAvailable() {
        // handlePollCalls will clear out its
        // call list when it gets the CommandException
        // error result from this
        pollCallsWhenSafe();
    }

    private void
    dumpState() {
        List l;

        log("Phone State:" + mState);

        log("Ringing call: " + mRingingCall.toString());

        l = mRingingCall.getConnections();
        for (int i = 0, s = l.size(); i < s; i++) {
            log(l.get(i).toString());
        }

        log("Foreground call: " + mForegroundCall.toString());

        l = mForegroundCall.getConnections();
        for (int i = 0, s = l.size(); i < s; i++) {
            log(l.get(i).toString());
        }

        log("Background call: " + mBackgroundCall.toString());

        l = mBackgroundCall.getConnections();
        for (int i = 0, s = l.size(); i < s; i++) {
            log(l.get(i).toString());
        }

    }

    //***** Called from ImsPhone
    /**
     * Set the TTY mode. This is the actual tty mode (varies depending on peripheral status)
     */
    public void setTtyMode(int ttyMode) {
        if (mImsManager == null) {
            Log.w(LOG_TAG, "ImsManager is null when setting TTY mode");
            return;
        }

        try {
            mImsManager.setTtyMode(ttyMode);
        } catch (ImsException e) {
            loge("setTtyMode : " + e);
            retryGetImsService();
        }
    }

    /**
     * Sets the UI TTY mode. This is the preferred TTY mode that the user sets in the call
     * settings screen.
     */
    public void setUiTTYMode(int uiTtyMode, Message onComplete) {
        if (mImsManager == null) {
            mPhone.sendErrorResponse(onComplete, getImsManagerIsNullException());
            return;
        }

        try {
            mImsManager.setUiTTYMode(mPhone.getContext(), uiTtyMode, onComplete);
        } catch (ImsException e) {
            loge("setUITTYMode : " + e);
            mPhone.sendErrorResponse(onComplete, e);
            retryGetImsService();
        }
    }

    public void setMute(boolean mute) {
        mDesiredMute = mute;
        mForegroundCall.setMute(mute);
    }

    public boolean getMute() {
        return mDesiredMute;
    }

    /**
     * Sends a DTMF code. According to <a href="http://tools.ietf.org/html/rfc2833">RFC 2833</a>,
     * event 0 ~ 9 maps to decimal value 0 ~ 9, '*' to 10, '#' to 11, event 'A' ~ 'D' to 12 ~ 15,
     * and event flash to 16. Currently, event flash is not supported.
     *
     * @param c that represents the DTMF to send. '0' ~ '9', 'A' ~ 'D', '*', '#' are valid inputs.
     * @param result the result message to send when done. If non-null, the {@link Message} must
     *         contain a valid {@link android.os.Messenger} in the {@link Message#replyTo} field,
     *         since this can be used across IPC boundaries.
     */
    public void sendDtmf(char c, Message result) {
        if (DBG) log("sendDtmf");

        ImsCall imscall = mForegroundCall.getImsCall();
        if (imscall != null) {
            imscall.sendDtmf(c, result);
        }
    }

    public void
    startDtmf(char c) {
        if (DBG) log("startDtmf");

        ImsCall imscall = mForegroundCall.getImsCall();
        if (imscall != null) {
            imscall.startDtmf(c);
        } else {
            loge("startDtmf : no foreground call");
        }
    }

    public void
    stopDtmf() {
        if (DBG) log("stopDtmf");

        ImsCall imscall = mForegroundCall.getImsCall();
        if (imscall != null) {
            imscall.stopDtmf();
        } else {
            loge("stopDtmf : no foreground call");
        }
    }

    //***** Called from ImsPhoneConnection

    public void hangup (ImsPhoneConnection conn) throws CallStateException {
        if (DBG) log("hangup connection");

        if (conn.getOwner() != this) {
            throw new CallStateException ("ImsPhoneConnection " + conn
                    + "does not belong to ImsPhoneCallTracker " + this);
        }

        hangup(conn.getCall());
    }

    //***** Called from ImsPhoneCall

    public void hangup (ImsPhoneCall call) throws CallStateException {
        hangup(call, android.telecom.Call.REJECT_REASON_DECLINED);
    }

    public void hangup (ImsPhoneCall call, @android.telecom.Call.RejectReason int rejectReason)
            throws CallStateException {
        if (DBG) log("hangup call - reason=" + rejectReason);

        if (call.getConnections().size() == 0) {
            throw new CallStateException("no connections");
        }

        ImsCall imsCall = call.getImsCall();
        boolean rejectCall = false;

        if (call == mRingingCall) {
            if (Phone.DEBUG_PHONE) log("(ringing) hangup incoming");
            rejectCall = true;
        } else if (call == mForegroundCall) {
            if (call.isDialingOrAlerting()) {
                if (Phone.DEBUG_PHONE) {
                    log("(foregnd) hangup dialing or alerting...");
                }
            } else {
                if (Phone.DEBUG_PHONE) {
                    log("(foregnd) hangup foreground");
                }
                //held call will be resumed by onCallTerminated
            }
        } else if (call == mBackgroundCall) {
            if (Phone.DEBUG_PHONE) {
                log("(backgnd) hangup waiting or background");
            }
        } else {
            throw new CallStateException ("ImsPhoneCall " + call +
                    "does not belong to ImsPhoneCallTracker " + this);
        }

        call.onHangupLocal();

        try {
            if (imsCall != null) {
                if (rejectCall) {
                    if (rejectReason == android.telecom.Call.REJECT_REASON_UNWANTED) {
                        imsCall.reject(ImsReasonInfo.CODE_SIP_USER_MARKED_UNWANTED);
                    } else {
                        imsCall.reject(ImsReasonInfo.CODE_USER_DECLINE);
                    }
                    mMetrics.writeOnImsCommand(mPhone.getPhoneId(), imsCall.getSession(),
                            ImsCommand.IMS_CMD_REJECT);
                } else {
                    imsCall.terminate(ImsReasonInfo.CODE_USER_TERMINATED);
                    mMetrics.writeOnImsCommand(mPhone.getPhoneId(), imsCall.getSession(),
                            ImsCommand.IMS_CMD_TERMINATE);
                }
            } else if (mPendingMO != null && call == mForegroundCall) {
                // is holding a foreground call
                mPendingMO.update(null, ImsPhoneCall.State.DISCONNECTED);
                mPendingMO.onDisconnect();
                removeConnection(mPendingMO);
                mPendingMO = null;
                updatePhoneState();
                removeMessages(EVENT_DIAL_PENDINGMO);
            }
        } catch (ImsException e) {
            throw new CallStateException(e.getMessage());
        }

        mPhone.notifyPreciseCallStateChanged();
    }

    void callEndCleanupHandOverCallIfAny() {
        if (mHandoverCall.mConnections.size() > 0) {
            if (DBG) log("callEndCleanupHandOverCallIfAny, mHandoverCall.mConnections="
                    + mHandoverCall.mConnections);
            mHandoverCall.mConnections.clear();
            mConnections.clear();
            mState = PhoneConstants.State.IDLE;
        }
    }

    public void sendUSSD (String ussdString, Message response) {
        if (DBG) log("sendUSSD");

        try {
            if (mUssdSession != null) {
                // Doesn't need mPendingUssd here. Listeners would use it if not null.
                mPendingUssd = null;
                mUssdSession.sendUssd(ussdString);
                AsyncResult.forMessage(response, null, null);
                response.sendToTarget();
                return;
            }

            if (mImsManager == null) {
                mPhone.sendErrorResponse(response, getImsManagerIsNullException());
                return;
            }

            String[] callees = new String[] { ussdString };
            ImsCallProfile profile = mImsManager.createCallProfile(
                    ImsCallProfile.SERVICE_TYPE_NORMAL, ImsCallProfile.CALL_TYPE_VOICE);
            profile.setCallExtraInt(ImsCallProfile.EXTRA_DIALSTRING,
                    ImsCallProfile.DIALSTRING_USSD);

            mUssdSession = mImsManager.makeCall(profile, callees, mImsUssdListener);
            mPendingUssd = response;
            if (DBG) log("pending ussd updated, " + mPendingUssd);
        } catch (ImsException e) {
            loge("sendUSSD : " + e);
            mPhone.sendErrorResponse(response, e);
            retryGetImsService();
        }
    }

    /**
     * Cancel USSD session.
     *
     * @param msg The message to dispatch when the USSD session terminated.
     */
    public void cancelUSSD(Message msg) {
        if (mUssdSession == null) return;
        mPendingUssd = msg;
        mUssdSession.terminate(ImsReasonInfo.CODE_USER_TERMINATED);
    }

    @UnsupportedAppUsage
    private synchronized ImsPhoneConnection findConnection(final ImsCall imsCall) {
        for (ImsPhoneConnection conn : mConnections) {
            if (conn.getImsCall() == imsCall) {
                return conn;
            }
        }
        return null;
    }

    @UnsupportedAppUsage
    private synchronized void removeConnection(ImsPhoneConnection conn) {
        mConnections.remove(conn);
        // If not emergency call is remaining, notify emergency call registrants
        if (mIsInEmergencyCall) {
            boolean isEmergencyCallInList = false;
            // if no emergency calls pending, set this to false
            for (ImsPhoneConnection imsPhoneConnection : mConnections) {
                if (imsPhoneConnection != null && imsPhoneConnection.isEmergency() == true) {
                    isEmergencyCallInList = true;
                    break;
                }
            }

            if (!isEmergencyCallInList) {
                if (mIsEcmTimerCanceled) {
                    handleEcmTimer(EcbmHandler.RESTART_ECM_TIMER);
                }
                mIsInEmergencyCall = false;
                mPhone.sendEmergencyCallStateChange(false);
            }
        }
    }

    @UnsupportedAppUsage
    private synchronized void addConnection(ImsPhoneConnection conn) {
        mConnections.add(conn);
        if (conn.isEmergency()) {
            mIsInEmergencyCall = true;
            mPhone.sendEmergencyCallStateChange(true);
        }
    }

    @UnsupportedAppUsage
    private void processCallStateChange(ImsCall imsCall, ImsPhoneCall.State state, int cause) {
        if (DBG) log("processCallStateChange " + imsCall + " state=" + state + " cause=" + cause);
        // This method is called on onCallUpdate() where there is not necessarily a call state
        // change. In these situations, we'll ignore the state related updates and only process
        // the change in media capabilities (as expected).  The default is to not ignore state
        // changes so we do not change existing behavior.
        processCallStateChange(imsCall, state, cause, false /* do not ignore state update */);
    }

    @UnsupportedAppUsage
    private void processCallStateChange(ImsCall imsCall, ImsPhoneCall.State state, int cause,
            boolean ignoreState) {
        if (DBG) {
            log("processCallStateChange state=" + state + " cause=" + cause
                    + " ignoreState=" + ignoreState);
        }

        if (imsCall == null) return;

        boolean changed = false;
        ImsPhoneConnection conn = findConnection(imsCall);

        if (conn == null) {
            // TODO : what should be done?
            return;
        }

        // processCallStateChange is triggered for onCallUpdated as well.
        // onCallUpdated should not modify the state of the call
        // It should modify only other capabilities of call through updateMediaCapabilities
        // State updates will be triggered through individual callbacks
        // i.e. onCallHeld, onCallResume, etc and conn.update will be responsible for the update
        conn.updateMediaCapabilities(imsCall);
        if (ignoreState) {
            conn.updateAddressDisplay(imsCall);
            conn.updateExtras(imsCall);

            maybeSetVideoCallProvider(conn, imsCall);
            return;
        }

        changed = conn.update(imsCall, state);
        if (state == ImsPhoneCall.State.DISCONNECTED) {
            changed = conn.onDisconnect(cause) || changed;
            //detach the disconnected connections
            conn.getCall().detach(conn);
            removeConnection(conn);

            // remove conference participants from the cached list when call is disconnected
            List<ConferenceParticipant> cpList = imsCall.getConferenceParticipants();
            if (cpList != null) {
                for (ConferenceParticipant cp : cpList) {
                    String number = ConferenceParticipant.getParticipantAddress(cp.getHandle(),
                            getCountryIso()).getSchemeSpecificPart();
                    if (!TextUtils.isEmpty(number)) {
                        String formattedNumber = getFormattedPhoneNumber(number);
                        mPhoneNumAndConnTime.remove(formattedNumber);
                    }
                }
            }
        }

        if (changed) {
            if (conn.getCall() == mHandoverCall) return;
            updatePhoneState();
            mPhone.notifyPreciseCallStateChanged();
        }
    }

    private void maybeSetVideoCallProvider(ImsPhoneConnection conn, ImsCall imsCall) {
        android.telecom.Connection.VideoProvider connVideoProvider = conn.getVideoProvider();
        if (connVideoProvider != null || imsCall.getCallSession().getVideoCallProvider() == null) {
            return;
        }

        try {
            setVideoCallProvider(conn, imsCall);
        } catch (RemoteException e) {
            loge("maybeSetVideoCallProvider: exception " + e);
        }
    }

    /**
     * Adds a reason code remapping, for test purposes.
     *
     * @param fromCode The from code, or {@code null} if all.
     * @param message The message to map.
     * @param toCode The code to remap to.
     */
    @VisibleForTesting
    public void addReasonCodeRemapping(Integer fromCode, String message, Integer toCode) {
        if (message != null) {
            message = message.toLowerCase();
        }
        mImsReasonCodeMap.put(new Pair<>(fromCode, message), toCode);
    }

    /**
     * Returns the {@link ImsReasonInfo#getCode()}, potentially remapping to a new value based on
     * the {@link ImsReasonInfo#getCode()} and {@link ImsReasonInfo#getExtraMessage()}.
     *
     * See {@link #mImsReasonCodeMap}.
     *
     * @param reasonInfo The {@link ImsReasonInfo}.
     * @return The remapped code.
     */
    @VisibleForTesting
    public @ImsReasonInfo.ImsCode int maybeRemapReasonCode(ImsReasonInfo reasonInfo) {
        int code = reasonInfo.getCode();
        String reason = reasonInfo.getExtraMessage();
        if (reason == null) {
            reason = "";
        } else {
            reason = reason.toLowerCase();
        }
        log("maybeRemapReasonCode : fromCode = " + reasonInfo.getCode() + " ; message = "
                + reason);
        Pair<Integer, String> toCheck = new Pair<>(code, reason);
        Pair<Integer, String> wildcardToCheck = new Pair<>(null, reason);
        if (mImsReasonCodeMap.containsKey(toCheck)) {
            int toCode = mImsReasonCodeMap.get(toCheck);

            log("maybeRemapReasonCode : fromCode = " + reasonInfo.getCode() + " ; message = "
                    + reason + " ; toCode = " + toCode);
            return toCode;
        } else if (!reason.isEmpty() && mImsReasonCodeMap.containsKey(wildcardToCheck)) {
            // Handle the case where a wildcard is specified for the fromCode; in this case we will
            // match without caring about the fromCode.
            // If the reason is empty, we won't do wildcard remapping; otherwise we'd basically be
            // able to remap all ImsReasonInfo codes to a single code, which is not desirable.
            int toCode = mImsReasonCodeMap.get(wildcardToCheck);

            log("maybeRemapReasonCode : fromCode(wildcard) = " + reasonInfo.getCode() +
                    " ; message = " + reason + " ; toCode = " + toCode);
            return toCode;
        }
        return code;
    }

    @VisibleForTesting
    public boolean getSwitchingFgAndBgCallsValue() {
        return mSwitchingFgAndBgCalls;
    }

    @VisibleForTesting
    public void setSwitchingFgAndBgCallsValue(boolean value) {
        mSwitchingFgAndBgCalls = value;
    }

    /**
     * Maps an {@link ImsReasonInfo} reason code to a {@link DisconnectCause} cause code.
     * The {@link Call.State} provided is the state of the call prior to disconnection.
     * @param reasonInfo the {@link ImsReasonInfo} for the disconnection.
     * @param callState The {@link Call.State} prior to disconnection.
     * @return The {@link DisconnectCause} code.
     */
    @VisibleForTesting
    public int getDisconnectCauseFromReasonInfo(ImsReasonInfo reasonInfo, Call.State callState) {
        int cause = DisconnectCause.ERROR_UNSPECIFIED;

        int code = maybeRemapReasonCode(reasonInfo);
        switch (code) {
            case ImsReasonInfo.CODE_SIP_ALTERNATE_EMERGENCY_CALL:
                return DisconnectCause.IMS_SIP_ALTERNATE_EMERGENCY_CALL;
            case ImsReasonInfo.CODE_SIP_BAD_ADDRESS:
            case ImsReasonInfo.CODE_SIP_NOT_REACHABLE:
                return DisconnectCause.NUMBER_UNREACHABLE;

            case ImsReasonInfo.CODE_SIP_BUSY:
                return DisconnectCause.BUSY;

            case ImsReasonInfo.CODE_USER_TERMINATED:
                return DisconnectCause.LOCAL;

            case ImsReasonInfo.CODE_LOCAL_ENDED_BY_CONFERENCE_MERGE:
                return DisconnectCause.IMS_MERGED_SUCCESSFULLY;

            case ImsReasonInfo.CODE_LOCAL_CALL_DECLINE:
            case ImsReasonInfo.CODE_REMOTE_CALL_DECLINE:
                // If the call has been declined locally (on this device), or on remotely (on
                // another device using multiendpoint functionality), mark it as rejected.
                return DisconnectCause.INCOMING_REJECTED;

            case ImsReasonInfo.CODE_USER_TERMINATED_BY_REMOTE:
            case ImsReasonInfo.CODE_SIP_USER_REJECTED:
                return DisconnectCause.NORMAL;

            case ImsReasonInfo.CODE_SIP_FORBIDDEN:
                return DisconnectCause.SERVER_ERROR;

            case ImsReasonInfo.CODE_SIP_REDIRECTED:
            case ImsReasonInfo.CODE_SIP_NOT_ACCEPTABLE:
            case ImsReasonInfo.CODE_SIP_GLOBAL_ERROR:
                return DisconnectCause.SERVER_ERROR;

            case ImsReasonInfo.CODE_EMERGENCY_CALL_OVER_WFC_NOT_AVAILABLE:
                return DisconnectCause.EMERGENCY_CALL_OVER_WFC_NOT_AVAILABLE;

            case ImsReasonInfo.CODE_WFC_SERVICE_NOT_AVAILABLE_IN_THIS_LOCATION:
                return DisconnectCause.WFC_SERVICE_NOT_AVAILABLE_IN_THIS_LOCATION;

            case ImsReasonInfo.CODE_SIP_SERVICE_UNAVAILABLE:
            case ImsReasonInfo.CODE_SIP_SERVER_ERROR:
                return DisconnectCause.SERVER_UNREACHABLE;

            case ImsReasonInfo.CODE_SIP_NOT_FOUND:
                return DisconnectCause.INVALID_NUMBER;

            case ImsReasonInfo.CODE_LOCAL_NETWORK_ROAMING:
            case ImsReasonInfo.CODE_LOCAL_NETWORK_IP_CHANGED:
            case ImsReasonInfo.CODE_LOCAL_IMS_SERVICE_DOWN:
            case ImsReasonInfo.CODE_LOCAL_SERVICE_UNAVAILABLE:
            case ImsReasonInfo.CODE_LOCAL_NOT_REGISTERED:
            case ImsReasonInfo.CODE_LOCAL_NETWORK_NO_LTE_COVERAGE:
            case ImsReasonInfo.CODE_LOCAL_NETWORK_NO_SERVICE:
            case ImsReasonInfo.CODE_LOCAL_CALL_VCC_ON_PROGRESSING:
                return DisconnectCause.OUT_OF_SERVICE;

            case ImsReasonInfo.CODE_SIP_REQUEST_TIMEOUT:
            case ImsReasonInfo.CODE_TIMEOUT_1XX_WAITING:
            case ImsReasonInfo.CODE_TIMEOUT_NO_ANSWER:
            case ImsReasonInfo.CODE_TIMEOUT_NO_ANSWER_CALL_UPDATE:
                return DisconnectCause.TIMED_OUT;

            case ImsReasonInfo.CODE_LOCAL_POWER_OFF:
                return DisconnectCause.POWER_OFF;

            case ImsReasonInfo.CODE_LOCAL_LOW_BATTERY:
            case ImsReasonInfo.CODE_LOW_BATTERY: {
                if (callState == Call.State.DIALING) {
                    return DisconnectCause.DIAL_LOW_BATTERY;
                } else {
                    return DisconnectCause.LOW_BATTERY;
                }
            }

            case ImsReasonInfo.CODE_CALL_BARRED:
                return DisconnectCause.CALL_BARRED;

            case ImsReasonInfo.CODE_FDN_BLOCKED:
                return DisconnectCause.FDN_BLOCKED;

            case ImsReasonInfo.CODE_IMEI_NOT_ACCEPTED:
                return DisconnectCause.IMEI_NOT_ACCEPTED;

            case ImsReasonInfo.CODE_ANSWERED_ELSEWHERE:
                return DisconnectCause.ANSWERED_ELSEWHERE;

            case ImsReasonInfo.CODE_CALL_END_CAUSE_CALL_PULL:
                return DisconnectCause.CALL_PULLED;

            case ImsReasonInfo.CODE_MAXIMUM_NUMBER_OF_CALLS_REACHED:
                return DisconnectCause.MAXIMUM_NUMBER_OF_CALLS_REACHED;

            case ImsReasonInfo.CODE_DATA_DISABLED:
                return DisconnectCause.DATA_DISABLED;

            case ImsReasonInfo.CODE_DATA_LIMIT_REACHED:
                return DisconnectCause.DATA_LIMIT_REACHED;

            case ImsReasonInfo.CODE_WIFI_LOST:
                return DisconnectCause.WIFI_LOST;

            case ImsReasonInfo.CODE_ACCESS_CLASS_BLOCKED:
                return DisconnectCause.IMS_ACCESS_BLOCKED;

            case ImsReasonInfo.CODE_EMERGENCY_TEMP_FAILURE:
                return DisconnectCause.EMERGENCY_TEMP_FAILURE;

            case ImsReasonInfo.CODE_EMERGENCY_PERM_FAILURE:
                return DisconnectCause.EMERGENCY_PERM_FAILURE;

            case ImsReasonInfo.CODE_DIAL_MODIFIED_TO_USSD:
                return DisconnectCause.DIAL_MODIFIED_TO_USSD;

            case ImsReasonInfo.CODE_DIAL_MODIFIED_TO_SS:
                return DisconnectCause.DIAL_MODIFIED_TO_SS;

            case ImsReasonInfo.CODE_DIAL_MODIFIED_TO_DIAL:
                return DisconnectCause.DIAL_MODIFIED_TO_DIAL;

            case ImsReasonInfo.CODE_DIAL_MODIFIED_TO_DIAL_VIDEO:
                return DisconnectCause.DIAL_MODIFIED_TO_DIAL_VIDEO;

            case ImsReasonInfo.CODE_DIAL_VIDEO_MODIFIED_TO_DIAL:
                return DisconnectCause.DIAL_VIDEO_MODIFIED_TO_DIAL;

            case ImsReasonInfo.CODE_DIAL_VIDEO_MODIFIED_TO_DIAL_VIDEO:
                return DisconnectCause.DIAL_VIDEO_MODIFIED_TO_DIAL_VIDEO;

            case ImsReasonInfo.CODE_DIAL_VIDEO_MODIFIED_TO_SS:
                return DisconnectCause.DIAL_VIDEO_MODIFIED_TO_SS;

            case ImsReasonInfo.CODE_DIAL_VIDEO_MODIFIED_TO_USSD:
                return DisconnectCause.DIAL_VIDEO_MODIFIED_TO_USSD;

            case QtiImsUtils.CODE_RETRY_ON_IMS_WITHOUT_RTT:
                return QtiImsUtils.RETRY_ON_IMS_WITHOUT_RTT;

            case ImsReasonInfo.CODE_UNOBTAINABLE_NUMBER:
                return DisconnectCause.UNOBTAINABLE_NUMBER;

            case ImsReasonInfo.CODE_MEDIA_NO_DATA:
                return DisconnectCause.MEDIA_TIMEOUT;

            case ImsReasonInfo.CODE_RADIO_INTERNAL_ERROR:
            case ImsReasonInfo.CODE_UNSPECIFIED:
                if (mPhone.getDefaultPhone().getServiceStateTracker().mRestrictedState
                        .isCsRestricted()) {
                    return DisconnectCause.CS_RESTRICTED;
                } else if (mPhone.getDefaultPhone().getServiceStateTracker().mRestrictedState
                        .isCsEmergencyRestricted()) {
                    return DisconnectCause.CS_RESTRICTED_EMERGENCY;
                } else if (mPhone.getDefaultPhone().getServiceStateTracker().mRestrictedState
                        .isCsNormalRestricted()) {
                    return DisconnectCause.CS_RESTRICTED_NORMAL;
                }
                break;

            case ImsReasonInfo.CODE_SIP_BAD_REQUEST:
            case ImsReasonInfo.CODE_REJECT_CALL_ON_OTHER_SUB:
            case ImsReasonInfo.CODE_REJECT_ONGOING_E911_CALL:
            case ImsReasonInfo.CODE_REJECT_ONGOING_CALL_SETUP:
            case ImsReasonInfo.CODE_REJECT_MAX_CALL_LIMIT_REACHED:
            case ImsReasonInfo.CODE_REJECT_ONGOING_CALL_TRANSFER:
            case ImsReasonInfo.CODE_REJECT_ONGOING_CONFERENCE_CALL:
            case ImsReasonInfo.CODE_REJECT_ONGOING_HANDOVER:
            case ImsReasonInfo.CODE_REJECT_ONGOING_CALL_UPGRADE:
                return DisconnectCause.INCOMING_AUTO_REJECTED;

            default:
        }

        return cause;
    }

    private int getPreciseDisconnectCauseFromReasonInfo(ImsReasonInfo reasonInfo) {
        return PRECISE_CAUSE_MAP.get(maybeRemapReasonCode(reasonInfo),
                CallFailCause.ERROR_UNSPECIFIED);
    }

    /**
     * @return true if the phone is in Emergency Callback mode, otherwise false
     */
    private boolean isPhoneInEcbMode() {
        return EcbmHandler.getInstance() != null && EcbmHandler.getInstance().isInEcm();
    }

    /**
     * Before dialing pending MO request, check for the Emergency Callback mode.
     * If device is in Emergency callback mode, then exit the mode before dialing pending MO.
     */
    @UnsupportedAppUsage
    private void dialPendingMO() {
        boolean isPhoneInEcmMode = isPhoneInEcbMode();
        boolean isEmergencyNumber = mPendingMO.isEmergency();
        if ((!isPhoneInEcmMode) || (isPhoneInEcmMode && isEmergencyNumber)) {
            sendEmptyMessage(EVENT_DIAL_PENDINGMO);
        } else {
            sendEmptyMessage(EVENT_EXIT_ECBM_BEFORE_PENDINGMO);
        }
    }

    /**
     * Listen to the IMS call state change
     */
    @UnsupportedAppUsage
    private ImsCall.Listener mImsCallListener = new ImsCall.Listener() {
        @Override
        public void onCallProgressing(ImsCall imsCall) {
            if (DBG) log("onCallProgressing");

            mPendingMO = null;
            processCallStateChange(imsCall, ImsPhoneCall.State.ALERTING,
                    DisconnectCause.NOT_DISCONNECTED);
            mMetrics.writeOnImsCallProgressing(mPhone.getPhoneId(), imsCall.getCallSession());
        }

        @Override
        public void onCallStarted(ImsCall imsCall) {
            if (DBG) log("onCallStarted");

            if (mHoldSwitchingState == HoldSwapState.HOLDING_TO_ANSWER_INCOMING) {
                // If we put a call on hold to answer an incoming call, we should reset the
                // variables that keep track of the switch here.
                if (mCallExpectedToResume != null && mCallExpectedToResume == imsCall) {
                    if (DBG) log("onCallStarted: starting a call as a result of a switch.");
                    mHoldSwitchingState = HoldSwapState.INACTIVE;
                    mCallExpectedToResume = null;
                    logHoldSwapState("onCallStarted");
                }
            }

            mPendingMO = null;
            processCallStateChange(imsCall, ImsPhoneCall.State.ACTIVE,
                    DisconnectCause.NOT_DISCONNECTED);

            if (mNotifyVtHandoverToWifiFail && imsCall.isVideoCall() && !imsCall.isWifiCall()) {
                if (isWifiConnected()) {
                    // Schedule check to see if handover succeeded.
                    sendMessageDelayed(obtainMessage(EVENT_CHECK_FOR_WIFI_HANDOVER, imsCall),
                            HANDOVER_TO_WIFI_TIMEOUT_MS);
                    mHasAttemptedStartOfCallHandover = false;
                } else {
                    // No wifi connectivity, so keep track of network availability for potential
                    // handover.
                    registerForConnectivityChanges();
                    // No WIFI, so assume we've already attempted a handover.
                    mHasAttemptedStartOfCallHandover = true;
                }
            }
            mMetrics.writeOnImsCallStarted(mPhone.getPhoneId(), imsCall.getCallSession());
        }

        @Override
        public void onCallUpdated(ImsCall imsCall) {
            if (DBG) log("onCallUpdated");
            if (imsCall == null) {
                return;
            }
            ImsPhoneConnection conn = findConnection(imsCall);
            if (conn != null) {
                if (DBG) log("onCallUpdated: profile is " + imsCall.getCallProfile());
                processCallStateChange(imsCall, conn.getCall().mState,
                        DisconnectCause.NOT_DISCONNECTED, true /*ignore state update*/);
                mMetrics.writeImsCallState(mPhone.getPhoneId(),
                        imsCall.getCallSession(), conn.getCall().mState);
            }
        }

        /**
         * onCallStartFailed will be invoked when:
         * case 1) Dialing fails
         * case 2) Ringing call is disconnected by local or remote user
         */
        @Override
        public void onCallStartFailed(ImsCall imsCall, ImsReasonInfo reasonInfo) {
            if (DBG) log("onCallStartFailed reasonCode=" + reasonInfo.getCode());

            if (mHoldSwitchingState == HoldSwapState.HOLDING_TO_ANSWER_INCOMING) {
                // If we put a call on hold to answer an incoming call, we should reset the
                // variables that keep track of the switch here.
                if (mCallExpectedToResume != null && mCallExpectedToResume == imsCall) {
                    if (DBG) log("onCallStarted: starting a call as a result of a switch.");
                    mHoldSwitchingState = HoldSwapState.INACTIVE;
                    mCallExpectedToResume = null;
                    logHoldSwapState("onCallStartFailed");
                }
            }

            if (mPendingMO != null) {
                // To initiate dialing circuit-switched call
                if (reasonInfo.getCode() == ImsReasonInfo.CODE_LOCAL_CALL_CS_RETRY_REQUIRED
                        && mBackgroundCall.getState() == ImsPhoneCall.State.IDLE
                        && mRingingCall.getState() == ImsPhoneCall.State.IDLE) {
                    mForegroundCall.detach(mPendingMO);
                    removeConnection(mPendingMO);
                    mPendingMO.finalize();
                    mPendingMO = null;
                    mPhone.initiateSilentRedial();
                    return;
                } else {
                    sendCallStartFailedDisconnect(imsCall, reasonInfo);
                }
                mMetrics.writeOnImsCallStartFailed(mPhone.getPhoneId(), imsCall.getCallSession(),
                        reasonInfo);
            }
        }

        @Override
        public void onCallTerminated(ImsCall imsCall, ImsReasonInfo reasonInfo) {
            if (DBG) log("onCallTerminated reasonCode=" + reasonInfo.getCode());

            ImsPhoneConnection conn = findConnection(imsCall);
            Call.State callState;
            if (conn != null) {
                callState = conn.getState();
            } else {
                // Connection shouldn't be null, but if it is, we can assume the call was active.
                // This call state is only used for determining which disconnect message to show in
                // the case of the device's battery being low resulting in a call drop.
                callState = Call.State.ACTIVE;
            }
            int cause = getDisconnectCauseFromReasonInfo(reasonInfo, callState);

            if (DBG) log("cause = " + cause + " conn = " + conn);

            if (conn != null) {
                android.telecom.Connection.VideoProvider videoProvider = conn.getVideoProvider();
                if (videoProvider instanceof ImsVideoCallProviderWrapper) {
                    ImsVideoCallProviderWrapper wrapper = (ImsVideoCallProviderWrapper)
                            videoProvider;
                    wrapper.unregisterForDataUsageUpdate(ImsPhoneCallTracker.this);
                    wrapper.removeImsVideoProviderCallback(conn);
                }
            }
            if (mOnHoldToneId == System.identityHashCode(conn)) {
                if (conn != null && mOnHoldToneStarted) {
                    mPhone.stopOnHoldTone(conn);
                }
                mOnHoldToneStarted = false;
                mOnHoldToneId = -1;
            }
            if (conn != null) {
                if (conn.isPulledCall() && (
                        reasonInfo.getCode() == ImsReasonInfo.CODE_CALL_PULL_OUT_OF_SYNC ||
                        reasonInfo.getCode() == ImsReasonInfo.CODE_SIP_TEMPRARILY_UNAVAILABLE ||
                        reasonInfo.getCode() == ImsReasonInfo.CODE_SIP_FORBIDDEN) &&
                        mPhone != null && mPhone.getExternalCallTracker() != null) {

                    log("Call pull failed.");
                    // Call was being pulled, but the call pull has failed -- inform the associated
                    // TelephonyConnection that the pull failed, and provide it with the original
                    // external connection which was pulled so that it can be swapped back.
                    conn.onCallPullFailed(mPhone.getExternalCallTracker()
                            .getConnectionById(conn.getPulledDialogId()));
                    // Do not mark as disconnected; the call will just change from being a regular
                    // call to being an external call again.
                    cause = DisconnectCause.NOT_DISCONNECTED;

                } else if (conn.isIncoming() && conn.getConnectTime() == 0
                        && cause != DisconnectCause.ANSWERED_ELSEWHERE) {
                    // Missed
                    if (cause == DisconnectCause.NORMAL
                            || cause == DisconnectCause.INCOMING_AUTO_REJECTED) {
                        cause = DisconnectCause.INCOMING_MISSED;
                    } else {
                        cause = DisconnectCause.INCOMING_REJECTED;
                    }
                    if (DBG) log("Incoming connection of 0 connect time detected - translated " +
                            "cause = " + cause);
                }
            }

            if (cause == DisconnectCause.NORMAL && conn != null && conn.getImsCall().isMerged()) {
                // Call was terminated while it is merged instead of a remote disconnect.
                cause = DisconnectCause.IMS_MERGED_SUCCESSFULLY;
            }

            String callId = imsCall.getSession().getCallId();
            EmergencyNumberTracker emergencyNumberTracker = conn.getEmergencyNumberTracker();
            mMetrics.writeOnImsCallTerminated(mPhone.getPhoneId(), imsCall.getCallSession(),
                    reasonInfo, mCallQualityMetrics.get(callId), conn.getEmergencyNumberInfo(),
                    getNetworkCountryIso(), emergencyNumberTracker != null
                    ? emergencyNumberTracker.getEmergencyNumberDbVersion()
                    : TelephonyManager.INVALID_EMERGENCY_NUMBER_DB_VERSION);
            // Remove info for the callId from the current calls and add it to the history
            CallQualityMetrics lastCallMetrics = mCallQualityMetrics.remove(callId);
            if (lastCallMetrics != null) {
                mCallQualityMetricsHistory.add(lastCallMetrics);
            }
            pruneCallQualityMetricsHistory();
            mPhone.notifyImsReason(reasonInfo);

            if (conn != null) {
                conn.setPreciseDisconnectCause(getPreciseDisconnectCauseFromReasonInfo(reasonInfo));
            }

            boolean isEmergencySrvCategoryPresent = !TextUtils.isEmpty(imsCall.getCallProfile()
                    .getCallExtra(QtiImsUtils.EXTRA_EMERGENCY_SERVICE_CATEGORY));

            if (reasonInfo.getCode() == ImsReasonInfo.CODE_SIP_ALTERNATE_EMERGENCY_CALL
                    && mAutoRetryFailedWifiEmergencyCall && isEmergencySrvCategoryPresent) {
                Pair<ImsCall, ImsReasonInfo> callInfo = new Pair<>(imsCall, reasonInfo);
                mPhone.getDefaultPhone().mCi.registerForOn(ImsPhoneCallTracker.this,
                        EVENT_REDIAL_WIFI_E911_CALL, callInfo);
                sendMessageDelayed(obtainMessage(EVENT_REDIAL_WIFI_E911_TIMEOUT, callInfo),
                        TIMEOUT_REDIAL_WIFI_E911_MS);
                final ConnectivityManager mgr = (ConnectivityManager) mPhone.getContext()
                        .getSystemService(Context.CONNECTIVITY_SERVICE);
                mgr.setAirplaneMode(false);
                return;
            } else if (reasonInfo.getCode() == ImsReasonInfo.CODE_RETRY_ON_IMS_WITHOUT_RTT) {
                Pair<ImsCall, ImsReasonInfo> callInfo = new Pair<>(imsCall, reasonInfo);
                sendMessage(obtainMessage(EVENT_REDIAL_WITHOUT_RTT, callInfo));
                return;
            } else {
                processCallStateChange(imsCall, ImsPhoneCall.State.DISCONNECTED, cause);
            }

            if (mForegroundCall.getState() != ImsPhoneCall.State.ACTIVE) {
                if (mRingingCall.getState().isRinging()) {
                    // Drop pending MO. We should address incoming call first
                    mPendingMO = null;
                }
            }

            if (conn != null) {
                conn.onRemoteDisconnect(reasonInfo.getExtraMessage());
            }

            if (mHoldSwitchingState == HoldSwapState.SWAPPING_ACTIVE_AND_HELD) {
                if (DBG) {
                    log("onCallTerminated: Call terminated in the midst of Switching " +
                            "Fg and Bg calls.");
                }
                // If we are the in midst of swapping FG and BG calls and the call that was
                // terminated was the one that we expected to resume, we need to swap the FG and
                // BG calls back.
                log("onCallTerminated: foreground call in state : " + mForegroundCall.getState() +
                        " , background call in state : " + mBackgroundCall.getState() +
                        " and ringing call in state : " + (mRingingCall == null ? "null" :
                        mRingingCall.getState().toString()));
                if (imsCall == mCallExpectedToResume) {
                    if (!mBackgroundCall.getImsCall().isPendingHold()) {
                        //Switch the calls only if the background call is not in a PENDING_HOLD
                        //state. Otherwise resuming the background call will anyways fail
                        //and we would have incorrectly switched the calls. The user won't be able
                        //to resume the held call later on.
                        if (DBG) {
                            log("onCallTerminated: switching " + mForegroundCall + " with "
                                    + mBackgroundCall);
                        }
                        // This call terminated in the midst of a switch after the other call was
                        // held, so resume it back to ACTIVE state since the switch failed.
                        mForegroundCall.switchWith(mBackgroundCall);
                        sendEmptyMessage(EVENT_RESUME_NOW_FOREGROUND_CALL);
                        mHoldSwitchingState = HoldSwapState.INACTIVE;
                    } else {
                        log("onCallTerminated: backgroung call has a PENDING_HOLD action in " +
                                "progress and cannot be resumed. Avoid switching the fg and bg "+
                                "calls and dont send EVENT_RESUME_NOW_FOREGROUND_CALL");
                        //Since the foreground call has ended and the background call
                        //is in PENDING_HOLD state
                        mHoldSwitchingState = HoldSwapState.PENDING_SINGLE_CALL_HOLD;
                    }
                } else {
                    // The call which was put on hold and not expected to resume got terminated.
                    // Just resume the foreground call as is done currently.
                    sendEmptyMessage(EVENT_RESUME_NOW_FOREGROUND_CALL);
                    mHoldSwitchingState = HoldSwapState.INACTIVE;
                }
                mCallExpectedToResume = null;
                logHoldSwapState("onCallTerminated swap active and hold case");
            } else if (mHoldSwitchingState == HoldSwapState.PENDING_SINGLE_CALL_UNHOLD
                    || mHoldSwitchingState == HoldSwapState.PENDING_SINGLE_CALL_HOLD) {
                mCallExpectedToResume = null;
                mHoldSwitchingState = HoldSwapState.INACTIVE;
                logHoldSwapState("onCallTerminated single call case");
            } else if (mHoldSwitchingState == HoldSwapState.HOLDING_TO_ANSWER_INCOMING) {
                // Check to see which call got terminated. If it's the one that was gonna get held,
                // ignore it. If it's the one that was gonna get answered, restore the one that
                // possibly got held.
                // If holding the active call is still in progress when the waiting call terminates
                // resume the held call in onCallHeld. Else resume the call here.
                if ((imsCall == mCallExpectedToResume) &&
                            mBackgroundCall.getState() == ImsPhoneCall.State.HOLDING) {
                    mForegroundCall.switchWith(mBackgroundCall);
                    mCallExpectedToResume = null;
                    mHoldSwitchingState = HoldSwapState.INACTIVE;
                    logHoldSwapState("onCallTerminated hold to answer case");
                    sendEmptyMessage(EVENT_RESUME_NOW_FOREGROUND_CALL);
                } else if (!mBackgroundCall.getState().isAlive() &&
                        mRingingCall.getState() == ImsPhoneCall.State.WAITING) {
                    // Answer ringing call only if user accepted the waiting call received on top
                    // of ACTIVE call and call to be HELD being terminated and received call END
                    // before HOLD response. If onCallHoldFailed is received before call END then
                    // ringing call will be answered in onCallHoldFailed.

                    // Do not trigger answer for ringing call if background call is alive which will
                    // be the case for accepting third incoming call. In case of third incoming call
                    // HOLD call will be ended first so need to check for background call here
                    // explicitly to avoid sending ANSWER for third incoming call before ACTIVE call
                    // becomes HELD.
                    sendEmptyMessage(EVENT_ANSWER_WAITING_CALL);
                }
            } else if (mHoldSwitchingState == HoldSwapState.HOLDING_TO_DIAL_OUTGOING ||
                    mHoldSwitchingState == HoldSwapState.ENDING_TO_DIAL_OUTGOING) {
                // The call that we were gonna hold or end might've gotten terminated.
                // If that's the case, dial mPendingMo if present.
                if (mPendingMO == null
                        || mPendingMO.getDisconnectCause() != DisconnectCause.NOT_DISCONNECTED) {
                    mHoldSwitchingState = HoldSwapState.INACTIVE;
                    logHoldSwapState("onCallTerminated hold/end to dial but no pendingMo");
                } else if (imsCall != mPendingMO.getImsCall()) {
                    sendEmptyMessage(EVENT_DIAL_PENDINGMO);
                    mHoldSwitchingState = HoldSwapState.INACTIVE;
                    logHoldSwapState("onCallTerminated hold/end to dial, dial pendingMo");
                }
            }

            if (mShouldUpdateImsConfigOnDisconnect) {
                // Ensure we update the IMS config when the call is disconnected; we delayed this
                // because a video call was paused.
                if (mImsManager != null) {
                    mImsManager.updateImsServiceConfig(true);
                }
                mShouldUpdateImsConfigOnDisconnect = false;
            }
        }

        @Override
        public void onCallHeld(ImsCall imsCall) {
            if (DBG) {
                if (mForegroundCall.getImsCall() == imsCall) {
                    log("onCallHeld (fg) " + imsCall);
                } else if (mBackgroundCall.getImsCall() == imsCall) {
                    log("onCallHeld (bg) " + imsCall);
                }
            }

            synchronized (mSyncHold) {
                ImsPhoneCall.State oldState = mBackgroundCall.getState();
                processCallStateChange(imsCall, ImsPhoneCall.State.HOLDING,
                        DisconnectCause.NOT_DISCONNECTED);

                // Note: If we're performing a switchWaitingOrHoldingAndActive, the call to
                // processCallStateChange above may have caused the mBackgroundCall and
                // mForegroundCall references below to change meaning.  Watch out for this if you
                // are reading through this code.
                if (oldState == ImsPhoneCall.State.ACTIVE) {
                    // Note: This case comes up when we have just held a call in response to a
                    // switchWaitingOrHoldingAndActive.  We now need to resume the background call.
                    if (mForegroundCall.getState() == ImsPhoneCall.State.HOLDING
                            && mHoldSwitchingState == HoldSwapState.SWAPPING_ACTIVE_AND_HELD) {
                        sendEmptyMessage(EVENT_RESUME_NOW_FOREGROUND_CALL);
                    } else if (mRingingCall.getState() == ImsPhoneCall.State.WAITING
                            && mHoldSwitchingState == HoldSwapState.HOLDING_TO_ANSWER_INCOMING) {
                        sendEmptyMessage(EVENT_ANSWER_WAITING_CALL);
                    } else if (mPendingMO != null
                            && mHoldSwitchingState == HoldSwapState.HOLDING_TO_DIAL_OUTGOING) {
                        dialPendingMO();
                        mHoldSwitchingState = HoldSwapState.INACTIVE;
                        logHoldSwapState("onCallHeld hold to dial");
                    }  else if (mHoldSwitchingState == HoldSwapState.PENDING_SINGLE_CALL_HOLD
                            && doesDeviceRespectHoldCarrierConfig() && !mAllowHoldingCall) {
                        // In this case since holding/unholding call is not allowed from UI we are
                        // resuming the call which is currently in background.
                        // The current fix assumes that holdActiveCall() which also sets
                        // mHoldSwitchingState to HoldSwapState.PENDING_SINGLE_CALL_HOLD
                        // will only be called from UI and not from framework.
                        mForegroundCall.switchWith(mBackgroundCall);
                        sendEmptyMessage(EVENT_RESUME_NOW_FOREGROUND_CALL);
                        mHoldSwitchingState = HoldSwapState.INACTIVE;
                        logHoldSwapState("onCallHeld auto resume");
                    } else if (mRingingCall.getState() == ImsPhoneCall.State.IDLE
                              && mHoldSwitchingState == HoldSwapState.HOLDING_TO_ANSWER_INCOMING) {
                        //Handle the case where waiting call gets terminated while HOLDING of ACTIVE
                        //call is still in progress and the held call is not resumed in
                        //onCallTerminated.
                        mForegroundCall.switchWith(mBackgroundCall);
                        sendEmptyMessage(EVENT_RESUME_NOW_FOREGROUND_CALL);
                        mHoldSwitchingState = HoldSwapState.INACTIVE;
                        mCallExpectedToResume = null;
                        logHoldSwapState("onCallHeld premature termination of waiting call");
                    } else {
                        // In this case there will be no call resumed, so we can assume that we
                        // are done switching fg and bg calls now.
                        // This may happen if there is no BG call and we are holding a call so that
                        // we can dial another one.
                        mHoldSwitchingState = HoldSwapState.INACTIVE;
                        logHoldSwapState("onCallHeld normal case");
                    }
                } else if (oldState == ImsPhoneCall.State.IDLE
                        && (mHoldSwitchingState == HoldSwapState.SWAPPING_ACTIVE_AND_HELD
                                || mHoldSwitchingState
                                == HoldSwapState.HOLDING_TO_ANSWER_INCOMING)) {
                    // The other call terminated in the midst of a switch before this call was held,
                    // so resume the foreground call back to ACTIVE state since the switch failed.
                    if (mForegroundCall.getState() == ImsPhoneCall.State.HOLDING) {
                        sendEmptyMessage(EVENT_RESUME_NOW_FOREGROUND_CALL);
                        mHoldSwitchingState = HoldSwapState.INACTIVE;
                        mCallExpectedToResume = null;
                        logHoldSwapState("onCallHeld premature termination of other call");
                    }
                }
            }
            mMetrics.writeOnImsCallHeld(mPhone.getPhoneId(), imsCall.getCallSession());
        }

        @Override
        public void onCallHoldFailed(ImsCall imsCall, ImsReasonInfo reasonInfo) {
            if (DBG) log("onCallHoldFailed reasonCode=" + reasonInfo.getCode());

            synchronized (mSyncHold) {
                ImsPhoneCall.State bgState = mBackgroundCall.getState();
                if (reasonInfo.getCode() == ImsReasonInfo.CODE_LOCAL_CALL_TERMINATED) {
                    // disconnected while processing hold
                    if (mPendingMO != null) {
                        dialPendingMO();
                    } else if (mRingingCall.getState() == ImsPhoneCall.State.WAITING
                            && mHoldSwitchingState == HoldSwapState.HOLDING_TO_ANSWER_INCOMING) {
                        sendEmptyMessage(EVENT_ANSWER_WAITING_CALL);
                    }
                    mHoldSwitchingState = HoldSwapState.INACTIVE;
                } else if (mPendingMO != null && mPendingMO.isEmergency()) {
                    // If mPendingMO is an emergency call, disconnect the call that we tried to
                    // hold.
                    mBackgroundCall.getImsCall().terminate(ImsReasonInfo.CODE_UNSPECIFIED);
                    if (imsCall != mCallExpectedToResume) {
                        mCallExpectedToResume = null;
                    }
                    // Leave mHoldSwitchingState as is for now -- we'll reset it
                    // in onCallTerminated, which will also dial the outgoing emergency call.
                } else if (mRingingCall.getState() == ImsPhoneCall.State.WAITING
                        && mHoldSwitchingState == HoldSwapState.HOLDING_TO_ANSWER_INCOMING) {
                    // If we issued a hold request in order to answer an incoming call, we need
                    // to tell Telecom that we can't actually answer the incoming call.
                    mHoldSwitchingState = HoldSwapState.INACTIVE;
                    mForegroundCall.switchWith(mBackgroundCall);
                    logHoldSwapState("onCallHoldFailed unable to answer waiting call");
                } else if (bgState == ImsPhoneCall.State.ACTIVE) {
                    mForegroundCall.switchWith(mBackgroundCall);

                    if (mPendingMO != null) {
                        mPendingMO.setDisconnectCause(DisconnectCause.ERROR_UNSPECIFIED);
                        sendEmptyMessageDelayed(EVENT_HANGUP_PENDINGMO, TIMEOUT_HANGUP_PENDINGMO);
                    }
                    if (imsCall != mCallExpectedToResume) {
                        mCallExpectedToResume = null;
                    }
                    mHoldSwitchingState = HoldSwapState.INACTIVE;
                }
                ImsPhoneConnection conn = findConnection(imsCall);
                if (conn != null && conn.getState() != ImsPhoneCall.State.DISCONNECTED) {
                    conn.onConnectionEvent(android.telecom.Connection.EVENT_CALL_HOLD_FAILED, null);
                }
                mPhone.notifySuppServiceFailed(Phone.SuppService.HOLD);
            }
            mMetrics.writeOnImsCallHoldFailed(mPhone.getPhoneId(), imsCall.getCallSession(),
                    reasonInfo);
        }

        @Override
        public void onCallResumed(ImsCall imsCall) {
            if (DBG) log("onCallResumed");

            // If we are the in midst of swapping FG and BG calls and the call we end up resuming
            // is not the one we expected, we likely had a resume failure and we need to swap the
            // FG and BG calls back.
            if (mHoldSwitchingState == HoldSwapState.SWAPPING_ACTIVE_AND_HELD
                    || mHoldSwitchingState == HoldSwapState.PENDING_RESUME_FOREGROUND_AFTER_FAILURE
                    || mHoldSwitchingState == HoldSwapState.PENDING_SINGLE_CALL_UNHOLD) {
                if (imsCall != mCallExpectedToResume) {
                    // If the call which resumed isn't as expected, we need to swap back to the
                    // previous configuration; the swap has failed.
                    if (DBG) {
                        log("onCallResumed : switching " + mForegroundCall + " with "
                                + mBackgroundCall);
                    }
                    mForegroundCall.switchWith(mBackgroundCall);
                } else {
                    // The call which resumed is the one we expected to resume, so we can clear out
                    // the mSwitchingFgAndBgCalls flag.
                    if (DBG) {
                        log("onCallResumed : expected call resumed.");
                    }
                }
                mHoldSwitchingState = HoldSwapState.INACTIVE;
                mCallExpectedToResume = null;
                logHoldSwapState("onCallResumed");
            }
            processCallStateChange(imsCall, ImsPhoneCall.State.ACTIVE,
                    DisconnectCause.NOT_DISCONNECTED);
            mMetrics.writeOnImsCallResumed(mPhone.getPhoneId(), imsCall.getCallSession());
        }

        @Override
        public void onCallResumeFailed(ImsCall imsCall, ImsReasonInfo reasonInfo) {
            if (mHoldSwitchingState == HoldSwapState.SWAPPING_ACTIVE_AND_HELD
                    || mHoldSwitchingState
                    == HoldSwapState.PENDING_RESUME_FOREGROUND_AFTER_FAILURE) {
                // If we are in the midst of swapping the FG and BG calls and
                // we got a resume fail, we need to swap back the FG and BG calls.
                // Since the FG call was held, will also try to resume the same.
                if (imsCall == mCallExpectedToResume) {
                    if (DBG) {
                        log("onCallResumeFailed : switching " + mForegroundCall + " with "
                                + mBackgroundCall);
                    }
                    mForegroundCall.switchWith(mBackgroundCall);
                    if (mForegroundCall.getState() == ImsPhoneCall.State.HOLDING) {
                        sendEmptyMessage(EVENT_RESUME_NOW_FOREGROUND_CALL);
                    }
                }

                //Call swap is done, reset the relevant variables
                mCallExpectedToResume = null;
                mHoldSwitchingState = HoldSwapState.INACTIVE;
                logHoldSwapState("onCallResumeFailed: multi calls");
            } else if (mHoldSwitchingState == HoldSwapState.PENDING_SINGLE_CALL_UNHOLD) {
                if (imsCall == mCallExpectedToResume) {
                    if (DBG) {
                        log("onCallResumeFailed: single call unhold case");
                    }
                    mForegroundCall.switchWith(mBackgroundCall);

                    mCallExpectedToResume = null;
                    mHoldSwitchingState = HoldSwapState.INACTIVE;
                    logHoldSwapState("onCallResumeFailed: single call");
                } else {
                    Rlog.w(LOG_TAG, "onCallResumeFailed: got a resume failed for a different call"
                            + " in the single call unhold case");
                }
            }
            mPhone.notifySuppServiceFailed(Phone.SuppService.RESUME);
            mMetrics.writeOnImsCallResumeFailed(mPhone.getPhoneId(), imsCall.getCallSession(),
                    reasonInfo);
        }

        @Override
        public void onCallResumeReceived(ImsCall imsCall) {
            if (DBG) log("onCallResumeReceived");
            ImsPhoneConnection conn = findConnection(imsCall);
            if (conn != null) {
                if (mOnHoldToneStarted) {
                    mPhone.stopOnHoldTone(conn);
                    mOnHoldToneStarted = false;
                }
                conn.onConnectionEvent(android.telecom.Connection.EVENT_CALL_REMOTELY_UNHELD, null);
            }

            boolean useVideoPauseWorkaround = mPhone.getContext().getResources().getBoolean(
                    com.android.internal.R.bool.config_useVideoPauseWorkaround);
            if (useVideoPauseWorkaround && mSupportPauseVideo &&
                    VideoProfile.isVideo(conn.getVideoState())) {
                // If we are using the video pause workaround, the vendor IMS code has issues
                // with video pause signalling.  In this case, when a call is remotely
                // held, the modem does not reliably change the video state of the call to be
                // paused.
                // As a workaround, we will turn on that bit now.
                conn.changeToUnPausedState();
            }

            SuppServiceNotification supp = new SuppServiceNotification();
            // Type of notification: 0 = MO; 1 = MT
            // Refer SuppServiceNotification class documentation.
            supp.notificationType = 1;
            supp.code = SuppServiceNotification.CODE_2_CALL_RETRIEVED;
            mPhone.notifySuppSvcNotification(supp);
            mMetrics.writeOnImsCallResumeReceived(mPhone.getPhoneId(), imsCall.getCallSession());
        }

        @Override
        public void onCallHoldReceived(ImsCall imsCall) {
            ImsPhoneCallTracker.this.onCallHoldReceived(imsCall);
        }

        @Override
        public void onCallSuppServiceReceived(ImsCall call,
                ImsSuppServiceNotification suppServiceInfo) {
            if (DBG) log("onCallSuppServiceReceived: suppServiceInfo=" + suppServiceInfo);

            SuppServiceNotification supp = new SuppServiceNotification();
            supp.notificationType = suppServiceInfo.notificationType;
            supp.code = suppServiceInfo.code;
            supp.index = suppServiceInfo.index;
            supp.number = suppServiceInfo.number;
            supp.history = suppServiceInfo.history;

            mPhone.notifySuppSvcNotification(supp);
        }

        @Override
        public void onCallMerged(final ImsCall call, final ImsCall peerCall, boolean swapCalls) {
            if (DBG) log("onCallMerged");

            ImsPhoneCall foregroundImsPhoneCall = findConnection(call).getCall();
            ImsPhoneConnection peerConnection = findConnection(peerCall);
            ImsPhoneCall peerImsPhoneCall = peerConnection == null ? null
                    : peerConnection.getCall();

            if (swapCalls) {
                switchAfterConferenceSuccess();
            }
            foregroundImsPhoneCall.merge(peerImsPhoneCall, ImsPhoneCall.State.ACTIVE);

            final ImsPhoneConnection conn = findConnection(call);
            try {
                log("onCallMerged: ImsPhoneConnection=" + conn);
                log("onCallMerged: CurrentVideoProvider=" + conn.getVideoProvider());
                setVideoCallProvider(conn, call);
                log("onCallMerged: CurrentVideoProvider=" + conn.getVideoProvider());
            } catch (Exception e) {
                loge("onCallMerged: exception " + e);
            }

            // After merge complete, update foreground as Active
            // and background call as Held, if background call exists
            processCallStateChange(mForegroundCall.getImsCall(), ImsPhoneCall.State.ACTIVE,
                    DisconnectCause.NOT_DISCONNECTED);
            if (peerConnection != null) {
                processCallStateChange(mBackgroundCall.getImsCall(), ImsPhoneCall.State.HOLDING,
                    DisconnectCause.NOT_DISCONNECTED);
            }

            if (conn != null) {
                conn.handleMergeComplete();
            }

            // Check if the merge was requested by an existing conference call. In that
            // case, no further action is required.
            if (!call.isMergeRequestedByConf()) {
                log("onCallMerged :: calling onMultipartyStateChanged()");
                onMultipartyStateChanged(call, true);
            } else {
                log("onCallMerged :: Merge requested by existing conference.");
                // Reset the flag.
                call.resetIsMergeRequestedByConf(false);
            }

            // Notify completion of merge
            if (conn != null) {
                conn.handleMergeComplete();
            }
            logState();
        }

        @Override
        public void onCallMergeFailed(ImsCall call, ImsReasonInfo reasonInfo) {
            if (DBG) log("onCallMergeFailed reasonInfo=" + reasonInfo);

            // TODO: the call to notifySuppServiceFailed throws up the "merge failed" dialog
            // We should move this into the InCallService so that it is handled appropriately
            // based on the user facing UI.
            mPhone.notifySuppServiceFailed(Phone.SuppService.CONFERENCE);

            call.resetIsMergeRequestedByConf(false);

            // Start plumbing this even through Telecom so other components can take
            // appropriate action.
            ImsPhoneConnection foregroundConnection = mForegroundCall.getFirstConnection();
            if (foregroundConnection != null) {
                foregroundConnection.onConferenceMergeFailed();
                foregroundConnection.handleMergeComplete();
            }

            ImsPhoneConnection backgroundConnection = mBackgroundCall.getFirstConnection();
            if (backgroundConnection != null) {
                backgroundConnection.onConferenceMergeFailed();
                backgroundConnection.handleMergeComplete();
            }
        }

        private void updateConferenceParticipantsTiming(List<ConferenceParticipant> participants) {
            for (ConferenceParticipant participant : participants) {
                // Every time participants are newly created from parcel, update their connect time.
                CacheEntry cachedConnectTime = findConnectionTimeUsePhoneNumber(participant);
                if (cachedConnectTime != null) {
                    participant.setConnectTime(cachedConnectTime.mConnectTime);
                    participant.setConnectElapsedTime(cachedConnectTime.mConnectElapsedTime);
                    participant.setCallDirection(cachedConnectTime.mCallDirection);
                }
            }
        }

        /**
         * Called when the state of IMS conference participant(s) has changed.
         *
         * @param call the call object that carries out the IMS call.
         * @param participants the participant(s) and their new state information.
         */
        @Override
        public void onConferenceParticipantsStateChanged(ImsCall call,
                List<ConferenceParticipant> participants) {
            if (DBG) log("onConferenceParticipantsStateChanged");

            if (!mIsConferenceEventPackageEnabled) {
                logi("onConferenceParticipantsStateChanged - CEP handling disabled");
                return;
            }

            ImsPhoneConnection conn = findConnection(call);
            if (conn != null) {
                updateConferenceParticipantsTiming(participants);
                conn.updateConferenceParticipants(participants);
            }
        }

        @Override
        public void onCallSessionTtyModeReceived(ImsCall call, int mode) {
            mPhone.onTtyModeReceived(mode);
        }

        @Override
        public void onCallHandover(ImsCall imsCall, int srcAccessTech, int targetAccessTech,
            ImsReasonInfo reasonInfo) {
            // Check with the DCTracker to see if data is enabled; there may be a case when
            // ImsPhoneCallTracker isn't being informed of the right data enabled state via its
            // registration, so we'll refresh now.
            boolean isDataEnabled = mPhone.getDefaultPhone().getDataEnabledSettings()
                    .isDataEnabled();

            if (DBG) {
                log("onCallHandover ::  srcAccessTech=" + srcAccessTech + ", targetAccessTech="
                        + targetAccessTech + ", reasonInfo=" + reasonInfo + ", dataEnabled="
                        + mIsDataEnabled + "/" + isDataEnabled + ", dataMetered="
                        + mIsViLteDataMetered);
            }
            if (mIsDataEnabled != isDataEnabled) {
                loge("onCallHandover: data enabled state doesn't match! (was=" + mIsDataEnabled
                        + ", actually=" + isDataEnabled);
                mIsDataEnabled = isDataEnabled;
            }

            // Only consider it a valid handover to WIFI if the source radio tech is known.
            boolean isHandoverToWifi = srcAccessTech != ServiceState.RIL_RADIO_TECHNOLOGY_UNKNOWN
                    && srcAccessTech != ServiceState.RIL_RADIO_TECHNOLOGY_IWLAN
                    && targetAccessTech == ServiceState.RIL_RADIO_TECHNOLOGY_IWLAN;
            // Only consider it a handover from WIFI if the source and target radio tech is known.
            boolean isHandoverFromWifi =
                    srcAccessTech == ServiceState.RIL_RADIO_TECHNOLOGY_IWLAN
                            && targetAccessTech != ServiceState.RIL_RADIO_TECHNOLOGY_UNKNOWN
                            && targetAccessTech != ServiceState.RIL_RADIO_TECHNOLOGY_IWLAN;

            ImsPhoneConnection conn = findConnection(imsCall);
            if (conn != null) {
                ImsPhoneCall imsPhoneCall = conn.getCall();
                if (imsPhoneCall != null) {
                    // We might be playing ringback on the handover connection; we should stop
                    // playing it at this point (otherwise it could play indefinitely).
                    imsPhoneCall.maybeStopRingback();
                }
                if (conn.getDisconnectCause() == DisconnectCause.NOT_DISCONNECTED) {
                    if (isHandoverToWifi) {
                        removeMessages(EVENT_CHECK_FOR_WIFI_HANDOVER);
                        if (mIsViLteDataMetered) {
                            conn.setLocalVideoCapable(true);
                        }

                        if (mNotifyHandoverVideoFromLTEToWifi && mHasAttemptedStartOfCallHandover) {
                            // This is a handover which happened mid-call (ie not the start of call
                            // handover from LTE to WIFI), so we'll notify the InCall UI.
                            conn.onConnectionEvent(
                                    TelephonyManager.EVENT_HANDOVER_VIDEO_FROM_LTE_TO_WIFI, null);
                        }

                        // We are on WIFI now so no need to get notified of network availability.
                        unregisterForConnectivityChanges();
                    } else if (isHandoverFromWifi && imsCall.isVideoCall()) {
                        // A video call just dropped from WIFI to LTE; we want to be informed if a
                        // new WIFI
                        // network comes into range.
                        registerForConnectivityChanges();
                    }
                }

                if (isHandoverToWifi && mIsViLteDataMetered) {
                    conn.setLocalVideoCapable(true);
                }

                if (isHandoverFromWifi && imsCall.isVideoCall()) {
                    if (mIsViLteDataMetered) {
                        conn.setLocalVideoCapable(mIsDataEnabled);
                    }

                    if (mNotifyHandoverVideoFromWifiToLTE && mIsDataEnabled) {
                        if (conn.getDisconnectCause() == DisconnectCause.NOT_DISCONNECTED) {
                            log("onCallHandover :: notifying of WIFI to LTE handover.");
                            conn.onConnectionEvent(
                                    TelephonyManager.EVENT_HANDOVER_VIDEO_FROM_WIFI_TO_LTE, null);
                        } else {
                            // Call has already had a disconnect request issued by the user or is
                            // in the process of disconnecting; do not inform the UI of this as it
                            // is not relevant.
                            log("onCallHandover :: skip notify of WIFI to LTE handover for "
                                    + "disconnected call.");
                        }
                    }

                    if (!mIsDataEnabled && mIsViLteDataMetered) {
                        // Call was downgraded from WIFI to LTE and data is metered; downgrade the
                        // call now.
                        log("onCallHandover :: data is not enabled; attempt to downgrade.");
                        downgradeVideoCall(ImsReasonInfo.CODE_WIFI_LOST, conn);
                    }
                }
            } else {
                loge("onCallHandover :: connection null.");
            }
            // If there's a handover, then we're not in the "start of call" handover phase.
            if (!mHasAttemptedStartOfCallHandover) {
                mHasAttemptedStartOfCallHandover = true;
            }
            mMetrics.writeOnImsCallHandoverEvent(mPhone.getPhoneId(),
                    TelephonyCallSession.Event.Type.IMS_CALL_HANDOVER, imsCall.getCallSession(),
                    srcAccessTech, targetAccessTech, reasonInfo);
        }

        @Override
        public void onCallHandoverFailed(ImsCall imsCall, int srcAccessTech, int targetAccessTech,
            ImsReasonInfo reasonInfo) {
            if (DBG) {
                log("onCallHandoverFailed :: srcAccessTech=" + srcAccessTech +
                    ", targetAccessTech=" + targetAccessTech + ", reasonInfo=" + reasonInfo);
            }
            mMetrics.writeOnImsCallHandoverEvent(mPhone.getPhoneId(),
                    TelephonyCallSession.Event.Type.IMS_CALL_HANDOVER_FAILED,
                    imsCall.getCallSession(), srcAccessTech, targetAccessTech, reasonInfo);

            boolean isHandoverToWifi = srcAccessTech != ServiceState.RIL_RADIO_TECHNOLOGY_IWLAN &&
                    targetAccessTech == ServiceState.RIL_RADIO_TECHNOLOGY_IWLAN;
            ImsPhoneConnection conn = findConnection(imsCall);
            if (conn != null && isHandoverToWifi) {
                log("onCallHandoverFailed - handover to WIFI Failed");

                // If we know we failed to handover, don't check for failure in the future.
                removeMessages(EVENT_CHECK_FOR_WIFI_HANDOVER);

                if (imsCall.isVideoCall()
                        && conn.getDisconnectCause() == DisconnectCause.NOT_DISCONNECTED) {
                    // Start listening for a WIFI network to come into range for potential handover.
                    registerForConnectivityChanges();
                }

                if (mNotifyVtHandoverToWifiFail) {
                    // Only notify others if carrier config indicates to do so.
                    conn.onHandoverToWifiFailed();
                }
            }
            if (!mHasAttemptedStartOfCallHandover) {
                mHasAttemptedStartOfCallHandover = true;
            }
        }

        @Override
        public void onRttModifyRequestReceived(ImsCall imsCall) {
            ImsPhoneConnection conn = findConnection(imsCall);
            if (conn != null) {
                conn.onRttModifyRequestReceived();
            }
        }

        @Override
        public void onRttModifyResponseReceived(ImsCall imsCall, int status) {
            ImsPhoneConnection conn = findConnection(imsCall);
            if (conn != null) {
                conn.onRttModifyResponseReceived(status);
            }
        }

        @Override
        public void onRttMessageReceived(ImsCall imsCall, String message) {
            ImsPhoneConnection conn = findConnection(imsCall);
            if (conn != null) {
                conn.onRttMessageReceived(message);
            }
        }

        @Override
        public void onRttAudioIndicatorChanged(ImsCall imsCall, ImsStreamMediaProfile profile) {
          ImsPhoneConnection conn = findConnection(imsCall);
            if (conn != null) {
                conn.onRttAudioIndicatorChanged(profile);
            }
        }

        @Override
        public void onCallSessionTransferred(ImsCall imsCall) {
            if (DBG) log("onCallSessionTransferred success");
        }

        @Override
        public void onCallSessionTransferFailed(ImsCall imsCall, ImsReasonInfo reasonInfo) {
            if (DBG) log("onCallSessionTransferFailed reasonInfo=" + reasonInfo);
            mPhone.notifySuppServiceFailed(Phone.SuppService.TRANSFER);
        }

        /**
         * Handles a change to the multiparty state for an {@code ImsCall}.  Notifies the associated
         * {@link ImsPhoneConnection} of the change.
         *
         * @param imsCall The IMS call.
         * @param isMultiParty {@code true} if the call became multiparty, {@code false}
         *      otherwise.
         */
        @Override
        public void onMultipartyStateChanged(ImsCall imsCall, boolean isMultiParty) {
            if (DBG) log("onMultipartyStateChanged to " + (isMultiParty ? "Y" : "N"));

            ImsPhoneConnection conn = findConnection(imsCall);
            if (conn != null) {
                conn.updateMultipartyState(isMultiParty);
            }
        }

        /**
         * Handles a change to the call quality for an {@code ImsCall}.
         * Notifies apps through the System API {@link PhoneStateListener#onCallAttributesChanged}.
         */
        @Override
        public void onCallQualityChanged(ImsCall imsCall, CallQuality callQuality) {
            // convert ServiceState.radioTech to TelephonyManager.NetworkType constant
            mPhone.onCallQualityChanged(callQuality, imsCall.getNetworkType());
            String callId = imsCall.getSession().getCallId();
            CallQualityMetrics cqm = mCallQualityMetrics.get(callId);
            if (cqm == null) {
                cqm = new CallQualityMetrics(mPhone);
            }
            cqm.saveCallQuality(callQuality);
            mCallQualityMetrics.put(callId, cqm);
        }
    };

    /**
     * Listen to the IMS call state change
     */
    private ImsCall.Listener mImsUssdListener = new ImsCall.Listener() {
        @Override
        public void onCallStarted(ImsCall imsCall) {
            if (DBG) log("mImsUssdListener onCallStarted");

            if (imsCall == mUssdSession) {
                if (mPendingUssd != null) {
                    AsyncResult.forMessage(mPendingUssd);
                    mPendingUssd.sendToTarget();
                    mPendingUssd = null;
                }
            }
        }

        @Override
        public void onCallStartFailed(ImsCall imsCall, ImsReasonInfo reasonInfo) {
            if (DBG) log("mImsUssdListener onCallStartFailed reasonCode=" + reasonInfo.getCode());

            if (mUssdSession != null) {
                if (DBG) log("mUssdSession is not null");
                // To initiate sending Ussd under circuit-switched call
                if (reasonInfo.getCode() == ImsReasonInfo.CODE_LOCAL_CALL_CS_RETRY_REQUIRED) {
                    mUssdSession = null;
                    mPhone.getPendingMmiCodes().clear();
                    mPhone.initiateSilentRedial();
                    if (DBG) log("Initiated sending ussd by using silent redial.");
                    return;
                } else {
                    if (DBG) log("Failed to start sending ussd by using silent resendUssd.!!");
                }
            }

            onCallTerminated(imsCall, reasonInfo);
        }

        @Override
        public void onCallTerminated(ImsCall imsCall, ImsReasonInfo reasonInfo) {
            if (DBG) log("mImsUssdListener onCallTerminated reasonCode=" + reasonInfo.getCode());
            removeMessages(EVENT_CHECK_FOR_WIFI_HANDOVER);
            mHasAttemptedStartOfCallHandover = false;
            unregisterForConnectivityChanges();

            if (imsCall == mUssdSession) {
                mUssdSession = null;
                if (mPendingUssd != null) {
                    CommandException ex =
                            new CommandException(CommandException.Error.GENERIC_FAILURE);
                    AsyncResult.forMessage(mPendingUssd, null, ex);
                    mPendingUssd.sendToTarget();
                    mPendingUssd = null;
                }
            }
            imsCall.close();
        }

        @Override
        public void onCallUssdMessageReceived(ImsCall call,
                int mode, String ussdMessage) {
            if (DBG) log("mImsUssdListener onCallUssdMessageReceived mode=" + mode);

            int ussdMode = -1;

            switch(mode) {
                case ImsCall.USSD_MODE_REQUEST:
                    ussdMode = CommandsInterface.USSD_MODE_REQUEST;
                    break;

                case ImsCall.USSD_MODE_NOTIFY:
                    ussdMode = CommandsInterface.USSD_MODE_NOTIFY;
                    break;
            }

            mPhone.onIncomingUSSD(ussdMode, ussdMessage);
        }
    };

    private final ImsMmTelManager.CapabilityCallback mImsCapabilityCallback =
            new ImsMmTelManager.CapabilityCallback() {
                @Override
                public void onCapabilitiesStatusChanged(
                        MmTelFeature.MmTelCapabilities capabilities) {
                    if (DBG) log("onCapabilitiesStatusChanged: " + capabilities);
                    SomeArgs args = SomeArgs.obtain();
                    args.arg1 = capabilities;
                    // Remove any pending updates; they're already stale, so no need to process
                    // them.
                    removeMessages(EVENT_ON_FEATURE_CAPABILITY_CHANGED);
                    obtainMessage(EVENT_ON_FEATURE_CAPABILITY_CHANGED, args).sendToTarget();
                }
            };

    private ImsConfigListener.Stub mImsConfigListener = new ImsConfigListener.Stub() {
        @Override
        public void onGetFeatureResponse(int feature, int network, int value, int status) {}

        @Override
        public void onSetFeatureResponse(int feature, int network, int value, int status) {
            mMetrics.writeImsSetFeatureValue(mPhone.getPhoneId(), feature, network, value);
        }

        @Override
        public void onGetVideoQuality(int status, int quality) {}

        @Override
        public void onSetVideoQuality(int status) {}

    };

    private final ProvisioningManager.Callback mConfigCallback =
            new ProvisioningManager.Callback() {
        @Override
        public void onProvisioningIntChanged(int item, int value) {
            sendConfigChangedIntent(item, Integer.toString(value));
            if ((mImsManager != null)
                    && (item == ImsConfig.ConfigConstants.VOICE_OVER_WIFI_SETTING_ENABLED
                    || item == ImsConfig.ConfigConstants.VLT_SETTING_ENABLED
                    || item == ImsConfig.ConfigConstants.LVC_SETTING_ENABLED)) {
                // Update Ims Service state to make sure updated provisioning values take effect
                // immediately.
                mImsManager.updateImsServiceConfig(true);
            }
        }

        @Override
        public void onProvisioningStringChanged(int item, String value) {
            sendConfigChangedIntent(item, value);
        }

        // send IMS_CONFIG_CHANGED intent for older services that do not implement the new callback
        // interface.
        private void sendConfigChangedIntent(int item, String value) {
            log("sendConfigChangedIntent - [" + item + ", " + value + "]");
            Intent configChangedIntent = new Intent(ImsConfig.ACTION_IMS_CONFIG_CHANGED);
            configChangedIntent.putExtra(ImsConfig.EXTRA_CHANGED_ITEM, item);
            configChangedIntent.putExtra(ImsConfig.EXTRA_NEW_VALUE, value);
            if (mPhone != null && mPhone.getContext() != null) {
                mPhone.getContext().sendBroadcast(configChangedIntent);
            }
        }
    };

    public void sendCallStartFailedDisconnect(ImsCall imsCall, ImsReasonInfo reasonInfo) {
        mPendingMO = null;
        ImsPhoneConnection conn = findConnection(imsCall);
        Call.State callState;
        if (conn != null) {
            callState = conn.getState();
        } else {
            // Need to fall back in case connection is null; it shouldn't be, but a sane
            // fallback is to assume we're dialing.  This state is only used to
            // determine which disconnect string to show in the case of a low battery
            // disconnect.
            callState = Call.State.DIALING;
        }
        int cause = getDisconnectCauseFromReasonInfo(reasonInfo, callState);
        if (conn != null) {
            conn.onRemoteDisconnect(reasonInfo.getExtraMessage());
        }

        processCallStateChange(imsCall, ImsPhoneCall.State.DISCONNECTED, cause);

        if (conn != null) {
            conn.setPreciseDisconnectCause(
                    getPreciseDisconnectCauseFromReasonInfo(reasonInfo));
        }

        mPhone.notifyImsReason(reasonInfo);
    }

    @UnsupportedAppUsage
    public ImsUtInterface getUtInterface() throws ImsException {
        if (mImsManager == null) {
            throw getImsManagerIsNullException();
        }

        ImsUtInterface ut = mImsManager.getSupplementaryServiceConfiguration();
        return ut;
    }

    private void transferHandoverConnections(ImsPhoneCall call) {
        if (call.mConnections != null) {
            for (Connection c : call.mConnections) {
                c.mPreHandoverState = call.mState;
                log ("Connection state before handover is " + c.getStateBeforeHandover());
            }
        }
        if (mHandoverCall.mConnections == null ) {
            mHandoverCall.mConnections = call.mConnections;
        } else { // Multi-call SRVCC
            mHandoverCall.mConnections.addAll(call.mConnections);
        }
        if (mHandoverCall.mConnections != null) {
            if (call.getImsCall() != null) {
                call.getImsCall().close();
            }
            for (Connection c : mHandoverCall.mConnections) {
                ((ImsPhoneConnection)c).changeParent(mHandoverCall);
                ((ImsPhoneConnection)c).releaseWakeLock();
            }
        }
        if (call.getState().isAlive()) {
            log ("Call is alive and state is " + call.mState);
            mHandoverCall.mState = call.mState;
        }
        call.mConnections.clear();
        call.mState = ImsPhoneCall.State.IDLE;
        if (mPendingMO != null) {
            // If the call is handed over before moving to alerting (i.e. e911 CSFB redial), clear
            // pending MO here.
            logi("pending MO on handover, clearing...");
            mPendingMO = null;
        }
    }

    /* package */
    void notifySrvccState(Call.SrvccState state) {
        if (DBG) log("notifySrvccState state=" + state);

        mSrvccState = state;

        if (mSrvccState == Call.SrvccState.COMPLETED) {
            resetState();
            transferHandoverConnections(mForegroundCall);
            transferHandoverConnections(mBackgroundCall);
            transferHandoverConnections(mRingingCall);
        }
    }

    private void resetState() {
        mIsInEmergencyCall = false;
        mIsEcmTimerCanceled = false;
    }

    //****** Overridden from Handler

    @Override
    public void
    handleMessage (Message msg) {
        AsyncResult ar;
        if (DBG) log("handleMessage what=" + msg.what);

        switch (msg.what) {
            case EVENT_HANGUP_PENDINGMO:
                if (mPendingMO != null) {
                    mPendingMO.onDisconnect();
                    removeConnection(mPendingMO);
                    mPendingMO = null;
                }
                mPendingIntentExtras = null;
                updatePhoneState();
                mPhone.notifyPreciseCallStateChanged();
                break;
            case EVENT_RESUME_NOW_FOREGROUND_CALL:
                try {
                    resumeForegroundCall();
                } catch (ImsException e) {
                    if (Phone.DEBUG_PHONE) {
                        loge("handleMessage EVENT_RESUME_NOW_FOREGROUND_CALL exception=" + e);
                    }
                }
                break;
            case EVENT_ANSWER_WAITING_CALL:
                try {
                    answerWaitingCall();
                } catch (ImsException e) {
                    if (Phone.DEBUG_PHONE) {
                        loge("handleMessage EVENT_ANSWER_WAITING_CALL exception=" + e);
                    }
                }
                break;
            case EVENT_DIAL_PENDINGMO:
                dialInternal(mPendingMO, mClirMode, mPendingCallVideoState, mPendingIntentExtras);
                mPendingIntentExtras = null;
                break;

            case EVENT_EXIT_ECBM_BEFORE_PENDINGMO:
                if (mPendingMO != null) {
                    //Send ECBM exit request
                    try {
                        EcbmHandler.getInstance().exitEmergencyCallbackMode();
                        EcbmHandler.getInstance().setOnEcbModeExitResponse(this,
                                EVENT_EXIT_ECM_RESPONSE_CDMA, null);
                        pendingCallClirMode = mClirMode;
                        pendingCallInEcm = true;
                    } catch (Exception e) {
                        e.printStackTrace();
                        mPendingMO.setDisconnectCause(DisconnectCause.ERROR_UNSPECIFIED);
                        sendEmptyMessageDelayed(EVENT_HANGUP_PENDINGMO, TIMEOUT_HANGUP_PENDINGMO);
                    }
                }
                break;

            case EVENT_EXIT_ECM_RESPONSE_CDMA:
                // no matter the result, we still do the same here
                if (pendingCallInEcm) {
                    dialInternal(mPendingMO, pendingCallClirMode,
                            mPendingCallVideoState, mPendingIntentExtras);
                    mPendingIntentExtras = null;
                    pendingCallInEcm = false;
                }
                EcbmHandler.getInstance().unsetOnEcbModeExitResponse(this);
                break;
            case EVENT_VT_DATA_USAGE_UPDATE:
                ar = (AsyncResult) msg.obj;
                ImsCall call = (ImsCall) ar.userObj;
                Long usage = (long) ar.result;
                log("VT data usage update. usage = " + usage + ", imsCall = " + call);
                if (usage > 0) {
                    updateVtDataUsage(call, usage);
                }
                break;
            case EVENT_DATA_ENABLED_CHANGED:
                ar = (AsyncResult) msg.obj;
                if (ar.result instanceof Pair) {
                    Pair<Boolean, Integer> p = (Pair<Boolean, Integer>) ar.result;
                    onDataEnabledChanged(p.first, p.second);
                }
                break;
            case EVENT_CHECK_FOR_WIFI_HANDOVER:
                if (msg.obj instanceof ImsCall) {
                    ImsCall imsCall = (ImsCall) msg.obj;
                    if (imsCall != mForegroundCall.getImsCall()) {
                        Rlog.i(LOG_TAG, "handoverCheck: no longer FG; check skipped.");
                        unregisterForConnectivityChanges();
                        // Handover check and its not the foreground call any more.
                        return;
                    }
                    if (!mHasAttemptedStartOfCallHandover) {
                        mHasAttemptedStartOfCallHandover = true;
                    }
                    if (!imsCall.isWifiCall()) {
                        // Call did not handover to wifi, notify of handover failure.
                        ImsPhoneConnection conn = findConnection(imsCall);
                        if (conn != null) {
                            Rlog.i(LOG_TAG, "handoverCheck: handover failed.");
                            conn.onHandoverToWifiFailed();
                        }

                        if (imsCall.isVideoCall()
                                && conn.getDisconnectCause() == DisconnectCause.NOT_DISCONNECTED) {
                            registerForConnectivityChanges();
                        }
                    }
                }
                break;
            case EVENT_ON_FEATURE_CAPABILITY_CHANGED: {
                SomeArgs args = (SomeArgs) msg.obj;
                try {
                    ImsFeature.Capabilities capabilities = (ImsFeature.Capabilities) args.arg1;
                    handleFeatureCapabilityChanged(capabilities);
                } finally {
                    args.recycle();
                }
                break;
            }
            case EVENT_SUPP_SERVICE_INDICATION: {
                ar = (AsyncResult) msg.obj;
                ImsPhoneMmiCode mmiCode = new ImsPhoneMmiCode(mPhone);
                try {
                    mmiCode.setIsSsInfo(true);
                    mmiCode.processImsSsData(ar);
                } catch (ImsException e) {
                    Rlog.e(LOG_TAG, "Exception in parsing SS Data: " + e);
                }
                break;
            }
            case EVENT_RADIO_ON: {
                Pair<ImsCall, ImsReasonInfo> callInfo =
                        (Pair<ImsCall, ImsReasonInfo>) ((AsyncResult) msg.obj).userObj;
                mPhone.getDefaultPhone().mCi.unregisterForOn(this);
                sendMessage(obtainMessage(EVENT_REDIAL_WIFI_E911_CALL, callInfo));
                break;
            }
            case EVENT_REDIAL_WIFI_E911_CALL: {
                Pair<ImsCall, ImsReasonInfo> callInfo =
                        (Pair<ImsCall, ImsReasonInfo>) msg.obj;
                removeMessages(EVENT_REDIAL_WIFI_E911_TIMEOUT);
                mPhone.getDefaultPhone().mCi.unregisterForOn(this);
                ImsPhoneConnection oldConnection = findConnection(callInfo.first);
                if (oldConnection == null) {
                    sendCallStartFailedDisconnect(callInfo.first, callInfo.second);
                    loge("EVENT_REDIAL_WIFI_E911_CALL: null oldConnection");
                    break;
                }
                mForegroundCall.detach(oldConnection);
                removeConnection(oldConnection);
                try {
                    Connection newConnection =
                            mPhone.getDefaultPhone().dial(mLastDialString, mLastDialArgs);
                    oldConnection.onOriginalConnectionReplaced(newConnection);

                    final ImsCall imsCall = mForegroundCall.getImsCall();
                    final ImsCallProfile callProfile = imsCall.getCallProfile();
                    /* update EXTRA_EMERGENCY_CALL for clients to infer
                       from this extra that the call is emergency call */
                    callProfile.setCallExtraBoolean(
                            ImsCallProfile.EXTRA_EMERGENCY_CALL, true);
                    ImsPhoneConnection conn = findConnection(imsCall);
                    conn.updateExtras(imsCall);
                } catch (CallStateException e) {
                    sendCallStartFailedDisconnect(callInfo.first, callInfo.second);
                }
                break;
            }
            case EVENT_REDIAL_WIFI_E911_TIMEOUT: {
                Pair<ImsCall, ImsReasonInfo> callInfo = (Pair<ImsCall, ImsReasonInfo>) msg.obj;
                mPhone.getDefaultPhone().mCi.unregisterForOn(this);
                removeMessages(EVENT_REDIAL_WIFI_E911_CALL);
                sendCallStartFailedDisconnect(callInfo.first, callInfo.second);
                break;
            }
            case EVENT_REDIAL_WITHOUT_RTT: {
                Pair<ImsCall, ImsReasonInfo> callInfo = (Pair<ImsCall, ImsReasonInfo>) msg.obj;
                removeMessages(EVENT_REDIAL_WITHOUT_RTT);

                ImsPhoneConnection oldConnection = findConnection(callInfo.first);
                if (oldConnection == null) {
                    sendCallStartFailedDisconnect(callInfo.first, callInfo.second);
                    loge("EVENT_REDIAL_WITHOUT_RTT: null oldConnection");
                    return;
                }
                mForegroundCall.detach(oldConnection);
                removeConnection(oldConnection);
                try {
                    mPendingMO = null;
<<<<<<< HEAD
                    mLastDialArgs.intentExtras.putBoolean(
                            android.telecom.TelecomManager.EXTRA_START_CALL_WITH_RTT, false);

                    mLastDialArgs.intentExtras.putInt(
                            QtiImsUtils.EXTRA_RETRY_CALL_FAIL_REASON,
                            QtiImsUtils.CODE_RETRY_ON_IMS_WITHOUT_RTT);

                    int callRadioTech = oldConnection.getCallRadioTech();
                    log("old callRadioTech = " + callRadioTech);
                    mLastDialArgs.intentExtras.putInt(
                            QtiImsUtils.EXTRA_RETRY_CALL_FAIL_RADIOTECH, callRadioTech);

                    mLastDialArgs = ImsPhone.ImsDialArgs.Builder.from(mLastDialArgs)
                                            .setRttTextStream(null).build();
=======
                    ImsDialArgs newDialArgs = ImsDialArgs.Builder.from(mLastDialArgs)
                            .setRttTextStream(null)
                            .setRetryCallFailCause(ImsReasonInfo.CODE_RETRY_ON_IMS_WITHOUT_RTT)
                            .setRetryCallFailNetworkType(
                                    ServiceState.rilRadioTechnologyToNetworkType(
                                    oldConnection.getCallRadioTech()))
                            .build();

>>>>>>> c4d1b7ba
                    Connection newConnection =
                            mPhone.getDefaultPhone().dial(mLastDialString, mLastDialArgs);
                    oldConnection.onOriginalConnectionReplaced(newConnection);

                    final ImsCall imsCall = mForegroundCall.getImsCall();
                    final ImsCallProfile callProfile = imsCall.getCallProfile();
                    /* update EXTRA_RETRY_ON_IMS_WITHOUT_RTT for clients to infer
                       from this extra that the call is re-dialed without RTT */
                    callProfile.setCallExtraBoolean(
                            QtiImsUtils.EXTRA_RETRY_ON_IMS_WITHOUT_RTT, true);
                    ImsPhoneConnection conn = findConnection(imsCall);
                    conn.updateExtras(imsCall);
                } catch (CallStateException e) {
                    sendCallStartFailedDisconnect(callInfo.first, callInfo.second);
                }

                break;
            }
        }
    }

    /**
     * Update video call data usage
     *
     * @param call The IMS call
     * @param dataUsage The aggregated data usage for the call
     */
    @VisibleForTesting(visibility = PRIVATE)
    public void updateVtDataUsage(ImsCall call, long dataUsage) {
        long oldUsage = 0L;
        if (mVtDataUsageMap.containsKey(call.uniqueId)) {
            oldUsage = mVtDataUsageMap.get(call.uniqueId);
        }

        long delta = dataUsage - oldUsage;
        mVtDataUsageMap.put(call.uniqueId, dataUsage);

        log("updateVtDataUsage: call=" + call + ", delta=" + delta);

        long currentTime = SystemClock.elapsedRealtime();
        int isRoaming = mPhone.getServiceState().getDataRoaming() ? 1 : 0;

        // Create the snapshot of total video call data usage.
        NetworkStats vtDataUsageSnapshot = new NetworkStats(currentTime, 1);
        vtDataUsageSnapshot = vtDataUsageSnapshot.add(mVtDataUsageSnapshot);
        // Since the modem only reports the total vt data usage rather than rx/tx separately,
        // the only thing we can do here is splitting the usage into half rx and half tx.
        // Uid -1 indicates this is for the overall device data usage.
        vtDataUsageSnapshot.combineValues(new NetworkStats.Entry(
                NetworkStats.IFACE_VT, -1, NetworkStats.SET_FOREGROUND,
                NetworkStats.TAG_NONE, NetworkStats.METERED_YES, isRoaming,
                NetworkStats.DEFAULT_NETWORK_YES, delta / 2, 0, delta / 2, 0, 0));
        mVtDataUsageSnapshot = vtDataUsageSnapshot;

        // Create the snapshot of video call data usage per dialer. combineValues will create
        // a separate entry if uid is different from the previous snapshot.
        NetworkStats vtDataUsageUidSnapshot = new NetworkStats(currentTime, 1);
        vtDataUsageUidSnapshot.combineAllValues(mVtDataUsageUidSnapshot);

        // The dialer uid might not be initialized correctly during boot up due to telecom service
        // not ready or its default dialer cache not ready. So we double check again here to see if
        // default dialer uid is really not available.
        if (mDefaultDialerUid.get() == NetworkStats.UID_ALL) {
            final TelecomManager telecomManager =
                    (TelecomManager) mPhone.getContext().getSystemService(Context.TELECOM_SERVICE);
            mDefaultDialerUid.set(
                    getPackageUid(mPhone.getContext(), telecomManager.getDefaultDialerPackage()));
        }

        // Since the modem only reports the total vt data usage rather than rx/tx separately,
        // the only thing we can do here is splitting the usage into half rx and half tx.
        vtDataUsageUidSnapshot.combineValues(new NetworkStats.Entry(
                NetworkStats.IFACE_VT, mDefaultDialerUid.get(),
                NetworkStats.SET_FOREGROUND, NetworkStats.TAG_NONE, NetworkStats.METERED_YES,
                isRoaming, NetworkStats.DEFAULT_NETWORK_YES, delta / 2, 0, delta / 2, 0, 0));
        mVtDataUsageUidSnapshot = vtDataUsageUidSnapshot;
    }

    @UnsupportedAppUsage
    @Override
    protected void log(String msg) {
        Rlog.d(LOG_TAG, "[" + mPhone.getPhoneId() + "] " + msg);
    }

    @UnsupportedAppUsage
    protected void loge(String msg) {
        Rlog.e(LOG_TAG, "[" + mPhone.getPhoneId() + "] " + msg);
    }

    void logi(String msg) {
        Rlog.i(LOG_TAG, "[" + mPhone.getPhoneId() + "] " + msg);
    }

    void logHoldSwapState(String loc) {
        String holdSwapState = "???";
        switch (mHoldSwitchingState) {
            case INACTIVE:
                holdSwapState = "INACTIVE";
                break;
            case PENDING_SINGLE_CALL_HOLD:
                holdSwapState = "PENDING_SINGLE_CALL_HOLD";
                break;
            case PENDING_SINGLE_CALL_UNHOLD:
                holdSwapState = "PENDING_SINGLE_CALL_UNHOLD";
                break;
            case SWAPPING_ACTIVE_AND_HELD:
                holdSwapState = "SWAPPING_ACTIVE_AND_HELD";
                break;
            case HOLDING_TO_ANSWER_INCOMING:
                holdSwapState = "HOLDING_TO_ANSWER_INCOMING";
                break;
            case PENDING_RESUME_FOREGROUND_AFTER_FAILURE:
                holdSwapState = "PENDING_RESUME_FOREGROUND_AFTER_FAILURE";
                break;
            case HOLDING_TO_DIAL_OUTGOING:
                holdSwapState = "HOLDING_TO_DIAL_OUTGOING";
                break;
        }
        logi("holdSwapState set to " + holdSwapState + " at " + loc);
    }

    /**
     * Logs the current state of the ImsPhoneCallTracker.  Useful for debugging issues with
     * call tracking.
     */
    /* package */
    void logState() {
        if (!VERBOSE_STATE_LOGGING) {
            return;
        }

        StringBuilder sb = new StringBuilder();
        sb.append("Current IMS PhoneCall State:\n");
        sb.append(" Foreground: ");
        sb.append(mForegroundCall);
        sb.append("\n");
        sb.append(" Background: ");
        sb.append(mBackgroundCall);
        sb.append("\n");
        sb.append(" Ringing: ");
        sb.append(mRingingCall);
        sb.append("\n");
        sb.append(" Handover: ");
        sb.append(mHandoverCall);
        sb.append("\n");
        Rlog.v(LOG_TAG, sb.toString());
    }

    @Override
    public void dump(FileDescriptor fd, PrintWriter printWriter, String[] args) {
        IndentingPrintWriter pw = new IndentingPrintWriter(printWriter, "  ");
        pw.println("ImsPhoneCallTracker extends:");
        pw.increaseIndent();
        super.dump(fd, pw, args);
        pw.decreaseIndent();
        pw.println(" mVoiceCallEndedRegistrants=" + mVoiceCallEndedRegistrants);
        pw.println(" mVoiceCallStartedRegistrants=" + mVoiceCallStartedRegistrants);
        pw.println(" mRingingCall=" + mRingingCall);
        pw.println(" mForegroundCall=" + mForegroundCall);
        pw.println(" mBackgroundCall=" + mBackgroundCall);
        pw.println(" mHandoverCall=" + mHandoverCall);
        pw.println(" mPendingMO=" + mPendingMO);
        pw.println(" mPhone=" + mPhone);
        pw.println(" mDesiredMute=" + mDesiredMute);
        pw.println(" mState=" + mState);
        pw.println(" mMmTelCapabilities=" + mMmTelCapabilities);
        pw.println(" mDefaultDialerUid=" + mDefaultDialerUid.get());
        pw.println(" mVtDataUsageSnapshot=" + mVtDataUsageSnapshot);
        pw.println(" mVtDataUsageUidSnapshot=" + mVtDataUsageUidSnapshot);
        pw.println(" mCallQualityMetrics=" + mCallQualityMetrics);
        pw.println(" mCallQualityMetricsHistory=" + mCallQualityMetricsHistory);
        pw.println(" mIsConferenceEventPackageHandlingEnabled=" + mIsConferenceEventPackageEnabled);
        pw.println(" Event Log:");
        pw.increaseIndent();
        mOperationLocalLog.dump(pw);
        pw.decreaseIndent();
        pw.println(" mIsEcmTimerCanceled=" + mIsEcmTimerCanceled);

        pw.flush();
        pw.println("++++++++++++++++++++++++++++++++");

        try {
            if (mImsManager != null) {
                mImsManager.dump(fd, pw, args);
            }
        } catch (Exception e) {
            e.printStackTrace();
        }

        if (mConnections != null && mConnections.size() > 0) {
            pw.println("mConnections:");
            for (int i = 0; i < mConnections.size(); i++) {
                pw.println("  [" + i + "]: " + mConnections.get(i));
            }
        }
    }

    @Override
    protected void handlePollCalls(AsyncResult ar) {
    }

    @UnsupportedAppUsage
    /* package */
    public ImsEcbm getEcbmInterface() throws ImsException {
        if (mImsManager == null) {
            throw getImsManagerIsNullException();
        }

        ImsEcbm ecbm = mImsManager.getEcbmInterface();
        return ecbm;
    }

    /* package */
    ImsMultiEndpoint getMultiEndpointInterface() throws ImsException {
        if (mImsManager == null) {
            throw getImsManagerIsNullException();
        }

        try {
            return mImsManager.getMultiEndpointInterface();
        } catch (ImsException e) {
            if (e.getCode() == ImsReasonInfo.CODE_MULTIENDPOINT_NOT_SUPPORTED) {
                return null;
            } else {
                throw e;
            }

        }
    }

    public boolean isInEmergencyCall() {
        return mIsInEmergencyCall;
    }

    /**
     * Contacts the ImsService directly for capability information.  May be slow.
     * @return true if the IMS capability for the specified registration technology is currently
     * available.
     */
    public boolean isImsCapabilityAvailable(int capability, int regTech) throws ImsException {
        if (mImsManager != null) {
            return mImsManager.queryMmTelCapabilityStatus(capability, regTech);
        } else {
            return false;
        }
    }

    public boolean isVolteEnabled() {
        return isImsCapabilityInCacheAvailable(MmTelFeature.MmTelCapabilities.CAPABILITY_TYPE_VOICE,
                ImsRegistrationImplBase.REGISTRATION_TECH_LTE);
    }

    public boolean isVowifiEnabled() {
        return isImsCapabilityInCacheAvailable(MmTelFeature.MmTelCapabilities.CAPABILITY_TYPE_VOICE,
                ImsRegistrationImplBase.REGISTRATION_TECH_IWLAN);
    }

    public boolean isVideoCallEnabled() {
        // Currently no reliance on transport technology.
        return mMmTelCapabilities.isCapable(MmTelFeature.MmTelCapabilities.CAPABILITY_TYPE_VIDEO);
    }

    private boolean isImsCapabilityInCacheAvailable(int capability, int regTech) {
        return (getImsRegistrationTech() == regTech) && mMmTelCapabilities.isCapable(capability);
    }

    @Override
    public PhoneConstants.State getState() {
        return mState;
    }

    public int getImsRegistrationTech() {
        if (mImsManager != null) {
            return mImsManager.getRegistrationTech();
        }
        return ImsRegistrationImplBase.REGISTRATION_TECH_NONE;
    }

    /**
     * Asynchronously gets the IMS registration technology for MMTEL.
     */
    public void getImsRegistrationTech(Consumer<Integer> callback) {
        if (mImsManager != null) {
            mImsManager.getRegistrationTech(callback);
        } else {
            callback.accept(ImsRegistrationImplBase.REGISTRATION_TECH_NONE);
        }
    }

    private void retryGetImsService() {
        // The binder connection is already up. Do not try to get it again.
        if (mImsManager.isServiceAvailable()) {
            return;
        }

        mImsManagerConnector.connect();
    }

    @UnsupportedAppUsage
    private void setVideoCallProvider(ImsPhoneConnection conn, ImsCall imsCall)
            throws RemoteException {
        IImsVideoCallProvider imsVideoCallProvider =
                imsCall.getCallSession().getVideoCallProvider();
        if (imsVideoCallProvider != null) {
            // TODO: Remove this when we can better formalize the format of session modify requests.
            boolean useVideoPauseWorkaround = mPhone.getContext().getResources().getBoolean(
                    com.android.internal.R.bool.config_useVideoPauseWorkaround);

            ImsVideoCallProviderWrapper imsVideoCallProviderWrapper =
                    new ImsVideoCallProviderWrapper(imsVideoCallProvider);
            if (useVideoPauseWorkaround) {
                imsVideoCallProviderWrapper.setUseVideoPauseWorkaround(useVideoPauseWorkaround);
            }
            conn.setVideoProvider(imsVideoCallProviderWrapper);
            imsVideoCallProviderWrapper.registerForDataUsageUpdate
                    (this, EVENT_VT_DATA_USAGE_UPDATE, imsCall);
            imsVideoCallProviderWrapper.addImsVideoProviderCallback(conn);
        }
    }

    public boolean isUtEnabled() {
        // Currently no reliance on transport technology
        return mMmTelCapabilities.isCapable(MmTelFeature.MmTelCapabilities.CAPABILITY_TYPE_UT);
    }

    /**
     * Given a call subject, removes any characters considered by the current carrier to be
     * invalid, as well as escaping (using \) any characters which the carrier requires to be
     * escaped.
     *
     * @param callSubject The call subject.
     * @return The call subject with invalid characters removed and escaping applied as required.
     */
    private String cleanseInstantLetteringMessage(String callSubject) {
        if (TextUtils.isEmpty(callSubject)) {
            return callSubject;
        }

        // Get the carrier config for the current sub.
        CarrierConfigManager configMgr = (CarrierConfigManager)
                mPhone.getContext().getSystemService(Context.CARRIER_CONFIG_SERVICE);
        // Bail if we can't find the carrier config service.
        if (configMgr == null) {
            return callSubject;
        }

        PersistableBundle carrierConfig = configMgr.getConfigForSubId(mPhone.getSubId());
        // Bail if no carrier config found.
        if (carrierConfig == null) {
            return callSubject;
        }

        // Try to replace invalid characters
        String invalidCharacters = carrierConfig.getString(
                CarrierConfigManager.KEY_CARRIER_INSTANT_LETTERING_INVALID_CHARS_STRING);
        if (!TextUtils.isEmpty(invalidCharacters)) {
            callSubject = callSubject.replaceAll(invalidCharacters, "");
        }

        // Try to escape characters which need to be escaped.
        String escapedCharacters = carrierConfig.getString(
                CarrierConfigManager.KEY_CARRIER_INSTANT_LETTERING_ESCAPED_CHARS_STRING);
        if (!TextUtils.isEmpty(escapedCharacters)) {
            callSubject = escapeChars(escapedCharacters, callSubject);
        }
        return callSubject;
    }

    /**
     * Given a source string, return a string where a set of characters are escaped using the
     * backslash character.
     *
     * @param toEscape The characters to escape with a backslash.
     * @param source The source string.
     * @return The source string with characters escaped.
     */
    private String escapeChars(String toEscape, String source) {
        StringBuilder escaped = new StringBuilder();
        for (char c : source.toCharArray()) {
            if (toEscape.contains(Character.toString(c))) {
                escaped.append("\\");
            }
            escaped.append(c);
        }

        return escaped.toString();
    }

    /**
     * Initiates a pull of an external call.
     *
     * Initiates a pull by making a dial request with the {@link ImsCallProfile#EXTRA_IS_CALL_PULL}
     * extra specified.  We call {@link ImsPhone#notifyUnknownConnection(Connection)} which notifies
     * Telecom of the new dialed connection.  The
     * {@code PstnIncomingCallNotifier#maybeSwapWithUnknownConnection} logic ensures that the new
     * {@link ImsPhoneConnection} resulting from the dial gets swapped with the
     * {@link ImsExternalConnection}, which effectively makes the external call become a regular
     * call.  Magic!
     *
     * @param number The phone number of the call to be pulled.
     * @param videoState The desired video state of the pulled call.
     * @param dialogId The {@link ImsExternalConnection#getCallId()} dialog id associated with the
     *                 call which is being pulled.
     */
    @Override
    public void pullExternalCall(String number, int videoState, int dialogId) {
        Bundle extras = new Bundle();
        extras.putBoolean(ImsCallProfile.EXTRA_IS_CALL_PULL, true);
        extras.putInt(ImsExternalCallTracker.EXTRA_IMS_EXTERNAL_CALL_ID, dialogId);
        try {
            Connection connection = dial(number, videoState, extras);
            mPhone.notifyUnknownConnection(connection);
        } catch (CallStateException e) {
            loge("pullExternalCall failed - " + e);
        }
    }

    private ImsException getImsManagerIsNullException() {
        return new ImsException("no ims manager", ImsReasonInfo.CODE_LOCAL_ILLEGAL_STATE);
    }

    private boolean shouldDisconnectActiveCallOnDial(boolean isEmergencyNumber) {
        if (mAllowHoldingVideoCall) {
            return false;
        }

        boolean isActiveVideoCall = false;
        if (mForegroundCall.getState() == ImsPhoneCall.State.ACTIVE) {
            ImsCall activeImsCall = mForegroundCall.getImsCall();
            if (activeImsCall != null) {
                isActiveVideoCall = activeImsCall.isVideoCall();
            }
        }

       return (isActiveVideoCall && isEmergencyNumber);
    }

    /**
     * Determines if answering an incoming call will cause the active call to be disconnected.
     * <p>
     * This will be the case if
     * {@link CarrierConfigManager#KEY_DROP_VIDEO_CALL_WHEN_ANSWERING_AUDIO_CALL_BOOL} is
     * {@code true} for the carrier, the active call is a video call over WIFI, and the incoming
     * call is an audio call.
     *
     * @param activeCall The active call.
     * @param incomingCall The incoming call.
     * @return {@code true} if answering the incoming call will cause the active call to be
     *      disconnected, {@code false} otherwise.
     */
    private boolean shouldDisconnectActiveCallOnAnswer(ImsCall activeCall,
            ImsCall incomingCall) {

        if (activeCall == null || incomingCall == null) {
            return false;
        }

        if (!mDropVideoCallWhenAnsweringAudioCall) {
            return false;
        }

        boolean isActiveCallVideo = activeCall.isVideoCall() ||
                (mTreatDowngradedVideoCallsAsVideoCalls && activeCall.wasVideoCall());
        boolean isActiveCallOnWifi = activeCall.isWifiCall();
        boolean isVoWifiEnabled = mImsManager.isWfcEnabledByPlatform()
                && mImsManager.isWfcEnabledByUser();
        boolean isIncomingCallAudio = !incomingCall.isVideoCall();
        log("shouldDisconnectActiveCallOnAnswer : isActiveCallVideo=" + isActiveCallVideo +
                " isActiveCallOnWifi=" + isActiveCallOnWifi + " isIncomingCallAudio=" +
                isIncomingCallAudio + " isVowifiEnabled=" + isVoWifiEnabled);

        return isActiveCallVideo && isActiveCallOnWifi && isIncomingCallAudio && !isVoWifiEnabled;
    }

    /**
     * Determines if an incoming call has ACTIVE (or HELD) call on the other SUB.
     */
    private boolean isPseudoDsdaCall() {
        TelephonyManager telephony = TelephonyManager.from(mPhone.getContext());
        if (telephony.getActiveModemCount() > PhoneConstants.MAX_PHONE_COUNT_SINGLE_SIM) {
            for (Phone phone: PhoneFactory.getPhones()) {
                if (phone.getSubId() != mPhone.getSubId()) {
                    return phone.getState() == PhoneConstants.State.OFFHOOK;
                }
            }
        }
        return false;
    }

    public void registerPhoneStateListener(PhoneStateListener listener) {
        mPhoneStateListeners.add(listener);
    }

    public void unregisterPhoneStateListener(PhoneStateListener listener) {
        mPhoneStateListeners.remove(listener);
    }

    /**
     * Notifies local telephony listeners of changes to the IMS phone state.
     *
     * @param oldState The old state.
     * @param newState The new state.
     */
    private void notifyPhoneStateChanged(PhoneConstants.State oldState,
            PhoneConstants.State newState) {

        for (PhoneStateListener listener : mPhoneStateListeners) {
            listener.onPhoneStateChanged(oldState, newState);
        }
    }

    /** Modify video call to a new video state.
     *
     * @param imsCall IMS call to be modified
     * @param newVideoState New video state. (Refer to VideoProfile)
     */
    private void modifyVideoCall(ImsCall imsCall, int newVideoState) {
        ImsPhoneConnection conn = findConnection(imsCall);
        if (conn != null) {
            int oldVideoState = conn.getVideoState();
            if (conn.getVideoProvider() != null) {
                conn.getVideoProvider().onSendSessionModifyRequest(
                        new VideoProfile(oldVideoState), new VideoProfile(newVideoState));
            }
        }
    }

    public boolean isViLteDataMetered() {
        return mIsViLteDataMetered;
    }

    /**
     * Handler of data enabled changed event
     * @param enabled True if data is enabled, otherwise disabled.
     * @param reason Reason for data enabled/disabled. See {@link DataEnabledChangedReason}.
     */
    private void onDataEnabledChanged(boolean enabled, @DataEnabledChangedReason int reason) {

        log("onDataEnabledChanged: enabled=" + enabled + ", reason=" + reason);

        mIsDataEnabled = enabled;

        if (!mIsViLteDataMetered) {
            log("Ignore data " + ((enabled) ? "enabled" : "disabled") + " - carrier policy "
                    + "indicates that data is not metered for ViLTE calls.");
            return;
        }

        // Inform connections that data has been disabled to ensure we turn off video capability
        // if this is an LTE call.
        for (ImsPhoneConnection conn : mConnections) {
            ImsCall imsCall = conn.getImsCall();
            boolean isLocalVideoCapable = enabled || (imsCall != null && imsCall.isWifiCall());
            conn.setLocalVideoCapable(isLocalVideoCapable);
        }

        int reasonCode;
        if (reason == DataEnabledSettings.REASON_POLICY_DATA_ENABLED) {
            reasonCode = ImsReasonInfo.CODE_DATA_LIMIT_REACHED;
        } else if (reason == DataEnabledSettings.REASON_USER_DATA_ENABLED) {
            reasonCode = ImsReasonInfo.CODE_DATA_DISABLED;
        } else {
            // Unexpected code, default to data disabled.
            reasonCode = ImsReasonInfo.CODE_DATA_DISABLED;
        }

        // Potentially send connection events so the InCall UI knows that video calls are being
        // downgraded due to data being enabled/disabled.
        maybeNotifyDataDisabled(enabled, reasonCode);
        // Handle video state changes required as a result of data being enabled/disabled.
        handleDataEnabledChange(enabled, reasonCode);

        // We do not want to update the ImsConfig for REASON_REGISTERED, since it can happen before
        // the carrier config has loaded and will deregister IMS.
        if (!mShouldUpdateImsConfigOnDisconnect
                && reason != DataEnabledSettings.REASON_REGISTERED && mCarrierConfigLoaded) {
            // This will call into updateVideoCallFeatureValue and eventually all clients will be
            // asynchronously notified that the availability of VT over LTE has changed.
            if (mImsManager != null) {
                mImsManager.updateImsServiceConfig(true);
            }
        }
    }

    private void maybeNotifyDataDisabled(boolean enabled, int reasonCode) {
        if (!enabled) {
            // If data is disabled while there are ongoing VT calls which are not taking place over
            // wifi, then they should be disconnected to prevent the user from incurring further
            // data charges.
            for (ImsPhoneConnection conn : mConnections) {
                ImsCall imsCall = conn.getImsCall();
                if (imsCall != null && imsCall.isVideoCall() && !imsCall.isWifiCall()) {
                    if (conn.hasCapabilities(
                            Connection.Capability.SUPPORTS_DOWNGRADE_TO_VOICE_LOCAL |
                                    Connection.Capability.SUPPORTS_DOWNGRADE_TO_VOICE_REMOTE)) {

                        // If the carrier supports downgrading to voice, then we can simply issue a
                        // downgrade to voice instead of terminating the call.
                        if (reasonCode == ImsReasonInfo.CODE_DATA_DISABLED) {
                            conn.onConnectionEvent(TelephonyManager.EVENT_DOWNGRADE_DATA_DISABLED,
                                    null);
                        } else if (reasonCode == ImsReasonInfo.CODE_DATA_LIMIT_REACHED) {
                            conn.onConnectionEvent(
                                    TelephonyManager.EVENT_DOWNGRADE_DATA_LIMIT_REACHED, null);
                        }
                    }
                }
            }
        }
    }

    /**
     * Handles changes to the enabled state of mobile data.
     * When data is disabled, handles auto-downgrade of video calls over LTE.
     * When data is enabled, handled resuming of video calls paused when data was disabled.
     * @param enabled {@code true} if mobile data is enabled, {@code false} if mobile data is
     *                            disabled.
     * @param reasonCode The {@link ImsReasonInfo} code for the data enabled state change.
     */
    private void handleDataEnabledChange(boolean enabled, int reasonCode) {
        if (!enabled) {
            // If data is disabled while there are ongoing VT calls which are not taking place over
            // wifi, then they should be disconnected to prevent the user from incurring further
            // data charges.
            for (ImsPhoneConnection conn : mConnections) {
                ImsCall imsCall = conn.getImsCall();
                if (imsCall != null && imsCall.isVideoCall() && !imsCall.isWifiCall()) {
                    log("handleDataEnabledChange - downgrading " + conn);
                    downgradeVideoCall(reasonCode, conn);
                }
            }
        } else if (mSupportPauseVideo) {
            // Data was re-enabled, so un-pause previously paused video calls.
            for (ImsPhoneConnection conn : mConnections) {
                // If video is paused, check to see if there are any pending pauses due to enabled
                // state of data changing.
                log("handleDataEnabledChange - resuming " + conn);
                if (VideoProfile.isPaused(conn.getVideoState()) &&
                        conn.wasVideoPausedFromSource(VideoPauseTracker.SOURCE_DATA_ENABLED)) {
                    // The data enabled state was a cause of a pending pause, so potentially
                    // resume the video now.
                    conn.resumeVideo(VideoPauseTracker.SOURCE_DATA_ENABLED);
                }
            }
            mShouldUpdateImsConfigOnDisconnect = false;
        }
    }

    /**
     * Handles downgrading a video call.  The behavior depends on carrier capabilities; we will
     * attempt to take one of the following actions (in order of precedence):
     * 1. If supported by the carrier, the call will be downgraded to an audio-only call.
     * 2. If the carrier supports video pause signalling, the video will be paused.
     * 3. The call will be disconnected.
     * @param reasonCode The {@link ImsReasonInfo} reason code for the downgrade.
     * @param conn The {@link ImsPhoneConnection} to downgrade.
     */
    private void downgradeVideoCall(int reasonCode, ImsPhoneConnection conn) {
        ImsCall imsCall = conn.getImsCall();
        if (imsCall != null) {
            if (conn.hasCapabilities(
                    Connection.Capability.SUPPORTS_DOWNGRADE_TO_VOICE_LOCAL |
                            Connection.Capability.SUPPORTS_DOWNGRADE_TO_VOICE_REMOTE)
                            && !mSupportPauseVideo) {
                log("downgradeVideoCall :: callId=" + conn.getTelecomCallId()
                        + " Downgrade to audio");
                // If the carrier supports downgrading to voice, then we can simply issue a
                // downgrade to voice instead of terminating the call.
                modifyVideoCall(imsCall, VideoProfile.STATE_AUDIO_ONLY);
            } else if (mSupportPauseVideo && reasonCode != ImsReasonInfo.CODE_WIFI_LOST) {
                // The carrier supports video pause signalling, so pause the video if we didn't just
                // lose wifi; in that case just disconnect.
                log("downgradeVideoCall :: callId=" + conn.getTelecomCallId()
                        + " Pause audio");
                mShouldUpdateImsConfigOnDisconnect = true;
                conn.pauseVideo(VideoPauseTracker.SOURCE_DATA_ENABLED);
            } else {
                log("downgradeVideoCall :: callId=" + conn.getTelecomCallId()
                        + " Disconnect call.");
                // At this point the only choice we have is to terminate the call.
                imsCall.terminate(ImsReasonInfo.CODE_USER_TERMINATED, reasonCode);
            }
        }
    }

    private void resetImsCapabilities() {
        log("Resetting Capabilities...");
        boolean tmpIsVideoCallEnabled = isVideoCallEnabled();

        if (mIgnoreResetUtCapability) {
            //UT capability should not be reset (for IMS deregistration and for IMS feature state
            //not ready) and it should always depend on the modem indication for UT capability
            mMmTelCapabilities.removeCapabilities(
                    MmTelFeature.MmTelCapabilities.CAPABILITY_TYPE_VOICE);
            mMmTelCapabilities.removeCapabilities(
                    MmTelFeature.MmTelCapabilities.CAPABILITY_TYPE_VIDEO);
            mMmTelCapabilities.removeCapabilities(
                    MmTelFeature.MmTelCapabilities.CAPABILITY_TYPE_SMS);
        } else {
            mMmTelCapabilities = new MmTelFeature.MmTelCapabilities();
        }
        mPhone.setServiceState(ServiceState.STATE_OUT_OF_SERVICE);
        mPhone.resetImsRegistrationState();
        mPhone.processDisconnectReason(new ImsReasonInfo(ImsReasonInfo.CODE_LOCAL_IMS_SERVICE_DOWN,
                ImsReasonInfo.CODE_UNSPECIFIED));
        boolean isVideoEnabled = isVideoCallEnabled();
        if (tmpIsVideoCallEnabled != isVideoEnabled) {
            mPhone.notifyForVideoCapabilityChanged(isVideoEnabled);
        }
    }

    /**
     * @return {@code true} if the device is connected to a WIFI network, {@code false} otherwise.
     */
    private boolean isWifiConnected() {
        ConnectivityManager cm = (ConnectivityManager) mPhone.getContext()
                .getSystemService(Context.CONNECTIVITY_SERVICE);
        if (cm != null) {
            NetworkInfo ni = cm.getActiveNetworkInfo();
            if (ni != null && ni.isConnected()) {
                return ni.getType() == ConnectivityManager.TYPE_WIFI;
            }
        }
        return false;
    }

    /**
     * Registers for changes to network connectivity.  Specifically requests the availability of new
     * WIFI networks which an IMS video call could potentially hand over to.
     */
    private void registerForConnectivityChanges() {
        if (mIsMonitoringConnectivity || !mNotifyVtHandoverToWifiFail) {
            return;
        }
        ConnectivityManager cm = (ConnectivityManager) mPhone.getContext()
                .getSystemService(Context.CONNECTIVITY_SERVICE);
        if (cm != null) {
            Rlog.i(LOG_TAG, "registerForConnectivityChanges");
            NetworkRequest.Builder builder = new NetworkRequest.Builder();
            builder.addTransportType(NetworkCapabilities.TRANSPORT_WIFI);
            cm.registerNetworkCallback(builder.build(), mNetworkCallback);
            mIsMonitoringConnectivity = true;
        }
    }

    /**
     * Unregister for connectivity changes.  Will be called when a call disconnects or if the call
     * ends up handing over to WIFI.
     */
    private void unregisterForConnectivityChanges() {
        if (!mIsMonitoringConnectivity || !mNotifyVtHandoverToWifiFail) {
            return;
        }
        ConnectivityManager cm = (ConnectivityManager) mPhone.getContext()
                .getSystemService(Context.CONNECTIVITY_SERVICE);
        if (cm != null) {
            Rlog.i(LOG_TAG, "unregisterForConnectivityChanges");
            cm.unregisterNetworkCallback(mNetworkCallback);
            mIsMonitoringConnectivity = false;
        }
    }

    /**
     * If the foreground call is a video call, schedule a handover check if one is not already
     * scheduled.  This method is intended ONLY for use when scheduling to watch for mid-call
     * handovers.
     */
    private void scheduleHandoverCheck() {
        ImsCall fgCall = mForegroundCall.getImsCall();
        ImsPhoneConnection conn = mForegroundCall.getFirstConnection();
        if (!mNotifyVtHandoverToWifiFail || fgCall == null || !fgCall.isVideoCall() || conn == null
                || conn.getDisconnectCause() != DisconnectCause.NOT_DISCONNECTED) {
            return;
        }

        if (!hasMessages(EVENT_CHECK_FOR_WIFI_HANDOVER)) {
            Rlog.i(LOG_TAG, "scheduleHandoverCheck: schedule");
            sendMessageDelayed(obtainMessage(EVENT_CHECK_FOR_WIFI_HANDOVER, fgCall),
                    HANDOVER_TO_WIFI_TIMEOUT_MS);
        }
    }

    /**
     * @return {@code true} if downgrading of a video call to audio is supported.
         */
    public boolean isCarrierDowngradeOfVtCallSupported() {
        return mSupportDowngradeVtToAudio;
    }

    @VisibleForTesting
    public void setDataEnabled(boolean isDataEnabled) {
        mIsDataEnabled = isDataEnabled;
    }

    // Removes old call quality metrics if mCallQualityMetricsHistory exceeds its max size
    private void pruneCallQualityMetricsHistory() {
        if (mCallQualityMetricsHistory.size() > MAX_CALL_QUALITY_HISTORY) {
            mCallQualityMetricsHistory.poll();
        }
    }

    private void handleFeatureCapabilityChanged(ImsFeature.Capabilities capabilities) {
        boolean tmpIsVideoCallEnabled = isVideoCallEnabled();
        // Check enabledFeatures to determine capabilities. We ignore disabledFeatures.
        StringBuilder sb;
        if (DBG) {
            sb = new StringBuilder(120);
            sb.append("handleFeatureCapabilityChanged: ");
        }
        sb.append(capabilities);
        mMmTelCapabilities = new MmTelFeature.MmTelCapabilities(capabilities);

        boolean isVideoEnabled = isVideoCallEnabled();
        boolean isVideoEnabledStatechanged = tmpIsVideoCallEnabled != isVideoEnabled;
        if (DBG) {
            sb.append(" isVideoEnabledStateChanged=");
            sb.append(isVideoEnabledStatechanged);
        }

        if (isVideoEnabledStatechanged) {
            log("handleFeatureCapabilityChanged - notifyForVideoCapabilityChanged="
                    + isVideoEnabled);
            mPhone.notifyForVideoCapabilityChanged(isVideoEnabled);
        }

        if (DBG) log(sb.toString());

        String logMessage = "handleFeatureCapabilityChanged: isVolteEnabled=" + isVolteEnabled()
                + ", isVideoCallEnabled=" + isVideoCallEnabled()
                + ", isVowifiEnabled=" + isVowifiEnabled()
                + ", isUtEnabled=" + isUtEnabled();
        if (DBG) {
            log(logMessage);
        }
        mRegLocalLog.log(logMessage);

        mPhone.onFeatureCapabilityChanged();

        mMetrics.writeOnImsCapabilities(mPhone.getPhoneId(), getImsRegistrationTech(),
                mMmTelCapabilities);
    }

    @VisibleForTesting
    public void onCallHoldReceived(ImsCall imsCall) {
        if (DBG) log("onCallHoldReceived");

        ImsPhoneConnection conn = findConnection(imsCall);
        if (conn != null) {
            if (!mOnHoldToneStarted && (ImsPhoneCall.isLocalTone(imsCall)
                    || mAlwaysPlayRemoteHoldTone) &&
                    conn.getState() == ImsPhoneCall.State.ACTIVE) {
                mPhone.startOnHoldTone(conn);
                mOnHoldToneStarted = true;
                mOnHoldToneId = System.identityHashCode(conn);
            }
            conn.onConnectionEvent(android.telecom.Connection.EVENT_CALL_REMOTELY_HELD, null);

            boolean useVideoPauseWorkaround = mPhone.getContext().getResources().getBoolean(
                    com.android.internal.R.bool.config_useVideoPauseWorkaround);
            if (useVideoPauseWorkaround && mSupportPauseVideo &&
                    VideoProfile.isVideo(conn.getVideoState())) {
                // If we are using the video pause workaround, the vendor IMS code has issues
                // with video pause signalling.  In this case, when a call is remotely
                // held, the modem does not reliably change the video state of the call to be
                // paused.
                // As a workaround, we will turn on that bit now.
                conn.changeToPausedState();
            }
        }

        SuppServiceNotification supp = new SuppServiceNotification();
        supp.notificationType = SuppServiceNotification.NOTIFICATION_TYPE_CODE_2;
        supp.code = SuppServiceNotification.CODE_2_CALL_ON_HOLD;
        mPhone.notifySuppSvcNotification(supp);
        mMetrics.writeOnImsCallHoldReceived(mPhone.getPhoneId(), imsCall.getCallSession());
    }

    @VisibleForTesting
    public void setAlwaysPlayRemoteHoldTone(boolean shouldPlayRemoteHoldTone) {
        mAlwaysPlayRemoteHoldTone = shouldPlayRemoteHoldTone;
    }

    // Accept the call as RTT if incoming call as RTT attribute set
    private ImsStreamMediaProfile addRttAttributeIfRequired(ImsCall call,
            ImsStreamMediaProfile mediaProfile) {

        if (!mPhone.isRttSupported()) {
            return mediaProfile;
        }

        ImsCallProfile profile = call.getCallProfile();
        if (profile.mMediaProfile != null && profile.mMediaProfile.isRttCall() &&
                (mPhone.isRttVtCallAllowed(call))) {
            if (DBG) log("RTT: addRttAttributeIfRequired = " +
                    profile.mMediaProfile.isRttCall());
            // If RTT UI option is on, then incoming RTT call should always be accepted
            // as RTT, irrespective of Modes
            mediaProfile.setRttMode(ImsStreamMediaProfile.RTT_MODE_FULL);
        }
        return mediaProfile;
    }

    private String getNetworkCountryIso() {
        String countryIso = "";
        if (mPhone != null) {
            ServiceStateTracker sst = mPhone.getServiceStateTracker();
            if (sst != null) {
                LocaleTracker lt = sst.getLocaleTracker();
                if (lt != null) {
                    countryIso = lt.getCurrentCountry();
                }
            }
        }
        return countryIso;
    }

    @Override
    public ImsPhone getPhone() {
        return mPhone;
    }

    /**
     * Sets whether CEP handling is enabled or disabled.
     * @param isEnabled
     */
    public void setConferenceEventPackageEnabled(boolean isEnabled) {
        log("setConferenceEventPackageEnabled isEnabled=" + isEnabled);
        mIsConferenceEventPackageEnabled = isEnabled;
    }

    /**
     * @return {@code true} is conference event package handling is enabled, {@code false}
     * otherwise.
     */
    public boolean isConferenceEventPackageEnabled() {
        return mIsConferenceEventPackageEnabled;
    }

    @VisibleForTesting
    public ImsCall.Listener getImsCallListener() {
        return mImsCallListener;
    }

    @VisibleForTesting
    public ArrayList<ImsPhoneConnection> getConnections() {
        return mConnections;
    }
}<|MERGE_RESOLUTION|>--- conflicted
+++ resolved
@@ -1561,15 +1561,12 @@
                 profile.setCallExtraBoolean(ImsCallProfile.EXTRA_CONFERENCE, true);
             }
             profile.setCallExtraInt(ImsCallProfile.EXTRA_OIR, clirMode);
-<<<<<<< HEAD
-            profile.setCallExtraBoolean(EXTRAS_IS_CONFERENCE_URI,
-                    isConferenceUri);
-=======
             profile.setCallExtraInt(ImsCallProfile.EXTRA_RETRY_CALL_FAIL_REASON,
                     retryCallFailCause);
             profile.setCallExtraInt(ImsCallProfile.EXTRA_RETRY_CALL_FAIL_NETWORKTYPE,
                     retryCallFailNetworkType);
->>>>>>> c4d1b7ba
+            profile.setCallExtraBoolean(EXTRAS_IS_CONFERENCE_URI,
+                    isConferenceUri);
 
             if (isEmergencyCall) {
                 // Set emergency call information in ImsCallProfile
@@ -4196,7 +4193,6 @@
                 removeConnection(oldConnection);
                 try {
                     mPendingMO = null;
-<<<<<<< HEAD
                     mLastDialArgs.intentExtras.putBoolean(
                             android.telecom.TelecomManager.EXTRA_START_CALL_WITH_RTT, false);
 
@@ -4210,17 +4206,12 @@
                             QtiImsUtils.EXTRA_RETRY_CALL_FAIL_RADIOTECH, callRadioTech);
 
                     mLastDialArgs = ImsPhone.ImsDialArgs.Builder.from(mLastDialArgs)
-                                            .setRttTextStream(null).build();
-=======
-                    ImsDialArgs newDialArgs = ImsDialArgs.Builder.from(mLastDialArgs)
                             .setRttTextStream(null)
                             .setRetryCallFailCause(ImsReasonInfo.CODE_RETRY_ON_IMS_WITHOUT_RTT)
                             .setRetryCallFailNetworkType(
                                     ServiceState.rilRadioTechnologyToNetworkType(
                                     oldConnection.getCallRadioTech()))
                             .build();
-
->>>>>>> c4d1b7ba
                     Connection newConnection =
                             mPhone.getDefaultPhone().dial(mLastDialString, mLastDialArgs);
                     oldConnection.onOriginalConnectionReplaced(newConnection);
