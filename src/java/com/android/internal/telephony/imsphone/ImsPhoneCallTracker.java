/*
 * Copyright (C) 2013 The Android Open Source Project
 *
 * Licensed under the Apache License, Version 2.0 (the "License");
 * you may not use this file except in compliance with the License.
 * You may obtain a copy of the License at
 *
 *      http://www.apache.org/licenses/LICENSE-2.0
 *
 * Unless required by applicable law or agreed to in writing, software
 * distributed under the License is distributed on an "AS IS" BASIS,
 * WITHOUT WARRANTIES OR CONDITIONS OF ANY KIND, either express or implied.
 * See the License for the specific language governing permissions and
 * limitations under the License.
 */

package com.android.internal.telephony.imsphone;

import java.io.FileDescriptor;
import java.io.PrintWriter;
import java.util.ArrayList;
import java.util.HashMap;
import java.util.List;
import java.util.Map;
import java.util.regex.Pattern;

import android.app.PendingIntent;
import android.content.BroadcastReceiver;
import android.content.Context;
import android.content.Intent;
import android.content.IntentFilter;
import android.content.SharedPreferences;
import android.net.ConnectivityManager;
import android.net.NetworkInfo;
import android.net.Uri;
import android.os.AsyncResult;
import android.os.Bundle;
import android.os.Handler;
import android.os.Message;
import android.os.PersistableBundle;
import android.os.Registrant;
import android.os.RegistrantList;
import android.os.RemoteException;
import android.os.SystemProperties;
import android.provider.Settings;
import android.telephony.CarrierConfigManager;
import android.text.TextUtils;
import android.preference.PreferenceManager;
import android.telecom.ConferenceParticipant;
import android.telecom.VideoProfile;
import android.telephony.DisconnectCause;
import android.telephony.PhoneNumberUtils;
import android.telephony.Rlog;
import android.telephony.ServiceState;
import android.telephony.SubscriptionManager;
import android.util.ArrayMap;
import android.util.Pair;

import com.android.ims.ImsCall;
import com.android.ims.ImsCallProfile;
import com.android.ims.ImsConfig;
import com.android.ims.ImsConfigListener;
import com.android.ims.ImsConnectionStateListener;
import com.android.ims.ImsEcbm;
import com.android.ims.ImsException;
import com.android.ims.ImsManager;
import com.android.ims.ImsMultiEndpoint;
import com.android.ims.ImsReasonInfo;
import com.android.ims.ImsServiceClass;
import com.android.ims.ImsSuppServiceNotification;
import com.android.ims.ImsUtInterface;
import com.android.ims.internal.IImsVideoCallProvider;
import com.android.ims.internal.ImsVideoCallProviderWrapper;
import com.android.internal.telephony.Call;
import com.android.internal.telephony.CallStateException;
import com.android.internal.telephony.CallTracker;
import com.android.internal.telephony.CommandException;
import com.android.internal.telephony.CommandsInterface;
import com.android.internal.telephony.Connection;
import com.android.internal.telephony.Phone;
import com.android.internal.telephony.PhoneConstants;
import com.android.internal.telephony.TelephonyEventLog;
import com.android.internal.telephony.TelephonyProperties;
import com.android.internal.telephony.dataconnection.DataEnabledSettings;
import com.android.internal.telephony.gsm.SuppServiceNotification;

/**
 * {@hide}
 */
public class ImsPhoneCallTracker extends CallTracker implements ImsPullCall {
    static final String LOG_TAG = "ImsPhoneCallTracker";

    public interface PhoneStateListener {
        void onPhoneStateChanged(PhoneConstants.State oldState, PhoneConstants.State newState);
    }

    private static final boolean DBG = true;

    // When true, dumps the state of ImsPhoneCallTracker after changes to foreground and background
    // calls.  This is helpful for debugging.
    private static final boolean VERBOSE_STATE_LOGGING = false; /* stopship if true */

    //Indices map to ImsConfig.FeatureConstants
    private boolean[] mImsFeatureEnabled = {false, false, false, false, false, false};
    private final String[] mImsFeatureStrings = {"VoLTE", "ViLTE", "VoWiFi", "ViWiFi",
            "UTLTE", "UTWiFi"};

    private TelephonyEventLog mEventLog;

    private BroadcastReceiver mReceiver = new BroadcastReceiver() {
        @Override
        public void onReceive(Context context, Intent intent) {
            if (intent.getAction().equals(ImsManager.ACTION_IMS_INCOMING_CALL)) {
                if (DBG) log("onReceive : incoming call intent");

                if (mImsManager == null) return;

                if (mServiceId < 0) return;

                try {
                    // Network initiated USSD will be treated by mImsUssdListener
                    boolean isUssd = intent.getBooleanExtra(ImsManager.EXTRA_USSD, false);
                    if (isUssd) {
                        if (DBG) log("onReceive : USSD");
                        mUssdSession = mImsManager.takeCall(mServiceId, intent, mImsUssdListener);
                        if (mUssdSession != null) {
                            mUssdSession.accept(ImsCallProfile.CALL_TYPE_VOICE);
                        }
                        return;
                    }

                    boolean isUnknown = intent.getBooleanExtra(ImsManager.EXTRA_IS_UNKNOWN_CALL,
                            false);
                    if (DBG) {
                        log("onReceive : isUnknown = " + isUnknown +
                                " fg = " + mForegroundCall.getState() +
                                " bg = " + mBackgroundCall.getState());
                    }

                    // Normal MT/Unknown call
                    ImsCall imsCall = mImsManager.takeCall(mServiceId, intent, mImsCallListener);
                    ImsPhoneConnection conn = new ImsPhoneConnection(mPhone, imsCall,
                            ImsPhoneCallTracker.this,
                            (isUnknown? mForegroundCall: mRingingCall), isUnknown);

                    // If there is an active call.
                    if (mForegroundCall.hasConnections()) {
                        ImsCall activeCall = mForegroundCall.getFirstConnection().getImsCall();
                        boolean answeringWillDisconnect =
                                shouldDisconnectActiveCallOnAnswer(activeCall, imsCall);
                        conn.setActiveCallDisconnectedOnAnswer(answeringWillDisconnect);
                    }
                    conn.setAllowAddCallDuringVideoCall(mAllowAddCallDuringVideoCall);
                    addConnection(conn);

                    setVideoCallProvider(conn, imsCall);

                    mEventLog.writeOnImsCallReceive(imsCall.getSession());

                    if (isUnknown) {
                        mPhone.notifyUnknownConnection(conn);
                    } else {
                        if ((mForegroundCall.getState() != ImsPhoneCall.State.IDLE) ||
                                (mBackgroundCall.getState() != ImsPhoneCall.State.IDLE)) {
                            conn.update(imsCall, ImsPhoneCall.State.WAITING);
                        }

                        mPhone.notifyNewRingingConnection(conn);
                        mPhone.notifyIncomingRing();
                    }

                    updatePhoneState();
                    mPhone.notifyPreciseCallStateChanged();
                } catch (ImsException e) {
                    loge("onReceive : exception " + e);
                } catch (RemoteException e) {
                }
            } else if (intent.getAction().equals(
                    CarrierConfigManager.ACTION_CARRIER_CONFIG_CHANGED)) {
                int subId = intent.getIntExtra(PhoneConstants.SUBSCRIPTION_KEY,
                        SubscriptionManager.INVALID_SUBSCRIPTION_ID);
                if (subId == mPhone.getSubId()) {
                    cacheCarrierConfiguration(subId);
                    log("onReceive : Updating mAllowEmergencyVideoCalls = " +
                            mAllowEmergencyVideoCalls);
                }
            }
        }
    };

    //***** Constants

    static final int MAX_CONNECTIONS = 7;
    static final int MAX_CONNECTIONS_PER_CALL = 5;

    private static final int EVENT_HANGUP_PENDINGMO = 18;
    private static final int EVENT_RESUME_BACKGROUND = 19;
    private static final int EVENT_DIAL_PENDINGMO = 20;
    private static final int EVENT_EXIT_ECBM_BEFORE_PENDINGMO = 21;
    private static final int EVENT_VT_DATA_USAGE_UPDATE = 22;
    private static final int EVENT_DATA_ENABLED_CHANGED = 23;
    private static final int EVENT_GET_IMS_SERVICE = 24;
    private static final int EVENT_CHECK_FOR_WIFI_HANDOVER = 25;

    private static final int TIMEOUT_HANGUP_PENDINGMO = 500;

    // The number of times we will try to connect to the ImsService before giving up.
    private static final int NUM_IMS_SERVICE_RETRIES = 10;
    // The number of milliseconds in between each try.
    private static final int TIME_BETWEEN_IMS_SERVICE_RETRIES_MS = 400; // ms

    private static final int HANDOVER_TO_WIFI_TIMEOUT_MS = 60000; // ms

    //***** Instance Variables
    private ArrayList<ImsPhoneConnection> mConnections = new ArrayList<ImsPhoneConnection>();
    private RegistrantList mVoiceCallEndedRegistrants = new RegistrantList();
    private RegistrantList mVoiceCallStartedRegistrants = new RegistrantList();

    public ImsPhoneCall mRingingCall = new ImsPhoneCall(this, ImsPhoneCall.CONTEXT_RINGING);
    public ImsPhoneCall mForegroundCall = new ImsPhoneCall(this,
            ImsPhoneCall.CONTEXT_FOREGROUND);
    public ImsPhoneCall mBackgroundCall = new ImsPhoneCall(this,
            ImsPhoneCall.CONTEXT_BACKGROUND);
    public ImsPhoneCall mHandoverCall = new ImsPhoneCall(this, ImsPhoneCall.CONTEXT_HANDOVER);

    // Hold aggregated video call data usage for each video call since boot.
    // The ImsCall's call id is the key of the map.
    private final HashMap<Integer, Long> mVtDataUsageMap = new HashMap<>();
    private volatile long mTotalVtDataUsage = 0;

    private ImsPhoneConnection mPendingMO;
    private int mClirMode = CommandsInterface.CLIR_DEFAULT;
    private Object mSyncHold = new Object();

    private ImsCall mUssdSession = null;
    private Message mPendingUssd = null;

    ImsPhone mPhone;

    private boolean mDesiredMute = false;    // false = mute off
    private boolean mOnHoldToneStarted = false;
    private int mOnHoldToneId = -1;

    private PhoneConstants.State mState = PhoneConstants.State.IDLE;

    private int mImsServiceRetryCount;
    private ImsManager mImsManager;
    private int mServiceId = -1;

    private Call.SrvccState mSrvccState = Call.SrvccState.NONE;

    private boolean mIsInEmergencyCall = false;

    private int pendingCallClirMode;
    private int mPendingCallVideoState;
    private Bundle mPendingIntentExtras;
    private boolean pendingCallInEcm = false;
    private boolean mSwitchingFgAndBgCalls = false;
    private ImsCall mCallExpectedToResume = null;
    private boolean mAllowEmergencyVideoCalls = false;

    /**
     * Listeners to changes in the phone state.  Intended for use by other interested IMS components
     * without the need to register a full blown {@link android.telephony.PhoneStateListener}.
     */
    private List<PhoneStateListener> mPhoneStateListeners = new ArrayList<>();

    /**
     * Carrier configuration option which determines if video calls which have been downgraded to an
     * audio call should be treated as if they are still video calls.
     */
    private boolean mTreatDowngradedVideoCallsAsVideoCalls = false;

    /**
     * Carrier configuration option which determines if an ongoing video call over wifi should be
     * dropped when an audio call is answered.
     */
    private boolean mDropVideoCallWhenAnsweringAudioCall = false;

    /**
     * Carrier configuration option which determines whether adding a call during a video call
     * should be allowed.
     */
    private boolean mAllowAddCallDuringVideoCall = true;

    /**
     * Carrier configuration option which determines whether to notify the connection if a handover
     * to wifi fails.
     */
    private boolean mNotifyVtHandoverToWifiFail = false;

    /**
     * Carrier configuration option which defines a mapping from pairs of
     * {@link ImsReasonInfo#getCode()} and {@link ImsReasonInfo#getExtraMessage()} values to a new
     * {@code ImsReasonInfo#CODE_*} value.
     *
     * See {@link CarrierConfigManager#KEY_IMS_REASONINFO_MAPPING_STRING_ARRAY}.
     */
    private Map<Pair<Integer, String>, Integer> mImsReasonCodeMap = new ArrayMap<>();

    //***** Events


    //***** Constructors

    public ImsPhoneCallTracker(ImsPhone phone) {
        this.mPhone = phone;

        mEventLog = new TelephonyEventLog(mPhone.getPhoneId());

        IntentFilter intentfilter = new IntentFilter();
        intentfilter.addAction(ImsManager.ACTION_IMS_INCOMING_CALL);
        intentfilter.addAction(CarrierConfigManager.ACTION_CARRIER_CONFIG_CHANGED);
        mPhone.getContext().registerReceiver(mReceiver, intentfilter);
        cacheCarrierConfiguration(mPhone.getSubId());

        mPhone.getDefaultPhone().registerForDataEnabledChanged(
                this, EVENT_DATA_ENABLED_CHANGED, null);

        mImsServiceRetryCount = 0;
        // Send a message to connect to the Ims Service and open a connection through
        // getImsService().
        sendEmptyMessage(EVENT_GET_IMS_SERVICE);
    }

    private PendingIntent createIncomingCallPendingIntent() {
        Intent intent = new Intent(ImsManager.ACTION_IMS_INCOMING_CALL);
        intent.addFlags(Intent.FLAG_RECEIVER_FOREGROUND);
        return PendingIntent.getBroadcast(mPhone.getContext(), 0, intent,
                PendingIntent.FLAG_UPDATE_CURRENT);
    }

    private void getImsService() throws ImsException {
        if (DBG) log("getImsService");
        mImsManager = ImsManager.getInstance(mPhone.getContext(), mPhone.getPhoneId());
        mServiceId = mImsManager.open(ImsServiceClass.MMTEL,
                createIncomingCallPendingIntent(),
                mImsConnectionStateListener);

        mImsManager.setImsConfigListener(mImsConfigListener);

        // Get the ECBM interface and set IMSPhone's listener object for notifications
        getEcbmInterface().setEcbmStateListener(mPhone.getImsEcbmStateListener());
        if (mPhone.isInEcm()) {
            // Call exit ECBM which will invoke onECBMExited
            mPhone.exitEmergencyCallbackMode();
        }
        int mPreferredTtyMode = Settings.Secure.getInt(
            mPhone.getContext().getContentResolver(),
            Settings.Secure.PREFERRED_TTY_MODE,
            Phone.TTY_MODE_OFF);
        mImsManager.setUiTTYMode(mPhone.getContext(), mServiceId, mPreferredTtyMode, null);

        ImsMultiEndpoint multiEndpoint = getMultiEndpointInterface();
        if (multiEndpoint != null) {
            multiEndpoint.setExternalCallStateListener(
                    mPhone.getExternalCallTracker().getExternalCallStateListener());
        }
    }

    public void dispose() {
        if (DBG) log("dispose");
        mRingingCall.dispose();
        mBackgroundCall.dispose();
        mForegroundCall.dispose();
        mHandoverCall.dispose();

        clearDisconnected();
        mPhone.getContext().unregisterReceiver(mReceiver);
        mPhone.unregisterForDataEnabledChanged(this);
        removeMessages(EVENT_GET_IMS_SERVICE);
    }

    @Override
    protected void finalize() {
        log("ImsPhoneCallTracker finalized");
    }

    //***** Instance Methods

    //***** Public Methods
    @Override
    public void registerForVoiceCallStarted(Handler h, int what, Object obj) {
        Registrant r = new Registrant(h, what, obj);
        mVoiceCallStartedRegistrants.add(r);
    }

    @Override
    public void unregisterForVoiceCallStarted(Handler h) {
        mVoiceCallStartedRegistrants.remove(h);
    }

    @Override
    public void registerForVoiceCallEnded(Handler h, int what, Object obj) {
        Registrant r = new Registrant(h, what, obj);
        mVoiceCallEndedRegistrants.add(r);
    }

    @Override
    public void unregisterForVoiceCallEnded(Handler h) {
        mVoiceCallEndedRegistrants.remove(h);
    }

    public Connection dial(String dialString, int videoState, Bundle intentExtras) throws
            CallStateException {
        SharedPreferences sp = PreferenceManager.getDefaultSharedPreferences(mPhone.getContext());
        int oirMode = sp.getInt(Phone.CLIR_KEY, CommandsInterface.CLIR_DEFAULT);
        return dial(dialString, oirMode, videoState, intentExtras);
    }

    /**
     * oirMode is one of the CLIR_ constants
     */
    synchronized Connection
    dial(String dialString, int clirMode, int videoState, Bundle intentExtras)
            throws CallStateException {
        boolean isPhoneInEcmMode = isPhoneInEcbMode();
        boolean isEmergencyNumber = PhoneNumberUtils.isEmergencyNumber(dialString);

        if (DBG) log("dial clirMode=" + clirMode);

        // note that this triggers call state changed notif
        clearDisconnected();

        if (mImsManager == null) {
            throw new CallStateException("service not available");
        }

        if (!canDial()) {
            throw new CallStateException("cannot dial in current state");
        }

        if (isPhoneInEcmMode && isEmergencyNumber) {
            handleEcmTimer(ImsPhone.CANCEL_ECM_TIMER);
        }

        // If the call is to an emergency number and the carrier does not support video emergency
        // calls, dial as an audio-only call.
        if (isEmergencyNumber && VideoProfile.isVideo(videoState) &&
                !mAllowEmergencyVideoCalls) {
            loge("dial: carrier does not support video emergency calls; downgrade to audio-only");
            videoState = VideoProfile.STATE_AUDIO_ONLY;
        }

        boolean holdBeforeDial = false;

        // The new call must be assigned to the foreground call.
        // That call must be idle, so place anything that's
        // there on hold
        if (mForegroundCall.getState() == ImsPhoneCall.State.ACTIVE) {
            if (mBackgroundCall.getState() != ImsPhoneCall.State.IDLE) {
                //we should have failed in !canDial() above before we get here
                throw new CallStateException("cannot dial in current state");
            }
            // foreground call is empty for the newly dialed connection
            holdBeforeDial = true;
            // Cache the video state for pending MO call.
            mPendingCallVideoState = videoState;
            mPendingIntentExtras = intentExtras;
            switchWaitingOrHoldingAndActive();
        }

        ImsPhoneCall.State fgState = ImsPhoneCall.State.IDLE;
        ImsPhoneCall.State bgState = ImsPhoneCall.State.IDLE;

        mClirMode = clirMode;

        synchronized (mSyncHold) {
            if (holdBeforeDial) {
                fgState = mForegroundCall.getState();
                bgState = mBackgroundCall.getState();

                //holding foreground call failed
                if (fgState == ImsPhoneCall.State.ACTIVE) {
                    throw new CallStateException("cannot dial in current state");
                }

                //holding foreground call succeeded
                if (bgState == ImsPhoneCall.State.HOLDING) {
                    holdBeforeDial = false;
                }
            }

            mPendingMO = new ImsPhoneConnection(mPhone,
                    checkForTestEmergencyNumber(dialString), this, mForegroundCall,
                    isEmergencyNumber);
            mPendingMO.setVideoState(videoState);
        }
        addConnection(mPendingMO);

        if (!holdBeforeDial) {
            if ((!isPhoneInEcmMode) || (isPhoneInEcmMode && isEmergencyNumber)) {
                dialInternal(mPendingMO, clirMode, videoState, intentExtras);
            } else {
                try {
                    getEcbmInterface().exitEmergencyCallbackMode();
                } catch (ImsException e) {
                    e.printStackTrace();
                    throw new CallStateException("service not available");
                }
                mPhone.setOnEcbModeExitResponse(this, EVENT_EXIT_ECM_RESPONSE_CDMA, null);
                pendingCallClirMode = clirMode;
                mPendingCallVideoState = videoState;
                pendingCallInEcm = true;
            }
        }

        updatePhoneState();
        mPhone.notifyPreciseCallStateChanged();

        return mPendingMO;
    }

    /**
     * Caches frequently used carrier configuration items locally.
     *
     * @param subId The sub id.
     */
    private void cacheCarrierConfiguration(int subId) {
        CarrierConfigManager carrierConfigManager = (CarrierConfigManager)
                mPhone.getContext().getSystemService(Context.CARRIER_CONFIG_SERVICE);
        if (carrierConfigManager == null) {
            loge("cacheCarrierConfiguration: No carrier config service found.");
            return;
        }

        PersistableBundle carrierConfig = carrierConfigManager.getConfigForSubId(subId);
        if (carrierConfig == null) {
            loge("cacheCarrierConfiguration: Empty carrier config.");
            return;
        }

        mAllowEmergencyVideoCalls =
                carrierConfig.getBoolean(CarrierConfigManager.KEY_ALLOW_EMERGENCY_VIDEO_CALLS_BOOL);
        mTreatDowngradedVideoCallsAsVideoCalls =
                carrierConfig.getBoolean(
                        CarrierConfigManager.KEY_TREAT_DOWNGRADED_VIDEO_CALLS_AS_VIDEO_CALLS_BOOL);
        mDropVideoCallWhenAnsweringAudioCall =
                carrierConfig.getBoolean(
                        CarrierConfigManager.KEY_DROP_VIDEO_CALL_WHEN_ANSWERING_AUDIO_CALL_BOOL);
        mAllowAddCallDuringVideoCall =
                carrierConfig.getBoolean(
                        CarrierConfigManager.KEY_ALLOW_ADD_CALL_DURING_VIDEO_CALL_BOOL);
        mNotifyVtHandoverToWifiFail = carrierConfig.getBoolean(
                CarrierConfigManager.KEY_NOTIFY_VT_HANDOVER_TO_WIFI_FAILURE_BOOL);

        String[] mappings = carrierConfig
                .getStringArray(CarrierConfigManager.KEY_IMS_REASONINFO_MAPPING_STRING_ARRAY);
        if (mappings != null && mappings.length > 0) {
            for (String mapping : mappings) {
                String[] values = mapping.split(Pattern.quote("|"));
                if (values.length != 3) {
                    continue;
                }

                try {
                    int fromCode = Integer.parseInt(values[0]);
                    String message = values[1];
                    int toCode = Integer.parseInt(values[2]);

                    mImsReasonCodeMap.put(new Pair<>(fromCode, message), toCode);
                    log("Loaded ImsReasonInfo mapping : fromCode = " + fromCode + " ; message = " +
                            message + " ; toCode = " + toCode);
                } catch (NumberFormatException nfe) {
                    loge("Invalid ImsReasonInfo mapping found: " + mapping);
                }
            }
        } else {
            log("No carrier ImsReasonInfo mappings defined.");
        }
    }

    private void handleEcmTimer(int action) {
        mPhone.handleTimerInEmergencyCallbackMode(action);
        switch (action) {
            case ImsPhone.CANCEL_ECM_TIMER:
                break;
            case ImsPhone.RESTART_ECM_TIMER:
                break;
            default:
                log("handleEcmTimer, unsupported action " + action);
        }
    }

    private void dialInternal(ImsPhoneConnection conn, int clirMode, int videoState,
            Bundle intentExtras) {

        if (conn == null) {
            return;
        }

        if (conn.getAddress()== null || conn.getAddress().length() == 0
                || conn.getAddress().indexOf(PhoneNumberUtils.WILD) >= 0) {
            // Phone number is invalid
            conn.setDisconnectCause(DisconnectCause.INVALID_NUMBER);
            sendEmptyMessageDelayed(EVENT_HANGUP_PENDINGMO, TIMEOUT_HANGUP_PENDINGMO);
            return;
        }

        // Always unmute when initiating a new call
        setMute(false);
        int serviceType = PhoneNumberUtils.isEmergencyNumber(conn.getAddress()) ?
                ImsCallProfile.SERVICE_TYPE_EMERGENCY : ImsCallProfile.SERVICE_TYPE_NORMAL;
        int callType = ImsCallProfile.getCallTypeFromVideoState(videoState);
        //TODO(vt): Is this sufficient?  At what point do we know the video state of the call?
        conn.setVideoState(videoState);

        try {
            String[] callees = new String[] { conn.getAddress() };
            ImsCallProfile profile = mImsManager.createCallProfile(mServiceId,
                    serviceType, callType);
            profile.setCallExtraInt(ImsCallProfile.EXTRA_OIR, clirMode);

            // Translate call subject intent-extra from Telecom-specific extra key to the
            // ImsCallProfile key.
            if (intentExtras != null) {
                if (intentExtras.containsKey(android.telecom.TelecomManager.EXTRA_CALL_SUBJECT)) {
                    intentExtras.putString(ImsCallProfile.EXTRA_DISPLAY_TEXT,
                            cleanseInstantLetteringMessage(intentExtras.getString(
                                    android.telecom.TelecomManager.EXTRA_CALL_SUBJECT))
                    );
                }

                if (intentExtras.containsKey(ImsCallProfile.EXTRA_IS_CALL_PULL)) {
                    profile.mCallExtras.putBoolean(ImsCallProfile.EXTRA_IS_CALL_PULL,
                            intentExtras.getBoolean(ImsCallProfile.EXTRA_IS_CALL_PULL));
                    int dialogId = intentExtras.getInt(
                            ImsExternalCallTracker.EXTRA_IMS_EXTERNAL_CALL_ID);
                    conn.setIsPulledCall(true);
                    conn.setPulledDialogId(dialogId);
                }

                // Pack the OEM-specific call extras.
                profile.mCallExtras.putBundle(ImsCallProfile.EXTRA_OEM_EXTRAS, intentExtras);

                // NOTE: Extras to be sent over the network are packed into the
                // intentExtras individually, with uniquely defined keys.
                // These key-value pairs are processed by IMS Service before
                // being sent to the lower layers/to the network.
            }

            ImsCall imsCall = mImsManager.makeCall(mServiceId, profile,
                    callees, mImsCallListener);
            conn.setImsCall(imsCall);

            mEventLog.writeOnImsCallStart(imsCall.getSession());

            setVideoCallProvider(conn, imsCall);
            conn.setAllowAddCallDuringVideoCall(mAllowAddCallDuringVideoCall);
        } catch (ImsException e) {
            loge("dialInternal : " + e);
            conn.setDisconnectCause(DisconnectCause.ERROR_UNSPECIFIED);
            sendEmptyMessageDelayed(EVENT_HANGUP_PENDINGMO, TIMEOUT_HANGUP_PENDINGMO);
        } catch (RemoteException e) {
        }
    }

    /**
     * Accepts a call with the specified video state.  The video state is the video state that the
     * user has agreed upon in the InCall UI.
     *
     * @param videoState The video State
     * @throws CallStateException
     */
    public void acceptCall (int videoState) throws CallStateException {
        if (DBG) log("acceptCall");

        if (mForegroundCall.getState().isAlive()
                && mBackgroundCall.getState().isAlive()) {
            throw new CallStateException("cannot accept call");
        }

        if ((mRingingCall.getState() == ImsPhoneCall.State.WAITING)
                && mForegroundCall.getState().isAlive()) {
            setMute(false);

            boolean answeringWillDisconnect = false;
            ImsCall activeCall = mForegroundCall.getImsCall();
            ImsCall ringingCall = mRingingCall.getImsCall();
            if (mForegroundCall.hasConnections() && mRingingCall.hasConnections()) {
                answeringWillDisconnect =
                        shouldDisconnectActiveCallOnAnswer(activeCall, ringingCall);
            }

            // Cache video state for pending MT call.
            mPendingCallVideoState = videoState;

            if (answeringWillDisconnect) {
                // We need to disconnect the foreground call before answering the background call.
                mForegroundCall.hangup();
                try {
                    ringingCall.accept(ImsCallProfile.getCallTypeFromVideoState(videoState));
                } catch (ImsException e) {
                    throw new CallStateException("cannot accept call");
                }
            } else {
                switchWaitingOrHoldingAndActive();
            }
        } else if (mRingingCall.getState().isRinging()) {
            if (DBG) log("acceptCall: incoming...");
            // Always unmute when answering a new call
            setMute(false);
            try {
                ImsCall imsCall = mRingingCall.getImsCall();
                if (imsCall != null) {
                    imsCall.accept(ImsCallProfile.getCallTypeFromVideoState(videoState));
                    mEventLog.writeOnImsCallAccept(imsCall.getSession());
                } else {
                    throw new CallStateException("no valid ims call");
                }
            } catch (ImsException e) {
                throw new CallStateException("cannot accept call");
            }
        } else {
            throw new CallStateException("phone not ringing");
        }
    }

    public void rejectCall () throws CallStateException {
        if (DBG) log("rejectCall");

        if (mRingingCall.getState().isRinging()) {
            hangup(mRingingCall);
        } else {
            throw new CallStateException("phone not ringing");
        }
    }


    private void switchAfterConferenceSuccess() {
        if (DBG) log("switchAfterConferenceSuccess fg =" + mForegroundCall.getState() +
                ", bg = " + mBackgroundCall.getState());

        if (mBackgroundCall.getState() == ImsPhoneCall.State.HOLDING) {
            log("switchAfterConferenceSuccess");
            mForegroundCall.switchWith(mBackgroundCall);
        }
    }

    public void switchWaitingOrHoldingAndActive() throws CallStateException {
        if (DBG) log("switchWaitingOrHoldingAndActive");

        if (mRingingCall.getState() == ImsPhoneCall.State.INCOMING) {
            throw new CallStateException("cannot be in the incoming state");
        }

        if (mForegroundCall.getState() == ImsPhoneCall.State.ACTIVE) {
            ImsCall imsCall = mForegroundCall.getImsCall();
            if (imsCall == null) {
                throw new CallStateException("no ims call");
            }

            // Swap the ImsCalls pointed to by the foreground and background ImsPhoneCalls.
            // If hold or resume later fails, we will swap them back.
            mSwitchingFgAndBgCalls = true;
            mCallExpectedToResume = mBackgroundCall.getImsCall();
            mForegroundCall.switchWith(mBackgroundCall);

            // Hold the foreground call; once the foreground call is held, the background call will
            // be resumed.
            try {
                imsCall.hold();
                mEventLog.writeOnImsCallHold(imsCall.getSession());

                // If there is no background call to resume, then don't expect there to be a switch.
                if (mCallExpectedToResume == null) {
                    mSwitchingFgAndBgCalls = false;
                }
            } catch (ImsException e) {
                mForegroundCall.switchWith(mBackgroundCall);
                throw new CallStateException(e.getMessage());
            }
        } else if (mBackgroundCall.getState() == ImsPhoneCall.State.HOLDING) {
            resumeWaitingOrHolding();
        }
    }

    public void
    conference() {
        if (DBG) log("conference");

        ImsCall fgImsCall = mForegroundCall.getImsCall();
        if (fgImsCall == null) {
            log("conference no foreground ims call");
            return;
        }

        ImsCall bgImsCall = mBackgroundCall.getImsCall();
        if (bgImsCall == null) {
            log("conference no background ims call");
            return;
        }

        // Keep track of the connect time of the earliest call so that it can be set on the
        // {@code ImsConference} when it is created.
        long foregroundConnectTime = mForegroundCall.getEarliestConnectTime();
        long backgroundConnectTime = mBackgroundCall.getEarliestConnectTime();
        long conferenceConnectTime;
        if (foregroundConnectTime > 0 && backgroundConnectTime > 0) {
            conferenceConnectTime = Math.min(mForegroundCall.getEarliestConnectTime(),
                    mBackgroundCall.getEarliestConnectTime());
            log("conference - using connect time = " + conferenceConnectTime);
        } else if (foregroundConnectTime > 0) {
            log("conference - bg call connect time is 0; using fg = " + foregroundConnectTime);
            conferenceConnectTime = foregroundConnectTime;
        } else {
            log("conference - fg call connect time is 0; using bg = " + backgroundConnectTime);
            conferenceConnectTime = backgroundConnectTime;
        }

        ImsPhoneConnection foregroundConnection = mForegroundCall.getFirstConnection();
        if (foregroundConnection != null) {
            foregroundConnection.setConferenceConnectTime(conferenceConnectTime);
        }

        try {
            fgImsCall.merge(bgImsCall);
        } catch (ImsException e) {
            log("conference " + e.getMessage());
        }
    }

    public void
    explicitCallTransfer() {
        //TODO : implement
    }

    public void
    clearDisconnected() {
        if (DBG) log("clearDisconnected");

        internalClearDisconnected();

        updatePhoneState();
        mPhone.notifyPreciseCallStateChanged();
    }

    public boolean
    canConference() {
        return mForegroundCall.getState() == ImsPhoneCall.State.ACTIVE
            && mBackgroundCall.getState() == ImsPhoneCall.State.HOLDING
            && !mBackgroundCall.isFull()
            && !mForegroundCall.isFull();
    }

    public boolean
    canDial() {
        boolean ret;
        int serviceState = mPhone.getServiceState().getState();
        String disableCall = SystemProperties.get(
                TelephonyProperties.PROPERTY_DISABLE_CALL, "false");

        ret = (serviceState != ServiceState.STATE_POWER_OFF)
            && mPendingMO == null
            && !mRingingCall.isRinging()
            && !disableCall.equals("true")
            && (!mForegroundCall.getState().isAlive()
                    || !mBackgroundCall.getState().isAlive());

        return ret;
    }

    public boolean
    canTransfer() {
        return mForegroundCall.getState() == ImsPhoneCall.State.ACTIVE
            && mBackgroundCall.getState() == ImsPhoneCall.State.HOLDING;
    }

    //***** Private Instance Methods

    private void
    internalClearDisconnected() {
        mRingingCall.clearDisconnected();
        mForegroundCall.clearDisconnected();
        mBackgroundCall.clearDisconnected();
        mHandoverCall.clearDisconnected();
    }

    private void
    updatePhoneState() {
        PhoneConstants.State oldState = mState;

        if (mRingingCall.isRinging()) {
            mState = PhoneConstants.State.RINGING;
        } else if (mPendingMO != null ||
                !(mForegroundCall.isIdle() && mBackgroundCall.isIdle())) {
            mState = PhoneConstants.State.OFFHOOK;
        } else {
            mState = PhoneConstants.State.IDLE;
        }

        if (mState == PhoneConstants.State.IDLE && oldState != mState) {
            mVoiceCallEndedRegistrants.notifyRegistrants(
                    new AsyncResult(null, null, null));
        } else if (oldState == PhoneConstants.State.IDLE && oldState != mState) {
            mVoiceCallStartedRegistrants.notifyRegistrants (
                    new AsyncResult(null, null, null));
        }

        if (DBG) log("updatePhoneState oldState=" + oldState + ", newState=" + mState);

        if (mState != oldState) {
            mPhone.notifyPhoneStateChanged();
            mEventLog.writePhoneState(mState);
            notifyPhoneStateChanged(oldState, mState);
        }
    }

    private void
    handleRadioNotAvailable() {
        // handlePollCalls will clear out its
        // call list when it gets the CommandException
        // error result from this
        pollCallsWhenSafe();
    }

    private void
    dumpState() {
        List l;

        log("Phone State:" + mState);

        log("Ringing call: " + mRingingCall.toString());

        l = mRingingCall.getConnections();
        for (int i = 0, s = l.size(); i < s; i++) {
            log(l.get(i).toString());
        }

        log("Foreground call: " + mForegroundCall.toString());

        l = mForegroundCall.getConnections();
        for (int i = 0, s = l.size(); i < s; i++) {
            log(l.get(i).toString());
        }

        log("Background call: " + mBackgroundCall.toString());

        l = mBackgroundCall.getConnections();
        for (int i = 0, s = l.size(); i < s; i++) {
            log(l.get(i).toString());
        }

    }

    //***** Called from ImsPhone

    public void setUiTTYMode(int uiTtyMode, Message onComplete) {
        if (mImsManager == null) {
            mPhone.sendErrorResponse(onComplete, getImsManagerIsNullException());
            return;
        }

        try {
            mImsManager.setUiTTYMode(mPhone.getContext(), mServiceId, uiTtyMode, onComplete);
        } catch (ImsException e) {
            loge("setTTYMode : " + e);
            mPhone.sendErrorResponse(onComplete, e);
        }
    }

    public void setMute(boolean mute) {
        mDesiredMute = mute;
        mForegroundCall.setMute(mute);
    }

    public boolean getMute() {
        return mDesiredMute;
    }

    public void sendDtmf(char c, Message result) {
        if (DBG) log("sendDtmf");

        ImsCall imscall = mForegroundCall.getImsCall();
        if (imscall != null) {
            imscall.sendDtmf(c, result);
        }
    }

    public void
    startDtmf(char c) {
        if (DBG) log("startDtmf");

        ImsCall imscall = mForegroundCall.getImsCall();
        if (imscall != null) {
            imscall.startDtmf(c);
        } else {
            loge("startDtmf : no foreground call");
        }
    }

    public void
    stopDtmf() {
        if (DBG) log("stopDtmf");

        ImsCall imscall = mForegroundCall.getImsCall();
        if (imscall != null) {
            imscall.stopDtmf();
        } else {
            loge("stopDtmf : no foreground call");
        }
    }

    //***** Called from ImsPhoneConnection

    public void hangup (ImsPhoneConnection conn) throws CallStateException {
        if (DBG) log("hangup connection");

        if (conn.getOwner() != this) {
            throw new CallStateException ("ImsPhoneConnection " + conn
                    + "does not belong to ImsPhoneCallTracker " + this);
        }

        hangup(conn.getCall());
    }

    //***** Called from ImsPhoneCall

    public void hangup (ImsPhoneCall call) throws CallStateException {
        if (DBG) log("hangup call");

        if (call.getConnections().size() == 0) {
            throw new CallStateException("no connections");
        }

        ImsCall imsCall = call.getImsCall();
        boolean rejectCall = false;

        if (call == mRingingCall) {
            if (Phone.DEBUG_PHONE) log("(ringing) hangup incoming");
            rejectCall = true;
        } else if (call == mForegroundCall) {
            if (call.isDialingOrAlerting()) {
                if (Phone.DEBUG_PHONE) {
                    log("(foregnd) hangup dialing or alerting...");
                }
            } else {
                if (Phone.DEBUG_PHONE) {
                    log("(foregnd) hangup foreground");
                }
                //held call will be resumed by onCallTerminated
            }
        } else if (call == mBackgroundCall) {
            if (Phone.DEBUG_PHONE) {
                log("(backgnd) hangup waiting or background");
            }
        } else {
            throw new CallStateException ("ImsPhoneCall " + call +
                    "does not belong to ImsPhoneCallTracker " + this);
        }

        call.onHangupLocal();

        try {
            if (imsCall != null) {
                if (rejectCall) {
                    imsCall.reject(ImsReasonInfo.CODE_USER_DECLINE);
                    mEventLog.writeOnImsCallReject(imsCall.getSession());
                } else {
                    imsCall.terminate(ImsReasonInfo.CODE_USER_TERMINATED);
                    mEventLog.writeOnImsCallTerminate(imsCall.getSession());
                }
            } else if (mPendingMO != null && call == mForegroundCall) {
                // is holding a foreground call
                mPendingMO.update(null, ImsPhoneCall.State.DISCONNECTED);
                mPendingMO.onDisconnect();
                removeConnection(mPendingMO);
                mPendingMO = null;
                updatePhoneState();
                removeMessages(EVENT_DIAL_PENDINGMO);
            }
        } catch (ImsException e) {
            throw new CallStateException(e.getMessage());
        }

        mPhone.notifyPreciseCallStateChanged();
    }

    void callEndCleanupHandOverCallIfAny() {
        if (mHandoverCall.mConnections.size() > 0) {
            if (DBG) log("callEndCleanupHandOverCallIfAny, mHandoverCall.mConnections="
                    + mHandoverCall.mConnections);
            mHandoverCall.mConnections.clear();
            mConnections.clear();
            mState = PhoneConstants.State.IDLE;
        }
    }

    /* package */
    void resumeWaitingOrHolding() throws CallStateException {
        if (DBG) log("resumeWaitingOrHolding");

        try {
            if (mForegroundCall.getState().isAlive()) {
                //resume foreground call after holding background call
                //they were switched before holding
                ImsCall imsCall = mForegroundCall.getImsCall();
                if (imsCall != null) {
                    imsCall.resume();
                    mEventLog.writeOnImsCallResume(imsCall.getSession());
                }
            } else if (mRingingCall.getState() == ImsPhoneCall.State.WAITING) {
                //accept waiting call after holding background call
                ImsCall imsCall = mRingingCall.getImsCall();
                if (imsCall != null) {
                    imsCall.accept(
                        ImsCallProfile.getCallTypeFromVideoState(mPendingCallVideoState));
                    mEventLog.writeOnImsCallAccept(imsCall.getSession());
                }
            } else {
                //Just resume background call.
                //To distinguish resuming call with swapping calls
                //we do not switch calls.here
                //ImsPhoneConnection.update will chnage the parent when completed
                ImsCall imsCall = mBackgroundCall.getImsCall();
                if (imsCall != null) {
                    imsCall.resume();
                    mEventLog.writeOnImsCallResume(imsCall.getSession());
                }
            }
        } catch (ImsException e) {
            throw new CallStateException(e.getMessage());
        }
    }

    public void sendUSSD (String ussdString, Message response) {
        if (DBG) log("sendUSSD");

        try {
            if (mUssdSession != null) {
                mUssdSession.sendUssd(ussdString);
                AsyncResult.forMessage(response, null, null);
                response.sendToTarget();
                return;
            }

            if (mImsManager == null) {
                mPhone.sendErrorResponse(response, getImsManagerIsNullException());
                return;
            }

            String[] callees = new String[] { ussdString };
            ImsCallProfile profile = mImsManager.createCallProfile(mServiceId,
                    ImsCallProfile.SERVICE_TYPE_NORMAL, ImsCallProfile.CALL_TYPE_VOICE);
            profile.setCallExtraInt(ImsCallProfile.EXTRA_DIALSTRING,
                    ImsCallProfile.DIALSTRING_USSD);

            mUssdSession = mImsManager.makeCall(mServiceId, profile,
                    callees, mImsUssdListener);
        } catch (ImsException e) {
            loge("sendUSSD : " + e);
            mPhone.sendErrorResponse(response, e);
        }
    }

    public void cancelUSSD() {
        if (mUssdSession == null) return;

        try {
            mUssdSession.terminate(ImsReasonInfo.CODE_USER_TERMINATED);
        } catch (ImsException e) {
        }

    }

    private synchronized ImsPhoneConnection findConnection(final ImsCall imsCall) {
        for (ImsPhoneConnection conn : mConnections) {
            if (conn.getImsCall() == imsCall) {
                return conn;
            }
        }
        return null;
    }

    private synchronized void removeConnection(ImsPhoneConnection conn) {
        mConnections.remove(conn);
        // If not emergency call is remaining, notify emergency call registrants
        if (mIsInEmergencyCall) {
            boolean isEmergencyCallInList = false;
            // if no emergency calls pending, set this to false
            for (ImsPhoneConnection imsPhoneConnection : mConnections) {
                if (imsPhoneConnection != null && imsPhoneConnection.isEmergency() == true) {
                    isEmergencyCallInList = true;
                    break;
                }
            }

            if (!isEmergencyCallInList) {
                mIsInEmergencyCall = false;
                mPhone.sendEmergencyCallStateChange(false);
            }
        }
    }

    private synchronized void addConnection(ImsPhoneConnection conn) {
        mConnections.add(conn);
        if (conn.isEmergency()) {
            mIsInEmergencyCall = true;
            mPhone.sendEmergencyCallStateChange(true);
        }
    }

    private void processCallStateChange(ImsCall imsCall, ImsPhoneCall.State state, int cause) {
        if (DBG) log("processCallStateChange " + imsCall + " state=" + state + " cause=" + cause);
        // This method is called on onCallUpdate() where there is not necessarily a call state
        // change. In these situations, we'll ignore the state related updates and only process
        // the change in media capabilities (as expected).  The default is to not ignore state
        // changes so we do not change existing behavior.
        processCallStateChange(imsCall, state, cause, false /* do not ignore state update */);
    }

    private void processCallStateChange(ImsCall imsCall, ImsPhoneCall.State state, int cause,
            boolean ignoreState) {
        if (DBG) {
            log("processCallStateChange state=" + state + " cause=" + cause
                    + " ignoreState=" + ignoreState);
        }

        if (imsCall == null) return;

        boolean changed = false;
        ImsPhoneConnection conn = findConnection(imsCall);

        if (conn == null) {
            // TODO : what should be done?
            return;
        }

        // processCallStateChange is triggered for onCallUpdated as well.
        // onCallUpdated should not modify the state of the call
        // It should modify only other capabilities of call through updateMediaCapabilities
        // State updates will be triggered through individual callbacks
        // i.e. onCallHeld, onCallResume, etc and conn.update will be responsible for the update
        conn.updateMediaCapabilities(imsCall);
        if (ignoreState) {
            conn.updateAddressDisplay(imsCall);
            conn.updateExtras(imsCall);

            maybeSetVideoCallProvider(conn, imsCall);
            return;
        }

        changed = conn.update(imsCall, state);
        if (state == ImsPhoneCall.State.DISCONNECTED) {
            changed = conn.onDisconnect(cause) || changed;
            //detach the disconnected connections
            conn.getCall().detach(conn);
            removeConnection(conn);
        }

        if (changed) {
            if (conn.getCall() == mHandoverCall) return;
            updatePhoneState();
            mPhone.notifyPreciseCallStateChanged();
        }
    }

    private void maybeSetVideoCallProvider(ImsPhoneConnection conn, ImsCall imsCall) {
        android.telecom.Connection.VideoProvider connVideoProvider = conn.getVideoProvider();
        if (connVideoProvider != null || imsCall.getCallSession().getVideoCallProvider() == null) {
            return;
        }

        try {
            setVideoCallProvider(conn, imsCall);
        } catch (RemoteException e) {
            loge("maybeSetVideoCallProvider: exception " + e);
        }
    }

    /**
     * Returns the {@link ImsReasonInfo#getCode()}, potentially remapping to a new value based on
     * the {@link ImsReasonInfo#getCode()} and {@link ImsReasonInfo#getExtraMessage()}.
     *
     * See {@link #mImsReasonCodeMap}.
     *
     * @param reasonInfo The {@link ImsReasonInfo}.
     * @return The remapped code.
     */
    private int maybeRemapReasonCode(ImsReasonInfo reasonInfo) {
        int code = reasonInfo.getCode();

        Pair<Integer, String> toCheck = new Pair<>(code, reasonInfo.getExtraMessage());

        if (mImsReasonCodeMap.containsKey(toCheck)) {
            int toCode = mImsReasonCodeMap.get(toCheck);

            log("maybeRemapReasonCode : fromCode = " + reasonInfo.getCode() + " ; message = "
                    + reasonInfo.getExtraMessage() + " ; toCode = " + toCode);
            return toCode;
        }
        return code;
    }

    private int getDisconnectCauseFromReasonInfo(ImsReasonInfo reasonInfo) {
        int cause = DisconnectCause.ERROR_UNSPECIFIED;

        //int type = reasonInfo.getReasonType();
        int code = maybeRemapReasonCode(reasonInfo);
        switch (code) {
            case ImsReasonInfo.CODE_SIP_BAD_ADDRESS:
            case ImsReasonInfo.CODE_SIP_NOT_REACHABLE:
                return DisconnectCause.NUMBER_UNREACHABLE;

            case ImsReasonInfo.CODE_SIP_BUSY:
                return DisconnectCause.BUSY;

            case ImsReasonInfo.CODE_USER_TERMINATED:
                return DisconnectCause.LOCAL;

            case ImsReasonInfo.CODE_LOCAL_CALL_DECLINE:
            case ImsReasonInfo.CODE_REMOTE_CALL_DECLINE:
                // If the call has been declined locally (on this device), or on remotely (on
                // another device using multiendpoint functionality), mark it as rejected.
                return DisconnectCause.INCOMING_REJECTED;

            case ImsReasonInfo.CODE_USER_TERMINATED_BY_REMOTE:
                return DisconnectCause.NORMAL;

            case ImsReasonInfo.CODE_SIP_FORBIDDEN:
                return DisconnectCause.SERVER_ERROR;

            case ImsReasonInfo.CODE_SIP_REDIRECTED:
            case ImsReasonInfo.CODE_SIP_BAD_REQUEST:
            case ImsReasonInfo.CODE_SIP_NOT_ACCEPTABLE:
            case ImsReasonInfo.CODE_SIP_USER_REJECTED:
            case ImsReasonInfo.CODE_SIP_GLOBAL_ERROR:
                return DisconnectCause.SERVER_ERROR;

            case ImsReasonInfo.CODE_SIP_SERVICE_UNAVAILABLE:
            case ImsReasonInfo.CODE_SIP_NOT_FOUND:
            case ImsReasonInfo.CODE_SIP_SERVER_ERROR:
                return DisconnectCause.SERVER_UNREACHABLE;

            case ImsReasonInfo.CODE_LOCAL_NETWORK_ROAMING:
            case ImsReasonInfo.CODE_LOCAL_NETWORK_IP_CHANGED:
            case ImsReasonInfo.CODE_LOCAL_IMS_SERVICE_DOWN:
            case ImsReasonInfo.CODE_LOCAL_SERVICE_UNAVAILABLE:
            case ImsReasonInfo.CODE_LOCAL_NOT_REGISTERED:
            case ImsReasonInfo.CODE_LOCAL_NETWORK_NO_LTE_COVERAGE:
            case ImsReasonInfo.CODE_LOCAL_NETWORK_NO_SERVICE:
            case ImsReasonInfo.CODE_LOCAL_CALL_VCC_ON_PROGRESSING:
                return DisconnectCause.OUT_OF_SERVICE;

            case ImsReasonInfo.CODE_SIP_REQUEST_TIMEOUT:
            case ImsReasonInfo.CODE_TIMEOUT_1XX_WAITING:
            case ImsReasonInfo.CODE_TIMEOUT_NO_ANSWER:
            case ImsReasonInfo.CODE_TIMEOUT_NO_ANSWER_CALL_UPDATE:
                return DisconnectCause.TIMED_OUT;

            case ImsReasonInfo.CODE_LOCAL_LOW_BATTERY:
            case ImsReasonInfo.CODE_LOCAL_POWER_OFF:
                return DisconnectCause.POWER_OFF;

            case ImsReasonInfo.CODE_FDN_BLOCKED:
                return DisconnectCause.FDN_BLOCKED;

            case ImsReasonInfo.CODE_ANSWERED_ELSEWHERE:
                return DisconnectCause.ANSWERED_ELSEWHERE;

            case ImsReasonInfo.CODE_CALL_END_CAUSE_CALL_PULL:
                return DisconnectCause.CALL_PULLED;

            case ImsReasonInfo.CODE_MAXIMUM_NUMBER_OF_CALLS_REACHED:
                return DisconnectCause.MAXIMUM_NUMBER_OF_CALLS_REACHED;

            case ImsReasonInfo.CODE_DATA_DISABLED:
                return DisconnectCause.DATA_DISABLED;

            case ImsReasonInfo.CODE_DATA_LIMIT_REACHED:
                return DisconnectCause.DATA_LIMIT_REACHED;
            default:
        }

        return cause;
    }

    /**
     * @return true if the phone is in Emergency Callback mode, otherwise false
     */
    private boolean isPhoneInEcbMode() {
        return SystemProperties.getBoolean(TelephonyProperties.PROPERTY_INECM_MODE, false);
    }

    /**
     * Before dialing pending MO request, check for the Emergency Callback mode.
     * If device is in Emergency callback mode, then exit the mode before dialing pending MO.
     */
    private void dialPendingMO() {
        boolean isPhoneInEcmMode = isPhoneInEcbMode();
        boolean isEmergencyNumber = mPendingMO.isEmergency();
        if ((!isPhoneInEcmMode) || (isPhoneInEcmMode && isEmergencyNumber)) {
            sendEmptyMessage(EVENT_DIAL_PENDINGMO);
        } else {
            sendEmptyMessage(EVENT_EXIT_ECBM_BEFORE_PENDINGMO);
        }
    }

    /**
     * Listen to the IMS call state change
     */
    private ImsCall.Listener mImsCallListener = new ImsCall.Listener() {
        @Override
        public void onCallProgressing(ImsCall imsCall) {
            if (DBG) log("onCallProgressing");

            mPendingMO = null;
            processCallStateChange(imsCall, ImsPhoneCall.State.ALERTING,
                    DisconnectCause.NOT_DISCONNECTED);
            mEventLog.writeOnImsCallProgressing(imsCall.getCallSession());
        }

        @Override
        public void onCallStarted(ImsCall imsCall) {
            if (DBG) log("onCallStarted");

            mPendingMO = null;
            processCallStateChange(imsCall, ImsPhoneCall.State.ACTIVE,
                    DisconnectCause.NOT_DISCONNECTED);

            if (mNotifyVtHandoverToWifiFail &&
                    !imsCall.isWifiCall() && imsCall.isVideoCall() && isWifiConnected()) {
                // Schedule check to see if handover succeeded.
                sendMessageDelayed(obtainMessage(EVENT_CHECK_FOR_WIFI_HANDOVER, imsCall),
                        HANDOVER_TO_WIFI_TIMEOUT_MS);
            }

            mEventLog.writeOnImsCallStarted(imsCall.getCallSession());
        }

        @Override
        public void onCallUpdated(ImsCall imsCall) {
            if (DBG) log("onCallUpdated");
            if (imsCall == null) {
                return;
            }
            ImsPhoneConnection conn = findConnection(imsCall);
            if (conn != null) {
                processCallStateChange(imsCall, conn.getCall().mState,
                        DisconnectCause.NOT_DISCONNECTED, true /*ignore state update*/);
                mEventLog.writeImsCallState(imsCall.getCallSession(), conn.getCall().mState);
            }
        }

        /**
         * onCallStartFailed will be invoked when:
         * case 1) Dialing fails
         * case 2) Ringing call is disconnected by local or remote user
         */
        @Override
        public void onCallStartFailed(ImsCall imsCall, ImsReasonInfo reasonInfo) {
            if (DBG) log("onCallStartFailed reasonCode=" + reasonInfo.getCode());

            if (mPendingMO != null) {
                // To initiate dialing circuit-switched call
                if (reasonInfo.getCode() == ImsReasonInfo.CODE_LOCAL_CALL_CS_RETRY_REQUIRED
                        && mBackgroundCall.getState() == ImsPhoneCall.State.IDLE
                        && mRingingCall.getState() == ImsPhoneCall.State.IDLE) {
                    mForegroundCall.detach(mPendingMO);
                    removeConnection(mPendingMO);
                    mPendingMO.finalize();
                    mPendingMO = null;
                    mPhone.initiateSilentRedial();
                    return;
                } else {
                    mPendingMO = null;
                    int cause = getDisconnectCauseFromReasonInfo(reasonInfo);
                    processCallStateChange(imsCall, ImsPhoneCall.State.DISCONNECTED, cause);
                }
                mEventLog.writeOnImsCallStartFailed(imsCall.getCallSession(), reasonInfo);
            }
        }

        @Override
        public void onCallTerminated(ImsCall imsCall, ImsReasonInfo reasonInfo) {
            if (DBG) log("onCallTerminated reasonCode=" + reasonInfo.getCode());

            ImsPhoneCall.State oldState = mForegroundCall.getState();
            int cause = getDisconnectCauseFromReasonInfo(reasonInfo);
            ImsPhoneConnection conn = findConnection(imsCall);
            if (DBG) log("cause = " + cause + " conn = " + conn);

            if (conn != null) {
                android.telecom.Connection.VideoProvider videoProvider = conn.getVideoProvider();
                if (videoProvider instanceof ImsVideoCallProviderWrapper) {
                    ImsVideoCallProviderWrapper wrapper = (ImsVideoCallProviderWrapper)
                            videoProvider;

                    wrapper.removeImsVideoProviderCallback(conn);
                }
            }
            if (mOnHoldToneId == System.identityHashCode(conn)) {
                if (conn != null && mOnHoldToneStarted) {
                    mPhone.stopOnHoldTone(conn);
                }
                mOnHoldToneStarted = false;
                mOnHoldToneId = -1;
            }
            if (conn != null) {
                if (conn.isPulledCall() && (
                        reasonInfo.getCode() == ImsReasonInfo.CODE_CALL_PULL_OUT_OF_SYNC ||
                        reasonInfo.getCode() == ImsReasonInfo.CODE_SIP_TEMPRARILY_UNAVAILABLE ||
                        reasonInfo.getCode() == ImsReasonInfo.CODE_SIP_FORBIDDEN) &&
                        mPhone != null && mPhone.getExternalCallTracker() != null) {

                    log("Call pull failed.");
                    // Call was being pulled, but the call pull has failed -- inform the associated
                    // TelephonyConnection that the pull failed, and provide it with the original
                    // external connection which was pulled so that it can be swapped back.
                    conn.onCallPullFailed(mPhone.getExternalCallTracker()
                            .getConnectionById(conn.getPulledDialogId()));
                    // Do not mark as disconnected; the call will just change from being a regular
                    // call to being an external call again.
                    cause = DisconnectCause.NOT_DISCONNECTED;

                } else if (conn.isIncoming() && conn.getConnectTime() == 0
                        && cause != DisconnectCause.ANSWERED_ELSEWHERE) {
                    // Missed
                    if (cause == DisconnectCause.NORMAL) {
                        cause = DisconnectCause.INCOMING_MISSED;
                    } else {
                        cause = DisconnectCause.INCOMING_REJECTED;
                    }
                    if (DBG) log("Incoming connection of 0 connect time detected - translated " +
                            "cause = " + cause);
                }
            }

            if (cause == DisconnectCause.NORMAL && conn != null && conn.getImsCall().isMerged()) {
                // Call was terminated while it is merged instead of a remote disconnect.
                cause = DisconnectCause.IMS_MERGED_SUCCESSFULLY;
            }

            mEventLog.writeOnImsCallTerminated(imsCall.getCallSession(), reasonInfo);

            processCallStateChange(imsCall, ImsPhoneCall.State.DISCONNECTED, cause);
            if (mForegroundCall.getState() != ImsPhoneCall.State.ACTIVE) {
                if (mRingingCall.getState().isRinging()) {
                    // Drop pending MO. We should address incoming call first
                    mPendingMO = null;
                } else if (mPendingMO != null) {
                    sendEmptyMessage(EVENT_DIAL_PENDINGMO);
                }
            }

            if (mSwitchingFgAndBgCalls) {
                if (DBG) {
                    log("onCallTerminated: Call terminated in the midst of Switching " +
                            "Fg and Bg calls.");
                }
                // If we are the in midst of swapping FG and BG calls and the call that was
                // terminated was the one that we expected to resume, we need to swap the FG and
                // BG calls back.
                if (imsCall == mCallExpectedToResume) {
                    if (DBG) {
                        log("onCallTerminated: switching " + mForegroundCall + " with "
                                + mBackgroundCall);
                    }
                    mForegroundCall.switchWith(mBackgroundCall);
                }
                // This call terminated in the midst of a switch after the other call was held, so
                // resume it back to ACTIVE state since the switch failed.
                if (mForegroundCall.getState() == ImsPhoneCall.State.HOLDING) {
                    sendEmptyMessage(EVENT_RESUME_BACKGROUND);
                    mSwitchingFgAndBgCalls = false;
                    mCallExpectedToResume = null;
                }
            }
        }

        @Override
        public void onCallHeld(ImsCall imsCall) {
            if (DBG) {
                if (mForegroundCall.getImsCall() == imsCall) {
                    log("onCallHeld (fg) " + imsCall);
                } else if (mBackgroundCall.getImsCall() == imsCall) {
                    log("onCallHeld (bg) " + imsCall);
                }
            }

            synchronized (mSyncHold) {
                ImsPhoneCall.State oldState = mBackgroundCall.getState();
                processCallStateChange(imsCall, ImsPhoneCall.State.HOLDING,
                        DisconnectCause.NOT_DISCONNECTED);

                // Note: If we're performing a switchWaitingOrHoldingAndActive, the call to
                // processCallStateChange above may have caused the mBackgroundCall and
                // mForegroundCall references below to change meaning.  Watch out for this if you
                // are reading through this code.
                if (oldState == ImsPhoneCall.State.ACTIVE) {
                    // Note: This case comes up when we have just held a call in response to a
                    // switchWaitingOrHoldingAndActive.  We now need to resume the background call.
                    // The EVENT_RESUME_BACKGROUND causes resumeWaitingOrHolding to be called.
                    if ((mForegroundCall.getState() == ImsPhoneCall.State.HOLDING)
                            || (mRingingCall.getState() == ImsPhoneCall.State.WAITING)) {
                            sendEmptyMessage(EVENT_RESUME_BACKGROUND);
                    } else {
                        //when multiple connections belong to background call,
                        //only the first callback reaches here
                        //otherwise the oldState is already HOLDING
                        if (mPendingMO != null) {
                            dialPendingMO();
                        }

                        // In this case there will be no call resumed, so we can assume that we
                        // are done switching fg and bg calls now.
                        // This may happen if there is no BG call and we are holding a call so that
                        // we can dial another one.
                        mSwitchingFgAndBgCalls = false;
                    }
                } else if (oldState == ImsPhoneCall.State.IDLE && mSwitchingFgAndBgCalls) {
                    // The other call terminated in the midst of a switch before this call was held,
                    // so resume the foreground call back to ACTIVE state since the switch failed.
                    if (mForegroundCall.getState() == ImsPhoneCall.State.HOLDING) {
                        sendEmptyMessage(EVENT_RESUME_BACKGROUND);
                        mSwitchingFgAndBgCalls = false;
                        mCallExpectedToResume = null;
                    }
                }
            }
            mEventLog.writeOnImsCallHeld(imsCall.getCallSession());
        }

        @Override
        public void onCallHoldFailed(ImsCall imsCall, ImsReasonInfo reasonInfo) {
            if (DBG) log("onCallHoldFailed reasonCode=" + reasonInfo.getCode());

            synchronized (mSyncHold) {
                ImsPhoneCall.State bgState = mBackgroundCall.getState();
                if (reasonInfo.getCode() == ImsReasonInfo.CODE_LOCAL_CALL_TERMINATED) {
                    // disconnected while processing hold
                    if (mPendingMO != null) {
                        dialPendingMO();
                    }
                } else if (bgState == ImsPhoneCall.State.ACTIVE) {
                    mForegroundCall.switchWith(mBackgroundCall);

                    if (mPendingMO != null) {
                        mPendingMO.setDisconnectCause(DisconnectCause.ERROR_UNSPECIFIED);
                        sendEmptyMessageDelayed(EVENT_HANGUP_PENDINGMO, TIMEOUT_HANGUP_PENDINGMO);
                    }
                }
                mPhone.notifySuppServiceFailed(Phone.SuppService.HOLD);
            }
            mEventLog.writeOnImsCallHoldFailed(imsCall.getCallSession(), reasonInfo);
        }

        @Override
        public void onCallResumed(ImsCall imsCall) {
            if (DBG) log("onCallResumed");

            // If we are the in midst of swapping FG and BG calls and the call we end up resuming
            // is not the one we expected, we likely had a resume failure and we need to swap the
            // FG and BG calls back.
            if (mSwitchingFgAndBgCalls) {
                if (imsCall != mCallExpectedToResume) {
                    // If the call which resumed isn't as expected, we need to swap back to the
                    // previous configuration; the swap has failed.
                    if (DBG) {
                        log("onCallResumed : switching " + mForegroundCall + " with "
                                + mBackgroundCall);
                    }
                    mForegroundCall.switchWith(mBackgroundCall);
                } else {
                    // The call which resumed is the one we expected to resume, so we can clear out
                    // the mSwitchingFgAndBgCalls flag.
                    if (DBG) {
                        log("onCallResumed : expected call resumed.");
                    }
                }
                mSwitchingFgAndBgCalls = false;
                mCallExpectedToResume = null;
            }
            processCallStateChange(imsCall, ImsPhoneCall.State.ACTIVE,
                    DisconnectCause.NOT_DISCONNECTED);
            mEventLog.writeOnImsCallResumed(imsCall.getCallSession());
        }

        @Override
        public void onCallResumeFailed(ImsCall imsCall, ImsReasonInfo reasonInfo) {
            if (mSwitchingFgAndBgCalls) {
                // If we are in the midst of swapping the FG and BG calls and
                // we got a resume fail, we need to swap back the FG and BG calls.
                // Since the FG call was held, will also try to resume the same.
                if (imsCall == mCallExpectedToResume) {
                    if (DBG) {
                        log("onCallResumeFailed : switching " + mForegroundCall + " with "
                                + mBackgroundCall);
                    }
                    mForegroundCall.switchWith(mBackgroundCall);
                    if (mForegroundCall.getState() == ImsPhoneCall.State.HOLDING) {
                            sendEmptyMessage(EVENT_RESUME_BACKGROUND);
                    }
                }

                //Call swap is done, reset the relevant variables
                mCallExpectedToResume = null;
                mSwitchingFgAndBgCalls = false;
            }
            mPhone.notifySuppServiceFailed(Phone.SuppService.RESUME);
            mEventLog.writeOnImsCallResumeFailed(imsCall.getCallSession(), reasonInfo);
        }

        @Override
        public void onCallResumeReceived(ImsCall imsCall) {
            if (DBG) log("onCallResumeReceived");
            ImsPhoneConnection conn = findConnection(imsCall);
            if (conn != null && mOnHoldToneStarted) {
                mPhone.stopOnHoldTone(conn);
                mOnHoldToneStarted = false;
            }

            SuppServiceNotification supp = new SuppServiceNotification();
            // Type of notification: 0 = MO; 1 = MT
            // Refer SuppServiceNotification class documentation.
            supp.notificationType = 1;
            supp.code = SuppServiceNotification.MT_CODE_CALL_RETRIEVED;
            mPhone.notifySuppSvcNotification(supp);
            mEventLog.writeOnImsCallResumeReceived(imsCall.getCallSession());
        }

        @Override
        public void onCallHoldReceived(ImsCall imsCall) {
            if (DBG) log("onCallHoldReceived");

            ImsPhoneConnection conn = findConnection(imsCall);
            if (conn != null && conn.getState() == ImsPhoneCall.State.ACTIVE) {
                if (!mOnHoldToneStarted && ImsPhoneCall.isLocalTone(imsCall)) {
                    mPhone.startOnHoldTone(conn);
                    mOnHoldToneStarted = true;
                    mOnHoldToneId = System.identityHashCode(conn);
                }
            }

            SuppServiceNotification supp = new SuppServiceNotification();
            // Type of notification: 0 = MO; 1 = MT
            // Refer SuppServiceNotification class documentation.
            supp.notificationType = 1;
            supp.code = SuppServiceNotification.MT_CODE_CALL_ON_HOLD;
            mPhone.notifySuppSvcNotification(supp);
            mEventLog.writeOnImsCallHoldReceived(imsCall.getCallSession());
        }

        @Override
        public void onCallSuppServiceReceived(ImsCall call,
                ImsSuppServiceNotification suppServiceInfo) {
            if (DBG) log("onCallSuppServiceReceived: suppServiceInfo=" + suppServiceInfo);

            SuppServiceNotification supp = new SuppServiceNotification();
            supp.notificationType = suppServiceInfo.notificationType;
            supp.code = suppServiceInfo.code;
            supp.index = suppServiceInfo.index;
            supp.number = suppServiceInfo.number;
            supp.history = suppServiceInfo.history;

            mPhone.notifySuppSvcNotification(supp);
        }

        @Override
        public void onCallMerged(final ImsCall call, final ImsCall peerCall, boolean swapCalls) {
            if (DBG) log("onCallMerged");

            ImsPhoneCall foregroundImsPhoneCall = findConnection(call).getCall();
            ImsPhoneConnection peerConnection = findConnection(peerCall);
            ImsPhoneCall peerImsPhoneCall = peerConnection == null ? null
                    : peerConnection.getCall();

            if (swapCalls) {
                switchAfterConferenceSuccess();
            }
            foregroundImsPhoneCall.merge(peerImsPhoneCall, ImsPhoneCall.State.ACTIVE);

            try {
                final ImsPhoneConnection conn = findConnection(call);
                log("onCallMerged: ImsPhoneConnection=" + conn);
                log("onCallMerged: CurrentVideoProvider=" + conn.getVideoProvider());
                setVideoCallProvider(conn, call);
                log("onCallMerged: CurrentVideoProvider=" + conn.getVideoProvider());
            } catch (Exception e) {
                loge("onCallMerged: exception " + e);
            }

            // After merge complete, update foreground as Active
            // and background call as Held, if background call exists
            processCallStateChange(mForegroundCall.getImsCall(), ImsPhoneCall.State.ACTIVE,
                    DisconnectCause.NOT_DISCONNECTED);
            if (peerConnection != null) {
                processCallStateChange(mBackgroundCall.getImsCall(), ImsPhoneCall.State.HOLDING,
                    DisconnectCause.NOT_DISCONNECTED);
            }

            // Check if the merge was requested by an existing conference call. In that
            // case, no further action is required.
            if (!call.isMergeRequestedByConf()) {
                log("onCallMerged :: calling onMultipartyStateChanged()");
                onMultipartyStateChanged(call, true);
            } else {
                log("onCallMerged :: Merge requested by existing conference.");
                // Reset the flag.
                call.resetIsMergeRequestedByConf(false);
            }
            logState();
        }

        @Override
        public void onCallMergeFailed(ImsCall call, ImsReasonInfo reasonInfo) {
            if (DBG) log("onCallMergeFailed reasonInfo=" + reasonInfo);

            // TODO: the call to notifySuppServiceFailed throws up the "merge failed" dialog
            // We should move this into the InCallService so that it is handled appropriately
            // based on the user facing UI.
            mPhone.notifySuppServiceFailed(Phone.SuppService.CONFERENCE);

            // Start plumbing this even through Telecom so other components can take
            // appropriate action.
            ImsPhoneConnection conn = findConnection(call);
            if (conn != null) {
                conn.onConferenceMergeFailed();
            }
        }

        /**
         * Called when the state of IMS conference participant(s) has changed.
         *
         * @param call the call object that carries out the IMS call.
         * @param participants the participant(s) and their new state information.
         */
        @Override
        public void onConferenceParticipantsStateChanged(ImsCall call,
                List<ConferenceParticipant> participants) {
            if (DBG) log("onConferenceParticipantsStateChanged");

            ImsPhoneConnection conn = findConnection(call);
            if (conn != null) {
                conn.updateConferenceParticipants(participants);
            }
        }

        @Override
        public void onCallSessionTtyModeReceived(ImsCall call, int mode) {
            mPhone.onTtyModeReceived(mode);
        }

        @Override
        public void onCallHandover(ImsCall imsCall, int srcAccessTech, int targetAccessTech,
            ImsReasonInfo reasonInfo) {
            if (DBG) {
                log("onCallHandover ::  srcAccessTech=" + srcAccessTech + ", targetAccessTech=" +
                    targetAccessTech + ", reasonInfo=" + reasonInfo);
            }

            boolean isHandoverToWifi = srcAccessTech != ServiceState.RIL_RADIO_TECHNOLOGY_IWLAN &&
                    targetAccessTech == ServiceState.RIL_RADIO_TECHNOLOGY_IWLAN;
            if (isHandoverToWifi) {
                // If we handed over to wifi successfully, don't check for failure in the future.
                removeMessages(EVENT_CHECK_FOR_WIFI_HANDOVER);
            }

            mEventLog.writeOnImsCallHandover(imsCall.getCallSession(),
                    srcAccessTech, targetAccessTech, reasonInfo);
        }

        @Override
        public void onCallHandoverFailed(ImsCall imsCall, int srcAccessTech, int targetAccessTech,
            ImsReasonInfo reasonInfo) {
            if (DBG) {
                log("onCallHandoverFailed :: srcAccessTech=" + srcAccessTech +
                    ", targetAccessTech=" + targetAccessTech + ", reasonInfo=" + reasonInfo);
            }
            mEventLog.writeOnImsCallHandoverFailed(imsCall.getCallSession(),
                    srcAccessTech, targetAccessTech, reasonInfo);

            boolean isHandoverToWifi = srcAccessTech != ServiceState.RIL_RADIO_TECHNOLOGY_IWLAN &&
                    targetAccessTech == ServiceState.RIL_RADIO_TECHNOLOGY_IWLAN;
            ImsPhoneConnection conn = findConnection(imsCall);
            if (conn != null && isHandoverToWifi) {
                log("onCallHandoverFailed - handover to WIFI Failed");

                // If we know we failed to handover, don't check for failure in the future.
                removeMessages(EVENT_CHECK_FOR_WIFI_HANDOVER);

                if (mNotifyVtHandoverToWifiFail) {
                    // Only notify others if carrier config indicates to do so.
                    conn.onHandoverToWifiFailed();
                }
            }
        }

        /**
         * Handles a change to the multiparty state for an {@code ImsCall}.  Notifies the associated
         * {@link ImsPhoneConnection} of the change.
         *
         * @param imsCall The IMS call.
         * @param isMultiParty {@code true} if the call became multiparty, {@code false}
         *      otherwise.
         */
        @Override
        public void onMultipartyStateChanged(ImsCall imsCall, boolean isMultiParty) {
            if (DBG) log("onMultipartyStateChanged to " + (isMultiParty ? "Y" : "N"));

            ImsPhoneConnection conn = findConnection(imsCall);
            if (conn != null) {
                conn.updateMultipartyState(isMultiParty);
            }
        }
    };

    /**
     * Listen to the IMS call state change
     */
    private ImsCall.Listener mImsUssdListener = new ImsCall.Listener() {
        @Override
        public void onCallStarted(ImsCall imsCall) {
            if (DBG) log("mImsUssdListener onCallStarted");

            if (imsCall == mUssdSession) {
                if (mPendingUssd != null) {
                    AsyncResult.forMessage(mPendingUssd);
                    mPendingUssd.sendToTarget();
                    mPendingUssd = null;
                }
            }
        }

        @Override
        public void onCallStartFailed(ImsCall imsCall, ImsReasonInfo reasonInfo) {
            if (DBG) log("mImsUssdListener onCallStartFailed reasonCode=" + reasonInfo.getCode());

            onCallTerminated(imsCall, reasonInfo);
        }

        @Override
        public void onCallTerminated(ImsCall imsCall, ImsReasonInfo reasonInfo) {
            if (DBG) log("mImsUssdListener onCallTerminated reasonCode=" + reasonInfo.getCode());
            removeMessages(EVENT_CHECK_FOR_WIFI_HANDOVER);

            if (imsCall == mUssdSession) {
                mUssdSession = null;
                if (mPendingUssd != null) {
                    CommandException ex =
                            new CommandException(CommandException.Error.GENERIC_FAILURE);
                    AsyncResult.forMessage(mPendingUssd, null, ex);
                    mPendingUssd.sendToTarget();
                    mPendingUssd = null;
                }
            }
            imsCall.close();
        }

        @Override
        public void onCallUssdMessageReceived(ImsCall call,
                int mode, String ussdMessage) {
            if (DBG) log("mImsUssdListener onCallUssdMessageReceived mode=" + mode);

            int ussdMode = -1;

            switch(mode) {
                case ImsCall.USSD_MODE_REQUEST:
                    ussdMode = CommandsInterface.USSD_MODE_REQUEST;
                    break;

                case ImsCall.USSD_MODE_NOTIFY:
                    ussdMode = CommandsInterface.USSD_MODE_NOTIFY;
                    break;
            }

            mPhone.onIncomingUSSD(ussdMode, ussdMessage);
        }
    };

    /**
     * Listen to the IMS service state change
     *
     */
    private ImsConnectionStateListener mImsConnectionStateListener =
        new ImsConnectionStateListener() {
        @Override
        public void onImsConnected() {
            if (DBG) log("onImsConnected");
            mPhone.setServiceState(ServiceState.STATE_IN_SERVICE);
            mPhone.setImsRegistered(true);
            mEventLog.writeOnImsConnectionState(
                    TelephonyEventLog.IMS_CONNECTION_STATE_CONNECTED, null);
        }

        @Override
        public void onImsDisconnected(ImsReasonInfo imsReasonInfo) {
            if (DBG) log("onImsDisconnected imsReasonInfo=" + imsReasonInfo);
            mPhone.setServiceState(ServiceState.STATE_OUT_OF_SERVICE);
            mPhone.setImsRegistered(false);
            mPhone.processDisconnectReason(imsReasonInfo);
            mEventLog.writeOnImsConnectionState(
                    TelephonyEventLog.IMS_CONNECTION_STATE_DISCONNECTED, imsReasonInfo);
        }

        @Override
        public void onImsProgressing() {
            if (DBG) log("onImsProgressing");
            mPhone.setServiceState(ServiceState.STATE_OUT_OF_SERVICE);
            mPhone.setImsRegistered(false);
            mEventLog.writeOnImsConnectionState(
                    TelephonyEventLog.IMS_CONNECTION_STATE_PROGRESSING, null);
        }

        @Override
        public void onImsResumed() {
            if (DBG) log("onImsResumed");
            mPhone.setServiceState(ServiceState.STATE_IN_SERVICE);
            mEventLog.writeOnImsConnectionState(
                    TelephonyEventLog.IMS_CONNECTION_STATE_RESUMED, null);
        }

        @Override
        public void onImsSuspended() {
            if (DBG) log("onImsSuspended");
            mPhone.setServiceState(ServiceState.STATE_OUT_OF_SERVICE);
            mEventLog.writeOnImsConnectionState(
                    TelephonyEventLog.IMS_CONNECTION_STATE_SUSPENDED, null);
        }

        @Override
        public void onFeatureCapabilityChanged(int serviceClass,
                int[] enabledFeatures, int[] disabledFeatures) {
            if (serviceClass == ImsServiceClass.MMTEL) {
                boolean tmpIsVideoCallEnabled = isVideoCallEnabled();
                // Check enabledFeatures to determine capabilities. We ignore disabledFeatures.
                StringBuilder sb;
                if (DBG) {
                    sb = new StringBuilder(120);
                    sb.append("onFeatureCapabilityChanged: ");
                }
                for (int  i = ImsConfig.FeatureConstants.FEATURE_TYPE_VOICE_OVER_LTE;
                        i <= ImsConfig.FeatureConstants.FEATURE_TYPE_UT_OVER_WIFI &&
                        i < enabledFeatures.length; i++) {
                    if (enabledFeatures[i] == i) {
                        // If the feature is set to its own integer value it is enabled.
                        if (DBG) {
                            sb.append(mImsFeatureStrings[i]);
                            sb.append(":true ");
                        }

                        mImsFeatureEnabled[i] = true;
                    } else if (enabledFeatures[i]
                            == ImsConfig.FeatureConstants.FEATURE_TYPE_UNKNOWN) {
                        // FEATURE_TYPE_UNKNOWN indicates that a feature is disabled.
                        if (DBG) {
                            sb.append(mImsFeatureStrings[i]);
                            sb.append(":false ");
                        }

                        mImsFeatureEnabled[i] = false;
                    } else {
                        // Feature has unknown state; it is not its own value or -1.
                        if (DBG) {
                            loge("onFeatureCapabilityChanged(" + i + ", " + mImsFeatureStrings[i]
                                    + "): unexpectedValue=" + enabledFeatures[i]);
                        }
                    }
                }
                if (DBG) {
                    log(sb.toString());
                }
                if (tmpIsVideoCallEnabled != isVideoCallEnabled()) {
                    mPhone.notifyForVideoCapabilityChanged(isVideoCallEnabled());
                }

                // TODO: Use the ImsCallSession or ImsCallProfile to tell the initial Wifi state and
                // {@link ImsCallSession.Listener#callSessionHandover} to listen for changes to
                // wifi capability caused by a handover.
                if (DBG) log("onFeatureCapabilityChanged: isVolteEnabled=" + isVolteEnabled()
                            + ", isVideoCallEnabled=" + isVideoCallEnabled()
                            + ", isVowifiEnabled=" + isVowifiEnabled()
                            + ", isUtEnabled=" + isUtEnabled());
                for (ImsPhoneConnection connection : mConnections) {
                    connection.updateWifiState();
                }

                mPhone.onFeatureCapabilityChanged();

                mEventLog.writeOnImsCapabilities(mImsFeatureEnabled);
            }
        }

        @Override
        public void onVoiceMessageCountChanged(int count) {
            if (DBG) log("onVoiceMessageCountChanged :: count=" + count);
            mPhone.mDefaultPhone.setVoiceMessageCount(count);
        }

        @Override
        public void registrationAssociatedUriChanged(Uri[] uris) {
            if (DBG) log("registrationAssociatedUriChanged");
            mPhone.setCurrentSubscriberUris(uris);
        }
    };

    private ImsConfigListener.Stub mImsConfigListener = new ImsConfigListener.Stub() {
        @Override
        public void onGetFeatureResponse(int feature, int network, int value, int status) {}

        @Override
        public void onSetFeatureResponse(int feature, int network, int value, int status) {
            mEventLog.writeImsSetFeatureValue(feature, network, value, status);
        }

        @Override
        public void onGetVideoQuality(int status, int quality) {}

        @Override
        public void onSetVideoQuality(int status) {}

    };

    public ImsUtInterface getUtInterface() throws ImsException {
        if (mImsManager == null) {
            throw getImsManagerIsNullException();
        }

        ImsUtInterface ut = mImsManager.getSupplementaryServiceConfiguration(mServiceId);
        return ut;
    }

    private void transferHandoverConnections(ImsPhoneCall call) {
        if (call.mConnections != null) {
            for (Connection c : call.mConnections) {
                c.mPreHandoverState = call.mState;
                log ("Connection state before handover is " + c.getStateBeforeHandover());
            }
        }
        if (mHandoverCall.mConnections == null ) {
            mHandoverCall.mConnections = call.mConnections;
        } else { // Multi-call SRVCC
            mHandoverCall.mConnections.addAll(call.mConnections);
        }
        if (mHandoverCall.mConnections != null) {
            if (call.getImsCall() != null) {
                call.getImsCall().close();
            }
            for (Connection c : mHandoverCall.mConnections) {
                ((ImsPhoneConnection)c).changeParent(mHandoverCall);
                ((ImsPhoneConnection)c).releaseWakeLock();
            }
        }
        if (call.getState().isAlive()) {
            log ("Call is alive and state is " + call.mState);
            mHandoverCall.mState = call.mState;
        }
        call.mConnections.clear();
        call.mState = ImsPhoneCall.State.IDLE;
    }

    /* package */
    void notifySrvccState(Call.SrvccState state) {
        if (DBG) log("notifySrvccState state=" + state);

        mSrvccState = state;

        if (mSrvccState == Call.SrvccState.COMPLETED) {
            transferHandoverConnections(mForegroundCall);
            transferHandoverConnections(mBackgroundCall);
            transferHandoverConnections(mRingingCall);
        }
    }

    //****** Overridden from Handler

    @Override
    public void
    handleMessage (Message msg) {
        AsyncResult ar;
        if (DBG) log("handleMessage what=" + msg.what);

        switch (msg.what) {
            case EVENT_HANGUP_PENDINGMO:
                if (mPendingMO != null) {
                    mPendingMO.onDisconnect();
                    removeConnection(mPendingMO);
                    mPendingMO = null;
                }
                mPendingIntentExtras = null;
                updatePhoneState();
                mPhone.notifyPreciseCallStateChanged();
                break;
            case EVENT_RESUME_BACKGROUND:
                try {
                    resumeWaitingOrHolding();
                } catch (CallStateException e) {
                    if (Phone.DEBUG_PHONE) {
                        loge("handleMessage EVENT_RESUME_BACKGROUND exception=" + e);
                    }
                }
                break;
            case EVENT_DIAL_PENDINGMO:
                dialInternal(mPendingMO, mClirMode, mPendingCallVideoState, mPendingIntentExtras);
                mPendingIntentExtras = null;
                break;

            case EVENT_EXIT_ECBM_BEFORE_PENDINGMO:
                if (mPendingMO != null) {
                    //Send ECBM exit request
                    try {
                        getEcbmInterface().exitEmergencyCallbackMode();
                        mPhone.setOnEcbModeExitResponse(this, EVENT_EXIT_ECM_RESPONSE_CDMA, null);
                        pendingCallClirMode = mClirMode;
                        pendingCallInEcm = true;
                    } catch (ImsException e) {
                        e.printStackTrace();
                        mPendingMO.setDisconnectCause(DisconnectCause.ERROR_UNSPECIFIED);
                        sendEmptyMessageDelayed(EVENT_HANGUP_PENDINGMO, TIMEOUT_HANGUP_PENDINGMO);
                    }
                }
                break;

            case EVENT_EXIT_ECM_RESPONSE_CDMA:
                // no matter the result, we still do the same here
                if (pendingCallInEcm) {
                    dialInternal(mPendingMO, pendingCallClirMode,
                            mPendingCallVideoState, mPendingIntentExtras);
                    mPendingIntentExtras = null;
                    pendingCallInEcm = false;
                }
                mPhone.unsetOnEcbModeExitResponse(this);
                break;
            case EVENT_VT_DATA_USAGE_UPDATE:
                ar = (AsyncResult) msg.obj;
                ImsCall call = (ImsCall) ar.userObj;
                Long usage = (long) ar.result;
                log("VT data usage update. usage = " + usage + ", imsCall = " + call);

                Long oldUsage = 0L;
                if (mVtDataUsageMap.containsKey(call.uniqueId)) {
                    oldUsage = mVtDataUsageMap.get(call.uniqueId);
                }
                mTotalVtDataUsage += (usage - oldUsage);
                mVtDataUsageMap.put(call.uniqueId, usage);
                break;
            case EVENT_DATA_ENABLED_CHANGED:
                ar = (AsyncResult) msg.obj;
                if (ar.result instanceof Pair) {
                    Pair<Boolean, Integer> p = (Pair<Boolean, Integer>) ar.result;
                    onDataEnabledChanged(p.first, p.second);
                }
                break;
            case EVENT_GET_IMS_SERVICE:
                try {
                    getImsService();
                } catch (ImsException e) {
                    loge("getImsService: " + e);
                    //Leave mImsManager as null, then CallStateException will be thrown when dialing
                    mImsManager = null;
                    if (mImsServiceRetryCount < NUM_IMS_SERVICE_RETRIES) {
                        loge("getImsService: Retrying getting ImsService...");
                        sendEmptyMessageDelayed(EVENT_GET_IMS_SERVICE,
                                TIME_BETWEEN_IMS_SERVICE_RETRIES_MS);
                        mImsServiceRetryCount++;
                    } else {
                        // We have been unable to connect for
                        // NUM_IMS_SERVICE_RETRIES*TIME_BETWEEN_IMS_SERVICE_RETRIES_MS ms. We will
                        // probably never be able to connect, so we should just give up.
                        loge("getImsService: ImsService retrieval timeout... ImsService is " +
                                "unavailable.");
                    }
                }
                break;
            case EVENT_CHECK_FOR_WIFI_HANDOVER:
                if (msg.obj instanceof ImsCall) {
                    ImsCall imsCall = (ImsCall) msg.obj;
                    if (!imsCall.isWifiCall()) {
                        // Call did not handover to wifi, notify of handover failure.
                        ImsPhoneConnection conn = findConnection(imsCall);
                        if (conn != null) {
                            conn.onHandoverToWifiFailed();
                        }
                    }
                }
                break;
        }
    }

    @Override
    protected void log(String msg) {
        Rlog.d(LOG_TAG, "[ImsPhoneCallTracker] " + msg);
    }

    protected void loge(String msg) {
        Rlog.e(LOG_TAG, "[ImsPhoneCallTracker] " + msg);
    }

    /**
     * Logs the current state of the ImsPhoneCallTracker.  Useful for debugging issues with
     * call tracking.
     */
    /* package */
    void logState() {
        if (!VERBOSE_STATE_LOGGING) {
            return;
        }

        StringBuilder sb = new StringBuilder();
        sb.append("Current IMS PhoneCall State:\n");
        sb.append(" Foreground: ");
        sb.append(mForegroundCall);
        sb.append("\n");
        sb.append(" Background: ");
        sb.append(mBackgroundCall);
        sb.append("\n");
        sb.append(" Ringing: ");
        sb.append(mRingingCall);
        sb.append("\n");
        sb.append(" Handover: ");
        sb.append(mHandoverCall);
        sb.append("\n");
        Rlog.v(LOG_TAG, sb.toString());
    }

    @Override
    public void dump(FileDescriptor fd, PrintWriter pw, String[] args) {
        pw.println("ImsPhoneCallTracker extends:");
        super.dump(fd, pw, args);
        pw.println(" mVoiceCallEndedRegistrants=" + mVoiceCallEndedRegistrants);
        pw.println(" mVoiceCallStartedRegistrants=" + mVoiceCallStartedRegistrants);
        pw.println(" mRingingCall=" + mRingingCall);
        pw.println(" mForegroundCall=" + mForegroundCall);
        pw.println(" mBackgroundCall=" + mBackgroundCall);
        pw.println(" mHandoverCall=" + mHandoverCall);
        pw.println(" mPendingMO=" + mPendingMO);
        //pw.println(" mHangupPendingMO=" + mHangupPendingMO);
        pw.println(" mPhone=" + mPhone);
        pw.println(" mDesiredMute=" + mDesiredMute);
        pw.println(" mState=" + mState);
        for (int i = 0; i < mImsFeatureEnabled.length; i++) {
            pw.println(" " + mImsFeatureStrings[i] + ": "
                    + ((mImsFeatureEnabled[i]) ? "enabled" : "disabled"));
        }
        pw.println(" mTotalVtDataUsage=" + mTotalVtDataUsage);
        for (Map.Entry<Integer, Long> entry : mVtDataUsageMap.entrySet()) {
            pw.println("    id=" + entry.getKey() + " ,usage=" + entry.getValue());
        }

        pw.flush();
        pw.println("++++++++++++++++++++++++++++++++");

        try {
            if (mImsManager != null) {
                mImsManager.dump(fd, pw, args);
            }
        } catch (Exception e) {
            e.printStackTrace();
        }

        if (mConnections != null && mConnections.size() > 0) {
            pw.println("mConnections:");
            for (int i = 0; i < mConnections.size(); i++) {
                pw.println("  [" + i + "]: " + mConnections.get(i));
            }
        }
    }

    @Override
    protected void handlePollCalls(AsyncResult ar) {
    }

    /* package */
    ImsEcbm getEcbmInterface() throws ImsException {
        if (mImsManager == null) {
            throw getImsManagerIsNullException();
        }

        ImsEcbm ecbm = mImsManager.getEcbmInterface(mServiceId);
        return ecbm;
    }

    /* package */
    ImsMultiEndpoint getMultiEndpointInterface() throws ImsException {
        if (mImsManager == null) {
            throw getImsManagerIsNullException();
        }

        try {
            return mImsManager.getMultiEndpointInterface(mServiceId);
        } catch (ImsException e) {
            if (e.getCode() == ImsReasonInfo.CODE_MULTIENDPOINT_NOT_SUPPORTED) {
                return null;
            } else {
                throw e;
            }

        }
    }

    public boolean isInEmergencyCall() {
        return mIsInEmergencyCall;
    }

    public boolean isVolteEnabled() {
        return mImsFeatureEnabled[ImsConfig.FeatureConstants.FEATURE_TYPE_VOICE_OVER_LTE];
    }

    public boolean isVowifiEnabled() {
        return mImsFeatureEnabled[ImsConfig.FeatureConstants.FEATURE_TYPE_VOICE_OVER_WIFI];
    }

    public boolean isVideoCallEnabled() {
        return (mImsFeatureEnabled[ImsConfig.FeatureConstants.FEATURE_TYPE_VIDEO_OVER_LTE]
                || mImsFeatureEnabled[ImsConfig.FeatureConstants.FEATURE_TYPE_VIDEO_OVER_WIFI]);
    }

    @Override
    public PhoneConstants.State getState() {
        return mState;
    }

    private void setVideoCallProvider(ImsPhoneConnection conn, ImsCall imsCall)
            throws RemoteException {
        IImsVideoCallProvider imsVideoCallProvider =
                imsCall.getCallSession().getVideoCallProvider();
        if (imsVideoCallProvider != null) {
            ImsVideoCallProviderWrapper imsVideoCallProviderWrapper =
                    new ImsVideoCallProviderWrapper(imsVideoCallProvider);
            conn.setVideoProvider(imsVideoCallProviderWrapper);
            imsVideoCallProviderWrapper.registerForDataUsageUpdate
                    (this, EVENT_VT_DATA_USAGE_UPDATE, imsCall);
            imsVideoCallProviderWrapper.addImsVideoProviderCallback(conn);
        }
    }

    public boolean isUtEnabled() {
        return (mImsFeatureEnabled[ImsConfig.FeatureConstants.FEATURE_TYPE_UT_OVER_LTE]
            || mImsFeatureEnabled[ImsConfig.FeatureConstants.FEATURE_TYPE_UT_OVER_WIFI]);
    }

    /**
     * Given a call subject, removes any characters considered by the current carrier to be
     * invalid, as well as escaping (using \) any characters which the carrier requires to be
     * escaped.
     *
     * @param callSubject The call subject.
     * @return The call subject with invalid characters removed and escaping applied as required.
     */
    private String cleanseInstantLetteringMessage(String callSubject) {
        if (TextUtils.isEmpty(callSubject)) {
            return callSubject;
        }

        // Get the carrier config for the current sub.
        CarrierConfigManager configMgr = (CarrierConfigManager)
                mPhone.getContext().getSystemService(Context.CARRIER_CONFIG_SERVICE);
        // Bail if we can't find the carrier config service.
        if (configMgr == null) {
            return callSubject;
        }

        PersistableBundle carrierConfig = configMgr.getConfigForSubId(mPhone.getSubId());
        // Bail if no carrier config found.
        if (carrierConfig == null) {
            return callSubject;
        }

        // Try to replace invalid characters
        String invalidCharacters = carrierConfig.getString(
                CarrierConfigManager.KEY_CARRIER_INSTANT_LETTERING_INVALID_CHARS_STRING);
        if (!TextUtils.isEmpty(invalidCharacters)) {
            callSubject = callSubject.replaceAll(invalidCharacters, "");
        }

        // Try to escape characters which need to be escaped.
        String escapedCharacters = carrierConfig.getString(
                CarrierConfigManager.KEY_CARRIER_INSTANT_LETTERING_ESCAPED_CHARS_STRING);
        if (!TextUtils.isEmpty(escapedCharacters)) {
            callSubject = escapeChars(escapedCharacters, callSubject);
        }
        return callSubject;
    }

    /**
     * Given a source string, return a string where a set of characters are escaped using the
     * backslash character.
     *
     * @param toEscape The characters to escape with a backslash.
     * @param source The source string.
     * @return The source string with characters escaped.
     */
    private String escapeChars(String toEscape, String source) {
        StringBuilder escaped = new StringBuilder();
        for (char c : source.toCharArray()) {
            if (toEscape.contains(Character.toString(c))) {
                escaped.append("\\");
            }
            escaped.append(c);
        }

        return escaped.toString();
    }

    /**
     * Initiates a pull of an external call.
     *
     * Initiates a pull by making a dial request with the {@link ImsCallProfile#EXTRA_IS_CALL_PULL}
     * extra specified.  We call {@link ImsPhone#notifyUnknownConnection(Connection)} which notifies
     * Telecom of the new dialed connection.  The
     * {@code PstnIncomingCallNotifier#maybeSwapWithUnknownConnection} logic ensures that the new
     * {@link ImsPhoneConnection} resulting from the dial gets swapped with the
     * {@link ImsExternalConnection}, which effectively makes the external call become a regular
     * call.  Magic!
     *
     * @param number The phone number of the call to be pulled.
     * @param videoState The desired video state of the pulled call.
     * @param dialogId The {@link ImsExternalConnection#getCallId()} dialog id associated with the
     *                 call which is being pulled.
     */
    @Override
    public void pullExternalCall(String number, int videoState, int dialogId) {
        Bundle extras = new Bundle();
        extras.putBoolean(ImsCallProfile.EXTRA_IS_CALL_PULL, true);
        extras.putInt(ImsExternalCallTracker.EXTRA_IMS_EXTERNAL_CALL_ID, dialogId);
        try {
            Connection connection = dial(number, videoState, extras);
            mPhone.notifyUnknownConnection(connection);
        } catch (CallStateException e) {
            loge("pullExternalCall failed - " + e);
        }
    }

    private ImsException getImsManagerIsNullException() {
        return new ImsException("no ims manager", ImsReasonInfo.CODE_LOCAL_ILLEGAL_STATE);
    }

    /**
     * Determines if answering an incoming call will cause the active call to be disconnected.
     * <p>
     * This will be the case if
     * {@link CarrierConfigManager#KEY_DROP_VIDEO_CALL_WHEN_ANSWERING_AUDIO_CALL_BOOL} is
     * {@code true} for the carrier, the active call is a video call over WIFI, and the incoming
     * call is an audio call.
     *
     * @param activeCall The active call.
     * @param incomingCall The incoming call.
     * @return {@code true} if answering the incoming call will cause the active call to be
     *      disconnected, {@code false} otherwise.
     */
    private boolean shouldDisconnectActiveCallOnAnswer(ImsCall activeCall,
            ImsCall incomingCall) {

        if (!mDropVideoCallWhenAnsweringAudioCall) {
            return false;
        }

        boolean isActiveCallVideo = activeCall.isVideoCall() ||
                (mTreatDowngradedVideoCallsAsVideoCalls && activeCall.wasVideoCall());
        boolean isActiveCallOnWifi = activeCall.isWifiCall();
        boolean isVoWifiEnabled = mImsManager.isWfcEnabledByPlatform(mPhone.getContext()) &&
                mImsManager.isWfcEnabledByUser(mPhone.getContext());
        boolean isIncomingCallAudio = !incomingCall.isVideoCall();
        log("shouldDisconnectActiveCallOnAnswer : isActiveCallVideo=" + isActiveCallVideo +
                " isActiveCallOnWifi=" + isActiveCallOnWifi + " isIncomingCallAudio=" +
                isIncomingCallAudio + " isVowifiEnabled=" + isVoWifiEnabled);

        return isActiveCallVideo && isActiveCallOnWifi && isIncomingCallAudio && !isVoWifiEnabled;
    }

    /** Get aggregated video call data usage since boot.
     *
     * @return data usage in bytes
     */
    public long getVtDataUsage() {

        // If there is an ongoing VT call, request the latest VT usage from the modem. The latest
        // usage will return asynchronously so it won't be counted in this round, but it will be
        // eventually counted when next getVtDataUsage is called.
        if (mState != PhoneConstants.State.IDLE) {
            for (ImsPhoneConnection conn : mConnections) {
                android.telecom.Connection.VideoProvider videoProvider = conn.getVideoProvider();
                if (videoProvider != null) {
                    videoProvider.onRequestConnectionDataUsage();
                }
            }
        }

        return mTotalVtDataUsage;
    }

    public void registerPhoneStateListener(PhoneStateListener listener) {
        mPhoneStateListeners.add(listener);
    }

    public void unregisterPhoneStateListener(PhoneStateListener listener) {
        mPhoneStateListeners.remove(listener);
    }

    /**
     * Notifies local telephony listeners of changes to the IMS phone state.
     *
     * @param oldState The old state.
     * @param newState The new state.
     */
    private void notifyPhoneStateChanged(PhoneConstants.State oldState,
            PhoneConstants.State newState) {

        for (PhoneStateListener listener : mPhoneStateListeners) {
            listener.onPhoneStateChanged(oldState, newState);
        }
    }

    /** Modify video call to a new video state.
     *
     * @param imsCall IMS call to be modified
     * @param newVideoState New video state. (Refer to VideoProfile)
     */
    private void modifyVideoCall(ImsCall imsCall, int newVideoState) {
        ImsPhoneConnection conn = findConnection(imsCall);
        if (conn != null) {
            int oldVideoState = conn.getVideoState();
            if (conn.getVideoProvider() != null) {
                conn.getVideoProvider().onSendSessionModifyRequest(
                        new VideoProfile(oldVideoState), new VideoProfile(newVideoState));
            }
        }
    }

    /**
     * Handler of data enabled changed event
     * @param enabled True if data is enabled, otherwise disabled.
     * @param reason Reason for data enabled/disabled (see {@code REASON_*} in
     *      {@link DataEnabledSettings}.
     */
    private void onDataEnabledChanged(boolean enabled, int reason) {

        log("onDataEnabledChanged: enabled=" + enabled + ", reason=" + reason);
        ImsManager.getInstance(mPhone.getContext(), mPhone.getPhoneId()).setDataEnabled(enabled);

        if (!enabled) {
            int reasonCode;
            if (reason == DataEnabledSettings.REASON_POLICY_DATA_ENABLED) {
                reasonCode = ImsReasonInfo.CODE_DATA_LIMIT_REACHED;
            } else if (reason == DataEnabledSettings.REASON_USER_DATA_ENABLED) {
                reasonCode = ImsReasonInfo.CODE_DATA_DISABLED;
            } else {
                // Unexpected code, default to data disabled.
                reasonCode = ImsReasonInfo.CODE_DATA_DISABLED;
            }

            // If data is disabled while there are ongoing VT calls which are not taking place over
            // wifi, then they should be disconnected to prevent the user from incurring further
            // data charges.
            for (ImsPhoneConnection conn : mConnections) {
                ImsCall imsCall = conn.getImsCall();
                if (imsCall != null && imsCall.isVideoCall() && !imsCall.isWifiCall()) {
<<<<<<< HEAD
                    log("Downgrading the VT call " + imsCall);
                    modifyVideoCall(imsCall, VideoProfile.STATE_AUDIO_ONLY);
                } else {
                    log("Not downgrading the ims call " + imsCall);
=======
                    try {
                        imsCall.terminate(ImsReasonInfo.CODE_USER_TERMINATED, reasonCode);
                    } catch (ImsException ie) {
                        loge("Couldn't terminate call " + imsCall);
                    }
>>>>>>> d46b146e
                }
            }
        }

        // This will call into updateVideoCallFeatureValue and eventually all clients will be
        // asynchronously notified that the availability of VT over LTE has changed.
        ImsManager.updateImsServiceConfig(mPhone.getContext(), mPhone.getPhoneId(), true);
    }

    /**
     * @return {@code true} if the device is connected to a WIFI network, {@code false} otherwise.
     */
    private boolean isWifiConnected() {
        ConnectivityManager cm = (ConnectivityManager) mPhone.getContext()
                .getSystemService(Context.CONNECTIVITY_SERVICE);
        if (cm != null) {
            NetworkInfo ni = cm.getActiveNetworkInfo();
            if (ni != null && ni.isConnected()) {
                return ni.getType() == ConnectivityManager.TYPE_WIFI;
            }
        }
        return false;
    }
}<|MERGE_RESOLUTION|>--- conflicted
+++ resolved
@@ -2645,18 +2645,11 @@
             for (ImsPhoneConnection conn : mConnections) {
                 ImsCall imsCall = conn.getImsCall();
                 if (imsCall != null && imsCall.isVideoCall() && !imsCall.isWifiCall()) {
-<<<<<<< HEAD
-                    log("Downgrading the VT call " + imsCall);
-                    modifyVideoCall(imsCall, VideoProfile.STATE_AUDIO_ONLY);
-                } else {
-                    log("Not downgrading the ims call " + imsCall);
-=======
                     try {
                         imsCall.terminate(ImsReasonInfo.CODE_USER_TERMINATED, reasonCode);
                     } catch (ImsException ie) {
                         loge("Couldn't terminate call " + imsCall);
                     }
->>>>>>> d46b146e
                 }
             }
         }
