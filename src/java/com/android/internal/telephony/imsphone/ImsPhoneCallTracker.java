/*
 * Copyright (C) 2013 The Android Open Source Project
 *
 * Licensed under the Apache License, Version 2.0 (the "License");
 * you may not use this file except in compliance with the License.
 * You may obtain a copy of the License at
 *
 *      http://www.apache.org/licenses/LICENSE-2.0
 *
 * Unless required by applicable law or agreed to in writing, software
 * distributed under the License is distributed on an "AS IS" BASIS,
 * WITHOUT WARRANTIES OR CONDITIONS OF ANY KIND, either express or implied.
 * See the License for the specific language governing permissions and
 * limitations under the License.
 */

package com.android.internal.telephony.imsphone;

import java.io.FileDescriptor;
import java.io.PrintWriter;
import java.util.ArrayList;
import java.util.HashMap;
import java.util.List;
import java.util.Map;
import java.util.regex.Pattern;

import android.app.PendingIntent;
import android.content.BroadcastReceiver;
import android.content.Context;
import android.content.Intent;
import android.content.IntentFilter;
import android.content.SharedPreferences;
import android.net.ConnectivityManager;
import android.net.NetworkInfo;
import android.net.Uri;
import android.os.AsyncResult;
import android.os.Bundle;
import android.os.Handler;
import android.os.Message;
import android.os.PersistableBundle;
import android.os.Registrant;
import android.os.RegistrantList;
import android.os.RemoteException;
import android.os.SystemProperties;
import android.provider.Settings;
import android.telephony.CarrierConfigManager;
import android.telephony.TelephonyManager;
import android.text.TextUtils;
import android.preference.PreferenceManager;
import android.telecom.ConferenceParticipant;
import android.telecom.VideoProfile;
import android.telephony.DisconnectCause;
import android.telephony.PhoneNumberUtils;
import android.telephony.Rlog;
import android.telephony.ServiceState;
import android.telephony.SubscriptionManager;
import android.util.ArrayMap;
import android.util.Pair;

import com.android.ims.ImsCall;
import com.android.ims.ImsCallProfile;
import com.android.ims.ImsConfig;
import com.android.ims.ImsConfigListener;
import com.android.ims.ImsConnectionStateListener;
import com.android.ims.ImsEcbm;
import com.android.ims.ImsException;
import com.android.ims.ImsManager;
import com.android.ims.ImsMultiEndpoint;
import com.android.ims.ImsReasonInfo;
import com.android.ims.ImsServiceClass;
import com.android.ims.ImsSuppServiceNotification;
import com.android.ims.ImsUtInterface;
import com.android.ims.internal.IImsVideoCallProvider;
import com.android.ims.internal.ImsCallSession;
import com.android.ims.internal.ImsVideoCallProviderWrapper;
import com.android.internal.telephony.Call;
import com.android.internal.telephony.CallStateException;
import com.android.internal.telephony.CallTracker;
import com.android.internal.telephony.CommandException;
import com.android.internal.telephony.CommandsInterface;
import com.android.internal.telephony.Connection;
import com.android.internal.telephony.Phone;
import com.android.internal.telephony.PhoneConstants;
import com.android.internal.telephony.TelephonyEventLog;
import com.android.internal.telephony.TelephonyProperties;
import com.android.internal.telephony.dataconnection.DataEnabledSettings;
import com.android.internal.telephony.gsm.SuppServiceNotification;

/**
 * {@hide}
 */
public class ImsPhoneCallTracker extends CallTracker implements ImsPullCall {
    static final String LOG_TAG = "ImsPhoneCallTracker";

    public interface PhoneStateListener {
        void onPhoneStateChanged(PhoneConstants.State oldState, PhoneConstants.State newState);
    }

    private static final boolean DBG = true;

    // When true, dumps the state of ImsPhoneCallTracker after changes to foreground and background
    // calls.  This is helpful for debugging.
    private static final boolean VERBOSE_STATE_LOGGING = false; /* stopship if true */

    /**
     * Shared preferences key used to track whether the user has been notified of the fact that a
     * video call has been handed over from WIFI to LTE.
     */
    public static final String NOTIFIED_HANDOVER_TO_LTE_KEY = "notified_handover_video_to_lte_key";

    //Indices map to ImsConfig.FeatureConstants
    private boolean[] mImsFeatureEnabled = {false, false, false, false, false, false};
    private final String[] mImsFeatureStrings = {"VoLTE", "ViLTE", "VoWiFi", "ViWiFi",
            "UTLTE", "UTWiFi"};

    private TelephonyEventLog mEventLog;

    private BroadcastReceiver mReceiver = new BroadcastReceiver() {
        @Override
        public void onReceive(Context context, Intent intent) {
            if (intent.getAction().equals(ImsManager.ACTION_IMS_INCOMING_CALL)) {
                if (DBG) log("onReceive : incoming call intent");

                if (mImsManager == null) return;

                if (mServiceId < 0) return;

                try {
                    // Network initiated USSD will be treated by mImsUssdListener
                    boolean isUssd = intent.getBooleanExtra(ImsManager.EXTRA_USSD, false);
                    if (isUssd) {
                        if (DBG) log("onReceive : USSD");
                        mUssdSession = mImsManager.takeCall(mServiceId, intent, mImsUssdListener);
                        if (mUssdSession != null) {
                            mUssdSession.accept(ImsCallProfile.CALL_TYPE_VOICE);
                        }
                        return;
                    }

                    boolean isUnknown = intent.getBooleanExtra(ImsManager.EXTRA_IS_UNKNOWN_CALL,
                            false);
                    if (DBG) {
                        log("onReceive : isUnknown = " + isUnknown +
                                " fg = " + mForegroundCall.getState() +
                                " bg = " + mBackgroundCall.getState());
                    }

                    // Normal MT/Unknown call
                    ImsCall imsCall = mImsManager.takeCall(mServiceId, intent, mImsCallListener);
                    ImsPhoneConnection conn = new ImsPhoneConnection(mPhone, imsCall,
                            ImsPhoneCallTracker.this,
                            (isUnknown? mForegroundCall: mRingingCall), isUnknown);

                    // If there is an active call.
                    if (mForegroundCall.hasConnections()) {
                        ImsCall activeCall = mForegroundCall.getFirstConnection().getImsCall();
                        boolean answeringWillDisconnect =
                                shouldDisconnectActiveCallOnAnswer(activeCall, imsCall);
                        conn.setActiveCallDisconnectedOnAnswer(answeringWillDisconnect);
                    }
                    conn.setAllowAddCallDuringVideoCall(mAllowAddCallDuringVideoCall);
                    addConnection(conn);

                    setVideoCallProvider(conn, imsCall);

                    mEventLog.writeOnImsCallReceive(imsCall.getSession());

                    if (isUnknown) {
                        mPhone.notifyUnknownConnection(conn);
                    } else {
                        if ((mForegroundCall.getState() != ImsPhoneCall.State.IDLE) ||
                                (mBackgroundCall.getState() != ImsPhoneCall.State.IDLE)) {
                            conn.update(imsCall, ImsPhoneCall.State.WAITING);
                        }

                        mPhone.notifyNewRingingConnection(conn);
                        mPhone.notifyIncomingRing();
                    }

                    updatePhoneState();
                    mPhone.notifyPreciseCallStateChanged();
                } catch (ImsException e) {
                    loge("onReceive : exception " + e);
                } catch (RemoteException e) {
                }
            } else if (intent.getAction().equals(
                    CarrierConfigManager.ACTION_CARRIER_CONFIG_CHANGED)) {
                int subId = intent.getIntExtra(PhoneConstants.SUBSCRIPTION_KEY,
                        SubscriptionManager.INVALID_SUBSCRIPTION_ID);
                if (subId == mPhone.getSubId()) {
                    cacheCarrierConfiguration(subId);
                    log("onReceive : Updating mAllowEmergencyVideoCalls = " +
                            mAllowEmergencyVideoCalls);
                }
            }
        }
    };

    //***** Constants

    static final int MAX_CONNECTIONS = 7;
    static final int MAX_CONNECTIONS_PER_CALL = 5;

    private static final int EVENT_HANGUP_PENDINGMO = 18;
    private static final int EVENT_RESUME_BACKGROUND = 19;
    private static final int EVENT_DIAL_PENDINGMO = 20;
    private static final int EVENT_EXIT_ECBM_BEFORE_PENDINGMO = 21;
    private static final int EVENT_VT_DATA_USAGE_UPDATE = 22;
    private static final int EVENT_DATA_ENABLED_CHANGED = 23;
    private static final int EVENT_GET_IMS_SERVICE = 24;
    private static final int EVENT_CHECK_FOR_WIFI_HANDOVER = 25;

    private static final int TIMEOUT_HANGUP_PENDINGMO = 500;

    // The number of times we will try to connect to the ImsService before giving up.
    private static final int NUM_IMS_SERVICE_RETRIES = 10;
    // The number of milliseconds in between each try.
    private static final int TIME_BETWEEN_IMS_SERVICE_RETRIES_MS = 400; // ms

    private static final int HANDOVER_TO_WIFI_TIMEOUT_MS = 60000; // ms

    //***** Instance Variables
    private ArrayList<ImsPhoneConnection> mConnections = new ArrayList<ImsPhoneConnection>();
    private RegistrantList mVoiceCallEndedRegistrants = new RegistrantList();
    private RegistrantList mVoiceCallStartedRegistrants = new RegistrantList();

    public ImsPhoneCall mRingingCall = new ImsPhoneCall(this, ImsPhoneCall.CONTEXT_RINGING);
    public ImsPhoneCall mForegroundCall = new ImsPhoneCall(this,
            ImsPhoneCall.CONTEXT_FOREGROUND);
    public ImsPhoneCall mBackgroundCall = new ImsPhoneCall(this,
            ImsPhoneCall.CONTEXT_BACKGROUND);
    public ImsPhoneCall mHandoverCall = new ImsPhoneCall(this, ImsPhoneCall.CONTEXT_HANDOVER);

    // Hold aggregated video call data usage for each video call since boot.
    // The ImsCall's call id is the key of the map.
    private final HashMap<Integer, Long> mVtDataUsageMap = new HashMap<>();
    private volatile long mTotalVtDataUsage = 0;

    private ImsPhoneConnection mPendingMO;
    private int mClirMode = CommandsInterface.CLIR_DEFAULT;
    private Object mSyncHold = new Object();

    private ImsCall mUssdSession = null;
    private Message mPendingUssd = null;

    ImsPhone mPhone;

    private boolean mDesiredMute = false;    // false = mute off
    private boolean mOnHoldToneStarted = false;
    private int mOnHoldToneId = -1;

    private PhoneConstants.State mState = PhoneConstants.State.IDLE;

    private int mImsServiceRetryCount;
    private ImsManager mImsManager;
    private int mServiceId = -1;

    private Call.SrvccState mSrvccState = Call.SrvccState.NONE;

    private boolean mIsInEmergencyCall = false;

    private int pendingCallClirMode;
    private int mPendingCallVideoState;
    private Bundle mPendingIntentExtras;
    private boolean pendingCallInEcm = false;
    private boolean mSwitchingFgAndBgCalls = false;
    private ImsCall mCallExpectedToResume = null;
    private boolean mAllowEmergencyVideoCalls = false;

<<<<<<< HEAD
    private Object mAddParticipantLock = new Object();
    private Message mAddPartResp;
=======
    /**
     * Listeners to changes in the phone state.  Intended for use by other interested IMS components
     * without the need to register a full blown {@link android.telephony.PhoneStateListener}.
     */
    private List<PhoneStateListener> mPhoneStateListeners = new ArrayList<>();

    /**
     * Carrier configuration option which determines if video calls which have been downgraded to an
     * audio call should be treated as if they are still video calls.
     */
    private boolean mTreatDowngradedVideoCallsAsVideoCalls = false;

    /**
     * Carrier configuration option which determines if an ongoing video call over wifi should be
     * dropped when an audio call is answered.
     */
    private boolean mDropVideoCallWhenAnsweringAudioCall = false;

    /**
     * Carrier configuration option which determines whether adding a call during a video call
     * should be allowed.
     */
    private boolean mAllowAddCallDuringVideoCall = true;

    /**
     * Carrier configuration option which determines whether to notify the connection if a handover
     * to wifi fails.
     */
    private boolean mNotifyVtHandoverToWifiFail = false;

    /**
     * Carrier configuration option which determines whether the carrier supports downgrading a
     * TX/RX/TX-RX video call directly to an audio-only call.
     */
    private boolean mSupportDowngradeVtToAudio = false;

    /**
     * Carrier configuration option which determines whether the carrier wants to inform the user
     * when a video call is handed over from WIFI to LTE.
     * See {@link CarrierConfigManager#KEY_NOTIFY_HANDOVER_VIDEO_FROM_WIFI_TO_LTE_BOOL} for more
     * information.
     */
    private boolean mNotifyHandoverVideoFromWifiToLTE = false;

    /**
     * Carrier configuration option which defines a mapping from pairs of
     * {@link ImsReasonInfo#getCode()} and {@link ImsReasonInfo#getExtraMessage()} values to a new
     * {@code ImsReasonInfo#CODE_*} value.
     *
     * See {@link CarrierConfigManager#KEY_IMS_REASONINFO_MAPPING_STRING_ARRAY}.
     */
    private Map<Pair<Integer, String>, Integer> mImsReasonCodeMap = new ArrayMap<>();
>>>>>>> b7f55afe

    //***** Events


    //***** Constructors

    public ImsPhoneCallTracker(ImsPhone phone) {
        this.mPhone = phone;

        mEventLog = new TelephonyEventLog(mPhone.getPhoneId());

        IntentFilter intentfilter = new IntentFilter();
        intentfilter.addAction(ImsManager.ACTION_IMS_INCOMING_CALL);
        intentfilter.addAction(CarrierConfigManager.ACTION_CARRIER_CONFIG_CHANGED);
        mPhone.getContext().registerReceiver(mReceiver, intentfilter);
        cacheCarrierConfiguration(mPhone.getSubId());

        mPhone.getDefaultPhone().registerForDataEnabledChanged(
                this, EVENT_DATA_ENABLED_CHANGED, null);

        mImsServiceRetryCount = 0;
        // Send a message to connect to the Ims Service and open a connection through
        // getImsService().
        sendEmptyMessage(EVENT_GET_IMS_SERVICE);
    }

    private PendingIntent createIncomingCallPendingIntent() {
        Intent intent = new Intent(ImsManager.ACTION_IMS_INCOMING_CALL);
        intent.addFlags(Intent.FLAG_RECEIVER_FOREGROUND);
        return PendingIntent.getBroadcast(mPhone.getContext(), 0, intent,
                PendingIntent.FLAG_UPDATE_CURRENT);
    }

    private void getImsService() throws ImsException {
        if (DBG) log("getImsService");
        mImsManager = ImsManager.getInstance(mPhone.getContext(), mPhone.getPhoneId());
<<<<<<< HEAD
        try {
            mServiceId = mImsManager.open(ImsServiceClass.MMTEL,
                    createIncomingCallPendingIntent(),
                    mImsConnectionStateListener, mPhone.getPhoneId());
=======
        mServiceId = mImsManager.open(ImsServiceClass.MMTEL,
                createIncomingCallPendingIntent(),
                mImsConnectionStateListener);
>>>>>>> b7f55afe

        mImsManager.setImsConfigListener(mImsConfigListener);

        // Get the ECBM interface and set IMSPhone's listener object for notifications
        getEcbmInterface().setEcbmStateListener(mPhone.getImsEcbmStateListener());
        if (mPhone.isInEcm()) {
            // Call exit ECBM which will invoke onECBMExited
            mPhone.exitEmergencyCallbackMode();
        }
        int mPreferredTtyMode = Settings.Secure.getInt(
            mPhone.getContext().getContentResolver(),
            Settings.Secure.PREFERRED_TTY_MODE,
            Phone.TTY_MODE_OFF);
        mImsManager.setUiTTYMode(mPhone.getContext(), mServiceId, mPreferredTtyMode, null);

        ImsMultiEndpoint multiEndpoint = getMultiEndpointInterface();
        if (multiEndpoint != null) {
            multiEndpoint.setExternalCallStateListener(
                    mPhone.getExternalCallTracker().getExternalCallStateListener());
        }
    }

    public void dispose() {
        if (DBG) log("dispose");
        mRingingCall.dispose();
        mBackgroundCall.dispose();
        mForegroundCall.dispose();
        mHandoverCall.dispose();

        clearDisconnected();
        mPhone.getContext().unregisterReceiver(mReceiver);
        mPhone.unregisterForDataEnabledChanged(this);
        removeMessages(EVENT_GET_IMS_SERVICE);
    }

    @Override
    protected void finalize() {
        log("ImsPhoneCallTracker finalized");
    }

    //***** Instance Methods

    //***** Public Methods
    @Override
    public void registerForVoiceCallStarted(Handler h, int what, Object obj) {
        Registrant r = new Registrant(h, what, obj);
        mVoiceCallStartedRegistrants.add(r);
    }

    @Override
    public void unregisterForVoiceCallStarted(Handler h) {
        mVoiceCallStartedRegistrants.remove(h);
    }

    @Override
    public void registerForVoiceCallEnded(Handler h, int what, Object obj) {
        Registrant r = new Registrant(h, what, obj);
        mVoiceCallEndedRegistrants.add(r);
    }

    @Override
    public void unregisterForVoiceCallEnded(Handler h) {
        mVoiceCallEndedRegistrants.remove(h);
    }

    public Connection dial(String dialString, int videoState, Bundle intentExtras) throws
            CallStateException {
        SharedPreferences sp = PreferenceManager.getDefaultSharedPreferences(mPhone.getContext());
        int oirMode = sp.getInt(Phone.CLIR_KEY, CommandsInterface.CLIR_DEFAULT);
        return dial(dialString, oirMode, videoState, intentExtras);
    }

    /**
     * oirMode is one of the CLIR_ constants
     */
    synchronized Connection
    dial(String dialString, int clirMode, int videoState, Bundle intentExtras)
            throws CallStateException {
        boolean isPhoneInEcmMode = isPhoneInEcbMode();
        boolean isEmergencyNumber = PhoneNumberUtils.isEmergencyNumber(dialString);

        if (DBG) log("dial clirMode=" + clirMode);

        // note that this triggers call state changed notif
        clearDisconnected();

        if (mImsManager == null) {
            throw new CallStateException("service not available");
        }

        if (!canDial()) {
            throw new CallStateException("cannot dial in current state");
        }

        if (isPhoneInEcmMode && isEmergencyNumber) {
            handleEcmTimer(ImsPhone.CANCEL_ECM_TIMER);
        }

        // If the call is to an emergency number and the carrier does not support video emergency
        // calls, dial as an audio-only call.
        if (isEmergencyNumber && VideoProfile.isVideo(videoState) &&
                !mAllowEmergencyVideoCalls) {
            loge("dial: carrier does not support video emergency calls; downgrade to audio-only");
            videoState = VideoProfile.STATE_AUDIO_ONLY;
        }

        boolean holdBeforeDial = false;

        // The new call must be assigned to the foreground call.
        // That call must be idle, so place anything that's
        // there on hold
        if (mForegroundCall.getState() == ImsPhoneCall.State.ACTIVE) {
            if (mBackgroundCall.getState() != ImsPhoneCall.State.IDLE) {
                //we should have failed in !canDial() above before we get here
                throw new CallStateException("cannot dial in current state");
            }
            // foreground call is empty for the newly dialed connection
            holdBeforeDial = true;
            // Cache the video state for pending MO call.
            mPendingCallVideoState = videoState;
            mPendingIntentExtras = intentExtras;
            switchWaitingOrHoldingAndActive();
        }

        ImsPhoneCall.State fgState = ImsPhoneCall.State.IDLE;
        ImsPhoneCall.State bgState = ImsPhoneCall.State.IDLE;

        mClirMode = clirMode;

        synchronized (mSyncHold) {
            if (holdBeforeDial) {
                fgState = mForegroundCall.getState();
                bgState = mBackgroundCall.getState();

                //holding foreground call failed
                if (fgState == ImsPhoneCall.State.ACTIVE) {
                    throw new CallStateException("cannot dial in current state");
                }

                //holding foreground call succeeded
                if (bgState == ImsPhoneCall.State.HOLDING) {
                    holdBeforeDial = false;
                }
            }

            mPendingMO = new ImsPhoneConnection(mPhone,
                    checkForTestEmergencyNumber(dialString), this, mForegroundCall,
                    isEmergencyNumber, intentExtras);
            mPendingMO.setVideoState(videoState);
        }
        addConnection(mPendingMO);

        if (!holdBeforeDial) {
            if ((!isPhoneInEcmMode) || (isPhoneInEcmMode && isEmergencyNumber)) {
                dialInternal(mPendingMO, clirMode, videoState, intentExtras);
            } else {
                try {
                    getEcbmInterface().exitEmergencyCallbackMode();
                } catch (ImsException e) {
                    e.printStackTrace();
                    throw new CallStateException("service not available");
                }
                mPhone.setOnEcbModeExitResponse(this, EVENT_EXIT_ECM_RESPONSE_CDMA, null);
                pendingCallClirMode = clirMode;
                mPendingCallVideoState = videoState;
                mPendingIntentExtras = intentExtras;
                pendingCallInEcm = true;
            }
        }

        updatePhoneState();
        mPhone.notifyPreciseCallStateChanged();

        return mPendingMO;
    }

    public void
    addParticipant(String dialString, Message onComplete) throws CallStateException {
        boolean isSuccess = false;
        if (mForegroundCall != null) {
            ImsCall imsCall = mForegroundCall.getImsCall();
            if (imsCall == null) {
                loge("addParticipant : No foreground ims call");
            } else {
                ImsCallSession imsCallSession = imsCall.getCallSession();
                if (imsCallSession != null) {
                    synchronized (mAddParticipantLock) {
                        mAddPartResp = onComplete;
                        String[] callees = new String[] { dialString };
                        imsCallSession.inviteParticipants(callees);
                        isSuccess = true;
                    }
                } else {
                    loge("addParticipant : ImsCallSession does not exist");
                }
            }
        } else {
            loge("addParticipant : Foreground call does not exist");
        }
        if (!isSuccess && onComplete != null) {
            sendAddParticipantResponse(false, onComplete);
            mAddPartResp = null;
        }
    }

    private void sendAddParticipantResponse(boolean success, Message onComplete) {
        loge("sendAddParticipantResponse : success = " + success);
        if (onComplete == null) return;

        Exception ex = null;
        if (!success) {
            ex = new Exception("Add participant failed");
        }

        AsyncResult.forMessage(onComplete, null, ex);
        onComplete.sendToTarget();
    }

    /**
     * Caches frequently used carrier configuration items locally.
     *
     * @param subId The sub id.
     */
    private void cacheCarrierConfiguration(int subId) {
        CarrierConfigManager carrierConfigManager = (CarrierConfigManager)
                mPhone.getContext().getSystemService(Context.CARRIER_CONFIG_SERVICE);
        if (carrierConfigManager == null) {
            loge("cacheCarrierConfiguration: No carrier config service found.");
            return;
        }

        PersistableBundle carrierConfig = carrierConfigManager.getConfigForSubId(subId);
        if (carrierConfig == null) {
            loge("cacheCarrierConfiguration: Empty carrier config.");
            return;
        }

        mAllowEmergencyVideoCalls =
                carrierConfig.getBoolean(CarrierConfigManager.KEY_ALLOW_EMERGENCY_VIDEO_CALLS_BOOL);
        mTreatDowngradedVideoCallsAsVideoCalls =
                carrierConfig.getBoolean(
                        CarrierConfigManager.KEY_TREAT_DOWNGRADED_VIDEO_CALLS_AS_VIDEO_CALLS_BOOL);
        mDropVideoCallWhenAnsweringAudioCall =
                carrierConfig.getBoolean(
                        CarrierConfigManager.KEY_DROP_VIDEO_CALL_WHEN_ANSWERING_AUDIO_CALL_BOOL);
        mAllowAddCallDuringVideoCall =
                carrierConfig.getBoolean(
                        CarrierConfigManager.KEY_ALLOW_ADD_CALL_DURING_VIDEO_CALL_BOOL);
        mNotifyVtHandoverToWifiFail = carrierConfig.getBoolean(
                CarrierConfigManager.KEY_NOTIFY_VT_HANDOVER_TO_WIFI_FAILURE_BOOL);
        mSupportDowngradeVtToAudio = carrierConfig.getBoolean(
                CarrierConfigManager.KEY_SUPPORT_DOWNGRADE_VT_TO_AUDIO_BOOL);
        mNotifyHandoverVideoFromWifiToLTE = carrierConfig.getBoolean(
                CarrierConfigManager.KEY_NOTIFY_VT_HANDOVER_TO_WIFI_FAILURE_BOOL);

        String[] mappings = carrierConfig
                .getStringArray(CarrierConfigManager.KEY_IMS_REASONINFO_MAPPING_STRING_ARRAY);
        if (mappings != null && mappings.length > 0) {
            for (String mapping : mappings) {
                String[] values = mapping.split(Pattern.quote("|"));
                if (values.length != 3) {
                    continue;
                }

                try {
                    int fromCode = Integer.parseInt(values[0]);
                    String message = values[1];
                    int toCode = Integer.parseInt(values[2]);

                    mImsReasonCodeMap.put(new Pair<>(fromCode, message), toCode);
                    log("Loaded ImsReasonInfo mapping : fromCode = " + fromCode + " ; message = " +
                            message + " ; toCode = " + toCode);
                } catch (NumberFormatException nfe) {
                    loge("Invalid ImsReasonInfo mapping found: " + mapping);
                }
            }
        } else {
            log("No carrier ImsReasonInfo mappings defined.");
        }
    }

    private void handleEcmTimer(int action) {
        mPhone.handleTimerInEmergencyCallbackMode(action);
        switch (action) {
            case ImsPhone.CANCEL_ECM_TIMER:
                break;
            case ImsPhone.RESTART_ECM_TIMER:
                break;
            default:
                log("handleEcmTimer, unsupported action " + action);
        }
    }

    private void dialInternal(ImsPhoneConnection conn, int clirMode, int videoState,
            Bundle intentExtras) {

        if (conn == null) {
            return;
        }

        boolean isConferenceUri = false;
        boolean isSkipSchemaParsing = false;
        boolean isCallPull = false;

        if (intentExtras != null) {
            isConferenceUri = intentExtras.getBoolean(
                    TelephonyProperties.EXTRA_DIAL_CONFERENCE_URI, false);
            isSkipSchemaParsing = intentExtras.getBoolean(
                    TelephonyProperties.EXTRA_SKIP_SCHEMA_PARSING, false);
        }


        if (!isConferenceUri && !isSkipSchemaParsing
                && (conn.getAddress()== null || conn.getAddress().length() == 0
                || conn.getAddress().indexOf(PhoneNumberUtils.WILD) >= 0)) {
            // Phone number is invalid
            conn.setDisconnectCause(DisconnectCause.INVALID_NUMBER);
            sendEmptyMessageDelayed(EVENT_HANGUP_PENDINGMO, TIMEOUT_HANGUP_PENDINGMO);
            return;
        }

        // Always unmute when initiating a new call
        setMute(false);
        int serviceType = PhoneNumberUtils.isEmergencyNumber(conn.getAddress()) ?
                ImsCallProfile.SERVICE_TYPE_EMERGENCY : ImsCallProfile.SERVICE_TYPE_NORMAL;
        int callType = ImsCallProfile.getCallTypeFromVideoState(videoState);
        //TODO(vt): Is this sufficient?  At what point do we know the video state of the call?
        conn.setVideoState(videoState);

        try {
            String[] callees = new String[] { conn.getAddress() };
            ImsCallProfile profile = mImsManager.createCallProfile(mServiceId,
                    serviceType, callType);
            profile.setCallExtraInt(ImsCallProfile.EXTRA_OIR, clirMode);
            profile.setCallExtraBoolean(TelephonyProperties.EXTRAS_IS_CONFERENCE_URI,
                    isConferenceUri);

            // Translate call subject intent-extra from Telecom-specific extra key to the
            // ImsCallProfile key.
            if (intentExtras != null) {
                if (intentExtras.containsKey(android.telecom.TelecomManager.EXTRA_CALL_SUBJECT)) {
                    intentExtras.putString(ImsCallProfile.EXTRA_DISPLAY_TEXT,
                            cleanseInstantLetteringMessage(intentExtras.getString(
                                    android.telecom.TelecomManager.EXTRA_CALL_SUBJECT))
                    );
                }
                isCallPull = intentExtras.getBoolean(TelephonyProperties.EXTRA_IS_CALL_PULL, false);

                if (intentExtras.containsKey(ImsCallProfile.EXTRA_IS_CALL_PULL)) {
                    profile.mCallExtras.putBoolean(ImsCallProfile.EXTRA_IS_CALL_PULL,
                            intentExtras.getBoolean(ImsCallProfile.EXTRA_IS_CALL_PULL));
                    int dialogId = intentExtras.getInt(
                            ImsExternalCallTracker.EXTRA_IMS_EXTERNAL_CALL_ID);
                    conn.setIsPulledCall(true);
                    conn.setPulledDialogId(dialogId);
                }

                // Pack the OEM-specific call extras.
                profile.mCallExtras.putBundle(ImsCallProfile.EXTRA_OEM_EXTRAS, intentExtras);

                profile.setCallExtraBoolean(ImsCallProfile.EXTRA_IS_CALL_PULL, isCallPull);

                // NOTE: Extras to be sent over the network are packed into the
                // intentExtras individually, with uniquely defined keys.
                // These key-value pairs are processed by IMS Service before
                // being sent to the lower layers/to the network.
            }

            ImsCall imsCall = mImsManager.makeCall(mServiceId, profile,
                    callees, mImsCallListener);
            conn.setImsCall(imsCall);

            mEventLog.writeOnImsCallStart(imsCall.getSession());

            setVideoCallProvider(conn, imsCall);
            conn.setAllowAddCallDuringVideoCall(mAllowAddCallDuringVideoCall);
        } catch (ImsException e) {
            loge("dialInternal : " + e);
            conn.setDisconnectCause(DisconnectCause.ERROR_UNSPECIFIED);
            sendEmptyMessageDelayed(EVENT_HANGUP_PENDINGMO, TIMEOUT_HANGUP_PENDINGMO);
        } catch (RemoteException e) {
        }
    }

    /**
     * Accepts a call with the specified video state.  The video state is the video state that the
     * user has agreed upon in the InCall UI.
     *
     * @param videoState The video State
     * @throws CallStateException
     */
    public void acceptCall (int videoState) throws CallStateException {
        if (DBG) log("acceptCall");

        if (mForegroundCall.getState().isAlive()
                && mBackgroundCall.getState().isAlive()) {
            throw new CallStateException("cannot accept call");
        }

        if ((mRingingCall.getState() == ImsPhoneCall.State.WAITING)
                && mForegroundCall.getState().isAlive()) {
            setMute(false);

            boolean answeringWillDisconnect = false;
            ImsCall activeCall = mForegroundCall.getImsCall();
            ImsCall ringingCall = mRingingCall.getImsCall();
            if (mForegroundCall.hasConnections() && mRingingCall.hasConnections()) {
                answeringWillDisconnect =
                        shouldDisconnectActiveCallOnAnswer(activeCall, ringingCall);
            }

            // Cache video state for pending MT call.
            mPendingCallVideoState = videoState;

            if (answeringWillDisconnect) {
                // We need to disconnect the foreground call before answering the background call.
                mForegroundCall.hangup();
                try {
                    ringingCall.accept(ImsCallProfile.getCallTypeFromVideoState(videoState));
                } catch (ImsException e) {
                    throw new CallStateException("cannot accept call");
                }
            } else {
                switchWaitingOrHoldingAndActive();
            }
        } else if (mRingingCall.getState().isRinging()) {
            if (DBG) log("acceptCall: incoming...");
            // Always unmute when answering a new call
            setMute(false);
            try {
                ImsCall imsCall = mRingingCall.getImsCall();
                if (imsCall != null) {
                    imsCall.accept(ImsCallProfile.getCallTypeFromVideoState(videoState));
                    mEventLog.writeOnImsCallAccept(imsCall.getSession());
                } else {
                    throw new CallStateException("no valid ims call");
                }
            } catch (ImsException e) {
                throw new CallStateException("cannot accept call");
            }
        } else {
            throw new CallStateException("phone not ringing");
        }
    }

    public void rejectCall () throws CallStateException {
        if (DBG) log("rejectCall");

        if (mRingingCall.getState().isRinging()) {
            hangup(mRingingCall);
        } else {
            throw new CallStateException("phone not ringing");
        }
    }


    private void switchAfterConferenceSuccess() {
        if (DBG) log("switchAfterConferenceSuccess fg =" + mForegroundCall.getState() +
                ", bg = " + mBackgroundCall.getState());

        if (mBackgroundCall.getState() == ImsPhoneCall.State.HOLDING) {
            log("switchAfterConferenceSuccess");
            mForegroundCall.switchWith(mBackgroundCall);
        }
    }

    public void switchWaitingOrHoldingAndActive() throws CallStateException {
        if (DBG) log("switchWaitingOrHoldingAndActive");

        if (mRingingCall.getState() == ImsPhoneCall.State.INCOMING) {
            throw new CallStateException("cannot be in the incoming state");
        }

        if (mForegroundCall.getState() == ImsPhoneCall.State.ACTIVE) {
            ImsCall imsCall = mForegroundCall.getImsCall();
            if (imsCall == null) {
                throw new CallStateException("no ims call");
            }

            // Swap the ImsCalls pointed to by the foreground and background ImsPhoneCalls.
            // If hold or resume later fails, we will swap them back.
            mSwitchingFgAndBgCalls = true;
            mCallExpectedToResume = mBackgroundCall.getImsCall();
            mForegroundCall.switchWith(mBackgroundCall);

            // Hold the foreground call; once the foreground call is held, the background call will
            // be resumed.
            try {
                imsCall.hold();
                mEventLog.writeOnImsCallHold(imsCall.getSession());

                // If there is no background call to resume, then don't expect there to be a switch.
                if (mCallExpectedToResume == null) {
                    mSwitchingFgAndBgCalls = false;
                }
            } catch (ImsException e) {
                mForegroundCall.switchWith(mBackgroundCall);
                throw new CallStateException(e.getMessage());
            }
        } else if (mBackgroundCall.getState() == ImsPhoneCall.State.HOLDING) {
            resumeWaitingOrHolding();
        }
    }

    public void
    conference() {
        if (DBG) log("conference");

        ImsCall fgImsCall = mForegroundCall.getImsCall();
        if (fgImsCall == null) {
            log("conference no foreground ims call");
            return;
        }

        ImsCall bgImsCall = mBackgroundCall.getImsCall();
        if (bgImsCall == null) {
            log("conference no background ims call");
            return;
        }

        // Keep track of the connect time of the earliest call so that it can be set on the
        // {@code ImsConference} when it is created.
        long foregroundConnectTime = mForegroundCall.getEarliestConnectTime();
        long backgroundConnectTime = mBackgroundCall.getEarliestConnectTime();
        long conferenceConnectTime;
        if (foregroundConnectTime > 0 && backgroundConnectTime > 0) {
            conferenceConnectTime = Math.min(mForegroundCall.getEarliestConnectTime(),
                    mBackgroundCall.getEarliestConnectTime());
            log("conference - using connect time = " + conferenceConnectTime);
        } else if (foregroundConnectTime > 0) {
            log("conference - bg call connect time is 0; using fg = " + foregroundConnectTime);
            conferenceConnectTime = foregroundConnectTime;
        } else {
            log("conference - fg call connect time is 0; using bg = " + backgroundConnectTime);
            conferenceConnectTime = backgroundConnectTime;
        }

        ImsPhoneConnection foregroundConnection = mForegroundCall.getFirstConnection();
        if (foregroundConnection != null) {
            foregroundConnection.setConferenceConnectTime(conferenceConnectTime);
        }

        try {
            fgImsCall.merge(bgImsCall);
        } catch (ImsException e) {
            log("conference " + e.getMessage());
        }
    }

    public void
    explicitCallTransfer() {
        //TODO : implement
    }

    public void
    clearDisconnected() {
        if (DBG) log("clearDisconnected");

        internalClearDisconnected();

        updatePhoneState();
        mPhone.notifyPreciseCallStateChanged();
    }

    public boolean
    canConference() {
        return mForegroundCall.getState() == ImsPhoneCall.State.ACTIVE
            && mBackgroundCall.getState() == ImsPhoneCall.State.HOLDING
            && !mBackgroundCall.isFull()
            && !mForegroundCall.isFull();
    }

    public boolean
    canDial() {
        boolean ret;
        int serviceState = mPhone.getServiceState().getState();
        String disableCall = SystemProperties.get(
                TelephonyProperties.PROPERTY_DISABLE_CALL, "false");

        ret = (serviceState != ServiceState.STATE_POWER_OFF)
            && mPendingMO == null
            && !mRingingCall.isRinging()
            && !disableCall.equals("true")
            && (!mForegroundCall.getState().isAlive()
                    || !mBackgroundCall.getState().isAlive());

        return ret;
    }

    public boolean
    canTransfer() {
        return mForegroundCall.getState() == ImsPhoneCall.State.ACTIVE
            && mBackgroundCall.getState() == ImsPhoneCall.State.HOLDING;
    }

    //***** Private Instance Methods

    private void
    internalClearDisconnected() {
        mRingingCall.clearDisconnected();
        mForegroundCall.clearDisconnected();
        mBackgroundCall.clearDisconnected();
        mHandoverCall.clearDisconnected();
    }

    private void
    updatePhoneState() {
        PhoneConstants.State oldState = mState;

        if (mRingingCall.isRinging()) {
            mState = PhoneConstants.State.RINGING;
        } else if (mPendingMO != null ||
                !(mForegroundCall.isIdle() && mBackgroundCall.isIdle())) {
            mState = PhoneConstants.State.OFFHOOK;
        } else {
            mState = PhoneConstants.State.IDLE;
        }

        if (mState == PhoneConstants.State.IDLE && oldState != mState) {
            mVoiceCallEndedRegistrants.notifyRegistrants(
                    new AsyncResult(null, null, null));
        } else if (oldState == PhoneConstants.State.IDLE && oldState != mState) {
            mVoiceCallStartedRegistrants.notifyRegistrants (
                    new AsyncResult(null, null, null));
        }

        if (DBG) log("updatePhoneState oldState=" + oldState + ", newState=" + mState);

        if (mState != oldState) {
            mPhone.notifyPhoneStateChanged();
            mEventLog.writePhoneState(mState);
            notifyPhoneStateChanged(oldState, mState);
        }
    }

    private void
    handleRadioNotAvailable() {
        // handlePollCalls will clear out its
        // call list when it gets the CommandException
        // error result from this
        pollCallsWhenSafe();
    }

    private void
    dumpState() {
        List l;

        log("Phone State:" + mState);

        log("Ringing call: " + mRingingCall.toString());

        l = mRingingCall.getConnections();
        for (int i = 0, s = l.size(); i < s; i++) {
            log(l.get(i).toString());
        }

        log("Foreground call: " + mForegroundCall.toString());

        l = mForegroundCall.getConnections();
        for (int i = 0, s = l.size(); i < s; i++) {
            log(l.get(i).toString());
        }

        log("Background call: " + mBackgroundCall.toString());

        l = mBackgroundCall.getConnections();
        for (int i = 0, s = l.size(); i < s; i++) {
            log(l.get(i).toString());
        }

    }

    //***** Called from ImsPhone

    public void setUiTTYMode(int uiTtyMode, Message onComplete) {
        if (mImsManager == null) {
            mPhone.sendErrorResponse(onComplete, getImsManagerIsNullException());
            return;
        }

        try {
            mImsManager.setUiTTYMode(mPhone.getContext(), mServiceId, uiTtyMode, onComplete);
        } catch (ImsException e) {
            loge("setTTYMode : " + e);
            mPhone.sendErrorResponse(onComplete, e);
        }
    }

    public void setMute(boolean mute) {
        mDesiredMute = mute;
        mForegroundCall.setMute(mute);
    }

    public boolean getMute() {
        return mDesiredMute;
    }

    public void sendDtmf(char c, Message result) {
        if (DBG) log("sendDtmf");

        ImsCall imscall = mForegroundCall.getImsCall();
        if (imscall != null) {
            imscall.sendDtmf(c, result);
        }
    }

    public void
    startDtmf(char c) {
        if (DBG) log("startDtmf");

        ImsCall imscall = mForegroundCall.getImsCall();
        if (imscall != null) {
            imscall.startDtmf(c);
        } else {
            loge("startDtmf : no foreground call");
        }
    }

    public void
    stopDtmf() {
        if (DBG) log("stopDtmf");

        ImsCall imscall = mForegroundCall.getImsCall();
        if (imscall != null) {
            imscall.stopDtmf();
        } else {
            loge("stopDtmf : no foreground call");
        }
    }

    //***** Called from ImsPhoneConnection

    public void hangup (ImsPhoneConnection conn) throws CallStateException {
        if (DBG) log("hangup connection");

        if (conn.getOwner() != this) {
            throw new CallStateException ("ImsPhoneConnection " + conn
                    + "does not belong to ImsPhoneCallTracker " + this);
        }

        hangup(conn.getCall());
    }

    //***** Called from ImsPhoneCall

    public void hangup (ImsPhoneCall call) throws CallStateException {
        if (DBG) log("hangup call");

        if (call.getConnections().size() == 0) {
            throw new CallStateException("no connections");
        }

        ImsCall imsCall = call.getImsCall();
        boolean rejectCall = false;

        if (call == mRingingCall) {
            if (Phone.DEBUG_PHONE) log("(ringing) hangup incoming");
            rejectCall = true;
        } else if (call == mForegroundCall) {
            if (call.isDialingOrAlerting()) {
                if (Phone.DEBUG_PHONE) {
                    log("(foregnd) hangup dialing or alerting...");
                }
            } else {
                if (Phone.DEBUG_PHONE) {
                    log("(foregnd) hangup foreground");
                }
                //held call will be resumed by onCallTerminated
            }
        } else if (call == mBackgroundCall) {
            if (Phone.DEBUG_PHONE) {
                log("(backgnd) hangup waiting or background");
            }
        } else {
            throw new CallStateException ("ImsPhoneCall " + call +
                    "does not belong to ImsPhoneCallTracker " + this);
        }

        call.onHangupLocal();

        try {
            if (imsCall != null) {
                if (rejectCall) {
                    imsCall.reject(ImsReasonInfo.CODE_USER_DECLINE);
                    mEventLog.writeOnImsCallReject(imsCall.getSession());
                } else {
                    imsCall.terminate(ImsReasonInfo.CODE_USER_TERMINATED);
                    mEventLog.writeOnImsCallTerminate(imsCall.getSession());
                }
            } else if (mPendingMO != null && call == mForegroundCall) {
                // is holding a foreground call
                mPendingMO.update(null, ImsPhoneCall.State.DISCONNECTED);
                mPendingMO.onDisconnect();
                removeConnection(mPendingMO);
                mPendingMO = null;
                updatePhoneState();
                removeMessages(EVENT_DIAL_PENDINGMO);
            }
        } catch (ImsException e) {
            throw new CallStateException(e.getMessage());
        }

        mPhone.notifyPreciseCallStateChanged();
    }

    void callEndCleanupHandOverCallIfAny() {
        if (mHandoverCall.mConnections.size() > 0) {
            if (DBG) log("callEndCleanupHandOverCallIfAny, mHandoverCall.mConnections="
                    + mHandoverCall.mConnections);
            mHandoverCall.mConnections.clear();
            mConnections.clear();
            mState = PhoneConstants.State.IDLE;
        }
    }

    /* package */
    void resumeWaitingOrHolding() throws CallStateException {
        if (DBG) log("resumeWaitingOrHolding");

        try {
            if (mForegroundCall.getState().isAlive()) {
                //resume foreground call after holding background call
                //they were switched before holding
                ImsCall imsCall = mForegroundCall.getImsCall();
                if (imsCall != null) {
                    imsCall.resume();
                    mEventLog.writeOnImsCallResume(imsCall.getSession());
                }
            } else if (mRingingCall.getState() == ImsPhoneCall.State.WAITING) {
                //accept waiting call after holding background call
                ImsCall imsCall = mRingingCall.getImsCall();
                if (imsCall != null) {
                    imsCall.accept(
                        ImsCallProfile.getCallTypeFromVideoState(mPendingCallVideoState));
                    mEventLog.writeOnImsCallAccept(imsCall.getSession());
                }
            } else {
                //Just resume background call.
                //To distinguish resuming call with swapping calls
                //we do not switch calls.here
                //ImsPhoneConnection.update will chnage the parent when completed
                ImsCall imsCall = mBackgroundCall.getImsCall();
                if (imsCall != null) {
                    imsCall.resume();
                    mEventLog.writeOnImsCallResume(imsCall.getSession());
                }
            }
        } catch (ImsException e) {
            throw new CallStateException(e.getMessage());
        }
    }

    public void sendUSSD (String ussdString, Message response) {
        if (DBG) log("sendUSSD");

        try {
            if (mUssdSession != null) {
                mUssdSession.sendUssd(ussdString);
                AsyncResult.forMessage(response, null, null);
                response.sendToTarget();
                return;
            }

            if (mImsManager == null) {
                mPhone.sendErrorResponse(response, getImsManagerIsNullException());
                return;
            }

            String[] callees = new String[] { ussdString };
            ImsCallProfile profile = mImsManager.createCallProfile(mServiceId,
                    ImsCallProfile.SERVICE_TYPE_NORMAL, ImsCallProfile.CALL_TYPE_VOICE);
            profile.setCallExtraInt(ImsCallProfile.EXTRA_DIALSTRING,
                    ImsCallProfile.DIALSTRING_USSD);

            mUssdSession = mImsManager.makeCall(mServiceId, profile,
                    callees, mImsUssdListener);
        } catch (ImsException e) {
            loge("sendUSSD : " + e);
            mPhone.sendErrorResponse(response, e);
        }
    }

    public void cancelUSSD() {
        if (mUssdSession == null) return;

        try {
            mUssdSession.terminate(ImsReasonInfo.CODE_USER_TERMINATED);
        } catch (ImsException e) {
        }

    }

    private synchronized ImsPhoneConnection findConnection(final ImsCall imsCall) {
        for (ImsPhoneConnection conn : mConnections) {
            if (conn.getImsCall() == imsCall) {
                return conn;
            }
        }
        return null;
    }

    private synchronized void removeConnection(ImsPhoneConnection conn) {
        mConnections.remove(conn);
        // If not emergency call is remaining, notify emergency call registrants
        if (mIsInEmergencyCall) {
            boolean isEmergencyCallInList = false;
            // if no emergency calls pending, set this to false
            for (ImsPhoneConnection imsPhoneConnection : mConnections) {
                if (imsPhoneConnection != null && imsPhoneConnection.isEmergency() == true) {
                    isEmergencyCallInList = true;
                    break;
                }
            }

            if (!isEmergencyCallInList) {
                mIsInEmergencyCall = false;
                mPhone.sendEmergencyCallStateChange(false);
            }
        }
    }

    private synchronized void addConnection(ImsPhoneConnection conn) {
        mConnections.add(conn);
        if (conn.isEmergency()) {
            mIsInEmergencyCall = true;
            mPhone.sendEmergencyCallStateChange(true);
        }
    }

    private void processCallStateChange(ImsCall imsCall, ImsPhoneCall.State state, int cause) {
        if (DBG) log("processCallStateChange " + imsCall + " state=" + state + " cause=" + cause);
        // This method is called on onCallUpdate() where there is not necessarily a call state
        // change. In these situations, we'll ignore the state related updates and only process
        // the change in media capabilities (as expected).  The default is to not ignore state
        // changes so we do not change existing behavior.
        processCallStateChange(imsCall, state, cause, false /* do not ignore state update */);
    }

    private void processCallStateChange(ImsCall imsCall, ImsPhoneCall.State state, int cause,
            boolean ignoreState) {
        if (DBG) {
            log("processCallStateChange state=" + state + " cause=" + cause
                    + " ignoreState=" + ignoreState);
        }

        if (imsCall == null) return;

        boolean changed = false;
        ImsPhoneConnection conn = findConnection(imsCall);

        if (conn == null) {
            // TODO : what should be done?
            return;
        }

        // processCallStateChange is triggered for onCallUpdated as well.
        // onCallUpdated should not modify the state of the call
        // It should modify only other capabilities of call through updateMediaCapabilities
        // State updates will be triggered through individual callbacks
        // i.e. onCallHeld, onCallResume, etc and conn.update will be responsible for the update
        conn.updateMediaCapabilities(imsCall);
        if (ignoreState) {
            conn.updateAddressDisplay(imsCall);
            conn.updateExtras(imsCall);

            maybeSetVideoCallProvider(conn, imsCall);
            return;
        }

        changed = conn.update(imsCall, state);
        if (state == ImsPhoneCall.State.DISCONNECTED) {
            changed = conn.onDisconnect(cause) || changed;
            //detach the disconnected connections
            conn.getCall().detach(conn);
            removeConnection(conn);
        }

        if (changed) {
            if (conn.getCall() == mHandoverCall) return;
            updatePhoneState();
            mPhone.notifyPreciseCallStateChanged();
        }
    }

    private void maybeSetVideoCallProvider(ImsPhoneConnection conn, ImsCall imsCall) {
        android.telecom.Connection.VideoProvider connVideoProvider = conn.getVideoProvider();
        if (connVideoProvider != null || imsCall.getCallSession().getVideoCallProvider() == null) {
            return;
        }

        try {
            setVideoCallProvider(conn, imsCall);
        } catch (RemoteException e) {
            loge("maybeSetVideoCallProvider: exception " + e);
        }
    }

    /**
     * Returns the {@link ImsReasonInfo#getCode()}, potentially remapping to a new value based on
     * the {@link ImsReasonInfo#getCode()} and {@link ImsReasonInfo#getExtraMessage()}.
     *
     * See {@link #mImsReasonCodeMap}.
     *
     * @param reasonInfo The {@link ImsReasonInfo}.
     * @return The remapped code.
     */
    private int maybeRemapReasonCode(ImsReasonInfo reasonInfo) {
        int code = reasonInfo.getCode();

        Pair<Integer, String> toCheck = new Pair<>(code, reasonInfo.getExtraMessage());

        if (mImsReasonCodeMap.containsKey(toCheck)) {
            int toCode = mImsReasonCodeMap.get(toCheck);

            log("maybeRemapReasonCode : fromCode = " + reasonInfo.getCode() + " ; message = "
                    + reasonInfo.getExtraMessage() + " ; toCode = " + toCode);
            return toCode;
        }
        return code;
    }

    private int getDisconnectCauseFromReasonInfo(ImsReasonInfo reasonInfo) {
        int cause = DisconnectCause.ERROR_UNSPECIFIED;

        //int type = reasonInfo.getReasonType();
        int code = maybeRemapReasonCode(reasonInfo);
        switch (code) {
            case ImsReasonInfo.CODE_SIP_BAD_ADDRESS:
            case ImsReasonInfo.CODE_SIP_NOT_REACHABLE:
                return DisconnectCause.NUMBER_UNREACHABLE;

            case ImsReasonInfo.CODE_SIP_BUSY:
                return DisconnectCause.BUSY;

            case ImsReasonInfo.CODE_USER_TERMINATED:
                return DisconnectCause.LOCAL;

            case ImsReasonInfo.CODE_LOCAL_CALL_DECLINE:
            case ImsReasonInfo.CODE_REMOTE_CALL_DECLINE:
                // If the call has been declined locally (on this device), or on remotely (on
                // another device using multiendpoint functionality), mark it as rejected.
                return DisconnectCause.INCOMING_REJECTED;

            case ImsReasonInfo.CODE_USER_TERMINATED_BY_REMOTE:
                return DisconnectCause.NORMAL;

            case ImsReasonInfo.CODE_SIP_FORBIDDEN:
                return DisconnectCause.SERVER_ERROR;

            case ImsReasonInfo.CODE_SIP_REDIRECTED:
            case ImsReasonInfo.CODE_SIP_BAD_REQUEST:
            case ImsReasonInfo.CODE_SIP_NOT_ACCEPTABLE:
            case ImsReasonInfo.CODE_SIP_USER_REJECTED:
            case ImsReasonInfo.CODE_SIP_GLOBAL_ERROR:
                return DisconnectCause.SERVER_ERROR;

            case ImsReasonInfo.CODE_SIP_SERVICE_UNAVAILABLE:
            case ImsReasonInfo.CODE_SIP_NOT_FOUND:
            case ImsReasonInfo.CODE_SIP_SERVER_ERROR:
                return DisconnectCause.SERVER_UNREACHABLE;

            case ImsReasonInfo.CODE_LOCAL_NETWORK_ROAMING:
            case ImsReasonInfo.CODE_LOCAL_NETWORK_IP_CHANGED:
            case ImsReasonInfo.CODE_LOCAL_IMS_SERVICE_DOWN:
            case ImsReasonInfo.CODE_LOCAL_SERVICE_UNAVAILABLE:
            case ImsReasonInfo.CODE_LOCAL_NOT_REGISTERED:
            case ImsReasonInfo.CODE_LOCAL_NETWORK_NO_LTE_COVERAGE:
            case ImsReasonInfo.CODE_LOCAL_NETWORK_NO_SERVICE:
            case ImsReasonInfo.CODE_LOCAL_CALL_VCC_ON_PROGRESSING:
                return DisconnectCause.OUT_OF_SERVICE;

            case ImsReasonInfo.CODE_SIP_REQUEST_TIMEOUT:
            case ImsReasonInfo.CODE_TIMEOUT_1XX_WAITING:
            case ImsReasonInfo.CODE_TIMEOUT_NO_ANSWER:
            case ImsReasonInfo.CODE_TIMEOUT_NO_ANSWER_CALL_UPDATE:
                return DisconnectCause.TIMED_OUT;

            case ImsReasonInfo.CODE_LOCAL_LOW_BATTERY:
            case ImsReasonInfo.CODE_LOCAL_POWER_OFF:
                return DisconnectCause.POWER_OFF;

            case ImsReasonInfo.CODE_FDN_BLOCKED:
                return DisconnectCause.FDN_BLOCKED;

<<<<<<< HEAD
            case ImsReasonInfo.CODE_EMERGENCY_TEMP_FAILURE:
                return DisconnectCause.EMERGENCY_TEMP_FAILURE;

            case ImsReasonInfo.CODE_EMERGENCY_PERM_FAILURE:
                return DisconnectCause.EMERGENCY_PERM_FAILURE;

=======
            case ImsReasonInfo.CODE_ANSWERED_ELSEWHERE:
                return DisconnectCause.ANSWERED_ELSEWHERE;

            case ImsReasonInfo.CODE_CALL_END_CAUSE_CALL_PULL:
                return DisconnectCause.CALL_PULLED;

            case ImsReasonInfo.CODE_MAXIMUM_NUMBER_OF_CALLS_REACHED:
                return DisconnectCause.MAXIMUM_NUMBER_OF_CALLS_REACHED;

            case ImsReasonInfo.CODE_DATA_DISABLED:
                return DisconnectCause.DATA_DISABLED;

            case ImsReasonInfo.CODE_DATA_LIMIT_REACHED:
                return DisconnectCause.DATA_LIMIT_REACHED;
>>>>>>> b7f55afe
            default:
        }

        return cause;
    }

    /**
     * @return true if the phone is in Emergency Callback mode, otherwise false
     */
    private boolean isPhoneInEcbMode() {
        return SystemProperties.getBoolean(TelephonyProperties.PROPERTY_INECM_MODE, false);
    }

    /**
     * Before dialing pending MO request, check for the Emergency Callback mode.
     * If device is in Emergency callback mode, then exit the mode before dialing pending MO.
     */
    private void dialPendingMO() {
        boolean isPhoneInEcmMode = isPhoneInEcbMode();
        boolean isEmergencyNumber = mPendingMO.isEmergency();
        if ((!isPhoneInEcmMode) || (isPhoneInEcmMode && isEmergencyNumber)) {
            sendEmptyMessage(EVENT_DIAL_PENDINGMO);
        } else {
            sendEmptyMessage(EVENT_EXIT_ECBM_BEFORE_PENDINGMO);
        }
    }

    /**
     * Listen to the IMS call state change
     */
    private ImsCall.Listener mImsCallListener = new ImsCall.Listener() {
        @Override
        public void onCallProgressing(ImsCall imsCall) {
            if (DBG) log("onCallProgressing");

            mPendingMO = null;
            processCallStateChange(imsCall, ImsPhoneCall.State.ALERTING,
                    DisconnectCause.NOT_DISCONNECTED);
            mEventLog.writeOnImsCallProgressing(imsCall.getCallSession());
        }

        @Override
        public void onCallStarted(ImsCall imsCall) {
            if (DBG) log("onCallStarted");

            mPendingMO = null;
            processCallStateChange(imsCall, ImsPhoneCall.State.ACTIVE,
                    DisconnectCause.NOT_DISCONNECTED);

            if (mNotifyVtHandoverToWifiFail &&
                    !imsCall.isWifiCall() && imsCall.isVideoCall() && isWifiConnected()) {
                // Schedule check to see if handover succeeded.
                sendMessageDelayed(obtainMessage(EVENT_CHECK_FOR_WIFI_HANDOVER, imsCall),
                        HANDOVER_TO_WIFI_TIMEOUT_MS);
            }

            mEventLog.writeOnImsCallStarted(imsCall.getCallSession());
        }

        @Override
        public void onCallUpdated(ImsCall imsCall) {
            if (DBG) log("onCallUpdated");
            if (imsCall == null) {
                return;
            }
            ImsPhoneConnection conn = findConnection(imsCall);
            if (conn != null) {
                processCallStateChange(imsCall, conn.getCall().mState,
                        DisconnectCause.NOT_DISCONNECTED, true /*ignore state update*/);
                mEventLog.writeImsCallState(imsCall.getCallSession(), conn.getCall().mState);
            }
        }

        /**
         * onCallStartFailed will be invoked when:
         * case 1) Dialing fails
         * case 2) Ringing call is disconnected by local or remote user
         */
        @Override
        public void onCallStartFailed(ImsCall imsCall, ImsReasonInfo reasonInfo) {
            if (DBG) log("onCallStartFailed reasonCode=" + reasonInfo.getCode());

            if (mPendingMO != null) {
                // To initiate dialing circuit-switched call
                if (reasonInfo.getCode() == ImsReasonInfo.CODE_LOCAL_CALL_CS_RETRY_REQUIRED
                        && mBackgroundCall.getState() == ImsPhoneCall.State.IDLE
                        && mRingingCall.getState() == ImsPhoneCall.State.IDLE) {
                    mForegroundCall.detach(mPendingMO);
                    removeConnection(mPendingMO);
                    mPendingMO.finalize();
                    mPendingMO = null;
                    mPhone.initiateSilentRedial();
                    return;
                } else {
                    mPendingMO = null;
                    int cause = getDisconnectCauseFromReasonInfo(reasonInfo);
                    processCallStateChange(imsCall, ImsPhoneCall.State.DISCONNECTED, cause);
                }
                mEventLog.writeOnImsCallStartFailed(imsCall.getCallSession(), reasonInfo);
            }
        }

        @Override
        public void onCallTerminated(ImsCall imsCall, ImsReasonInfo reasonInfo) {
            if (DBG) log("onCallTerminated reasonCode=" + reasonInfo.getCode());

            ImsPhoneCall.State oldState = mForegroundCall.getState();
            int cause = getDisconnectCauseFromReasonInfo(reasonInfo);
            ImsPhoneConnection conn = findConnection(imsCall);
            if (DBG) log("cause = " + cause + " conn = " + conn);

            if (conn != null) {
                android.telecom.Connection.VideoProvider videoProvider = conn.getVideoProvider();
                if (videoProvider instanceof ImsVideoCallProviderWrapper) {
                    ImsVideoCallProviderWrapper wrapper = (ImsVideoCallProviderWrapper)
                            videoProvider;

                    wrapper.removeImsVideoProviderCallback(conn);
                }
            }
            if (mOnHoldToneId == System.identityHashCode(conn)) {
                if (conn != null && mOnHoldToneStarted) {
                    mPhone.stopOnHoldTone(conn);
                }
                mOnHoldToneStarted = false;
                mOnHoldToneId = -1;
            }
            if (conn != null) {
                if (conn.isPulledCall() && (
                        reasonInfo.getCode() == ImsReasonInfo.CODE_CALL_PULL_OUT_OF_SYNC ||
                        reasonInfo.getCode() == ImsReasonInfo.CODE_SIP_TEMPRARILY_UNAVAILABLE ||
                        reasonInfo.getCode() == ImsReasonInfo.CODE_SIP_FORBIDDEN) &&
                        mPhone != null && mPhone.getExternalCallTracker() != null) {

                    log("Call pull failed.");
                    // Call was being pulled, but the call pull has failed -- inform the associated
                    // TelephonyConnection that the pull failed, and provide it with the original
                    // external connection which was pulled so that it can be swapped back.
                    conn.onCallPullFailed(mPhone.getExternalCallTracker()
                            .getConnectionById(conn.getPulledDialogId()));
                    // Do not mark as disconnected; the call will just change from being a regular
                    // call to being an external call again.
                    cause = DisconnectCause.NOT_DISCONNECTED;

                } else if (conn.isIncoming() && conn.getConnectTime() == 0
                        && cause != DisconnectCause.ANSWERED_ELSEWHERE) {
                    // Missed
                    if (cause == DisconnectCause.NORMAL) {
                        cause = DisconnectCause.INCOMING_MISSED;
                    } else {
                        cause = DisconnectCause.INCOMING_REJECTED;
                    }
                    if (DBG) log("Incoming connection of 0 connect time detected - translated " +
                            "cause = " + cause);
                }
            }

            if (cause == DisconnectCause.NORMAL && conn != null && conn.getImsCall().isMerged()) {
                // Call was terminated while it is merged instead of a remote disconnect.
                cause = DisconnectCause.IMS_MERGED_SUCCESSFULLY;
            }

            mEventLog.writeOnImsCallTerminated(imsCall.getCallSession(), reasonInfo);

            processCallStateChange(imsCall, ImsPhoneCall.State.DISCONNECTED, cause);
            if (mForegroundCall.getState() != ImsPhoneCall.State.ACTIVE) {
                if (mRingingCall.getState().isRinging()) {
                    // Drop pending MO. We should address incoming call first
                    mPendingMO = null;
                } else if (mPendingMO != null) {
                    sendEmptyMessage(EVENT_DIAL_PENDINGMO);
                }
            }

            if (mSwitchingFgAndBgCalls) {
                if (DBG) {
                    log("onCallTerminated: Call terminated in the midst of Switching " +
                            "Fg and Bg calls.");
                }
                // If we are the in midst of swapping FG and BG calls and the call that was
                // terminated was the one that we expected to resume, we need to swap the FG and
                // BG calls back.
                if (imsCall == mCallExpectedToResume) {
                    if (DBG) {
                        log("onCallTerminated: switching " + mForegroundCall + " with "
                                + mBackgroundCall);
                    }
                    mForegroundCall.switchWith(mBackgroundCall);
                }
                // This call terminated in the midst of a switch after the other call was held, so
                // resume it back to ACTIVE state since the switch failed.
                if (mForegroundCall.getState() == ImsPhoneCall.State.HOLDING) {
                    sendEmptyMessage(EVENT_RESUME_BACKGROUND);
                    mSwitchingFgAndBgCalls = false;
                    mCallExpectedToResume = null;
                }
            }
        }

        @Override
        public void onCallHeld(ImsCall imsCall) {
            if (DBG) {
                if (mForegroundCall.getImsCall() == imsCall) {
                    log("onCallHeld (fg) " + imsCall);
                } else if (mBackgroundCall.getImsCall() == imsCall) {
                    log("onCallHeld (bg) " + imsCall);
                }
            }

            synchronized (mSyncHold) {
                ImsPhoneCall.State oldState = mBackgroundCall.getState();
                processCallStateChange(imsCall, ImsPhoneCall.State.HOLDING,
                        DisconnectCause.NOT_DISCONNECTED);

                // Note: If we're performing a switchWaitingOrHoldingAndActive, the call to
                // processCallStateChange above may have caused the mBackgroundCall and
                // mForegroundCall references below to change meaning.  Watch out for this if you
                // are reading through this code.
                if (oldState == ImsPhoneCall.State.ACTIVE) {
                    // Note: This case comes up when we have just held a call in response to a
                    // switchWaitingOrHoldingAndActive.  We now need to resume the background call.
                    // The EVENT_RESUME_BACKGROUND causes resumeWaitingOrHolding to be called.
                    if ((mForegroundCall.getState() == ImsPhoneCall.State.HOLDING)
                            || (mRingingCall.getState() == ImsPhoneCall.State.WAITING)) {
                            sendEmptyMessage(EVENT_RESUME_BACKGROUND);
                    } else {
                        //when multiple connections belong to background call,
                        //only the first callback reaches here
                        //otherwise the oldState is already HOLDING
                        if (mPendingMO != null) {
                            dialPendingMO();
                        }

                        // In this case there will be no call resumed, so we can assume that we
                        // are done switching fg and bg calls now.
                        // This may happen if there is no BG call and we are holding a call so that
                        // we can dial another one.
                        mSwitchingFgAndBgCalls = false;
                    }
                } else if (oldState == ImsPhoneCall.State.IDLE && mSwitchingFgAndBgCalls) {
                    // The other call terminated in the midst of a switch before this call was held,
                    // so resume the foreground call back to ACTIVE state since the switch failed.
                    if (mForegroundCall.getState() == ImsPhoneCall.State.HOLDING) {
                        sendEmptyMessage(EVENT_RESUME_BACKGROUND);
                        mSwitchingFgAndBgCalls = false;
                        mCallExpectedToResume = null;
                    }
                }
            }
            mEventLog.writeOnImsCallHeld(imsCall.getCallSession());
        }

        @Override
        public void onCallHoldFailed(ImsCall imsCall, ImsReasonInfo reasonInfo) {
            if (DBG) log("onCallHoldFailed reasonCode=" + reasonInfo.getCode());

            synchronized (mSyncHold) {
                ImsPhoneCall.State bgState = mBackgroundCall.getState();
                if (reasonInfo.getCode() == ImsReasonInfo.CODE_LOCAL_CALL_TERMINATED) {
                    // disconnected while processing hold
                    if (mPendingMO != null) {
                        dialPendingMO();
                    }
                } else if (bgState == ImsPhoneCall.State.ACTIVE) {
                    mForegroundCall.switchWith(mBackgroundCall);

                    if (mPendingMO != null) {
                        mPendingMO.setDisconnectCause(DisconnectCause.ERROR_UNSPECIFIED);
                        sendEmptyMessageDelayed(EVENT_HANGUP_PENDINGMO, TIMEOUT_HANGUP_PENDINGMO);
                    }
                }
                mPhone.notifySuppServiceFailed(Phone.SuppService.HOLD);
            }
            mEventLog.writeOnImsCallHoldFailed(imsCall.getCallSession(), reasonInfo);
        }

        @Override
        public void onCallResumed(ImsCall imsCall) {
            if (DBG) log("onCallResumed");

            // If we are the in midst of swapping FG and BG calls and the call we end up resuming
            // is not the one we expected, we likely had a resume failure and we need to swap the
            // FG and BG calls back.
            if (mSwitchingFgAndBgCalls) {
                if (imsCall != mCallExpectedToResume) {
                    // If the call which resumed isn't as expected, we need to swap back to the
                    // previous configuration; the swap has failed.
                    if (DBG) {
                        log("onCallResumed : switching " + mForegroundCall + " with "
                                + mBackgroundCall);
                    }
                    mForegroundCall.switchWith(mBackgroundCall);
                } else {
                    // The call which resumed is the one we expected to resume, so we can clear out
                    // the mSwitchingFgAndBgCalls flag.
                    if (DBG) {
                        log("onCallResumed : expected call resumed.");
                    }
                }
                mSwitchingFgAndBgCalls = false;
                mCallExpectedToResume = null;
            }
            processCallStateChange(imsCall, ImsPhoneCall.State.ACTIVE,
                    DisconnectCause.NOT_DISCONNECTED);
            mEventLog.writeOnImsCallResumed(imsCall.getCallSession());
        }

        @Override
        public void onCallResumeFailed(ImsCall imsCall, ImsReasonInfo reasonInfo) {
            if (mSwitchingFgAndBgCalls) {
                // If we are in the midst of swapping the FG and BG calls and
                // we got a resume fail, we need to swap back the FG and BG calls.
                // Since the FG call was held, will also try to resume the same.
                if (imsCall == mCallExpectedToResume) {
                    if (DBG) {
                        log("onCallResumeFailed : switching " + mForegroundCall + " with "
                                + mBackgroundCall);
                    }
                    mForegroundCall.switchWith(mBackgroundCall);
                    if (mForegroundCall.getState() == ImsPhoneCall.State.HOLDING) {
                            sendEmptyMessage(EVENT_RESUME_BACKGROUND);
                    }
                }

                //Call swap is done, reset the relevant variables
                mCallExpectedToResume = null;
                mSwitchingFgAndBgCalls = false;
            }
            mPhone.notifySuppServiceFailed(Phone.SuppService.RESUME);
            mEventLog.writeOnImsCallResumeFailed(imsCall.getCallSession(), reasonInfo);
        }

        @Override
        public void onCallResumeReceived(ImsCall imsCall) {
            if (DBG) log("onCallResumeReceived");
            ImsPhoneConnection conn = findConnection(imsCall);
            if (conn != null) {
                if (mOnHoldToneStarted) {
                    mPhone.stopOnHoldTone(conn);
                    mOnHoldToneStarted = false;
                }

                conn.onConnectionEvent(android.telecom.Connection.EVENT_CALL_REMOTELY_UNHELD, null);
            }

            SuppServiceNotification supp = new SuppServiceNotification();
            // Type of notification: 0 = MO; 1 = MT
            // Refer SuppServiceNotification class documentation.
            supp.notificationType = 1;
            supp.code = SuppServiceNotification.MT_CODE_CALL_RETRIEVED;
            mPhone.notifySuppSvcNotification(supp);
            mEventLog.writeOnImsCallResumeReceived(imsCall.getCallSession());
        }

        @Override
        public void onCallHoldReceived(ImsCall imsCall) {
            if (DBG) log("onCallHoldReceived");

            ImsPhoneConnection conn = findConnection(imsCall);
            if (conn != null) {
                if (!mOnHoldToneStarted && ImsPhoneCall.isLocalTone(imsCall) &&
                        conn.getState() == ImsPhoneCall.State.ACTIVE) {
                    mPhone.startOnHoldTone(conn);
                    mOnHoldToneStarted = true;
                    mOnHoldToneId = System.identityHashCode(conn);
                }

                conn.onConnectionEvent(android.telecom.Connection.EVENT_CALL_REMOTELY_HELD, null);
            }

            SuppServiceNotification supp = new SuppServiceNotification();
            // Type of notification: 0 = MO; 1 = MT
            // Refer SuppServiceNotification class documentation.
            supp.notificationType = 1;
            supp.code = SuppServiceNotification.MT_CODE_CALL_ON_HOLD;
            mPhone.notifySuppSvcNotification(supp);
            mEventLog.writeOnImsCallHoldReceived(imsCall.getCallSession());
        }

        @Override
        public void onCallSuppServiceReceived(ImsCall call,
                ImsSuppServiceNotification suppServiceInfo) {
            if (DBG) log("onCallSuppServiceReceived: suppServiceInfo=" + suppServiceInfo);

            SuppServiceNotification supp = new SuppServiceNotification();
            supp.notificationType = suppServiceInfo.notificationType;
            supp.code = suppServiceInfo.code;
            supp.index = suppServiceInfo.index;
            supp.number = suppServiceInfo.number;
            supp.history = suppServiceInfo.history;

            mPhone.notifySuppSvcNotification(supp);
        }

        @Override
        public void onCallMerged(final ImsCall call, final ImsCall peerCall, boolean swapCalls) {
            if (DBG) log("onCallMerged");

            ImsPhoneCall foregroundImsPhoneCall = findConnection(call).getCall();
            ImsPhoneConnection peerConnection = findConnection(peerCall);
            ImsPhoneCall peerImsPhoneCall = peerConnection == null ? null
                    : peerConnection.getCall();

            if (swapCalls) {
                switchAfterConferenceSuccess();
            }
            foregroundImsPhoneCall.merge(peerImsPhoneCall, ImsPhoneCall.State.ACTIVE);

            try {
                final ImsPhoneConnection conn = findConnection(call);
                log("onCallMerged: ImsPhoneConnection=" + conn);
                log("onCallMerged: CurrentVideoProvider=" + conn.getVideoProvider());
                setVideoCallProvider(conn, call);
                log("onCallMerged: CurrentVideoProvider=" + conn.getVideoProvider());
            } catch (Exception e) {
                loge("onCallMerged: exception " + e);
            }

            // After merge complete, update foreground as Active
            // and background call as Held, if background call exists
            processCallStateChange(mForegroundCall.getImsCall(), ImsPhoneCall.State.ACTIVE,
                    DisconnectCause.NOT_DISCONNECTED);
            if (peerConnection != null) {
                processCallStateChange(mBackgroundCall.getImsCall(), ImsPhoneCall.State.HOLDING,
                    DisconnectCause.NOT_DISCONNECTED);
            }

            // Check if the merge was requested by an existing conference call. In that
            // case, no further action is required.
            if (!call.isMergeRequestedByConf()) {
                log("onCallMerged :: calling onMultipartyStateChanged()");
                onMultipartyStateChanged(call, true);
            } else {
                log("onCallMerged :: Merge requested by existing conference.");
                // Reset the flag.
                call.resetIsMergeRequestedByConf(false);
            }
            logState();
        }

        @Override
        public void onCallMergeFailed(ImsCall call, ImsReasonInfo reasonInfo) {
            if (DBG) log("onCallMergeFailed reasonInfo=" + reasonInfo);

            // TODO: the call to notifySuppServiceFailed throws up the "merge failed" dialog
            // We should move this into the InCallService so that it is handled appropriately
            // based on the user facing UI.
            mPhone.notifySuppServiceFailed(Phone.SuppService.CONFERENCE);

            // Start plumbing this even through Telecom so other components can take
            // appropriate action.
            ImsPhoneConnection conn = findConnection(call);
            if (conn != null) {
                conn.onConferenceMergeFailed();
            }
        }

        /**
         * Called when the state of IMS conference participant(s) has changed.
         *
         * @param call the call object that carries out the IMS call.
         * @param participants the participant(s) and their new state information.
         */
        @Override
        public void onConferenceParticipantsStateChanged(ImsCall call,
                List<ConferenceParticipant> participants) {
            if (DBG) log("onConferenceParticipantsStateChanged");

            ImsPhoneConnection conn = findConnection(call);
            if (conn != null) {
                conn.updateConferenceParticipants(participants);
            }
        }

        @Override
        public void onCallSessionTtyModeReceived(ImsCall call, int mode) {
            mPhone.onTtyModeReceived(mode);
        }

        @Override
        public void onCallHandover(ImsCall imsCall, int srcAccessTech, int targetAccessTech,
            ImsReasonInfo reasonInfo) {
            if (DBG) {
                log("onCallHandover ::  srcAccessTech=" + srcAccessTech + ", targetAccessTech=" +
                    targetAccessTech + ", reasonInfo=" + reasonInfo);
            }

            boolean isHandoverToWifi = srcAccessTech != ServiceState.RIL_RADIO_TECHNOLOGY_IWLAN &&
                    targetAccessTech == ServiceState.RIL_RADIO_TECHNOLOGY_IWLAN;
            if (isHandoverToWifi) {
                // If we handed over to wifi successfully, don't check for failure in the future.
                removeMessages(EVENT_CHECK_FOR_WIFI_HANDOVER);
            }

            boolean isHandoverFromWifi =
                    srcAccessTech == ServiceState.RIL_RADIO_TECHNOLOGY_IWLAN &&
                            targetAccessTech != ServiceState.RIL_RADIO_TECHNOLOGY_IWLAN;
            if (mNotifyHandoverVideoFromWifiToLTE && isHandoverFromWifi && imsCall.isVideoCall()) {
                log("onCallHandover :: notifying of WIFI to LTE handover.");
                ImsPhoneConnection conn = findConnection(imsCall);
                if (conn != null) {
                    conn.onConnectionEvent(
                            TelephonyManager.EVENT_HANDOVER_VIDEO_FROM_WIFI_TO_LTE, null);
                } else {
                    loge("onCallHandover :: failed to notify of handover; connection is null.");
                }
            }

            mEventLog.writeOnImsCallHandover(imsCall.getCallSession(),
                    srcAccessTech, targetAccessTech, reasonInfo);
        }

        @Override
        public void onCallHandoverFailed(ImsCall imsCall, int srcAccessTech, int targetAccessTech,
            ImsReasonInfo reasonInfo) {
            if (DBG) {
                log("onCallHandoverFailed :: srcAccessTech=" + srcAccessTech +
                    ", targetAccessTech=" + targetAccessTech + ", reasonInfo=" + reasonInfo);
            }
            mEventLog.writeOnImsCallHandoverFailed(imsCall.getCallSession(),
                    srcAccessTech, targetAccessTech, reasonInfo);

            boolean isHandoverToWifi = srcAccessTech != ServiceState.RIL_RADIO_TECHNOLOGY_IWLAN &&
                    targetAccessTech == ServiceState.RIL_RADIO_TECHNOLOGY_IWLAN;
            ImsPhoneConnection conn = findConnection(imsCall);
            if (conn != null && isHandoverToWifi) {
                log("onCallHandoverFailed - handover to WIFI Failed");

                // If we know we failed to handover, don't check for failure in the future.
                removeMessages(EVENT_CHECK_FOR_WIFI_HANDOVER);

                if (mNotifyVtHandoverToWifiFail) {
                    // Only notify others if carrier config indicates to do so.
                    conn.onHandoverToWifiFailed();
                }
            }
        }

        /**
         * Handles a change to the multiparty state for an {@code ImsCall}.  Notifies the associated
         * {@link ImsPhoneConnection} of the change.
         *
         * @param imsCall The IMS call.
         * @param isMultiParty {@code true} if the call became multiparty, {@code false}
         *      otherwise.
         */
        @Override
        public void onMultipartyStateChanged(ImsCall imsCall, boolean isMultiParty) {
            if (DBG) log("onMultipartyStateChanged to " + (isMultiParty ? "Y" : "N"));

            ImsPhoneConnection conn = findConnection(imsCall);
            if (conn != null) {
                conn.updateMultipartyState(isMultiParty);
            }
        }

        public void onCallInviteParticipantsRequestDelivered(ImsCall call) {
            if (DBG) log("invite participants delivered");
            synchronized(mAddParticipantLock) {
                sendAddParticipantResponse(true, mAddPartResp);
                mAddPartResp = null;
            }
        }

        @Override
        public void onCallInviteParticipantsRequestFailed(ImsCall call,
                ImsReasonInfo reasonInfo) {
            if (DBG) log("invite participants failed.");
            synchronized(mAddParticipantLock) {
                sendAddParticipantResponse(false, mAddPartResp);
                mAddPartResp = null;
            }
        }
    };

    /**
     * Listen to the IMS call state change
     */
    private ImsCall.Listener mImsUssdListener = new ImsCall.Listener() {
        @Override
        public void onCallStarted(ImsCall imsCall) {
            if (DBG) log("mImsUssdListener onCallStarted");

            if (imsCall == mUssdSession) {
                if (mPendingUssd != null) {
                    AsyncResult.forMessage(mPendingUssd);
                    mPendingUssd.sendToTarget();
                    mPendingUssd = null;
                }
            }
        }

        @Override
        public void onCallStartFailed(ImsCall imsCall, ImsReasonInfo reasonInfo) {
            if (DBG) log("mImsUssdListener onCallStartFailed reasonCode=" + reasonInfo.getCode());

            onCallTerminated(imsCall, reasonInfo);
        }

        @Override
        public void onCallTerminated(ImsCall imsCall, ImsReasonInfo reasonInfo) {
            if (DBG) log("mImsUssdListener onCallTerminated reasonCode=" + reasonInfo.getCode());
            removeMessages(EVENT_CHECK_FOR_WIFI_HANDOVER);

            if (imsCall == mUssdSession) {
                mUssdSession = null;
                if (mPendingUssd != null) {
                    CommandException ex =
                            new CommandException(CommandException.Error.GENERIC_FAILURE);
                    AsyncResult.forMessage(mPendingUssd, null, ex);
                    mPendingUssd.sendToTarget();
                    mPendingUssd = null;
                }
            }
            imsCall.close();
        }

        @Override
        public void onCallUssdMessageReceived(ImsCall call,
                int mode, String ussdMessage) {
            if (DBG) log("mImsUssdListener onCallUssdMessageReceived mode=" + mode);

            int ussdMode = -1;

            switch(mode) {
                case ImsCall.USSD_MODE_REQUEST:
                    ussdMode = CommandsInterface.USSD_MODE_REQUEST;
                    break;

                case ImsCall.USSD_MODE_NOTIFY:
                    ussdMode = CommandsInterface.USSD_MODE_NOTIFY;
                    break;
            }

            mPhone.onIncomingUSSD(ussdMode, ussdMessage);
        }
    };

    /**
     * Listen to the IMS service state change
     *
     */
    private ImsConnectionStateListener mImsConnectionStateListener =
        new ImsConnectionStateListener() {
        @Override
        public void onImsConnected() {
            if (DBG) log("onImsConnected");
            mPhone.setServiceState(ServiceState.STATE_IN_SERVICE);
            mPhone.setImsRegistered(true);
            mEventLog.writeOnImsConnectionState(
                    TelephonyEventLog.IMS_CONNECTION_STATE_CONNECTED, null);
        }

        @Override
        public void onImsDisconnected(ImsReasonInfo imsReasonInfo) {
            if (DBG) log("onImsDisconnected imsReasonInfo=" + imsReasonInfo);
            mPhone.setServiceState(ServiceState.STATE_OUT_OF_SERVICE);
            mPhone.setImsRegistered(false);
            mPhone.processDisconnectReason(imsReasonInfo);
            mEventLog.writeOnImsConnectionState(
                    TelephonyEventLog.IMS_CONNECTION_STATE_DISCONNECTED, imsReasonInfo);
        }

        @Override
        public void onImsProgressing() {
            if (DBG) log("onImsProgressing");
            mPhone.setServiceState(ServiceState.STATE_OUT_OF_SERVICE);
            mPhone.setImsRegistered(false);
            mEventLog.writeOnImsConnectionState(
                    TelephonyEventLog.IMS_CONNECTION_STATE_PROGRESSING, null);
        }

        @Override
        public void onImsResumed() {
            if (DBG) log("onImsResumed");
            mPhone.setServiceState(ServiceState.STATE_IN_SERVICE);
            mEventLog.writeOnImsConnectionState(
                    TelephonyEventLog.IMS_CONNECTION_STATE_RESUMED, null);
        }

        @Override
        public void onImsSuspended() {
            if (DBG) log("onImsSuspended");
            mPhone.setServiceState(ServiceState.STATE_OUT_OF_SERVICE);
            mEventLog.writeOnImsConnectionState(
                    TelephonyEventLog.IMS_CONNECTION_STATE_SUSPENDED, null);
        }

        @Override
        public void onFeatureCapabilityChanged(int serviceClass,
                int[] enabledFeatures, int[] disabledFeatures) {
            if (serviceClass == ImsServiceClass.MMTEL) {
                boolean tmpIsVideoCallEnabled = isVideoCallEnabled();
                // Check enabledFeatures to determine capabilities. We ignore disabledFeatures.
                StringBuilder sb;
                if (DBG) {
                    sb = new StringBuilder(120);
                    sb.append("onFeatureCapabilityChanged: ");
                }
                for (int  i = ImsConfig.FeatureConstants.FEATURE_TYPE_VOICE_OVER_LTE;
                        i <= ImsConfig.FeatureConstants.FEATURE_TYPE_UT_OVER_WIFI &&
                        i < enabledFeatures.length; i++) {
                    if (enabledFeatures[i] == i) {
                        // If the feature is set to its own integer value it is enabled.
                        if (DBG) {
                            sb.append(mImsFeatureStrings[i]);
                            sb.append(":true ");
                        }

                        mImsFeatureEnabled[i] = true;
                    } else if (enabledFeatures[i]
                            == ImsConfig.FeatureConstants.FEATURE_TYPE_UNKNOWN) {
                        // FEATURE_TYPE_UNKNOWN indicates that a feature is disabled.
                        if (DBG) {
                            sb.append(mImsFeatureStrings[i]);
                            sb.append(":false ");
                        }

                        mImsFeatureEnabled[i] = false;
                    } else {
                        // Feature has unknown state; it is not its own value or -1.
                        if (DBG) {
                            loge("onFeatureCapabilityChanged(" + i + ", " + mImsFeatureStrings[i]
                                    + "): unexpectedValue=" + enabledFeatures[i]);
                        }
                    }
                }
                if (DBG) {
                    log(sb.toString());
                }
                if (tmpIsVideoCallEnabled != isVideoCallEnabled()) {
                    mPhone.notifyForVideoCapabilityChanged(isVideoCallEnabled());
                }

                // TODO: Use the ImsCallSession or ImsCallProfile to tell the initial Wifi state and
                // {@link ImsCallSession.Listener#callSessionHandover} to listen for changes to
                // wifi capability caused by a handover.
                if (DBG) log("onFeatureCapabilityChanged: isVolteEnabled=" + isVolteEnabled()
                            + ", isVideoCallEnabled=" + isVideoCallEnabled()
                            + ", isVowifiEnabled=" + isVowifiEnabled()
                            + ", isUtEnabled=" + isUtEnabled());
                for (ImsPhoneConnection connection : mConnections) {
                    connection.updateWifiState();
                }
                mPhone.getServiceState().setRilImsRadioTechnology(getRilImsRadioTechnology());
                mPhone.onFeatureCapabilityChanged();

                mEventLog.writeOnImsCapabilities(mImsFeatureEnabled);
            }
        }

        @Override
        public void onVoiceMessageCountChanged(int count) {
            if (DBG) log("onVoiceMessageCountChanged :: count=" + count);
            mPhone.mDefaultPhone.setVoiceMessageCount(count);
        }

        @Override
        public void registrationAssociatedUriChanged(Uri[] uris) {
            if (DBG) log("registrationAssociatedUriChanged");
            mPhone.setCurrentSubscriberUris(uris);
        }
    };

    private ImsConfigListener.Stub mImsConfigListener = new ImsConfigListener.Stub() {
        @Override
        public void onGetFeatureResponse(int feature, int network, int value, int status) {}

        @Override
        public void onSetFeatureResponse(int feature, int network, int value, int status) {
            mEventLog.writeImsSetFeatureValue(feature, network, value, status);
        }

        @Override
        public void onGetVideoQuality(int status, int quality) {}

        @Override
        public void onSetVideoQuality(int status) {}

    };

    public ImsUtInterface getUtInterface() throws ImsException {
        if (mImsManager == null) {
            throw getImsManagerIsNullException();
        }

        ImsUtInterface ut = mImsManager.getSupplementaryServiceConfiguration(mServiceId);
        return ut;
    }

    private void transferHandoverConnections(ImsPhoneCall call) {
        if (call.mConnections != null) {
            for (Connection c : call.mConnections) {
                c.mPreHandoverState = call.mState;
                log ("Connection state before handover is " + c.getStateBeforeHandover());
            }
        }
        if (mHandoverCall.mConnections == null ) {
            mHandoverCall.mConnections = call.mConnections;
        } else { // Multi-call SRVCC
            mHandoverCall.mConnections.addAll(call.mConnections);
        }
        if (mHandoverCall.mConnections != null) {
            if (call.getImsCall() != null) {
                call.getImsCall().close();
            }
            for (Connection c : mHandoverCall.mConnections) {
                ((ImsPhoneConnection)c).changeParent(mHandoverCall);
                ((ImsPhoneConnection)c).releaseWakeLock();
            }
        }
        if (call.getState().isAlive()) {
            log ("Call is alive and state is " + call.mState);
            mHandoverCall.mState = call.mState;
        }
        call.mConnections.clear();
        call.mState = ImsPhoneCall.State.IDLE;
    }

    /* package */
    void notifySrvccState(Call.SrvccState state) {
        if (DBG) log("notifySrvccState state=" + state);

        mSrvccState = state;

        if (mSrvccState == Call.SrvccState.COMPLETED) {
            transferHandoverConnections(mForegroundCall);
            transferHandoverConnections(mBackgroundCall);
            transferHandoverConnections(mRingingCall);
        }
    }

    //****** Overridden from Handler

    @Override
    public void
    handleMessage (Message msg) {
        AsyncResult ar;
        if (DBG) log("handleMessage what=" + msg.what);

        switch (msg.what) {
            case EVENT_HANGUP_PENDINGMO:
                if (mPendingMO != null) {
                    mPendingMO.onDisconnect();
                    removeConnection(mPendingMO);
                    mPendingMO = null;
                }
                mPendingIntentExtras = null;
                updatePhoneState();
                mPhone.notifyPreciseCallStateChanged();
                break;
            case EVENT_RESUME_BACKGROUND:
                try {
                    resumeWaitingOrHolding();
                } catch (CallStateException e) {
                    if (Phone.DEBUG_PHONE) {
                        loge("handleMessage EVENT_RESUME_BACKGROUND exception=" + e);
                    }
                }
                break;
            case EVENT_DIAL_PENDINGMO:
                dialInternal(mPendingMO, mClirMode, mPendingCallVideoState, mPendingIntentExtras);
                mPendingIntentExtras = null;
                break;

            case EVENT_EXIT_ECBM_BEFORE_PENDINGMO:
                if (mPendingMO != null) {
                    //Send ECBM exit request
                    try {
                        getEcbmInterface().exitEmergencyCallbackMode();
                        mPhone.setOnEcbModeExitResponse(this, EVENT_EXIT_ECM_RESPONSE_CDMA, null);
                        pendingCallClirMode = mClirMode;
                        pendingCallInEcm = true;
                    } catch (ImsException e) {
                        e.printStackTrace();
                        mPendingMO.setDisconnectCause(DisconnectCause.ERROR_UNSPECIFIED);
                        sendEmptyMessageDelayed(EVENT_HANGUP_PENDINGMO, TIMEOUT_HANGUP_PENDINGMO);
                    }
                }
                break;

            case EVENT_EXIT_ECM_RESPONSE_CDMA:
                // no matter the result, we still do the same here
                if (pendingCallInEcm) {
                    dialInternal(mPendingMO, pendingCallClirMode,
                            mPendingCallVideoState, mPendingIntentExtras);
                    mPendingIntentExtras = null;
                    pendingCallInEcm = false;
                }
                mPhone.unsetOnEcbModeExitResponse(this);
                break;
            case EVENT_VT_DATA_USAGE_UPDATE:
                ar = (AsyncResult) msg.obj;
                ImsCall call = (ImsCall) ar.userObj;
                Long usage = (long) ar.result;
                log("VT data usage update. usage = " + usage + ", imsCall = " + call);

                Long oldUsage = 0L;
                if (mVtDataUsageMap.containsKey(call.uniqueId)) {
                    oldUsage = mVtDataUsageMap.get(call.uniqueId);
                }
                mTotalVtDataUsage += (usage - oldUsage);
                mVtDataUsageMap.put(call.uniqueId, usage);
                break;
            case EVENT_DATA_ENABLED_CHANGED:
                ar = (AsyncResult) msg.obj;
                if (ar.result instanceof Pair) {
                    Pair<Boolean, Integer> p = (Pair<Boolean, Integer>) ar.result;
                    onDataEnabledChanged(p.first, p.second);
                }
                break;
            case EVENT_GET_IMS_SERVICE:
                try {
                    getImsService();
                } catch (ImsException e) {
                    loge("getImsService: " + e);
                    //Leave mImsManager as null, then CallStateException will be thrown when dialing
                    mImsManager = null;
                    if (mImsServiceRetryCount < NUM_IMS_SERVICE_RETRIES) {
                        loge("getImsService: Retrying getting ImsService...");
                        sendEmptyMessageDelayed(EVENT_GET_IMS_SERVICE,
                                TIME_BETWEEN_IMS_SERVICE_RETRIES_MS);
                        mImsServiceRetryCount++;
                    } else {
                        // We have been unable to connect for
                        // NUM_IMS_SERVICE_RETRIES*TIME_BETWEEN_IMS_SERVICE_RETRIES_MS ms. We will
                        // probably never be able to connect, so we should just give up.
                        loge("getImsService: ImsService retrieval timeout... ImsService is " +
                                "unavailable.");
                    }
                }
                break;
            case EVENT_CHECK_FOR_WIFI_HANDOVER:
                if (msg.obj instanceof ImsCall) {
                    ImsCall imsCall = (ImsCall) msg.obj;
                    if (!imsCall.isWifiCall()) {
                        // Call did not handover to wifi, notify of handover failure.
                        ImsPhoneConnection conn = findConnection(imsCall);
                        if (conn != null) {
                            conn.onHandoverToWifiFailed();
                        }
                    }
                }
                break;
        }
    }

    @Override
    protected void log(String msg) {
        Rlog.d(LOG_TAG, "[ImsPhoneCallTracker] " + msg);
    }

    protected void loge(String msg) {
        Rlog.e(LOG_TAG, "[ImsPhoneCallTracker] " + msg);
    }

    /**
     * Logs the current state of the ImsPhoneCallTracker.  Useful for debugging issues with
     * call tracking.
     */
    /* package */
    void logState() {
        if (!VERBOSE_STATE_LOGGING) {
            return;
        }

        StringBuilder sb = new StringBuilder();
        sb.append("Current IMS PhoneCall State:\n");
        sb.append(" Foreground: ");
        sb.append(mForegroundCall);
        sb.append("\n");
        sb.append(" Background: ");
        sb.append(mBackgroundCall);
        sb.append("\n");
        sb.append(" Ringing: ");
        sb.append(mRingingCall);
        sb.append("\n");
        sb.append(" Handover: ");
        sb.append(mHandoverCall);
        sb.append("\n");
        Rlog.v(LOG_TAG, sb.toString());
    }

    @Override
    public void dump(FileDescriptor fd, PrintWriter pw, String[] args) {
        pw.println("ImsPhoneCallTracker extends:");
        super.dump(fd, pw, args);
        pw.println(" mVoiceCallEndedRegistrants=" + mVoiceCallEndedRegistrants);
        pw.println(" mVoiceCallStartedRegistrants=" + mVoiceCallStartedRegistrants);
        pw.println(" mRingingCall=" + mRingingCall);
        pw.println(" mForegroundCall=" + mForegroundCall);
        pw.println(" mBackgroundCall=" + mBackgroundCall);
        pw.println(" mHandoverCall=" + mHandoverCall);
        pw.println(" mPendingMO=" + mPendingMO);
        //pw.println(" mHangupPendingMO=" + mHangupPendingMO);
        pw.println(" mPhone=" + mPhone);
        pw.println(" mDesiredMute=" + mDesiredMute);
        pw.println(" mState=" + mState);
        for (int i = 0; i < mImsFeatureEnabled.length; i++) {
            pw.println(" " + mImsFeatureStrings[i] + ": "
                    + ((mImsFeatureEnabled[i]) ? "enabled" : "disabled"));
        }
        pw.println(" mTotalVtDataUsage=" + mTotalVtDataUsage);
        for (Map.Entry<Integer, Long> entry : mVtDataUsageMap.entrySet()) {
            pw.println("    id=" + entry.getKey() + " ,usage=" + entry.getValue());
        }

        pw.flush();
        pw.println("++++++++++++++++++++++++++++++++");

        try {
            if (mImsManager != null) {
                mImsManager.dump(fd, pw, args);
            }
        } catch (Exception e) {
            e.printStackTrace();
        }

        if (mConnections != null && mConnections.size() > 0) {
            pw.println("mConnections:");
            for (int i = 0; i < mConnections.size(); i++) {
                pw.println("  [" + i + "]: " + mConnections.get(i));
            }
        }
    }

    @Override
    protected void handlePollCalls(AsyncResult ar) {
    }

    /* package */
    ImsEcbm getEcbmInterface() throws ImsException {
        if (mImsManager == null) {
            throw getImsManagerIsNullException();
        }

        ImsEcbm ecbm = mImsManager.getEcbmInterface(mServiceId);
        return ecbm;
    }

    /* package */
    ImsMultiEndpoint getMultiEndpointInterface() throws ImsException {
        if (mImsManager == null) {
            throw getImsManagerIsNullException();
        }

        try {
            return mImsManager.getMultiEndpointInterface(mServiceId);
        } catch (ImsException e) {
            if (e.getCode() == ImsReasonInfo.CODE_MULTIENDPOINT_NOT_SUPPORTED) {
                return null;
            } else {
                throw e;
            }

        }
    }

    public boolean isInEmergencyCall() {
        return mIsInEmergencyCall;
    }

    public boolean isVolteEnabled() {
        return mImsFeatureEnabled[ImsConfig.FeatureConstants.FEATURE_TYPE_VOICE_OVER_LTE];
    }

    public boolean isVowifiEnabled() {
        return mImsFeatureEnabled[ImsConfig.FeatureConstants.FEATURE_TYPE_VOICE_OVER_WIFI];
    }

    public boolean isVideoCallEnabled() {
        return (mImsFeatureEnabled[ImsConfig.FeatureConstants.FEATURE_TYPE_VIDEO_OVER_LTE]
                || mImsFeatureEnabled[ImsConfig.FeatureConstants.FEATURE_TYPE_VIDEO_OVER_WIFI]);
    }

    public boolean isVideoWifiCallingEnabled() {
        return mImsFeatureEnabled[ImsConfig.FeatureConstants.FEATURE_TYPE_VIDEO_OVER_WIFI];
    }

    private int getRilImsRadioTechnology() {
        int imsRadioTechnology = ServiceState.RIL_RADIO_TECHNOLOGY_UNKNOWN;
        if (mImsFeatureEnabled[ImsConfig.FeatureConstants.FEATURE_TYPE_VOICE_OVER_LTE]
                || mImsFeatureEnabled[ImsConfig.FeatureConstants.FEATURE_TYPE_VIDEO_OVER_LTE]) {
            imsRadioTechnology = ServiceState.RIL_RADIO_TECHNOLOGY_LTE;
        } else if (mImsFeatureEnabled[ImsConfig.FeatureConstants.FEATURE_TYPE_VOICE_OVER_WIFI]
                || mImsFeatureEnabled[ImsConfig.FeatureConstants.FEATURE_TYPE_VIDEO_OVER_WIFI]) {
            imsRadioTechnology = ServiceState.RIL_RADIO_TECHNOLOGY_IWLAN;
        }
        return imsRadioTechnology;
    }

    @Override
    public PhoneConstants.State getState() {
        return mState;
    }

    private void setVideoCallProvider(ImsPhoneConnection conn, ImsCall imsCall)
            throws RemoteException {
        IImsVideoCallProvider imsVideoCallProvider =
                imsCall.getCallSession().getVideoCallProvider();
        if (imsVideoCallProvider != null) {
            ImsVideoCallProviderWrapper imsVideoCallProviderWrapper =
                    new ImsVideoCallProviderWrapper(imsVideoCallProvider);
            conn.setVideoProvider(imsVideoCallProviderWrapper);
            imsVideoCallProviderWrapper.registerForDataUsageUpdate
                    (this, EVENT_VT_DATA_USAGE_UPDATE, imsCall);
            imsVideoCallProviderWrapper.addImsVideoProviderCallback(conn);
        }
    }

    public boolean isUtEnabled() {
        return (mImsFeatureEnabled[ImsConfig.FeatureConstants.FEATURE_TYPE_UT_OVER_LTE]
            || mImsFeatureEnabled[ImsConfig.FeatureConstants.FEATURE_TYPE_UT_OVER_WIFI]);
    }

    /**
     * Given a call subject, removes any characters considered by the current carrier to be
     * invalid, as well as escaping (using \) any characters which the carrier requires to be
     * escaped.
     *
     * @param callSubject The call subject.
     * @return The call subject with invalid characters removed and escaping applied as required.
     */
    private String cleanseInstantLetteringMessage(String callSubject) {
        if (TextUtils.isEmpty(callSubject)) {
            return callSubject;
        }

        // Get the carrier config for the current sub.
        CarrierConfigManager configMgr = (CarrierConfigManager)
                mPhone.getContext().getSystemService(Context.CARRIER_CONFIG_SERVICE);
        // Bail if we can't find the carrier config service.
        if (configMgr == null) {
            return callSubject;
        }

        PersistableBundle carrierConfig = configMgr.getConfigForSubId(mPhone.getSubId());
        // Bail if no carrier config found.
        if (carrierConfig == null) {
            return callSubject;
        }

        // Try to replace invalid characters
        String invalidCharacters = carrierConfig.getString(
                CarrierConfigManager.KEY_CARRIER_INSTANT_LETTERING_INVALID_CHARS_STRING);
        if (!TextUtils.isEmpty(invalidCharacters)) {
            callSubject = callSubject.replaceAll(invalidCharacters, "");
        }

        // Try to escape characters which need to be escaped.
        String escapedCharacters = carrierConfig.getString(
                CarrierConfigManager.KEY_CARRIER_INSTANT_LETTERING_ESCAPED_CHARS_STRING);
        if (!TextUtils.isEmpty(escapedCharacters)) {
            callSubject = escapeChars(escapedCharacters, callSubject);
        }
        return callSubject;
    }

    /**
     * Given a source string, return a string where a set of characters are escaped using the
     * backslash character.
     *
     * @param toEscape The characters to escape with a backslash.
     * @param source The source string.
     * @return The source string with characters escaped.
     */
    private String escapeChars(String toEscape, String source) {
        StringBuilder escaped = new StringBuilder();
        for (char c : source.toCharArray()) {
            if (toEscape.contains(Character.toString(c))) {
                escaped.append("\\");
            }
            escaped.append(c);
        }

        return escaped.toString();
    }

    /**
     * Initiates a pull of an external call.
     *
     * Initiates a pull by making a dial request with the {@link ImsCallProfile#EXTRA_IS_CALL_PULL}
     * extra specified.  We call {@link ImsPhone#notifyUnknownConnection(Connection)} which notifies
     * Telecom of the new dialed connection.  The
     * {@code PstnIncomingCallNotifier#maybeSwapWithUnknownConnection} logic ensures that the new
     * {@link ImsPhoneConnection} resulting from the dial gets swapped with the
     * {@link ImsExternalConnection}, which effectively makes the external call become a regular
     * call.  Magic!
     *
     * @param number The phone number of the call to be pulled.
     * @param videoState The desired video state of the pulled call.
     * @param dialogId The {@link ImsExternalConnection#getCallId()} dialog id associated with the
     *                 call which is being pulled.
     */
    @Override
    public void pullExternalCall(String number, int videoState, int dialogId) {
        Bundle extras = new Bundle();
        extras.putBoolean(ImsCallProfile.EXTRA_IS_CALL_PULL, true);
        extras.putInt(ImsExternalCallTracker.EXTRA_IMS_EXTERNAL_CALL_ID, dialogId);
        try {
            Connection connection = dial(number, videoState, extras);
            mPhone.notifyUnknownConnection(connection);
        } catch (CallStateException e) {
            loge("pullExternalCall failed - " + e);
        }
    }

    private ImsException getImsManagerIsNullException() {
        return new ImsException("no ims manager", ImsReasonInfo.CODE_LOCAL_ILLEGAL_STATE);
    }

    /**
     * Determines if answering an incoming call will cause the active call to be disconnected.
     * <p>
     * This will be the case if
     * {@link CarrierConfigManager#KEY_DROP_VIDEO_CALL_WHEN_ANSWERING_AUDIO_CALL_BOOL} is
     * {@code true} for the carrier, the active call is a video call over WIFI, and the incoming
     * call is an audio call.
     *
     * @param activeCall The active call.
     * @param incomingCall The incoming call.
     * @return {@code true} if answering the incoming call will cause the active call to be
     *      disconnected, {@code false} otherwise.
     */
    private boolean shouldDisconnectActiveCallOnAnswer(ImsCall activeCall,
            ImsCall incomingCall) {

        if (!mDropVideoCallWhenAnsweringAudioCall) {
            return false;
        }

        boolean isActiveCallVideo = activeCall.isVideoCall() ||
                (mTreatDowngradedVideoCallsAsVideoCalls && activeCall.wasVideoCall());
        boolean isActiveCallOnWifi = activeCall.isWifiCall();
        boolean isVoWifiEnabled = mImsManager.isWfcEnabledByPlatform(mPhone.getContext()) &&
                mImsManager.isWfcEnabledByUser(mPhone.getContext());
        boolean isIncomingCallAudio = !incomingCall.isVideoCall();
        log("shouldDisconnectActiveCallOnAnswer : isActiveCallVideo=" + isActiveCallVideo +
                " isActiveCallOnWifi=" + isActiveCallOnWifi + " isIncomingCallAudio=" +
                isIncomingCallAudio + " isVowifiEnabled=" + isVoWifiEnabled);

        return isActiveCallVideo && isActiveCallOnWifi && isIncomingCallAudio && !isVoWifiEnabled;
    }

    /** Get aggregated video call data usage since boot.
     *
     * @return data usage in bytes
     */
    public long getVtDataUsage() {

        // If there is an ongoing VT call, request the latest VT usage from the modem. The latest
        // usage will return asynchronously so it won't be counted in this round, but it will be
        // eventually counted when next getVtDataUsage is called.
        if (mState != PhoneConstants.State.IDLE) {
            for (ImsPhoneConnection conn : mConnections) {
                android.telecom.Connection.VideoProvider videoProvider = conn.getVideoProvider();
                if (videoProvider != null) {
                    videoProvider.onRequestConnectionDataUsage();
                }
            }
        }

        return mTotalVtDataUsage;
    }

    public void registerPhoneStateListener(PhoneStateListener listener) {
        mPhoneStateListeners.add(listener);
    }

    public void unregisterPhoneStateListener(PhoneStateListener listener) {
        mPhoneStateListeners.remove(listener);
    }

    /**
     * Notifies local telephony listeners of changes to the IMS phone state.
     *
     * @param oldState The old state.
     * @param newState The new state.
     */
    private void notifyPhoneStateChanged(PhoneConstants.State oldState,
            PhoneConstants.State newState) {

        for (PhoneStateListener listener : mPhoneStateListeners) {
            listener.onPhoneStateChanged(oldState, newState);
        }
    }

    /** Modify video call to a new video state.
     *
     * @param imsCall IMS call to be modified
     * @param newVideoState New video state. (Refer to VideoProfile)
     */
    private void modifyVideoCall(ImsCall imsCall, int newVideoState) {
        ImsPhoneConnection conn = findConnection(imsCall);
        if (conn != null) {
            int oldVideoState = conn.getVideoState();
            if (conn.getVideoProvider() != null) {
                conn.getVideoProvider().onSendSessionModifyRequest(
                        new VideoProfile(oldVideoState), new VideoProfile(newVideoState));
            }
        }
    }

    /**
     * Handler of data enabled changed event
     * @param enabled True if data is enabled, otherwise disabled.
     * @param reason Reason for data enabled/disabled (see {@code REASON_*} in
     *      {@link DataEnabledSettings}.
     */
    private void onDataEnabledChanged(boolean enabled, int reason) {

        log("onDataEnabledChanged: enabled=" + enabled + ", reason=" + reason);
        ImsManager.getInstance(mPhone.getContext(), mPhone.getPhoneId()).setDataEnabled(enabled);

        if (!enabled) {
            int reasonCode;
            if (reason == DataEnabledSettings.REASON_POLICY_DATA_ENABLED) {
                reasonCode = ImsReasonInfo.CODE_DATA_LIMIT_REACHED;
            } else if (reason == DataEnabledSettings.REASON_USER_DATA_ENABLED) {
                reasonCode = ImsReasonInfo.CODE_DATA_DISABLED;
            } else {
                // Unexpected code, default to data disabled.
                reasonCode = ImsReasonInfo.CODE_DATA_DISABLED;
            }

            // If data is disabled while there are ongoing VT calls which are not taking place over
            // wifi, then they should be disconnected to prevent the user from incurring further
            // data charges.
            for (ImsPhoneConnection conn : mConnections) {
                ImsCall imsCall = conn.getImsCall();
                if (imsCall != null && imsCall.isVideoCall() && !imsCall.isWifiCall()) {
                    if (conn.hasCapabilities(
                            Connection.Capability.SUPPORTS_DOWNGRADE_TO_VOICE_LOCAL |
                                    Connection.Capability.SUPPORTS_DOWNGRADE_TO_VOICE_REMOTE)) {

                        // If the carrier supports downgrading to voice, then we can simply issue a
                        // downgrade to voice instead of terminating the call.
                        if (reasonCode == ImsReasonInfo.CODE_DATA_DISABLED) {
                            conn.onConnectionEvent(TelephonyManager.EVENT_DOWNGRADE_DATA_DISABLED,
                                    null);
                        } else if (reasonCode == ImsReasonInfo.CODE_DATA_LIMIT_REACHED) {
                            conn.onConnectionEvent(
                                    TelephonyManager.EVENT_DOWNGRADE_DATA_LIMIT_REACHED, null);
                        }
                        modifyVideoCall(imsCall, VideoProfile.STATE_AUDIO_ONLY);
                    } else {
                        // If the carrier does not support downgrading to voice, the only choice we
                        // have is to terminate the call.
                        try {
                            imsCall.terminate(ImsReasonInfo.CODE_USER_TERMINATED, reasonCode);
                        } catch (ImsException ie) {
                            loge("Couldn't terminate call " + imsCall);
                        }
                    }
                }
            }
        }

        // This will call into updateVideoCallFeatureValue and eventually all clients will be
        // asynchronously notified that the availability of VT over LTE has changed.
        ImsManager.updateImsServiceConfig(mPhone.getContext(), mPhone.getPhoneId(), true);
    }

    /**
     * @return {@code true} if the device is connected to a WIFI network, {@code false} otherwise.
     */
    private boolean isWifiConnected() {
        ConnectivityManager cm = (ConnectivityManager) mPhone.getContext()
                .getSystemService(Context.CONNECTIVITY_SERVICE);
        if (cm != null) {
            NetworkInfo ni = cm.getActiveNetworkInfo();
            if (ni != null && ni.isConnected()) {
                return ni.getType() == ConnectivityManager.TYPE_WIFI;
            }
        }
        return false;
    }

    /**
     * @return {@code true} if downgrading of a video call to audio is supported.
     */
    public boolean isCarrierDowngradeOfVtCallSupported() {
        return mSupportDowngradeVtToAudio;
    }
}<|MERGE_RESOLUTION|>--- conflicted
+++ resolved
@@ -267,10 +267,9 @@
     private ImsCall mCallExpectedToResume = null;
     private boolean mAllowEmergencyVideoCalls = false;
 
-<<<<<<< HEAD
     private Object mAddParticipantLock = new Object();
     private Message mAddPartResp;
-=======
+
     /**
      * Listeners to changes in the phone state.  Intended for use by other interested IMS components
      * without the need to register a full blown {@link android.telephony.PhoneStateListener}.
@@ -323,7 +322,6 @@
      * See {@link CarrierConfigManager#KEY_IMS_REASONINFO_MAPPING_STRING_ARRAY}.
      */
     private Map<Pair<Integer, String>, Integer> mImsReasonCodeMap = new ArrayMap<>();
->>>>>>> b7f55afe
 
     //***** Events
 
@@ -360,16 +358,9 @@
     private void getImsService() throws ImsException {
         if (DBG) log("getImsService");
         mImsManager = ImsManager.getInstance(mPhone.getContext(), mPhone.getPhoneId());
-<<<<<<< HEAD
-        try {
-            mServiceId = mImsManager.open(ImsServiceClass.MMTEL,
-                    createIncomingCallPendingIntent(),
-                    mImsConnectionStateListener, mPhone.getPhoneId());
-=======
         mServiceId = mImsManager.open(ImsServiceClass.MMTEL,
                 createIncomingCallPendingIntent(),
-                mImsConnectionStateListener);
->>>>>>> b7f55afe
+                mImsConnectionStateListener, mPhone.getPhoneId());
 
         mImsManager.setImsConfigListener(mImsConfigListener);
 
@@ -1454,14 +1445,12 @@
             case ImsReasonInfo.CODE_FDN_BLOCKED:
                 return DisconnectCause.FDN_BLOCKED;
 
-<<<<<<< HEAD
             case ImsReasonInfo.CODE_EMERGENCY_TEMP_FAILURE:
                 return DisconnectCause.EMERGENCY_TEMP_FAILURE;
 
             case ImsReasonInfo.CODE_EMERGENCY_PERM_FAILURE:
                 return DisconnectCause.EMERGENCY_PERM_FAILURE;
 
-=======
             case ImsReasonInfo.CODE_ANSWERED_ELSEWHERE:
                 return DisconnectCause.ANSWERED_ELSEWHERE;
 
@@ -1476,7 +1465,6 @@
 
             case ImsReasonInfo.CODE_DATA_LIMIT_REACHED:
                 return DisconnectCause.DATA_LIMIT_REACHED;
->>>>>>> b7f55afe
             default:
         }
 
