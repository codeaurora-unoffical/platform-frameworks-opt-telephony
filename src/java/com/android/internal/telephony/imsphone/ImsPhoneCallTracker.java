/*
 * Copyright (C) 2013 The Android Open Source Project
 *
 * Licensed under the Apache License, Version 2.0 (the "License");
 * you may not use this file except in compliance with the License.
 * You may obtain a copy of the License at
 *
 *      http://www.apache.org/licenses/LICENSE-2.0
 *
 * Unless required by applicable law or agreed to in writing, software
 * distributed under the License is distributed on an "AS IS" BASIS,
 * WITHOUT WARRANTIES OR CONDITIONS OF ANY KIND, either express or implied.
 * See the License for the specific language governing permissions and
 * limitations under the License.
 */

package com.android.internal.telephony.imsphone;

import java.io.FileDescriptor;
import java.io.PrintWriter;
import java.util.ArrayList;
import java.util.List;

import android.app.PendingIntent;
import android.content.BroadcastReceiver;
import android.content.Context;
import android.content.Intent;
import android.content.IntentFilter;
import android.content.SharedPreferences;
import android.os.AsyncResult;
import android.os.Bundle;
import android.os.Handler;
import android.os.Message;
import android.os.Registrant;
import android.os.RegistrantList;
import android.os.RemoteException;
import android.os.SystemProperties;
import android.provider.Settings;
import android.widget.Toast;
import android.preference.PreferenceManager;
import android.telecom.ConferenceParticipant;
import android.telecom.VideoProfile;
import android.telephony.DisconnectCause;
import android.telephony.PhoneNumberUtils;
import android.telephony.Rlog;
import android.telephony.ServiceState;

import com.android.ims.ImsCall;
import com.android.ims.ImsCallProfile;
import com.android.ims.ImsConfig;
import com.android.ims.ImsConnectionStateListener;
import com.android.ims.ImsEcbm;
import com.android.ims.ImsException;
import com.android.ims.ImsManager;
import com.android.ims.ImsReasonInfo;
import com.android.ims.ImsServiceClass;
import com.android.ims.ImsSuppServiceNotification;
import com.android.ims.ImsUtInterface;
import com.android.ims.internal.CallGroup;
import com.android.ims.internal.IImsVideoCallProvider;
import com.android.ims.internal.ImsCallSession;
import com.android.ims.internal.ImsVideoCallProviderWrapper;
import com.android.internal.telephony.Call;
import com.android.internal.telephony.CallStateException;
import com.android.internal.telephony.CallTracker;
import com.android.internal.telephony.CommandException;
import com.android.internal.telephony.CommandsInterface;
import com.android.internal.telephony.Connection;
import com.android.internal.telephony.Phone;
import com.android.internal.telephony.PhoneBase;
import com.android.internal.telephony.PhoneConstants;
import com.android.internal.telephony.TelephonyProperties;
import com.android.internal.telephony.gsm.SuppServiceNotification;

import android.widget.Toast;

/**
 * {@hide}
 */
public final class ImsPhoneCallTracker extends CallTracker {
    static final String LOG_TAG = "ImsPhoneCallTracker";

    private static final boolean DBG = true;

    private boolean mIsVolteEnabled = false;
    private boolean mIsVtEnabled = false;
    private boolean mIsUtEnabled = false;
    private boolean mIsSrvccCompleted = false;

    private BroadcastReceiver mReceiver = new BroadcastReceiver() {
        @Override
        public void onReceive(Context context, Intent intent) {
            if (intent.getAction().equals(ImsManager.ACTION_IMS_INCOMING_CALL)) {
                if (DBG) log("onReceive : incoming call intent");

                if (mImsManager == null) return;

                if (mServiceId < 0) return;

                // Very rare case, something wrong here. Most probably, it's Incoming call
                // indication from lower layer after SRVCC call successfully transfered to CS.
                // Ignore the call indication.
                if (mIsSrvccCompleted) return;

                try {
                    // Network initiated USSD will be treated by mImsUssdListener
                    boolean isUssd = intent.getBooleanExtra(ImsManager.EXTRA_USSD, false);
                    if (isUssd) {
                        if (DBG) log("onReceive : USSD");
                        mUssdSession = mImsManager.takeCall(mServiceId, intent, mImsUssdListener);
                        if (mUssdSession != null) {
                            mUssdSession.accept(ImsCallProfile.CALL_TYPE_VOICE);
                        }
                        return;
                    }

                    boolean isUnknown = intent.getBooleanExtra(ImsManager.EXTRA_IS_UNKNOWN_CALL,
                            false);
                    int phantomState = intent.getIntExtra(ImsManager.EXTRA_UNKNOWN_CALL_STATE, 0);
                    String address = intent.getStringExtra(ImsManager.EXTRA_UNKNOWN_CALL_ADDRESS);

                    if (DBG) {
                        log("onReceive : isUnknown = " + isUnknown +
                                " state = " + phantomState +
                                " fg = " + mForegroundCall.getState() +
                                " bg = " + mBackgroundCall.getState() +
                                " address = " + address);
                    }

                    // Normal MT/Unknown call
                    ImsCall imsCall = mImsManager.takeCall(mServiceId, intent, mImsCallListener);
                    ImsPhoneCall.State state = convertIntToCallState(phantomState);

                    ImsPhoneCall call = null;

                    if (!isUnknown) {
                        call = mRingingCall;
                    } else if ((isUnknown) && (state == ImsPhoneCall.State.HOLDING)) {
                        call = mBackgroundCall;
                    } else {
                        call = mForegroundCall;
                    }

                    ImsPhoneConnection conn = new ImsPhoneConnection(mPhone.getContext(), imsCall,
                            ImsPhoneCallTracker.this, call, isUnknown, state, address);

                    addConnection(conn);

                    // Updates mHold value in ImsCall for phantom held call scenario
                    if (isUnknown && (state == ImsPhoneCall.State.HOLDING)) {
                        imsCall.updateHoldValues();
                    }
                    setVideoCallProvider(conn, imsCall);

                    if (isUnknown) {
                        mPhone.notifyUnknownConnection(conn);
                    } else {
                        if ((mForegroundCall.getState() != ImsPhoneCall.State.IDLE) ||
                                (mBackgroundCall.getState() != ImsPhoneCall.State.IDLE)) {
                            conn.update(imsCall, ImsPhoneCall.State.WAITING);
                        }

                        mPhone.notifyNewRingingConnection(conn);
                        mPhone.notifyIncomingRing();
                    }

                    updatePhoneState();
                    mPhone.notifyPreciseCallStateChanged();
                } catch (ImsException e) {
                    loge("onReceive : exception " + e);
                } catch (RemoteException e) {
                }
            }
        }
    };

    private ImsPhoneCall.State convertIntToCallState(int state) {
        switch (state) {
            case ImsManager.CALL_ACTIVE:        return ImsPhoneCall.State.ACTIVE;
            case ImsManager.CALL_HOLD:          return ImsPhoneCall.State.HOLDING;
            case ImsManager.CALL_DIALING:       return ImsPhoneCall.State.DIALING;
            case ImsManager.CALL_ALERTING:      return ImsPhoneCall.State.ALERTING;
            case ImsManager.CALL_INCOMING:      return ImsPhoneCall.State.INCOMING;
            case ImsManager.CALL_WAITING:       return ImsPhoneCall.State.WAITING;
            default:
                {
                    log("convertIntToCallState: illegal call state:" + state);
                    return ImsPhoneCall.State.INCOMING;
                }
        }
    }

    //***** Constants

    static final int MAX_CONNECTIONS = 7;
    static final int MAX_CONNECTIONS_PER_CALL = 5;

    private static final int EVENT_HANGUP_PENDINGMO = 18;
    private static final int EVENT_RESUME_BACKGROUND = 19;
    private static final int EVENT_DIAL_PENDINGMO = 20;

    private static final int TIMEOUT_HANGUP_PENDINGMO = 500;

    //***** Instance Variables
    private ArrayList<ImsPhoneConnection> mConnections = new ArrayList<ImsPhoneConnection>();
    private RegistrantList mVoiceCallEndedRegistrants = new RegistrantList();
    private RegistrantList mVoiceCallStartedRegistrants = new RegistrantList();

    ImsPhoneCall mRingingCall = new ImsPhoneCall(this);
    ImsPhoneCall mForegroundCall = new ImsPhoneCall(this);
    ImsPhoneCall mBackgroundCall = new ImsPhoneCall(this);
    ImsPhoneCall mHandoverCall = new ImsPhoneCall(this);

    private ImsPhoneConnection mPendingMO;
    private int mClirMode = CommandsInterface.CLIR_DEFAULT;
    private Object mSyncHold = new Object();

    private ImsCall mUssdSession = null;
    private Message mPendingUssd = null;

    ImsPhone mPhone;

    private boolean mDesiredMute = false;    // false = mute off
    private boolean mOnHoldToneStarted = false;

    PhoneConstants.State mState = PhoneConstants.State.IDLE;

    private ImsManager mImsManager;
    private int mServiceId = -1;

    private Call.SrvccState mSrvccState = Call.SrvccState.NONE;

    private boolean mIsInEmergencyCall = false;

    private int pendingCallClirMode;
    private int mPendingCallVideoState;
    private boolean pendingCallInEcm = false;
    private long mConferenceTime = 0;

    //***** Events


    //***** Constructors

    ImsPhoneCallTracker(ImsPhone phone) {
        this.mPhone = phone;

        IntentFilter intentfilter = new IntentFilter();
        intentfilter.addAction(ImsManager.ACTION_IMS_INCOMING_CALL);
        mPhone.getContext().registerReceiver(mReceiver, intentfilter);

        Thread t = new Thread() {
            public void run() {
                getImsService();
            }
        };
        t.start();
    }

    private PendingIntent createIncomingCallPendingIntent() {
        Intent intent = new Intent(ImsManager.ACTION_IMS_INCOMING_CALL);
        intent.addFlags(Intent.FLAG_RECEIVER_FOREGROUND);
        return PendingIntent.getBroadcast(mPhone.getContext(), 0, intent,
                PendingIntent.FLAG_UPDATE_CURRENT);
    }

    private void getImsService() {
        if (DBG) log("getImsService");
        mImsManager = ImsManager.getInstance(mPhone.getContext(), mPhone.getPhoneId());
        try {
            mServiceId = mImsManager.open(ImsServiceClass.MMTEL,
                    createIncomingCallPendingIntent(),
                    mImsConnectionStateListener);

            // Get the ECBM interface and set IMSPhone's listener object for notifications
            getEcbmInterface().setEcbmStateListener(mPhone.mImsEcbmStateListener);
            if (mPhone.isInEcm()) {
                // Call exit ECBM which will invoke onECBMExited
                mPhone.exitEmergencyCallbackMode();
            }
            int mPreferredTtyMode = Settings.Secure.getInt(
                mPhone.getContext().getContentResolver(),
                Settings.Secure.PREFERRED_TTY_MODE,
                Phone.TTY_MODE_OFF);
           mImsManager.setUiTTYMode(mPhone.getContext(), mServiceId, mPreferredTtyMode, null);

        } catch (ImsException e) {
            loge("getImsService: " + e);
            //Leave mImsManager as null, then CallStateException will be thrown when dialing
            mImsManager = null;
        }
    }

    public void dispose() {
        if (DBG) log("dispose");
        mRingingCall.dispose();
        mBackgroundCall.dispose();
        mForegroundCall.dispose();
        mHandoverCall.dispose();

        clearDisconnected();
        mPhone.getContext().unregisterReceiver(mReceiver);
    }

    @Override
    protected void finalize() {
        log("ImsPhoneCallTracker finalized");
    }

    //***** Instance Methods

    //***** Public Methods
    @Override
    public void registerForVoiceCallStarted(Handler h, int what, Object obj) {
        Registrant r = new Registrant(h, what, obj);
        mVoiceCallStartedRegistrants.add(r);
    }

    @Override
    public void unregisterForVoiceCallStarted(Handler h) {
        mVoiceCallStartedRegistrants.remove(h);
    }

    @Override
    public void registerForVoiceCallEnded(Handler h, int what, Object obj) {
        Registrant r = new Registrant(h, what, obj);
        mVoiceCallEndedRegistrants.add(r);
    }

    @Override
    public void unregisterForVoiceCallEnded(Handler h) {
        mVoiceCallEndedRegistrants.remove(h);
    }

    Connection
    dial(String dialString, int videoState) throws CallStateException {
        return dial(dialString, videoState, null);
    }

    Connection
    dial(String dialString, int videoState, Bundle extras) throws CallStateException {
        SharedPreferences sp = PreferenceManager.getDefaultSharedPreferences(mPhone.getContext());
        int oirMode = sp.getInt(PhoneBase.CLIR_KEY, CommandsInterface.CLIR_DEFAULT);
        return dial(dialString, oirMode, videoState, extras);
    }

    /**
     * oirMode is one of the CLIR_ constants
     */
    synchronized Connection
    dial(String dialString, int clirMode, int videoState, Bundle extras) throws CallStateException {
        boolean isPhoneInEcmMode = SystemProperties.getBoolean(
                TelephonyProperties.PROPERTY_INECM_MODE, false);
        boolean isEmergencyNumber = PhoneNumberUtils.isEmergencyNumber(dialString);

        if (DBG) log("dial clirMode=" + clirMode);

        // note that this triggers call state changed notif
        clearDisconnected();

        if (mImsManager == null) {
            throw new CallStateException("service not available");
        }

        if (!canDial()) {
            throw new CallStateException("cannot dial in current state");
        }

        if (isPhoneInEcmMode && isEmergencyNumber) {
            handleEcmTimer(ImsPhone.CANCEL_ECM_TIMER);
        }

        boolean holdBeforeDial = false;

        // The new call must be assigned to the foreground call.
        // That call must be idle, so place anything that's
        // there on hold
        if (mForegroundCall.getState() == ImsPhoneCall.State.ACTIVE) {
            if (mBackgroundCall.getState() != ImsPhoneCall.State.IDLE) {
                //we should have failed in !canDial() above before we get here
                throw new CallStateException("cannot dial in current state");
            }
            // foreground call is empty for the newly dialed connection
            holdBeforeDial = true;
            // Cache the video state for pending MO call.
            mPendingCallVideoState = videoState;
            switchWaitingOrHoldingAndActive();
        }

        ImsPhoneCall.State fgState = ImsPhoneCall.State.IDLE;
        ImsPhoneCall.State bgState = ImsPhoneCall.State.IDLE;

        mClirMode = clirMode;

        synchronized (mSyncHold) {
            if (holdBeforeDial) {
                fgState = mForegroundCall.getState();
                bgState = mBackgroundCall.getState();

                //holding foreground call failed
                if (fgState == ImsPhoneCall.State.ACTIVE) {
                    throw new CallStateException("cannot dial in current state");
                }

                //holding foreground call succeeded
                if (bgState == ImsPhoneCall.State.HOLDING) {
                    holdBeforeDial = false;
                }
            }

            mPendingMO = new ImsPhoneConnection(mPhone.getContext(),
                    checkForTestEmergencyNumber(dialString), this,
                    mForegroundCall, extras);
        }
        addConnection(mPendingMO);

        if (!holdBeforeDial) {
            if ((!isPhoneInEcmMode) || (isPhoneInEcmMode && isEmergencyNumber)) {
                dialInternal(mPendingMO, clirMode, videoState, extras);
            } else {
                try {
                    getEcbmInterface().exitEmergencyCallbackMode();
                } catch (ImsException e) {
                    e.printStackTrace();
                    throw new CallStateException("service not available");
                }
                mPhone.setOnEcbModeExitResponse(this, EVENT_EXIT_ECM_RESPONSE_CDMA, null);
                pendingCallClirMode = clirMode;
                mPendingCallVideoState = videoState;
                pendingCallInEcm = true;
            }
        }

        updatePhoneState();
        mPhone.notifyPreciseCallStateChanged();

        return mPendingMO;
    }

    public void
    addParticipant(String dialString) throws CallStateException {
        if (mForegroundCall != null) {
            ImsCall imsCall = mForegroundCall.getImsCall();
            if (imsCall == null) {
                loge("addParticipant : No foreground ims call");
            } else {
                ImsCallSession imsCallSession = imsCall.getCallSession();
                if (imsCallSession != null) {
                    String[] callees = new String[] { dialString };
                    imsCallSession.inviteParticipants(callees);
                } else {
                    loge("addParticipant : ImsCallSession does not exist");
                }
            }
        } else {
            loge("addParticipant : Foreground call does not exist");
        }
    }

    private void handleEcmTimer(int action) {
        mPhone.handleTimerInEmergencyCallbackMode(action);
        switch (action) {
            case ImsPhone.CANCEL_ECM_TIMER:
                break;
            case ImsPhone.RESTART_ECM_TIMER:
                break;
            default:
                log("handleEcmTimer, unsupported action " + action);
        }
    }

    private void
    dialInternal(ImsPhoneConnection conn, int clirMode, int videoState, Bundle extras) {
        if (conn == null) {
            return;
        }

        boolean isConferenceUri = false;
        boolean isSkipSchemaParsing = false;
        if (extras != null) {
            isConferenceUri = extras.getBoolean(TelephonyProperties.EXTRA_DIAL_CONFERENCE_URI,
                    false);
            isSkipSchemaParsing = extras.getBoolean(TelephonyProperties.EXTRA_SKIP_SCHEMA_PARSING,
                    false);
        }
        if (!isConferenceUri && !isSkipSchemaParsing && (conn.getAddress()== null
                || conn.getAddress().length() == 0
                || conn.getAddress().indexOf(PhoneNumberUtils.WILD) >= 0)) {
            // Phone number is invalid
            conn.setDisconnectCause(DisconnectCause.INVALID_NUMBER);
            sendEmptyMessageDelayed(EVENT_HANGUP_PENDINGMO, TIMEOUT_HANGUP_PENDINGMO);
            return;
        }

        // Always unmute when initiating a new call
        setMute(false);
        int serviceType = PhoneNumberUtils.isEmergencyNumber(conn.getAddress()) ?
                ImsCallProfile.SERVICE_TYPE_EMERGENCY : ImsCallProfile.SERVICE_TYPE_NORMAL;
        int callType = ImsCallProfile.getCallTypeFromVideoState(videoState);
        //TODO(vt): Is this sufficient?  At what point do we know the video state of the call?
        conn.setVideoState(videoState);

        try {
            String[] callees = new String[] { conn.getAddress() };
            ImsCallProfile profile = mImsManager.createCallProfile(mServiceId,
                    serviceType, callType);
            profile.setCallExtraInt(ImsCallProfile.EXTRA_OIR, clirMode);
            profile.setCallExtraBoolean(TelephonyProperties.EXTRAS_IS_CONFERENCE_URI,
                    isConferenceUri);

            if (extras != null) {
                // Pack the OEM-specific call extras.
                profile.mCallExtras.putBundle(ImsCallProfile.EXTRA_OEM_EXTRAS, extras);
                log("Packing OEM extras bundle in call profile.");
            } else {
                log("No dial extras packed in call profile.");
            }

            ImsCall imsCall = mImsManager.makeCall(mServiceId, profile,
                    callees, mImsCallListener);
            conn.setImsCall(imsCall);

            setVideoCallProvider(conn, imsCall);
        } catch (ImsException e) {
            loge("dialInternal : " + e);
            conn.setDisconnectCause(DisconnectCause.ERROR_UNSPECIFIED);
            sendEmptyMessageDelayed(EVENT_HANGUP_PENDINGMO, TIMEOUT_HANGUP_PENDINGMO);
        } catch (RemoteException e) {
        }
    }

    /**
     * Accepts a call with the specified video state.  The video state is the video state that the
     * user has agreed upon in the InCall UI.
     *
     * @param videoState The video State
     * @throws CallStateException
     */
    void acceptCall (int videoState) throws CallStateException {
        if (DBG) log("acceptCall");

        if (mForegroundCall.getState().isAlive()
                && mBackgroundCall.getState().isAlive()) {
            throw new CallStateException("cannot accept call");
        }

        if ((mRingingCall.getState() == ImsPhoneCall.State.WAITING)
                && mForegroundCall.getState().isAlive()) {
            setMute(false);
            // Cache video state for pending MT call.
            mPendingCallVideoState = videoState;
            switchWaitingOrHoldingAndActive();
        } else if (mRingingCall.getState().isRinging()) {
            if (DBG) log("acceptCall: incoming...");
            // Always unmute when answering a new call
            setMute(false);
            try {
                ImsCall imsCall = mRingingCall.getImsCall();
                if (imsCall != null) {
                    imsCall.accept(ImsCallProfile.getCallTypeFromVideoState(videoState));
                } else {
                    throw new CallStateException("no valid ims call");
                }
            } catch (ImsException e) {
                throw new CallStateException("cannot accept call");
            }
        } else {
            throw new CallStateException("phone not ringing");
        }
    }

    void
    deflectCall (String number) throws CallStateException {
        if (DBG) log("deflectCall");

        if (mRingingCall.getState().isRinging()) {
            try {
                ImsCall imsCall = mRingingCall.getImsCall();
                if (imsCall != null) {
                    imsCall.deflect(number);
                } else {
                    throw new CallStateException("no valid ims call to deflect");
                }
            } catch (ImsException e) {
                throw new CallStateException("cannot deflect call");
            }
        } else {
            throw new CallStateException("phone not ringing");
        }
    }

    void
    rejectCall () throws CallStateException {
        if (DBG) log("rejectCall");

        if (mRingingCall.getState().isRinging()) {
            hangup(mRingingCall);
        } else {
            throw new CallStateException("phone not ringing");
        }
    }

    void
    switchWaitingOrHoldingAndActive() throws CallStateException {
        if (DBG) log("switchWaitingOrHoldingAndActive");

        if (mRingingCall.getState() == ImsPhoneCall.State.INCOMING) {
            throw new CallStateException("cannot be in the incoming state");
        }

        if (mForegroundCall.getState() == ImsPhoneCall.State.ACTIVE) {
            ImsCall imsCall = mForegroundCall.getImsCall();
            if (imsCall == null) {
                throw new CallStateException("no ims call");
            }

            mForegroundCall.switchWith(mBackgroundCall);

            try {
                imsCall.hold();
            } catch (ImsException e) {
                mForegroundCall.switchWith(mBackgroundCall);
                throw new CallStateException(e.getMessage());
            }
        } else if (mBackgroundCall.getState() == ImsPhoneCall.State.HOLDING) {
            resumeWaitingOrHolding();
        }
    }

    void
    conference() {
        if (DBG) log("conference");

        ImsCall fgImsCall = mForegroundCall.getImsCall();
        if (fgImsCall == null) {
            log("conference no foreground ims call");
            return;
        }

        ImsCall bgImsCall = mBackgroundCall.getImsCall();
        if (bgImsCall == null) {
            log("conference no background ims call");
            return;
        }
        mConferenceTime = Math.min(mBackgroundCall.getEarliestConnectTime(),
                mForegroundCall.getEarliestConnectTime());
        try {
            fgImsCall.merge(bgImsCall);
        } catch (ImsException e) {
            log("conference " + e.getMessage());
        }
    }

    void
    explicitCallTransfer() {
        //TODO : implement
    }

    void
    clearDisconnected() {
        if (DBG) log("clearDisconnected");

        internalClearDisconnected();

        updatePhoneState();
        mPhone.notifyPreciseCallStateChanged();
    }

    boolean
    canConference() {
        return mForegroundCall.getState() == ImsPhoneCall.State.ACTIVE
            && mBackgroundCall.getState() == ImsPhoneCall.State.HOLDING
            && !mBackgroundCall.isFull()
            && !mForegroundCall.isFull();
    }

    boolean
    canDial() {
        boolean ret;
        int serviceState = mPhone.getServiceState().getState();
        String disableCall = SystemProperties.get(
                TelephonyProperties.PROPERTY_DISABLE_CALL, "false");

        Rlog.d(LOG_TAG, "canDial(): "
                + "\nserviceState = " + serviceState
                + "\npendingMO == null::=" + String.valueOf(mPendingMO == null)
                + "\nringingCall: " + mRingingCall.getState()
                + "\ndisableCall = " + disableCall
                + "\nforegndCall: " + mForegroundCall.getState()
                + "\nbackgndCall: " + mBackgroundCall.getState());

        ret = (serviceState != ServiceState.STATE_POWER_OFF)
            && mPendingMO == null
            && !mRingingCall.isRinging()
            && !disableCall.equals("true")
            && (!mForegroundCall.getState().isAlive()
                    || !mBackgroundCall.getState().isAlive());

        return ret;
    }

    boolean
    canTransfer() {
        return mForegroundCall.getState() == ImsPhoneCall.State.ACTIVE
            && mBackgroundCall.getState() == ImsPhoneCall.State.HOLDING;
    }

    //***** Private Instance Methods

    private void
    internalClearDisconnected() {
        mRingingCall.clearDisconnected();
        mForegroundCall.clearDisconnected();
        mBackgroundCall.clearDisconnected();
        mHandoverCall.clearDisconnected();
    }

    private void
    updatePhoneState() {
        PhoneConstants.State oldState = mState;

        if (mRingingCall.isRinging()) {
            mState = PhoneConstants.State.RINGING;
        } else if (mPendingMO != null ||
                !(mForegroundCall.isIdle() && mBackgroundCall.isIdle())) {
            mState = PhoneConstants.State.OFFHOOK;
        } else {
            mState = PhoneConstants.State.IDLE;
        }

        if (mState == PhoneConstants.State.IDLE && oldState != mState) {
            mVoiceCallEndedRegistrants.notifyRegistrants(
                    new AsyncResult(null, null, null));
        } else if (oldState == PhoneConstants.State.IDLE && oldState != mState) {
            mVoiceCallStartedRegistrants.notifyRegistrants (
                    new AsyncResult(null, null, null));
        }

        if (DBG) log("updatePhoneState oldState=" + oldState + ", newState=" + mState);

        if (mState != oldState) {
            mPhone.notifyPhoneStateChanged();
        }
    }

    private void
    handleRadioNotAvailable() {
        // handlePollCalls will clear out its
        // call list when it gets the CommandException
        // error result from this
        pollCallsWhenSafe();
    }

    private void
    dumpState() {
        List l;

        log("Phone State:" + mState);

        log("Ringing call: " + mRingingCall.toString());

        l = mRingingCall.getConnections();
        for (int i = 0, s = l.size(); i < s; i++) {
            log(l.get(i).toString());
        }

        log("Foreground call: " + mForegroundCall.toString());

        l = mForegroundCall.getConnections();
        for (int i = 0, s = l.size(); i < s; i++) {
            log(l.get(i).toString());
        }

        log("Background call: " + mBackgroundCall.toString());

        l = mBackgroundCall.getConnections();
        for (int i = 0, s = l.size(); i < s; i++) {
            log(l.get(i).toString());
        }

    }

    //***** Called from ImsPhone

    void setUiTTYMode(int uiTtyMode, Message onComplete) {
        try {
            mImsManager.setUiTTYMode(mPhone.getContext(), mServiceId, uiTtyMode, onComplete);
        } catch (ImsException e) {
            loge("setTTYMode : " + e);
            mPhone.sendErrorResponse(onComplete, e);
        }
    }

    /*package*/ void
    setMute(boolean mute) {
        mDesiredMute = mute;
        mForegroundCall.setMute(mute);
    }

    /*package*/ boolean
    getMute() {
        return mDesiredMute;
    }

    /*package*/ void
    sendDtmf(char c) {
        if (DBG) log("sendDtmf");

        ImsCall imscall = mForegroundCall.getImsCall();
        if (imscall != null) {
            imscall.sendDtmf(c);
        }
    }

    /*package*/ void
    sendDtmf(char c, Message result) {
        if (DBG) log("sendDtmf");

        ImsCall imscall = mForegroundCall.getImsCall();
        if (imscall != null) {
            imscall.sendDtmf(c, result);
        }
    }

    /*package*/ void
    startDtmf(char c) {
        if (DBG) log("startDtmf");

        ImsCall imscall = mForegroundCall.getImsCall();
        if (imscall != null) {
            imscall.startDtmf(c);
        } else {
            loge("startDtmf : no foreground call");
        }
    }

    /*package*/ void
    stopDtmf() {
        if (DBG) log("stopDtmf");

        ImsCall imscall = mForegroundCall.getImsCall();
        if (imscall != null) {
            imscall.stopDtmf();
        } else {
            loge("stopDtmf : no foreground call");
        }
    }

    //***** Called from ImsPhoneConnection

    /*package*/ void
    hangup (ImsPhoneConnection conn) throws CallStateException {
        if (DBG) log("hangup connection");

        if (conn.getOwner() != this) {
            throw new CallStateException ("ImsPhoneConnection " + conn
                    + "does not belong to ImsPhoneCallTracker " + this);
        }

        hangup(conn.getCall());
    }

    //***** Called from ImsPhoneCall

    /* package */ void
    hangup (ImsPhoneCall call) throws CallStateException {
        if (DBG) log("hangup call");

        if (call.getConnections().size() == 0) {
            throw new CallStateException("no connections");
        }

        ImsCall imsCall = call.getImsCall();
        boolean rejectCall = false;

        if (call == mRingingCall) {
            if (Phone.DEBUG_PHONE) log("(ringing) hangup incoming");
            rejectCall = true;
        } else if (call == mForegroundCall) {
            if (call.isDialingOrAlerting()) {
                if (Phone.DEBUG_PHONE) {
                    log("(foregnd) hangup dialing or alerting...");
                }
            } else {
                if (Phone.DEBUG_PHONE) {
                    log("(foregnd) hangup foreground");
                }
                //held call will be resumed by onCallTerminated
            }
        } else if (call == mBackgroundCall) {
            if (Phone.DEBUG_PHONE) {
                log("(backgnd) hangup waiting or background");
            }
        } else {
            throw new CallStateException ("ImsPhoneCall " + call +
                    "does not belong to ImsPhoneCallTracker " + this);
        }

        call.onHangupLocal();

        try {
            if (imsCall != null) {
                if (rejectCall) imsCall.reject(ImsReasonInfo.CODE_USER_DECLINE);
                else imsCall.terminate(ImsReasonInfo.CODE_USER_TERMINATED);
            } else if (mPendingMO != null && call == mForegroundCall) {
                // is holding a foreground call
                mPendingMO.update(null, ImsPhoneCall.State.DISCONNECTED);
                mPendingMO.onDisconnect();
                removeConnection(mPendingMO);
                mPendingMO = null;
                updatePhoneState();
                removeMessages(EVENT_DIAL_PENDINGMO);
            }
        } catch (ImsException e) {
            throw new CallStateException(e.getMessage());
        }

        mPhone.notifyPreciseCallStateChanged();
    }

    /* package */
    void resumeWaitingOrHolding() throws CallStateException {
        if (DBG) log("resumeWaitingOrHolding");

        try {
            if (mForegroundCall.getState().isAlive()) {
                //resume foreground call after holding background call
                //they were switched before holding
                ImsCall imsCall = mForegroundCall.getImsCall();
                if (imsCall != null) imsCall.resume();
            } else if (mRingingCall.getState() == ImsPhoneCall.State.WAITING) {
                //accept waiting call after holding background call
                ImsCall imsCall = mRingingCall.getImsCall();
                if (imsCall != null) {
                    imsCall.accept(
                        ImsCallProfile.getCallTypeFromVideoState(mPendingCallVideoState));
                }
            } else {
                //Just resume background call.
                //To distinguish resuming call with swapping calls
                //we do not switch calls.here
                //ImsPhoneConnection.update will chnage the parent when completed
                ImsCall imsCall = mBackgroundCall.getImsCall();
                if (imsCall != null) imsCall.resume();
            }
        } catch (ImsException e) {
            throw new CallStateException(e.getMessage());
        }
    }

    /* package */
    void sendUSSD (String ussdString, Message response) {
        if (DBG) log("sendUSSD");

        try {
            if (mUssdSession != null) {
                mUssdSession.sendUssd(ussdString);
                AsyncResult.forMessage(response, null, null);
                response.sendToTarget();
                return;
            }

            String[] callees = new String[] { ussdString };
            ImsCallProfile profile = mImsManager.createCallProfile(mServiceId,
                    ImsCallProfile.SERVICE_TYPE_NORMAL, ImsCallProfile.CALL_TYPE_VOICE);
            profile.setCallExtraInt(ImsCallProfile.EXTRA_DIALSTRING,
                    ImsCallProfile.DIALSTRING_USSD);

            mUssdSession = mImsManager.makeCall(mServiceId, profile,
                    callees, mImsUssdListener);
        } catch (ImsException e) {
            loge("sendUSSD : " + e);
            mPhone.sendErrorResponse(response, e);
        }
    }

    /* package */
    void cancelUSSD() {
        if (mUssdSession == null) return;

        try {
            mUssdSession.terminate(ImsReasonInfo.CODE_USER_TERMINATED);
        } catch (ImsException e) {
        }

    }

    private synchronized ImsPhoneConnection findConnection(ImsCall imsCall) {
        for (ImsPhoneConnection conn : mConnections) {
            if (conn.getImsCall() == imsCall) {
                return conn;
            }
        }
        return null;
    }

    private synchronized void removeConnection(ImsPhoneConnection conn) {
        mConnections.remove(conn);
    }

    private synchronized void addConnection(ImsPhoneConnection conn) {
        mConnections.add(conn);
    }

    private void processCallStateChange(ImsCall imsCall, ImsPhoneCall.State state, int cause) {
        processCallStateChange(imsCall, state, cause, false);
    }

    private void processCallStateChange(ImsCall imsCall, ImsPhoneCall.State state, int cause,
            boolean ignoreState) {
        if (DBG) {
            log("processCallStateChange state=" + state + " cause=" + cause
                    + " ignoreState=" + ignoreState);
        }

        if (imsCall == null) return;

        boolean changed = false;
        ImsPhoneConnection conn = findConnection(imsCall);

        if (conn == null) {
            // TODO : what should be done?
            return;
        }

        if (ignoreState) {
            changed = conn.update(imsCall);
        } else {
            changed = conn.update(imsCall, state);
            if (state == ImsPhoneCall.State.DISCONNECTED) {
                changed = conn.onDisconnect(cause) || changed;
                //detach the disconnected connections
                conn.getCall().detach(conn);
                removeConnection(conn);
            }
        }

        if (changed) {
            if (conn.getCall() == mHandoverCall) return;
            updatePhoneState();
            mPhone.notifyPreciseCallStateChanged();
        }
    }

    private int getDisconnectCauseFromReasonInfo(ImsReasonInfo reasonInfo) {
        int cause = DisconnectCause.ERROR_UNSPECIFIED;

        //int type = reasonInfo.getReasonType();
        int code = reasonInfo.getCode();
        switch (code) {
            case ImsReasonInfo.CODE_SIP_BAD_ADDRESS:
            case ImsReasonInfo.CODE_SIP_NOT_REACHABLE:
                return DisconnectCause.NUMBER_UNREACHABLE;

            case ImsReasonInfo.CODE_SIP_BUSY:
                return DisconnectCause.BUSY;

            case ImsReasonInfo.CODE_USER_TERMINATED:
                return DisconnectCause.LOCAL;

            case ImsReasonInfo.CODE_LOCAL_CALL_DECLINE:
                return DisconnectCause.INCOMING_REJECTED;

            case ImsReasonInfo.CODE_USER_TERMINATED_BY_REMOTE:
                return DisconnectCause.NORMAL;

            case ImsReasonInfo.CODE_SIP_REDIRECTED:
            case ImsReasonInfo.CODE_SIP_BAD_REQUEST:
            case ImsReasonInfo.CODE_SIP_FORBIDDEN:
            case ImsReasonInfo.CODE_SIP_NOT_ACCEPTABLE:
            case ImsReasonInfo.CODE_SIP_USER_REJECTED:
            case ImsReasonInfo.CODE_SIP_GLOBAL_ERROR:
                return DisconnectCause.SERVER_ERROR;

            case ImsReasonInfo.CODE_SIP_SERVICE_UNAVAILABLE:
            case ImsReasonInfo.CODE_SIP_NOT_FOUND:
            case ImsReasonInfo.CODE_SIP_SERVER_ERROR:
                return DisconnectCause.SERVER_UNREACHABLE;

            case ImsReasonInfo.CODE_LOCAL_NETWORK_ROAMING:
            case ImsReasonInfo.CODE_LOCAL_NETWORK_IP_CHANGED:
            case ImsReasonInfo.CODE_LOCAL_IMS_SERVICE_DOWN:
            case ImsReasonInfo.CODE_LOCAL_SERVICE_UNAVAILABLE:
            case ImsReasonInfo.CODE_LOCAL_NOT_REGISTERED:
            case ImsReasonInfo.CODE_LOCAL_NETWORK_NO_LTE_COVERAGE:
            case ImsReasonInfo.CODE_LOCAL_NETWORK_NO_SERVICE:
            case ImsReasonInfo.CODE_LOCAL_CALL_VCC_ON_PROGRESSING:
                return DisconnectCause.OUT_OF_SERVICE;

            case ImsReasonInfo.CODE_SIP_REQUEST_TIMEOUT:
            case ImsReasonInfo.CODE_TIMEOUT_1XX_WAITING:
            case ImsReasonInfo.CODE_TIMEOUT_NO_ANSWER:
            case ImsReasonInfo.CODE_TIMEOUT_NO_ANSWER_CALL_UPDATE:
                return DisconnectCause.TIMED_OUT;

            case ImsReasonInfo.CODE_LOCAL_LOW_BATTERY:
            case ImsReasonInfo.CODE_LOCAL_POWER_OFF:
                return DisconnectCause.POWER_OFF;

            case ImsReasonInfo.CODE_FDN_BLOCKED:
                return DisconnectCause.FDN_BLOCKED;
            default:
        }

        return cause;
    }

    /**
     * Listen to the IMS call state change
     */
    private ImsCall.Listener mImsCallListener = new ImsCall.Listener() {
        @Override
        public void onCallProgressing(ImsCall imsCall) {
            if (DBG) log("onCallProgressing");

            mPendingMO = null;
            processCallStateChange(imsCall, ImsPhoneCall.State.ALERTING,
                    DisconnectCause.NOT_DISCONNECTED);
        }

        @Override
        public void onCallStarted(ImsCall imsCall) {
            if (DBG) log("onCallStarted");

            mPendingMO = null;
            processCallStateChange(imsCall, ImsPhoneCall.State.ACTIVE,
                    DisconnectCause.NOT_DISCONNECTED);
        }

        @Override
        public void onCallUpdated(ImsCall imsCall) {
            if (DBG) log("onCallUpdated");
            if (imsCall == null) {
                return;
            }
            ImsPhoneConnection conn = findConnection(imsCall);
            if (conn != null) {
                processCallStateChange(imsCall, conn.getCall().mState,
                        DisconnectCause.NOT_DISCONNECTED, true);
            }
        }

        /**
         * onCallStartFailed will be invoked when:
         * case 1) Dialing fails
         * case 2) Ringing call is disconnected by local or remote user
         */
        @Override
        public void onCallStartFailed(ImsCall imsCall, ImsReasonInfo reasonInfo) {
            if (DBG) log("onCallStartFailed reasonCode=" + reasonInfo.getCode());

            if (mPendingMO != null) {
                // To initiate dialing circuit-switched call
                if (reasonInfo.getCode() == ImsReasonInfo.CODE_LOCAL_CALL_CS_RETRY_REQUIRED
                        && mBackgroundCall.getState() == ImsPhoneCall.State.IDLE
                        && mRingingCall.getState() == ImsPhoneCall.State.IDLE) {
                    mForegroundCall.detach(mPendingMO);
                    removeConnection(mPendingMO);
                    mPendingMO.finalize();
                    mPendingMO = null;
                    mPhone.initiateSilentRedial();
                    return;
                }
                mPendingMO.setDisconnectCause(DisconnectCause.ERROR_UNSPECIFIED);
                sendEmptyMessageDelayed(EVENT_HANGUP_PENDINGMO, TIMEOUT_HANGUP_PENDINGMO);
            }
        }

        @Override
        public void onCallTerminated(ImsCall imsCall, ImsReasonInfo reasonInfo) {
            if (DBG) log("onCallTerminated reasonCode=" + reasonInfo.getCode());

            ImsPhoneCall.State oldState = mForegroundCall.getState();
            int cause = getDisconnectCauseFromReasonInfo(reasonInfo);
            ImsPhoneConnection conn = findConnection(imsCall);
            if (DBG) log("cause = " + cause + " conn = " + conn);

            if (conn != null && conn.isIncoming() && conn.getConnectTime() == 0) {
                // Missed
                if (cause == DisconnectCause.NORMAL) {
                    cause = DisconnectCause.INCOMING_MISSED;
                }
            }

            if (cause == DisconnectCause.NORMAL && conn != null && conn.getImsCall().isMerged()) {
                // Call was terminated while it is merged instead of a remote disconnect.
                cause = DisconnectCause.IMS_MERGED_SUCCESSFULLY;
            }

            processCallStateChange(imsCall, ImsPhoneCall.State.DISCONNECTED, cause);

            if (reasonInfo.getCode() == ImsReasonInfo.CODE_USER_TERMINATED) {
                if ((oldState == ImsPhoneCall.State.DISCONNECTING)
                        && (mForegroundCall.getState() == ImsPhoneCall.State.IDLE)
                        && (mBackgroundCall.getState() == ImsPhoneCall.State.HOLDING)) {
                    sendEmptyMessage(EVENT_RESUME_BACKGROUND);
                }
            }
            if (mForegroundCall.getState() != ImsPhoneCall.State.ACTIVE) {
                if (mRingingCall.getState().isRinging()) {
                    // Drop pending MO. We should address incoming call first
                    mPendingMO = null;
                } else if (mPendingMO != null) {
                    sendEmptyMessage(EVENT_DIAL_PENDINGMO);
                }
            }
        }

        @Override
        public void onCallHeld(ImsCall imsCall) {
            if (DBG) log("onCallHeld");

            synchronized (mSyncHold) {
                ImsPhoneCall.State oldState = mBackgroundCall.getState();
                processCallStateChange(imsCall, ImsPhoneCall.State.HOLDING,
                        DisconnectCause.NOT_DISCONNECTED);
                if (oldState == ImsPhoneCall.State.ACTIVE) {
                    if ((mForegroundCall.getState() == ImsPhoneCall.State.HOLDING)
                            || (mRingingCall.getState() == ImsPhoneCall.State.WAITING)) {
                        boolean isOwner = true;
                        CallGroup callGroup =  imsCall.getCallGroup();
                        if (callGroup != null) {
                            isOwner = callGroup.isOwner(imsCall);
                        }
                        if (isOwner) {
                            sendEmptyMessage(EVENT_RESUME_BACKGROUND);
                        }
                    } else {
                        //when multiple connections belong to background call,
                        //only the first callback reaches here
                        //otherwise the oldState is already HOLDING
                        if (mPendingMO != null) {
                            sendEmptyMessage(EVENT_DIAL_PENDINGMO);
                        }
                    }
                }
            }
        }

        @Override
        public void onCallHoldFailed(ImsCall imsCall, ImsReasonInfo reasonInfo) {
            if (DBG) log("onCallHoldFailed reasonCode=" + reasonInfo.getCode());

            synchronized (mSyncHold) {
                ImsPhoneCall.State bgState = mBackgroundCall.getState();
                if (reasonInfo.getCode() == ImsReasonInfo.CODE_LOCAL_CALL_TERMINATED) {
                    // disconnected while processing hold
                    if (mPendingMO != null) {
                        sendEmptyMessage(EVENT_DIAL_PENDINGMO);
                    }
                } else if (bgState == ImsPhoneCall.State.ACTIVE) {
                    mForegroundCall.switchWith(mBackgroundCall);

                    if (mPendingMO != null) {
                        mPendingMO.setDisconnectCause(DisconnectCause.ERROR_UNSPECIFIED);
                        sendEmptyMessageDelayed(EVENT_HANGUP_PENDINGMO, TIMEOUT_HANGUP_PENDINGMO);
                    }
                }
            }
        }

        @Override
        public void onCallResumed(ImsCall imsCall) {
            if (DBG) log("onCallResumed");

            processCallStateChange(imsCall, ImsPhoneCall.State.ACTIVE,
                    DisconnectCause.NOT_DISCONNECTED);
        }

        @Override
        public void onCallResumeFailed(ImsCall imsCall, ImsReasonInfo reasonInfo) {
            // TODO : What should be done?
        }

        @Override
        public void onCallResumeReceived(ImsCall imsCall) {
            if (DBG) log("onCallResumeReceived");

            if (mOnHoldToneStarted) {
                mPhone.stopOnHoldTone();
                mOnHoldToneStarted = false;
            }
        }

        @Override
        public void onCallHoldReceived(ImsCall imsCall) {
            if (DBG) log("onCallHoldReceived");

            ImsPhoneConnection conn = findConnection(imsCall);
            if (conn != null && conn.getState() == ImsPhoneCall.State.ACTIVE) {
                if (!mOnHoldToneStarted && ImsPhoneCall.isLocalTone(imsCall)) {
                    mPhone.startOnHoldTone();
                    mOnHoldToneStarted = true;
                }
            }
        }

        @Override
        public void onCallSuppServiceReceived(ImsCall call,
                ImsSuppServiceNotification suppServiceInfo) {
            if (DBG) log("onCallSuppServiceReceived: suppServiceInfo=" + suppServiceInfo);

            SuppServiceNotification supp = new SuppServiceNotification();
            supp.notificationType = suppServiceInfo.notificationType ;
            supp.code = suppServiceInfo.code;
            supp.index = suppServiceInfo.index;
            supp.number = suppServiceInfo.number;
            supp.history = suppServiceInfo.history;

            mPhone.notifySuppSvcNotification(supp);
        }

        @Override
        public void onCallMerged(final ImsCall call) {
            if (DBG) log("onCallMerged");

            mForegroundCall.merge(mBackgroundCall, mForegroundCall.getState(), mConferenceTime);
            mConferenceTime = 0;
            Runnable r = new Runnable() {
                @Override
                public void run() {
                    try {
                        final ImsPhoneConnection conn = findConnection(call);
                        log("onCallMerged: ImsPhoneConnection=" + conn);
                        log("onCallMerged: mConferenceTime=" + mConferenceTime);
                        log("onCallMerged: CurrentVideoProvider=" + conn.getVideoProvider());
                        setVideoCallProvider(conn, call);
                        log("onCallMerged: CurrentVideoProvider=" + conn.getVideoProvider());
                    } catch (Exception e) {
                        loge("onCallMerged: exception " + e);
                    }
                }
            };

            ImsPhoneCallTracker.this.post(r);

            processCallStateChange(call, ImsPhoneCall.State.ACTIVE,
                    DisconnectCause.NOT_DISCONNECTED, true);
        }

        @Override
        public void onCallMergeFailed(ImsCall call, ImsReasonInfo reasonInfo) {
            if (DBG) log("onCallMergeFailed reasonInfo=" + reasonInfo);
            mPhone.notifySuppServiceFailed(Phone.SuppService.CONFERENCE);
        }

        /**
         * Called when the state of IMS conference participant(s) has changed.
         *
         * @param call the call object that carries out the IMS call.
         * @param participants the participant(s) and their new state information.
         */
        @Override
        public void onConferenceParticipantsStateChanged(ImsCall call,
                List<ConferenceParticipant> participants) {
            if (DBG) log("onConferenceParticipantsStateChanged");

            ImsPhoneConnection conn = findConnection(call);
            if (conn != null) {
                conn.updateConferenceParticipants(participants);
            }
        }

        @Override
        public void onCallHandover(ImsCall imsCall, int srcAccessTech, int targetAccessTech,
            ImsReasonInfo reasonInfo) {
            if (DBG) {
                log("onCallHandover ::  srcAccessTech=" + srcAccessTech + ", targetAccessTech=" +
                    targetAccessTech + ", reasonInfo=" + reasonInfo);
            }
        }

        @Override
        public void onCallHandoverFailed(ImsCall imsCall, int srcAccessTech, int targetAccessTech,
            ImsReasonInfo reasonInfo) {
            if (DBG) {
                log("onCallHandoverFailed :: srcAccessTech=" + srcAccessTech +
                    ", targetAccessTech=" + targetAccessTech + ", reasonInfo=" + reasonInfo);
            }

            String msg = reasonInfo.getExtraMessage();
            if (mPhone != null && msg != null) {
                Toast.makeText(mPhone.getContext(), msg, Toast.LENGTH_SHORT).show();
            }
        }
    };

    /**
     * Listen to the IMS call state change
     */
    private ImsCall.Listener mImsUssdListener = new ImsCall.Listener() {
        @Override
        public void onCallStarted(ImsCall imsCall) {
            if (DBG) log("mImsUssdListener onCallStarted");

            if (imsCall == mUssdSession) {
                if (mPendingUssd != null) {
                    AsyncResult.forMessage(mPendingUssd);
                    mPendingUssd.sendToTarget();
                    mPendingUssd = null;
                }
            }
        }

        @Override
        public void onCallStartFailed(ImsCall imsCall, ImsReasonInfo reasonInfo) {
            if (DBG) log("mImsUssdListener onCallStartFailed reasonCode=" + reasonInfo.getCode());

            onCallTerminated(imsCall, reasonInfo);
        }

        @Override
        public void onCallTerminated(ImsCall imsCall, ImsReasonInfo reasonInfo) {
            if (DBG) log("mImsUssdListener onCallTerminated reasonCode=" + reasonInfo.getCode());

            if (imsCall == mUssdSession) {
                mUssdSession = null;
                if (mPendingUssd != null) {
                    CommandException ex =
                            new CommandException(CommandException.Error.GENERIC_FAILURE);
                    AsyncResult.forMessage(mPendingUssd, null, ex);
                    mPendingUssd.sendToTarget();
                    mPendingUssd = null;
                }
            }
            imsCall.close();
        }

        @Override
        public void onCallUssdMessageReceived(ImsCall call,
                int mode, String ussdMessage) {
            if (DBG) log("mImsUssdListener onCallUssdMessageReceived mode=" + mode);

            int ussdMode = -1;

            switch(mode) {
                case ImsCall.USSD_MODE_REQUEST:
                    ussdMode = CommandsInterface.USSD_MODE_REQUEST;
                    break;

                case ImsCall.USSD_MODE_NOTIFY:
                    ussdMode = CommandsInterface.USSD_MODE_NOTIFY;
                    break;
            }

            mPhone.onIncomingUSSD(ussdMode, ussdMessage);
        }
    };

    /**
     * Listen to the IMS service state change
     *
     */
    private ImsConnectionStateListener mImsConnectionStateListener =
        new ImsConnectionStateListener() {
        @Override
        public void onImsConnected() {
            if (DBG) log("onImsConnected");
            mPhone.setServiceState(ServiceState.STATE_IN_SERVICE);
            mPhone.setImsRegistered(true);
        }

        @Override
        public void onImsDisconnected(ImsReasonInfo imsReasonInfo) {
            if (DBG) log("onImsDisconnected imsReasonInfo=" + imsReasonInfo);
            mPhone.setServiceState(ServiceState.STATE_OUT_OF_SERVICE);
        }

        @Override
<<<<<<< HEAD
        public void onImsDisconnected(ImsReasonInfo imsReasonInfo) {
            if (DBG) log("onImsDisconnected imsReasonInfo=" + imsReasonInfo);
            mPhone.setServiceState(ServiceState.STATE_OUT_OF_SERVICE);
        }

        @Override
=======
>>>>>>> 539672d5
        public void onImsProgressing() {
            if (DBG) log("onImsProgressing");
            mPhone.setServiceState(ServiceState.STATE_OUT_OF_SERVICE);
            mPhone.setImsRegistered(false);
        }

        @Override
        public void onImsResumed() {
            if (DBG) log("onImsResumed");
            mPhone.setServiceState(ServiceState.STATE_IN_SERVICE);
        }

        @Override
        public void onImsSuspended() {
            if (DBG) log("onImsSuspended");
            mPhone.setServiceState(ServiceState.STATE_OUT_OF_SERVICE);
        }

        @Override
        public void onFeatureCapabilityChanged(int serviceClass,
                int[] enabledFeatures, int[] disabledFeatures) {
            if (serviceClass == ImsServiceClass.MMTEL) {
                boolean tmpIsVtEnabled = mIsVtEnabled;

                if (disabledFeatures[ImsConfig.FeatureConstants.FEATURE_TYPE_VOICE_OVER_LTE] ==
                        ImsConfig.FeatureConstants.FEATURE_TYPE_VOICE_OVER_LTE ||
                        disabledFeatures[ImsConfig.FeatureConstants.FEATURE_TYPE_VOICE_OVER_WIFI] ==
                        ImsConfig.FeatureConstants.FEATURE_TYPE_VOICE_OVER_WIFI) {
                    mIsVolteEnabled = false;
                }
                if (disabledFeatures[ImsConfig.FeatureConstants.FEATURE_TYPE_VIDEO_OVER_LTE] ==
                        ImsConfig.FeatureConstants.FEATURE_TYPE_VIDEO_OVER_LTE ||
                        disabledFeatures[ImsConfig.FeatureConstants.FEATURE_TYPE_VIDEO_OVER_WIFI] ==
                        ImsConfig.FeatureConstants.FEATURE_TYPE_VIDEO_OVER_WIFI) {
                    mIsVtEnabled = false;
                }
                if (disabledFeatures[ImsConfig.FeatureConstants.FEATURE_TYPE_UT_OVER_LTE] ==
                         ImsConfig.FeatureConstants.FEATURE_TYPE_UT_OVER_LTE ||
                         disabledFeatures[ImsConfig.FeatureConstants.FEATURE_TYPE_UT_OVER_WIFI] ==
                         ImsConfig.FeatureConstants.FEATURE_TYPE_UT_OVER_WIFI) {
                    mIsUtEnabled = false;
                }
                if (enabledFeatures[ImsConfig.FeatureConstants.FEATURE_TYPE_VOICE_OVER_LTE] ==
                        ImsConfig.FeatureConstants.FEATURE_TYPE_VOICE_OVER_LTE ||
                        enabledFeatures[ImsConfig.FeatureConstants.FEATURE_TYPE_VOICE_OVER_WIFI] ==
                        ImsConfig.FeatureConstants.FEATURE_TYPE_VOICE_OVER_WIFI) {
                    mIsVolteEnabled = true;
                    mIsSrvccCompleted = false;
                }
                if (enabledFeatures[ImsConfig.FeatureConstants.FEATURE_TYPE_VIDEO_OVER_LTE] ==
                        ImsConfig.FeatureConstants.FEATURE_TYPE_VIDEO_OVER_LTE ||
                        enabledFeatures[ImsConfig.FeatureConstants.FEATURE_TYPE_VIDEO_OVER_WIFI] ==
                        ImsConfig.FeatureConstants.FEATURE_TYPE_VIDEO_OVER_WIFI) {
                    mIsVtEnabled = true;
                    mIsSrvccCompleted = false;
                }
                if (enabledFeatures[ImsConfig.FeatureConstants.FEATURE_TYPE_UT_OVER_LTE] ==
                        ImsConfig.FeatureConstants.FEATURE_TYPE_UT_OVER_LTE ||
                        enabledFeatures[ImsConfig.FeatureConstants.FEATURE_TYPE_UT_OVER_WIFI] ==
                        ImsConfig.FeatureConstants.FEATURE_TYPE_UT_OVER_WIFI) {
                    mIsUtEnabled = true;
                 }

                if (tmpIsVtEnabled != mIsVtEnabled) {
                    mPhone.notifyForVideoCapabilityChanged(mIsVtEnabled);
                }
            }

            if (DBG) log("onFeatureCapabilityChanged, mIsVolteEnabled = " +  mIsVolteEnabled
                    + " mIsVtEnabled = " + mIsVtEnabled + "mIsUtEnabled = " + mIsUtEnabled);
        }

        @Override
        public void onVoiceMessageCountChanged(int count) {
            if (DBG) log("onVoiceMessageCountChanged :: count=" + count);
            mPhone.mDefaultPhone.setVoiceMessageCount(count);
        }
    };

    /* package */
    ImsUtInterface getUtInterface() throws ImsException {
        if (mImsManager == null) {
            throw new ImsException("no ims manager", ImsReasonInfo.CODE_UNSPECIFIED);
        }

        ImsUtInterface ut = mImsManager.getSupplementaryServiceConfiguration(mServiceId);
        return ut;
    }

    private void transferHandoverConnections(ImsPhoneCall call) {
        if (call.mConnections != null) {
            for (Connection c : call.mConnections) {
                c.mPreHandoverState = call.mState;
                log ("Connection state before handover is " + c.getStateBeforeHandover());
            }
        }
        if (mHandoverCall.mConnections == null ) {
            mHandoverCall.mConnections = call.mConnections;
        } else { // Multi-call SRVCC
            mHandoverCall.mConnections.addAll(call.mConnections);
        }
        if (mHandoverCall.mConnections != null) {
            if (call.getImsCall() != null) {
                call.getImsCall().close();
            }
            for (Connection c : mHandoverCall.mConnections) {
                ((ImsPhoneConnection)c).changeParent(mHandoverCall);
                ((ImsPhoneConnection)c).releaseWakeLock();
            }
        }
        if (call.getState().isAlive()) {
            log ("Call is alive and state is " + call.mState);
            mHandoverCall.mState = call.mState;
        }
        call.mConnections.clear();
        call.mState = ImsPhoneCall.State.IDLE;
    }

    /* package */
    void notifySrvccState(Call.SrvccState state) {
        if (DBG) log("notifySrvccState state=" + state);

        mSrvccState = state;

        if (mSrvccState == Call.SrvccState.COMPLETED) {
            transferHandoverConnections(mForegroundCall);
            transferHandoverConnections(mBackgroundCall);
            transferHandoverConnections(mRingingCall);
<<<<<<< HEAD
            // release wake lock hold
            ImsPhoneConnection con = mHandoverCall.getHandoverConnection();
            if (con != null) {
                con.releaseWakeLock();
            }
=======
>>>>>>> 539672d5
            // Make mIsSrvccCompleted flag to true after SRVCC complete.
            // After SRVCC complete sometimes SRV_STATUS_UPDATE come late.
            mIsSrvccCompleted = true;
        }
    }

    //****** Overridden from Handler

    @Override
    public void
    handleMessage (Message msg) {
        AsyncResult ar;
        if (DBG) log("handleMessage what=" + msg.what);

        switch (msg.what) {
            case EVENT_HANGUP_PENDINGMO:
                if (mPendingMO != null) {
                    mPendingMO.onDisconnect();
                    removeConnection(mPendingMO);
                    mPendingMO = null;
                }

                updatePhoneState();
                mPhone.notifyPreciseCallStateChanged();
                break;
            case EVENT_RESUME_BACKGROUND:
                try {
                    resumeWaitingOrHolding();
                } catch (CallStateException e) {
                    if (Phone.DEBUG_PHONE) {
                        loge("handleMessage EVENT_RESUME_BACKGROUND exception=" + e);
                    }
                }
                break;
            case EVENT_DIAL_PENDINGMO:
                dialInternal(mPendingMO, mClirMode, mPendingCallVideoState,
                    mPendingMO.getCallExtras());
                break;

            case EVENT_EXIT_ECM_RESPONSE_CDMA:
                // no matter the result, we still do the same here
                if (pendingCallInEcm) {
                    dialInternal(mPendingMO, pendingCallClirMode,
                            mPendingCallVideoState, mPendingMO.getCallExtras());
                    pendingCallInEcm = false;
                }
                mPhone.unsetOnEcbModeExitResponse(this);
                break;
        }
    }

    @Override
    protected void log(String msg) {
        Rlog.d(LOG_TAG, "[ImsPhoneCallTracker] " + msg);
    }

    protected void loge(String msg) {
        Rlog.e(LOG_TAG, "[ImsPhoneCallTracker] " + msg);
    }

    @Override
    public void dump(FileDescriptor fd, PrintWriter pw, String[] args) {
        pw.println("ImsPhoneCallTracker extends:");
        super.dump(fd, pw, args);
        pw.println(" mVoiceCallEndedRegistrants=" + mVoiceCallEndedRegistrants);
        pw.println(" mVoiceCallStartedRegistrants=" + mVoiceCallStartedRegistrants);
        pw.println(" mRingingCall=" + mRingingCall);
        pw.println(" mForegroundCall=" + mForegroundCall);
        pw.println(" mBackgroundCall=" + mBackgroundCall);
        pw.println(" mHandoverCall=" + mHandoverCall);
        pw.println(" mPendingMO=" + mPendingMO);
        //pw.println(" mHangupPendingMO=" + mHangupPendingMO);
        pw.println(" mPhone=" + mPhone);
        pw.println(" mDesiredMute=" + mDesiredMute);
        pw.println(" mState=" + mState);
    }

    @Override
    protected void handlePollCalls(AsyncResult ar) {
    }

    /* package */
    ImsEcbm getEcbmInterface() throws ImsException {
        if (mImsManager == null) {
            throw new ImsException("no ims manager", ImsReasonInfo.CODE_UNSPECIFIED);
        }

        ImsEcbm ecbm = mImsManager.getEcbmInterface(mServiceId);
        return ecbm;
    }

    public boolean isInEmergencyCall() {
        return mIsInEmergencyCall;
    }

    public boolean isVolteEnabled() {
        return mIsVolteEnabled;
    }

    public boolean isVtEnabled() {
        return mIsVtEnabled;
    }

    private void setVideoCallProvider(ImsPhoneConnection conn, ImsCall imsCall)
            throws RemoteException {
        IImsVideoCallProvider imsVideoCallProvider =
                imsCall.getCallSession().getVideoCallProvider();
        if (imsVideoCallProvider != null) {
            ImsVideoCallProviderWrapper imsVideoCallProviderWrapper =
                    new ImsVideoCallProviderWrapper(imsVideoCallProvider);
            conn.setVideoProvider(imsVideoCallProviderWrapper);
        }
    }

    public boolean isUtEnabled() {
        return mIsUtEnabled;
   }

    @Override
    public PhoneConstants.State getState() {
        return mState;
    }
}<|MERGE_RESOLUTION|>--- conflicted
+++ resolved
@@ -1467,15 +1467,6 @@
         }
 
         @Override
-<<<<<<< HEAD
-        public void onImsDisconnected(ImsReasonInfo imsReasonInfo) {
-            if (DBG) log("onImsDisconnected imsReasonInfo=" + imsReasonInfo);
-            mPhone.setServiceState(ServiceState.STATE_OUT_OF_SERVICE);
-        }
-
-        @Override
-=======
->>>>>>> 539672d5
         public void onImsProgressing() {
             if (DBG) log("onImsProgressing");
             mPhone.setServiceState(ServiceState.STATE_OUT_OF_SERVICE);
@@ -1604,14 +1595,11 @@
             transferHandoverConnections(mForegroundCall);
             transferHandoverConnections(mBackgroundCall);
             transferHandoverConnections(mRingingCall);
-<<<<<<< HEAD
             // release wake lock hold
             ImsPhoneConnection con = mHandoverCall.getHandoverConnection();
             if (con != null) {
                 con.releaseWakeLock();
             }
-=======
->>>>>>> 539672d5
             // Make mIsSrvccCompleted flag to true after SRVCC complete.
             // After SRVCC complete sometimes SRV_STATUS_UPDATE come late.
             mIsSrvccCompleted = true;
