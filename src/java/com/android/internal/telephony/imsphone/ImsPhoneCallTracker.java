/*
 * Copyright (C) 2013 The Android Open Source Project
 *
 * Licensed under the Apache License, Version 2.0 (the "License");
 * you may not use this file except in compliance with the License.
 * You may obtain a copy of the License at
 *
 *      http://www.apache.org/licenses/LICENSE-2.0
 *
 * Unless required by applicable law or agreed to in writing, software
 * distributed under the License is distributed on an "AS IS" BASIS,
 * WITHOUT WARRANTIES OR CONDITIONS OF ANY KIND, either express or implied.
 * See the License for the specific language governing permissions and
 * limitations under the License.
 */

package com.android.internal.telephony.imsphone;

import java.io.FileDescriptor;
import java.io.PrintWriter;
import java.util.ArrayList;
import java.util.List;

import android.app.PendingIntent;
import android.content.BroadcastReceiver;
import android.content.Context;
import android.content.Intent;
import android.content.IntentFilter;
import android.content.SharedPreferences;
import android.os.AsyncResult;
import android.os.Bundle;
import android.os.Handler;
import android.os.Message;
import android.os.Registrant;
import android.os.RegistrantList;
import android.os.RemoteException;
import android.os.SystemProperties;
import android.provider.Settings;
import android.preference.PreferenceManager;
import android.telecom.ConferenceParticipant;
import android.telecom.VideoProfile;
import android.telephony.DisconnectCause;
import android.telephony.PhoneNumberUtils;
import android.telephony.Rlog;
import android.telephony.ServiceState;
import android.telephony.VoLteServiceState;

import com.android.ims.ImsCall;
import com.android.ims.ImsCallProfile;
import com.android.ims.ImsConfig;
import com.android.ims.ImsConnectionStateListener;
import com.android.ims.ImsEcbm;
import com.android.ims.ImsException;
import com.android.ims.ImsManager;
import com.android.ims.ImsReasonInfo;
import com.android.ims.ImsServiceClass;
import com.android.ims.ImsUtInterface;
import com.android.ims.internal.CallGroup;
import com.android.ims.internal.IImsVideoCallProvider;
import com.android.ims.internal.ImsCallSession;
import com.android.ims.internal.ImsVideoCallProviderWrapper;
import com.android.internal.telephony.Call;
import com.android.internal.telephony.CallStateException;
import com.android.internal.telephony.CallTracker;
import com.android.internal.telephony.CommandException;
import com.android.internal.telephony.CommandsInterface;
import com.android.internal.telephony.Connection;
import com.android.internal.telephony.Phone;
import com.android.internal.telephony.PhoneBase;
import com.android.internal.telephony.PhoneConstants;
import com.android.internal.telephony.TelephonyProperties;
import com.android.internal.telephony.gsm.SuppServiceNotification;

import android.widget.Toast;

/**
 * {@hide}
 */
public final class ImsPhoneCallTracker extends CallTracker {
    static final String LOG_TAG = "ImsPhoneCallTracker";

    private static final boolean DBG = true;

    private boolean mIsVolteEnabled = false;
    private boolean mIsVtEnabled = false;
    private boolean mIsUtEnabled = false;
    private boolean mIsSrvccCompleted = false;

    private BroadcastReceiver mReceiver = new BroadcastReceiver() {
        @Override
        public void onReceive(Context context, Intent intent) {
            if (intent.getAction().equals(ImsManager.ACTION_IMS_INCOMING_CALL)) {
                if (DBG) log("onReceive : incoming call intent");

                if (mImsManager == null) return;

                if (mServiceId < 0) return;

                // Very rare case, something wrong here. Most probably, it's Incoming call
                // indication from lower layer after SRVCC call successfully transfered to CS.
                // Ignore the call indication.
                if (mIsSrvccCompleted) return;

                try {
                    // Network initiated USSD will be treated by mImsUssdListener
                    boolean isUssd = intent.getBooleanExtra(ImsManager.EXTRA_USSD, false);
                    if (isUssd) {
                        if (DBG) log("onReceive : USSD");
                        mUssdSession = mImsManager.takeCall(mServiceId, intent, mImsUssdListener);
                        if (mUssdSession != null) {
                            mUssdSession.accept(ImsCallProfile.CALL_TYPE_VOICE);
                        }
                        return;
                    }

                    boolean isUnknown = intent.getBooleanExtra(ImsManager.EXTRA_IS_UNKNOWN_CALL,
                            false);
                    int phantomState = intent.getIntExtra(ImsManager.EXTRA_UNKNOWN_CALL_STATE, 0);
                    String address = intent.getStringExtra(ImsManager.EXTRA_UNKNOWN_CALL_ADDRESS);

                    if (DBG) {
                        log("onReceive : isUnknown = " + isUnknown +
                                " state = " + phantomState +
                                " fg = " + mForegroundCall.getState() +
                                " bg = " + mBackgroundCall.getState() +
                                " address = " + address);
                    }

                    // Normal MT/Unknown call
                    ImsCall imsCall = mImsManager.takeCall(mServiceId, intent, mImsCallListener);
                    ImsPhoneCall.State state = convertIntToCallState(phantomState);

                    ImsPhoneCall call = null;

                    if (!isUnknown) {
                        call = mRingingCall;
                    } else if ((isUnknown) && (state == ImsPhoneCall.State.HOLDING)) {
                        call = mBackgroundCall;
                    } else {
                        call = mForegroundCall;
                    }

                    ImsPhoneConnection conn = new ImsPhoneConnection(mPhone.getContext(), imsCall,
                            ImsPhoneCallTracker.this, call, isUnknown, state, address);

                    addConnection(conn);

                    // Updates mHold value in ImsCall for phantom held call scenario
                    if (isUnknown && (state == ImsPhoneCall.State.HOLDING)) {
                        imsCall.updateHoldValues();
                    }
                    setVideoCallProvider(conn, imsCall);

                    if (isUnknown) {
                        mPhone.notifyUnknownConnection(conn);
                    } else {
                        if ((mForegroundCall.getState() != ImsPhoneCall.State.IDLE) ||
                                (mBackgroundCall.getState() != ImsPhoneCall.State.IDLE)) {
                            conn.update(imsCall, ImsPhoneCall.State.WAITING);
                        }

                        mPhone.notifyNewRingingConnection(conn);
                        mPhone.notifyIncomingRing();
                    }

                    updatePhoneState();
                    mPhone.notifyPreciseCallStateChanged();
                } catch (ImsException e) {
                    loge("onReceive : exception " + e);
                } catch (RemoteException e) {
                }
            }
        }
    };

    private ImsPhoneCall.State convertIntToCallState(int state) {
        switch (state) {
            case ImsManager.CALL_ACTIVE:        return ImsPhoneCall.State.ACTIVE;
            case ImsManager.CALL_HOLD:          return ImsPhoneCall.State.HOLDING;
            case ImsManager.CALL_DIALING:       return ImsPhoneCall.State.DIALING;
            case ImsManager.CALL_ALERTING:      return ImsPhoneCall.State.ALERTING;
            case ImsManager.CALL_INCOMING:      return ImsPhoneCall.State.INCOMING;
            case ImsManager.CALL_WAITING:       return ImsPhoneCall.State.WAITING;
            default:
                {
                    log("convertIntToCallState: illegal call state:" + state);
                    return ImsPhoneCall.State.INCOMING;
                }
        }
    }

    //***** Constants

    static final int MAX_CONNECTIONS = 7;
    static final int MAX_CONNECTIONS_PER_CALL = 5;

    private static final int EVENT_HANGUP_PENDINGMO = 18;
    private static final int EVENT_RESUME_BACKGROUND = 19;
    private static final int EVENT_DIAL_PENDINGMO = 20;

    private static final int TIMEOUT_HANGUP_PENDINGMO = 500;

    //***** Instance Variables
    private ArrayList<ImsPhoneConnection> mConnections = new ArrayList<ImsPhoneConnection>();
    private RegistrantList mVoiceCallEndedRegistrants = new RegistrantList();
    private RegistrantList mVoiceCallStartedRegistrants = new RegistrantList();

    ImsPhoneCall mRingingCall = new ImsPhoneCall(this);
    ImsPhoneCall mForegroundCall = new ImsPhoneCall(this);
    ImsPhoneCall mBackgroundCall = new ImsPhoneCall(this);
    ImsPhoneCall mHandoverCall = new ImsPhoneCall(this);

    private ImsPhoneConnection mPendingMO;
    private int mClirMode = CommandsInterface.CLIR_DEFAULT;
    private Object mSyncHold = new Object();

    private ImsCall mUssdSession = null;
    private Message mPendingUssd = null;

    ImsPhone mPhone;

    private boolean mDesiredMute = false;    // false = mute off
    private boolean mOnHoldToneStarted = false;

    PhoneConstants.State mState = PhoneConstants.State.IDLE;

    private ImsManager mImsManager;
    private int mServiceId = -1;

    private Call.SrvccState mSrvccState = Call.SrvccState.NONE;

    private boolean mIsInEmergencyCall = false;

    private int pendingCallClirMode;
    private int mPendingCallVideoState;
    private boolean pendingCallInEcm = false;
    private long mConferenceTime = 0;

    private Object mAddParticipantLock = new Object();
    private Message mAddPartResp;

    //***** Events


    //***** Constructors

    ImsPhoneCallTracker(ImsPhone phone) {
        this.mPhone = phone;

        IntentFilter intentfilter = new IntentFilter();
        intentfilter.addAction(ImsManager.ACTION_IMS_INCOMING_CALL);
        mPhone.getContext().registerReceiver(mReceiver, intentfilter);

        Thread t = new Thread() {
            public void run() {
                getImsService();
            }
        };
        t.start();
    }

    private PendingIntent createIncomingCallPendingIntent() {
        Intent intent = new Intent(ImsManager.ACTION_IMS_INCOMING_CALL);
        intent.addFlags(Intent.FLAG_RECEIVER_FOREGROUND);
        return PendingIntent.getBroadcast(mPhone.getContext(), 0, intent,
                PendingIntent.FLAG_UPDATE_CURRENT);
    }

    private void getImsService() {
        if (DBG) log("getImsService");
        mImsManager = ImsManager.getInstance(mPhone.getContext(), mPhone.getPhoneId());
        try {
            mServiceId = mImsManager.open(ImsServiceClass.MMTEL,
                    createIncomingCallPendingIntent(),
                    mImsConnectionStateListener);

            // Get the ECBM interface and set IMSPhone's listener object for notifications
            getEcbmInterface().setEcbmStateListener(mPhone.mImsEcbmStateListener);
            if (mPhone.isInEcm()) {
                // Call exit ECBM which will invoke onECBMExited
                mPhone.exitEmergencyCallbackMode();
            }
            int mPreferredTtyMode = Settings.Secure.getInt(
                mPhone.getContext().getContentResolver(),
                Settings.Secure.PREFERRED_TTY_MODE,
                Phone.TTY_MODE_OFF);
           mImsManager.setUiTTYMode(mServiceId, mPreferredTtyMode, null);

        } catch (ImsException e) {
            loge("getImsService: " + e);
            //Leave mImsManager as null, then CallStateException will be thrown when dialing
            mImsManager = null;
        }
    }

    public void dispose() {
        if (DBG) log("dispose");
        mRingingCall.dispose();
        mBackgroundCall.dispose();
        mForegroundCall.dispose();
        mHandoverCall.dispose();

        clearDisconnected();
        mPhone.getContext().unregisterReceiver(mReceiver);
    }

    @Override
    protected void finalize() {
        log("ImsPhoneCallTracker finalized");
    }

    //***** Instance Methods

    //***** Public Methods
    @Override
    public void registerForVoiceCallStarted(Handler h, int what, Object obj) {
        Registrant r = new Registrant(h, what, obj);
        mVoiceCallStartedRegistrants.add(r);
    }

    @Override
    public void unregisterForVoiceCallStarted(Handler h) {
        mVoiceCallStartedRegistrants.remove(h);
    }

    @Override
    public void registerForVoiceCallEnded(Handler h, int what, Object obj) {
        Registrant r = new Registrant(h, what, obj);
        mVoiceCallEndedRegistrants.add(r);
    }

    @Override
    public void unregisterForVoiceCallEnded(Handler h) {
        mVoiceCallEndedRegistrants.remove(h);
    }

    Connection
    dial(String dialString, int videoState) throws CallStateException {
        return dial(dialString, videoState, null);
    }

    Connection
    dial(String dialString, int videoState, Bundle extras) throws CallStateException {
        SharedPreferences sp = PreferenceManager.getDefaultSharedPreferences(mPhone.getContext());
        int oirMode = sp.getInt(PhoneBase.CLIR_KEY, CommandsInterface.CLIR_DEFAULT);
        return dial(dialString, oirMode, videoState, extras);
    }

    /**
     * oirMode is one of the CLIR_ constants
     */
    synchronized Connection
    dial(String dialString, int clirMode, int videoState, Bundle extras) throws CallStateException {
        boolean isPhoneInEcmMode = SystemProperties.getBoolean(
                TelephonyProperties.PROPERTY_INECM_MODE, false);
        boolean isEmergencyNumber = PhoneNumberUtils.isEmergencyNumber(dialString);

        if (DBG) log("dial clirMode=" + clirMode);

        // note that this triggers call state changed notif
        clearDisconnected();

        if (mImsManager == null) {
            throw new CallStateException("service not available");
        }

        if (!canDial()) {
            throw new CallStateException("cannot dial in current state");
        }

        if (isPhoneInEcmMode && isEmergencyNumber) {
            handleEcmTimer(ImsPhone.CANCEL_ECM_TIMER);
        }

        boolean holdBeforeDial = false;

        // The new call must be assigned to the foreground call.
        // That call must be idle, so place anything that's
        // there on hold
        if (mForegroundCall.getState() == ImsPhoneCall.State.ACTIVE) {
            if (mBackgroundCall.getState() != ImsPhoneCall.State.IDLE) {
                //we should have failed in !canDial() above before we get here
                throw new CallStateException("cannot dial in current state");
            }
            // foreground call is empty for the newly dialed connection
            holdBeforeDial = true;
            // Cache the video state for pending MO call.
            mPendingCallVideoState = videoState;
            switchWaitingOrHoldingAndActive();
        }

        ImsPhoneCall.State fgState = ImsPhoneCall.State.IDLE;
        ImsPhoneCall.State bgState = ImsPhoneCall.State.IDLE;

        mClirMode = clirMode;

        synchronized (mSyncHold) {
            if (holdBeforeDial) {
                fgState = mForegroundCall.getState();
                bgState = mBackgroundCall.getState();

                //holding foreground call failed
                if (fgState == ImsPhoneCall.State.ACTIVE) {
                    throw new CallStateException("cannot dial in current state");
                }

                //holding foreground call succeeded
                if (bgState == ImsPhoneCall.State.HOLDING) {
                    holdBeforeDial = false;
                }
            }

            mPendingMO = new ImsPhoneConnection(mPhone.getContext(),
                    checkForTestEmergencyNumber(dialString), this,
                    mForegroundCall, extras);
        }
        addConnection(mPendingMO);

        if (!holdBeforeDial) {
            if ((!isPhoneInEcmMode) || (isPhoneInEcmMode && isEmergencyNumber)) {
                dialInternal(mPendingMO, clirMode, videoState, extras);
            } else {
                try {
                    getEcbmInterface().exitEmergencyCallbackMode();
                } catch (ImsException e) {
                    e.printStackTrace();
                    throw new CallStateException("service not available");
                }
                mPhone.setOnEcbModeExitResponse(this, EVENT_EXIT_ECM_RESPONSE_CDMA, null);
                pendingCallClirMode = clirMode;
                mPendingCallVideoState = videoState;
                pendingCallInEcm = true;
            }
        }

        updatePhoneState();
        mPhone.notifyPreciseCallStateChanged();

        return mPendingMO;
    }

    public void
    addParticipant(String dialString, Message onComplete) throws CallStateException {
        boolean isSuccess = false;
        if (mForegroundCall != null) {
            ImsCall imsCall = mForegroundCall.getImsCall();
            if (imsCall == null) {
                loge("addParticipant : No foreground ims call");
            } else {
                ImsCallSession imsCallSession = imsCall.getCallSession();
                if (imsCallSession != null) {
                    synchronized (mAddParticipantLock) {
                        mAddPartResp = onComplete;
                        String[] callees = new String[] { dialString };
                        imsCallSession.inviteParticipants(callees);
                        isSuccess = true;
                    }
                } else {
                    loge("addParticipant : ImsCallSession does not exist");
                }
            }
        } else {
            loge("addParticipant : Foreground call does not exist");
        }
        if (!isSuccess && onComplete != null) {
            sendAddParticipantResponse(false, onComplete);
            mAddPartResp = null;
        }
    }

    private void sendAddParticipantResponse(boolean success, Message onComplete) {
        loge("sendAddParticipantResponse : success = " + success);
        if (onComplete == null) return;

        Exception ex = null;
        if (!success) {
            ex = new Exception("Add participant failed");
        }

        AsyncResult.forMessage(onComplete, null, ex);
        onComplete.sendToTarget();
    }

    private void handleEcmTimer(int action) {
        mPhone.handleTimerInEmergencyCallbackMode(action);
        switch (action) {
            case ImsPhone.CANCEL_ECM_TIMER:
                break;
            case ImsPhone.RESTART_ECM_TIMER:
                break;
            default:
                log("handleEcmTimer, unsupported action " + action);
        }
    }

    private void
    dialInternal(ImsPhoneConnection conn, int clirMode, int videoState, Bundle extras) {
        if (conn == null) {
            return;
        }

        boolean isConferenceUri = false;
        boolean isSkipSchemaParsing = false;
        if (extras != null) {
            isConferenceUri = extras.getBoolean(TelephonyProperties.EXTRA_DIAL_CONFERENCE_URI,
                    false);
            isSkipSchemaParsing = extras.getBoolean(TelephonyProperties.EXTRA_SKIP_SCHEMA_PARSING,
                    false);
        }
        if (!isConferenceUri && !isSkipSchemaParsing && (conn.getAddress()== null
                || conn.getAddress().length() == 0
                || conn.getAddress().indexOf(PhoneNumberUtils.WILD) >= 0)) {
            // Phone number is invalid
            conn.setDisconnectCause(DisconnectCause.INVALID_NUMBER);
            sendEmptyMessageDelayed(EVENT_HANGUP_PENDINGMO, TIMEOUT_HANGUP_PENDINGMO);
            return;
        }

        // Always unmute when initiating a new call
        setMute(false);
        int serviceType = PhoneNumberUtils.isEmergencyNumber(conn.getAddress()) ?
                ImsCallProfile.SERVICE_TYPE_EMERGENCY : ImsCallProfile.SERVICE_TYPE_NORMAL;
        int callType = ImsCallProfile.getCallTypeFromVideoState(videoState);
        //TODO(vt): Is this sufficient?  At what point do we know the video state of the call?
        conn.setVideoState(videoState);

        try {
            String[] callees = new String[] { conn.getAddress() };
            ImsCallProfile profile = mImsManager.createCallProfile(mServiceId,
                    serviceType, callType);
            profile.setCallExtraInt(ImsCallProfile.EXTRA_OIR, clirMode);
            profile.setCallExtraBoolean(TelephonyProperties.EXTRAS_IS_CONFERENCE_URI,
                    isConferenceUri);

            if (extras != null) {
                // Pack the OEM-specific call extras.
                profile.mCallExtras.putBundle(ImsCallProfile.EXTRA_OEM_EXTRAS, extras);
                log("Packing OEM extras bundle in call profile.");
            } else {
                log("No dial extras packed in call profile.");
            }

            ImsCall imsCall = mImsManager.makeCall(mServiceId, profile,
                    callees, mImsCallListener);
            conn.setImsCall(imsCall);

            setVideoCallProvider(conn, imsCall);
        } catch (ImsException e) {
            loge("dialInternal : " + e);
            conn.setDisconnectCause(DisconnectCause.ERROR_UNSPECIFIED);
            sendEmptyMessageDelayed(EVENT_HANGUP_PENDINGMO, TIMEOUT_HANGUP_PENDINGMO);
        } catch (RemoteException e) {
        }
    }

    /**
     * Accepts a call with the specified video state.  The video state is the video state that the
     * user has agreed upon in the InCall UI.
     *
     * @param videoState The video State
     * @throws CallStateException
     */
    void acceptCall (int videoState) throws CallStateException {
        if (DBG) log("acceptCall");

        if (mForegroundCall.getState().isAlive()
                && mBackgroundCall.getState().isAlive()) {
            throw new CallStateException("cannot accept call");
        }

        if ((mRingingCall.getState() == ImsPhoneCall.State.WAITING)
                && mForegroundCall.getState().isAlive()) {
            setMute(false);
            // Cache video state for pending MT call.
            mPendingCallVideoState = videoState;
            switchWaitingOrHoldingAndActive();
        } else if (mRingingCall.getState().isRinging()) {
            if (DBG) log("acceptCall: incoming...");
            // Always unmute when answering a new call
            setMute(false);
            try {
                ImsCall imsCall = mRingingCall.getImsCall();
                if (imsCall != null) {
                    imsCall.accept(ImsCallProfile.getCallTypeFromVideoState(videoState));
                } else {
                    throw new CallStateException("no valid ims call");
                }
            } catch (ImsException e) {
                throw new CallStateException("cannot accept call");
            }
        } else {
            throw new CallStateException("phone not ringing");
        }
    }

    void
    deflectCall (String number) throws CallStateException {
        if (DBG) log("deflectCall");

        if (mRingingCall.getState().isRinging()) {
            try {
                ImsCall imsCall = mRingingCall.getImsCall();
                if (imsCall != null) {
                    imsCall.deflect(number);
                } else {
                    throw new CallStateException("no valid ims call to deflect");
                }
            } catch (ImsException e) {
                throw new CallStateException("cannot deflect call");
            }
        } else {
            throw new CallStateException("phone not ringing");
        }
    }

    void
    rejectCall () throws CallStateException {
        if (DBG) log("rejectCall");

        if (mRingingCall.getState().isRinging()) {
            hangup(mRingingCall);
        } else {
            throw new CallStateException("phone not ringing");
        }
    }

    void
    switchWaitingOrHoldingAndActive() throws CallStateException {
        if (DBG) log("switchWaitingOrHoldingAndActive");

        if (mRingingCall.getState() == ImsPhoneCall.State.INCOMING) {
            throw new CallStateException("cannot be in the incoming state");
        }

        if (mForegroundCall.getState() == ImsPhoneCall.State.ACTIVE) {
            ImsCall imsCall = mForegroundCall.getImsCall();
            if (imsCall == null) {
                throw new CallStateException("no ims call");
            }

            mForegroundCall.switchWith(mBackgroundCall);

            try {
                imsCall.hold();
            } catch (ImsException e) {
                mForegroundCall.switchWith(mBackgroundCall);
                throw new CallStateException(e.getMessage());
            }
        } else if (mBackgroundCall.getState() == ImsPhoneCall.State.HOLDING) {
            resumeWaitingOrHolding();
        }
    }

    void
    conference() {
        if (DBG) log("conference");

        ImsCall fgImsCall = mForegroundCall.getImsCall();
        if (fgImsCall == null) {
            log("conference no foreground ims call");
            return;
        }

        ImsCall bgImsCall = mBackgroundCall.getImsCall();
        if (bgImsCall == null) {
            log("conference no background ims call");
            return;
        }
        mConferenceTime = Math.min(mBackgroundCall.getEarliestConnectTime(),
                mForegroundCall.getEarliestConnectTime());
        try {
            fgImsCall.merge(bgImsCall);
        } catch (ImsException e) {
            log("conference " + e.getMessage());
        }
    }

    void
    explicitCallTransfer() {
        //TODO : implement
    }

    void
    clearDisconnected() {
        if (DBG) log("clearDisconnected");

        internalClearDisconnected();

        updatePhoneState();
        mPhone.notifyPreciseCallStateChanged();
    }

    boolean
    canConference() {
        return mForegroundCall.getState() == ImsPhoneCall.State.ACTIVE
            && mBackgroundCall.getState() == ImsPhoneCall.State.HOLDING
            && !mBackgroundCall.isFull()
            && !mForegroundCall.isFull();
    }

    boolean
    canDial() {
        boolean ret;
        int serviceState = mPhone.getServiceState().getState();
        String disableCall = SystemProperties.get(
                TelephonyProperties.PROPERTY_DISABLE_CALL, "false");

        Rlog.d(LOG_TAG, "canDial(): "
                + "\nserviceState = " + serviceState
                + "\npendingMO == null::=" + String.valueOf(mPendingMO == null)
                + "\nringingCall: " + mRingingCall.getState()
                + "\ndisableCall = " + disableCall
                + "\nforegndCall: " + mForegroundCall.getState()
                + "\nbackgndCall: " + mBackgroundCall.getState());

        ret = (serviceState != ServiceState.STATE_POWER_OFF)
            && mPendingMO == null
            && !mRingingCall.isRinging()
            && !disableCall.equals("true")
            && (!mForegroundCall.getState().isAlive()
                    || !mBackgroundCall.getState().isAlive());

        return ret;
    }

    boolean
    canTransfer() {
        return mForegroundCall.getState() == ImsPhoneCall.State.ACTIVE
            && mBackgroundCall.getState() == ImsPhoneCall.State.HOLDING;
    }

    //***** Private Instance Methods

    private void
    internalClearDisconnected() {
        mRingingCall.clearDisconnected();
        mForegroundCall.clearDisconnected();
        mBackgroundCall.clearDisconnected();
        mHandoverCall.clearDisconnected();
    }

    private void
    updatePhoneState() {
        PhoneConstants.State oldState = mState;

        if (mRingingCall.isRinging()) {
            mState = PhoneConstants.State.RINGING;
        } else if (mPendingMO != null ||
                !(mForegroundCall.isIdle() && mBackgroundCall.isIdle())) {
            mState = PhoneConstants.State.OFFHOOK;
        } else {
            mState = PhoneConstants.State.IDLE;
        }

        if (mState == PhoneConstants.State.IDLE && oldState != mState) {
            mVoiceCallEndedRegistrants.notifyRegistrants(
                    new AsyncResult(null, null, null));
        } else if (oldState == PhoneConstants.State.IDLE && oldState != mState) {
            mVoiceCallStartedRegistrants.notifyRegistrants (
                    new AsyncResult(null, null, null));
        }

        if (DBG) log("updatePhoneState oldState=" + oldState + ", newState=" + mState);

        if (mState != oldState) {
            mPhone.notifyPhoneStateChanged();
        }
    }

    private void
    handleRadioNotAvailable() {
        // handlePollCalls will clear out its
        // call list when it gets the CommandException
        // error result from this
        pollCallsWhenSafe();
    }

    private void
    dumpState() {
        List l;

        log("Phone State:" + mState);

        log("Ringing call: " + mRingingCall.toString());

        l = mRingingCall.getConnections();
        for (int i = 0, s = l.size(); i < s; i++) {
            log(l.get(i).toString());
        }

        log("Foreground call: " + mForegroundCall.toString());

        l = mForegroundCall.getConnections();
        for (int i = 0, s = l.size(); i < s; i++) {
            log(l.get(i).toString());
        }

        log("Background call: " + mBackgroundCall.toString());

        l = mBackgroundCall.getConnections();
        for (int i = 0, s = l.size(); i < s; i++) {
            log(l.get(i).toString());
        }

    }

    //***** Called from ImsPhone

    void setUiTTYMode(int uiTtyMode, Message onComplete) {
        try {
            mImsManager.setUiTTYMode(mServiceId, uiTtyMode, onComplete);
        } catch (ImsException e) {
            loge("setTTYMode : " + e);
            mPhone.sendErrorResponse(onComplete, e);
        }
    }

    /*package*/ void setMute(boolean mute) {
        mDesiredMute = mute;
        mForegroundCall.setMute(mute);
    }

    /*package*/ boolean getMute() {
        return mDesiredMute;
    }

    /*package*/ void
    sendDtmf(char c) {
        if (DBG) log("sendDtmf");

        ImsCall imscall = mForegroundCall.getImsCall();
        if (imscall != null) {
            imscall.sendDtmf(c);
        } else {
            loge("sendDtmf : no foreground call");
        }
    }

    /* package */ void sendDtmf(char c, Message result) {
        if (DBG) log("sendDtmf");

        ImsCall imscall = mForegroundCall.getImsCall();
        if (imscall != null) {
            imscall.sendDtmf(c, result);
        }
    }

    /*package*/ void
    startDtmf(char c) {
        if (DBG) log("startDtmf");

        ImsCall imscall = mForegroundCall.getImsCall();
        if (imscall != null) {
            imscall.startDtmf(c);
        } else {
            loge("startDtmf : no foreground call");
        }
    }

    /*package*/ void
    stopDtmf() {
        if (DBG) log("stopDtmf");

        ImsCall imscall = mForegroundCall.getImsCall();
        if (imscall != null) {
            imscall.stopDtmf();
        } else {
            loge("stopDtmf : no foreground call");
        }
    }

    //***** Called from ImsPhoneConnection

    /*package*/ void
    hangup (ImsPhoneConnection conn) throws CallStateException {
        if (DBG) log("hangup connection");

        if (conn.getOwner() != this) {
            throw new CallStateException ("ImsPhoneConnection " + conn
                    + "does not belong to ImsPhoneCallTracker " + this);
        }

        hangup(conn.getCall());
    }

    //***** Called from ImsPhoneCall

    /* package */ void
    hangup (ImsPhoneCall call) throws CallStateException {
        if (DBG) log("hangup call");

        if (call.getConnections().size() == 0) {
            throw new CallStateException("no connections");
        }

        ImsCall imsCall = call.getImsCall();
        boolean rejectCall = false;

        if (call == mRingingCall) {
            if (Phone.DEBUG_PHONE) log("(ringing) hangup incoming");
            rejectCall = true;
        } else if (call == mForegroundCall) {
            if (call.isDialingOrAlerting()) {
                if (Phone.DEBUG_PHONE) {
                    log("(foregnd) hangup dialing or alerting...");
                }
            } else {
                if (Phone.DEBUG_PHONE) {
                    log("(foregnd) hangup foreground");
                }
                //held call will be resumed by onCallTerminated
            }
        } else if (call == mBackgroundCall) {
            if (Phone.DEBUG_PHONE) {
                log("(backgnd) hangup waiting or background");
            }
        } else {
            throw new CallStateException ("ImsPhoneCall " + call +
                    "does not belong to ImsPhoneCallTracker " + this);
        }

        call.onHangupLocal();

        try {
            if (imsCall != null) {
                if (rejectCall) imsCall.reject(ImsReasonInfo.CODE_USER_DECLINE);
                else imsCall.terminate(ImsReasonInfo.CODE_USER_TERMINATED);
            } else if (mPendingMO != null && call == mForegroundCall) {
                // is holding a foreground call
                mPendingMO.update(null, ImsPhoneCall.State.DISCONNECTED);
                mPendingMO.onDisconnect();
                removeConnection(mPendingMO);
                mPendingMO = null;
                updatePhoneState();
                removeMessages(EVENT_DIAL_PENDINGMO);
            }
        } catch (ImsException e) {
            throw new CallStateException(e.getMessage());
        }

        mPhone.notifyPreciseCallStateChanged();
    }

    /* package */
    void resumeWaitingOrHolding() throws CallStateException {
        if (DBG) log("resumeWaitingOrHolding");

        try {
            if (mForegroundCall.getState().isAlive()) {
                //resume foreground call after holding background call
                //they were switched before holding
                ImsCall imsCall = mForegroundCall.getImsCall();
                if (imsCall != null) imsCall.resume();
            } else if (mRingingCall.getState() == ImsPhoneCall.State.WAITING) {
                //accept waiting call after holding background call
                ImsCall imsCall = mRingingCall.getImsCall();
                if (imsCall != null) {
                    imsCall.accept(
                        ImsCallProfile.getCallTypeFromVideoState(mPendingCallVideoState));
                }
            } else {
                //Just resume background call.
                //To distinguish resuming call with swapping calls
                //we do not switch calls.here
                //ImsPhoneConnection.update will chnage the parent when completed
                ImsCall imsCall = mBackgroundCall.getImsCall();
                if (imsCall != null) imsCall.resume();
            }
        } catch (ImsException e) {
            throw new CallStateException(e.getMessage());
        }
    }

    /* package */
    void sendUSSD (String ussdString, Message response) {
        if (DBG) log("sendUSSD");

        try {
            if (mUssdSession != null) {
                mUssdSession.sendUssd(ussdString);
                AsyncResult.forMessage(response, null, null);
                response.sendToTarget();
                return;
            }

            String[] callees = new String[] { ussdString };
            ImsCallProfile profile = mImsManager.createCallProfile(mServiceId,
                    ImsCallProfile.SERVICE_TYPE_NORMAL, ImsCallProfile.CALL_TYPE_VOICE);
            profile.setCallExtraInt(ImsCallProfile.EXTRA_DIALSTRING,
                    ImsCallProfile.DIALSTRING_USSD);

            mUssdSession = mImsManager.makeCall(mServiceId, profile,
                    callees, mImsUssdListener);
        } catch (ImsException e) {
            loge("sendUSSD : " + e);
            mPhone.sendErrorResponse(response, e);
        }
    }

    /* package */
    void cancelUSSD() {
        if (mUssdSession == null) return;

        try {
            mUssdSession.terminate(ImsReasonInfo.CODE_USER_TERMINATED);
        } catch (ImsException e) {
        }

    }

    private synchronized ImsPhoneConnection findConnection(ImsCall imsCall) {
        for (ImsPhoneConnection conn : mConnections) {
            if (conn.getImsCall() == imsCall) {
                return conn;
            }
        }
        return null;
    }

    private synchronized void removeConnection(ImsPhoneConnection conn) {
        mConnections.remove(conn);
    }

    private synchronized void addConnection(ImsPhoneConnection conn) {
        mConnections.add(conn);
    }

    private void processCallStateChange(ImsCall imsCall, ImsPhoneCall.State state, int cause) {
        processCallStateChange(imsCall, state, cause, false);
    }

    private void processCallStateChange(ImsCall imsCall, ImsPhoneCall.State state, int cause,
            boolean ignoreState) {
        if (DBG) {
            log("processCallStateChange state=" + state + " cause=" + cause
                    + " ignoreState=" + ignoreState);
        }

        if (imsCall == null) return;

        boolean changed = false;
        ImsPhoneConnection conn = findConnection(imsCall);

        if (conn == null) {
            // TODO : what should be done?
            return;
        }

        if (ignoreState) {
            changed = conn.update(imsCall);
        } else {
            changed = conn.update(imsCall, state);
            if (state == ImsPhoneCall.State.DISCONNECTED) {
                changed = conn.onDisconnect(cause) || changed;
                //detach the disconnected connections
                conn.getCall().detach(conn);
                removeConnection(conn);
            }
        }

        if (changed) {
            if (conn.getCall() == mHandoverCall) return;
            updatePhoneState();
            mPhone.notifyPreciseCallStateChanged();
        }
    }

    private int getDisconnectCauseFromReasonInfo(ImsReasonInfo reasonInfo) {
        int cause = DisconnectCause.ERROR_UNSPECIFIED;

        //int type = reasonInfo.getReasonType();
        int code = reasonInfo.getCode();
        switch (code) {
            case ImsReasonInfo.CODE_SIP_BAD_ADDRESS:
            case ImsReasonInfo.CODE_SIP_NOT_REACHABLE:
                return DisconnectCause.NUMBER_UNREACHABLE;

            case ImsReasonInfo.CODE_SIP_BUSY:
                return DisconnectCause.BUSY;

            case ImsReasonInfo.CODE_USER_TERMINATED:
                return DisconnectCause.LOCAL;

            case ImsReasonInfo.CODE_USER_TERMINATED_BY_REMOTE:
                return DisconnectCause.NORMAL;

            case ImsReasonInfo.CODE_SIP_REDIRECTED:
            case ImsReasonInfo.CODE_SIP_BAD_REQUEST:
            case ImsReasonInfo.CODE_SIP_FORBIDDEN:
            case ImsReasonInfo.CODE_SIP_NOT_ACCEPTABLE:
            case ImsReasonInfo.CODE_SIP_USER_REJECTED:
            case ImsReasonInfo.CODE_SIP_GLOBAL_ERROR:
                return DisconnectCause.SERVER_ERROR;

            case ImsReasonInfo.CODE_SIP_SERVICE_UNAVAILABLE:
            case ImsReasonInfo.CODE_SIP_NOT_FOUND:
            case ImsReasonInfo.CODE_SIP_SERVER_ERROR:
                return DisconnectCause.SERVER_UNREACHABLE;

            case ImsReasonInfo.CODE_LOCAL_NETWORK_ROAMING:
            case ImsReasonInfo.CODE_LOCAL_NETWORK_IP_CHANGED:
            case ImsReasonInfo.CODE_LOCAL_IMS_SERVICE_DOWN:
            case ImsReasonInfo.CODE_LOCAL_SERVICE_UNAVAILABLE:
            case ImsReasonInfo.CODE_LOCAL_NOT_REGISTERED:
            case ImsReasonInfo.CODE_LOCAL_NETWORK_NO_LTE_COVERAGE:
            case ImsReasonInfo.CODE_LOCAL_NETWORK_NO_SERVICE:
            case ImsReasonInfo.CODE_LOCAL_CALL_VCC_ON_PROGRESSING:
                return DisconnectCause.OUT_OF_SERVICE;

            case ImsReasonInfo.CODE_SIP_REQUEST_TIMEOUT:
            case ImsReasonInfo.CODE_TIMEOUT_1XX_WAITING:
            case ImsReasonInfo.CODE_TIMEOUT_NO_ANSWER:
            case ImsReasonInfo.CODE_TIMEOUT_NO_ANSWER_CALL_UPDATE:
                return DisconnectCause.TIMED_OUT;

            case ImsReasonInfo.CODE_LOCAL_LOW_BATTERY:
            case ImsReasonInfo.CODE_LOCAL_POWER_OFF:
                return DisconnectCause.POWER_OFF;

            case ImsReasonInfo.CODE_EMERGENCY_TEMP_FAILURE:
                return DisconnectCause.EMERGENCY_TEMP_FAILURE;

            case ImsReasonInfo.CODE_EMERGENCY_PERM_FAILURE:
                return DisconnectCause.EMERGENCY_PERM_FAILURE;

            case ImsReasonInfo.CODE_FDN_BLOCKED:
                return DisconnectCause.FDN_BLOCKED;
            default:
        }

        return cause;
    }

    /**
     * Listen to the IMS call state change
     */
    private ImsCall.Listener mImsCallListener = new ImsCall.Listener() {
        @Override
        public void onCallProgressing(ImsCall imsCall) {
            if (DBG) log("onCallProgressing");

            mPendingMO = null;
            processCallStateChange(imsCall, ImsPhoneCall.State.ALERTING,
                    DisconnectCause.NOT_DISCONNECTED);
        }

        @Override
        public void onCallStarted(ImsCall imsCall) {
            if (DBG) log("onCallStarted");

            mPendingMO = null;
            processCallStateChange(imsCall, ImsPhoneCall.State.ACTIVE,
                    DisconnectCause.NOT_DISCONNECTED);
        }

        @Override
        public void onCallUpdated(ImsCall imsCall) {
            if (DBG) log("onCallUpdated");
            if (imsCall == null) {
                return;
            }
            ImsPhoneConnection conn = findConnection(imsCall);
            if (conn != null) {
                processCallStateChange(imsCall, conn.getCall().mState,
                        DisconnectCause.NOT_DISCONNECTED, true);
            }
        }

        /**
         * onCallStartFailed will be invoked when:
         * case 1) Dialing fails
         * case 2) Ringing call is disconnected by local or remote user
         */
        @Override
        public void onCallStartFailed(ImsCall imsCall, ImsReasonInfo reasonInfo) {
            if (DBG) log("onCallStartFailed reasonCode=" + reasonInfo.getCode());

            if (mPendingMO != null) {
                // To initiate dialing circuit-switched call
                if (reasonInfo.getCode() == ImsReasonInfo.CODE_LOCAL_CALL_CS_RETRY_REQUIRED
                        && mBackgroundCall.getState() == ImsPhoneCall.State.IDLE
                        && mRingingCall.getState() == ImsPhoneCall.State.IDLE) {
                    mForegroundCall.detach(mPendingMO);
                    removeConnection(mPendingMO);
                    mPendingMO.finalize();
                    mPendingMO = null;
                    mPhone.initiateSilentRedial();
                    return;
                } else {
                    int cause = getDisconnectCauseFromReasonInfo(reasonInfo);
                    processCallStateChange(imsCall, ImsPhoneCall.State.DISCONNECTED, cause);
                }
                mPendingMO.setDisconnectCause(DisconnectCause.ERROR_UNSPECIFIED);
                sendEmptyMessageDelayed(EVENT_HANGUP_PENDINGMO, TIMEOUT_HANGUP_PENDINGMO);
            }
        }

        @Override
        public void onCallTerminated(ImsCall imsCall, ImsReasonInfo reasonInfo) {
            if (DBG) log("onCallTerminated reasonCode=" + reasonInfo.getCode());

            ImsPhoneCall.State oldState = mForegroundCall.getState();
            int cause = getDisconnectCauseFromReasonInfo(reasonInfo);
            ImsPhoneConnection conn = findConnection(imsCall);
            if (DBG) log("cause = " + cause + " conn = " + conn);

            if (conn != null && conn.isIncoming() && conn.getConnectTime() == 0) {
                // Missed or rejected call
                if (cause == DisconnectCause.LOCAL) {
                    cause = DisconnectCause.INCOMING_MISSED;
                } else {
                    cause = DisconnectCause.INCOMING_REJECTED;
                }
            }

            if (cause == DisconnectCause.NORMAL && conn != null && conn.getImsCall().isMerged()) {
                // Call was terminated while it is merged instead of a remote disconnect.
                cause = DisconnectCause.IMS_MERGED_SUCCESSFULLY;
            }

            processCallStateChange(imsCall, ImsPhoneCall.State.DISCONNECTED, cause);

            if (reasonInfo.getCode() == ImsReasonInfo.CODE_USER_TERMINATED) {
                if ((oldState == ImsPhoneCall.State.DISCONNECTING)
                        && (mForegroundCall.getState() == ImsPhoneCall.State.IDLE)
                        && (mBackgroundCall.getState() == ImsPhoneCall.State.HOLDING)) {
                    sendEmptyMessage(EVENT_RESUME_BACKGROUND);
                }
            }
            if (mForegroundCall.getState() != ImsPhoneCall.State.ACTIVE) {
                if (mRingingCall.getState().isRinging()) {
                    // Drop pending MO. We should address incoming call first
                    mPendingMO = null;
                } else if (mPendingMO != null) {
                    sendEmptyMessage(EVENT_DIAL_PENDINGMO);
                }
            }
        }

        @Override
        public void onCallHeld(ImsCall imsCall) {
            if (DBG) log("onCallHeld");

            synchronized (mSyncHold) {
                ImsPhoneCall.State oldState = mBackgroundCall.getState();
                processCallStateChange(imsCall, ImsPhoneCall.State.HOLDING,
                        DisconnectCause.NOT_DISCONNECTED);
                if (oldState == ImsPhoneCall.State.ACTIVE) {
                    if ((mForegroundCall.getState() == ImsPhoneCall.State.HOLDING)
                            || (mRingingCall.getState() == ImsPhoneCall.State.WAITING)) {
                        boolean isOwner = true;
                        CallGroup callGroup =  imsCall.getCallGroup();
                        if (callGroup != null) {
                            isOwner = callGroup.isOwner(imsCall);
                        }
                        if (isOwner) {
                            sendEmptyMessage(EVENT_RESUME_BACKGROUND);
                        }
                    } else {
                        //when multiple connections belong to background call,
                        //only the first callback reaches here
                        //otherwise the oldState is already HOLDING
                        if (mPendingMO != null) {
                            sendEmptyMessage(EVENT_DIAL_PENDINGMO);
                        }
                    }
                }
            }
        }

        @Override
        public void onCallHoldFailed(ImsCall imsCall, ImsReasonInfo reasonInfo) {
            if (DBG) log("onCallHoldFailed reasonCode=" + reasonInfo.getCode());

            synchronized (mSyncHold) {
                ImsPhoneCall.State bgState = mBackgroundCall.getState();
                if (reasonInfo.getCode() == ImsReasonInfo.CODE_LOCAL_CALL_TERMINATED) {
                    // disconnected while processing hold
                    if (mPendingMO != null) {
                        sendEmptyMessage(EVENT_DIAL_PENDINGMO);
                    }
                } else if (bgState == ImsPhoneCall.State.ACTIVE) {
                    mForegroundCall.switchWith(mBackgroundCall);

                    if (mPendingMO != null) {
                        mPendingMO.setDisconnectCause(DisconnectCause.ERROR_UNSPECIFIED);
                        sendEmptyMessageDelayed(EVENT_HANGUP_PENDINGMO, TIMEOUT_HANGUP_PENDINGMO);
                    }
                }
            }
        }

        @Override
        public void onCallResumed(ImsCall imsCall) {
            if (DBG) log("onCallResumed");

            processCallStateChange(imsCall, ImsPhoneCall.State.ACTIVE,
                    DisconnectCause.NOT_DISCONNECTED);
        }

        @Override
        public void onCallResumeFailed(ImsCall imsCall, ImsReasonInfo reasonInfo) {
            // TODO : What should be done?
        }

        @Override
        public void onCallResumeReceived(ImsCall imsCall) {
            if (DBG) log("onCallResumeReceived");

            if (mOnHoldToneStarted) {
                mPhone.stopOnHoldTone();
                mOnHoldToneStarted = false;
            }

            SuppServiceNotification supp = new SuppServiceNotification();
            // Type of notification: 0 = MO; 1 = MT
            // Refer SuppServiceNotification class documentation.
            supp.notificationType = 1;
            supp.code = SuppServiceNotification.MT_CODE_CALL_RETRIEVED;
            mPhone.notifySuppSvcNotification(supp);
        }

        @Override
        public void onCallHoldReceived(ImsCall imsCall) {
            if (DBG) log("onCallHoldReceived");

            ImsPhoneConnection conn = findConnection(imsCall);
            if (conn != null && conn.getState() == ImsPhoneCall.State.ACTIVE) {
                if (!mOnHoldToneStarted && ImsPhoneCall.isLocalTone(imsCall)) {
                    mPhone.startOnHoldTone();
                    mOnHoldToneStarted = true;
                }
            }

            SuppServiceNotification supp = new SuppServiceNotification();
            // Type of notification: 0 = MO; 1 = MT
            // Refer SuppServiceNotification class documentation.
            supp.notificationType = 1;
            supp.code = SuppServiceNotification.MT_CODE_CALL_ON_HOLD;
            mPhone.notifySuppSvcNotification(supp);
        }

        @Override
        public void onCallMerged(final ImsCall call) {
            if (DBG) log("onCallMerged");

            mForegroundCall.merge(mBackgroundCall, mForegroundCall.getState(), mConferenceTime);
            mConferenceTime = 0;
            Runnable r = new Runnable() {
                @Override
                public void run() {
                    try {
                        final ImsPhoneConnection conn = findConnection(call);
                        log("onCallMerged: ImsPhoneConnection=" + conn);
                        log("onCallMerged: mConferenceTime=" + mConferenceTime);
                        log("onCallMerged: CurrentVideoProvider=" + conn.getVideoProvider());
                        setVideoCallProvider(conn, call);
                        log("onCallMerged: CurrentVideoProvider=" + conn.getVideoProvider());
                    } catch (Exception e) {
                        loge("onCallMerged: exception " + e);
                    }
                }
            };

            ImsPhoneCallTracker.this.post(r);

            processCallStateChange(call, ImsPhoneCall.State.ACTIVE,
                    DisconnectCause.NOT_DISCONNECTED, true);
        }

        @Override
        public void onCallMergeFailed(ImsCall call, ImsReasonInfo reasonInfo) {
            if (DBG) log("onCallMergeFailed reasonInfo=" + reasonInfo);
            mPhone.notifySuppServiceFailed(Phone.SuppService.CONFERENCE);
        }

        /**
         * Called when the state of IMS conference participant(s) has changed.
         *
         * @param call the call object that carries out the IMS call.
         * @param participants the participant(s) and their new state information.
         */
        @Override
        public void onConferenceParticipantsStateChanged(ImsCall call,
                List<ConferenceParticipant> participants) {
            if (DBG) log("onConferenceParticipantsStateChanged");

            ImsPhoneConnection conn = findConnection(call);
            if (conn != null) {
                conn.updateConferenceParticipants(participants);
            }
        }

        @Override
        public void onCallInviteParticipantsRequestDelivered(ImsCall call) {
            if (DBG) log("invite participants delivered");
            synchronized(mAddParticipantLock) {
                sendAddParticipantResponse(true, mAddPartResp);
                mAddPartResp = null;
            }
        }

        @Override
        public void onCallInviteParticipantsRequestFailed(ImsCall call,
                ImsReasonInfo reasonInfo) {
            if (DBG) log("invite participants failed.");
            synchronized(mAddParticipantLock) {
                sendAddParticipantResponse(false, mAddPartResp);
                mAddPartResp = null;
            }
        }

        @Override
<<<<<<< HEAD
        public void onCallSessionTtyModeReceived(ImsCall call, int mode) {
            mPhone.onTtyModeReceived(mode);
=======
        public void onCallHandover(ImsCall imsCall, int srcAccessTech, int targetAccessTech,
            ImsReasonInfo reasonInfo) {
            if (DBG) {
                log("onCallHandover ::  srcAccessTech=" + srcAccessTech + ", targetAccessTech=" +
                    targetAccessTech + ", reasonInfo=" + reasonInfo);
            }
        }

        @Override
        public void onCallHandoverFailed(ImsCall imsCall, int srcAccessTech, int targetAccessTech,
            ImsReasonInfo reasonInfo) {
            if (DBG) {
                log("onCallHandoverFailed :: srcAccessTech=" + srcAccessTech +
                    ", targetAccessTech=" + targetAccessTech + ", reasonInfo=" + reasonInfo);
            }

            String msg = reasonInfo.getExtraMessage();
            if (mPhone != null && msg != null) {
                Toast.makeText(mPhone.getContext(), msg, Toast.LENGTH_SHORT).show();
            }
>>>>>>> bbf54e05
        }
    };

    /**
     * Listen to the IMS call state change
     */
    private ImsCall.Listener mImsUssdListener = new ImsCall.Listener() {
        @Override
        public void onCallStarted(ImsCall imsCall) {
            if (DBG) log("mImsUssdListener onCallStarted");

            if (imsCall == mUssdSession) {
                if (mPendingUssd != null) {
                    AsyncResult.forMessage(mPendingUssd);
                    mPendingUssd.sendToTarget();
                    mPendingUssd = null;
                }
            }
        }

        @Override
        public void onCallStartFailed(ImsCall imsCall, ImsReasonInfo reasonInfo) {
            if (DBG) log("mImsUssdListener onCallStartFailed reasonCode=" + reasonInfo.getCode());

            onCallTerminated(imsCall, reasonInfo);
        }

        @Override
        public void onCallTerminated(ImsCall imsCall, ImsReasonInfo reasonInfo) {
            if (DBG) log("mImsUssdListener onCallTerminated reasonCode=" + reasonInfo.getCode());

            if (imsCall == mUssdSession) {
                mUssdSession = null;
                if (mPendingUssd != null) {
                    CommandException ex =
                            new CommandException(CommandException.Error.GENERIC_FAILURE);
                    AsyncResult.forMessage(mPendingUssd, null, ex);
                    mPendingUssd.sendToTarget();
                    mPendingUssd = null;
                }
            }
            imsCall.close();
        }

        @Override
        public void onCallUssdMessageReceived(ImsCall call,
                int mode, String ussdMessage) {
            if (DBG) log("mImsUssdListener onCallUssdMessageReceived mode=" + mode);

            int ussdMode = -1;

            switch(mode) {
                case ImsCall.USSD_MODE_REQUEST:
                    ussdMode = CommandsInterface.USSD_MODE_REQUEST;
                    break;

                case ImsCall.USSD_MODE_NOTIFY:
                    ussdMode = CommandsInterface.USSD_MODE_NOTIFY;
                    break;
            }

            mPhone.onIncomingUSSD(ussdMode, ussdMessage);
        }
    };

    /**
     * Listen to the IMS service state change
     *
     */
    private ImsConnectionStateListener mImsConnectionStateListener =
        new ImsConnectionStateListener() {
        @Override
        public void onImsConnected() {
            if (DBG) log("onImsConnected");
            mPhone.setServiceState(ServiceState.STATE_IN_SERVICE);
            mPhone.notifyVoLteServiceStateChanged(new VoLteServiceState(
                VoLteServiceState.IMS_REGISTERED));
            mPhone.setImsRegistered(true);
        }

        @Override
        public void onImsDisconnected() {
            if (DBG) log("onImsDisconnected");
            mPhone.setServiceState(ServiceState.STATE_OUT_OF_SERVICE);
            mPhone.notifyVoLteServiceStateChanged(new VoLteServiceState(
                VoLteServiceState.IMS_UNREGISTERED));
            mPhone.setImsRegistered(false);
        }

        @Override
        public void onImsResumed() {
            if (DBG) log("onImsResumed");
            mPhone.setServiceState(ServiceState.STATE_IN_SERVICE);
            mPhone.notifyVoLteServiceStateChanged(new VoLteServiceState(
                VoLteServiceState.IMS_REGISTERED));

        }

        @Override
        public void onImsSuspended() {
            if (DBG) log("onImsSuspended");
            mPhone.setServiceState(ServiceState.STATE_OUT_OF_SERVICE);
            mPhone.notifyVoLteServiceStateChanged(new VoLteServiceState(
                VoLteServiceState.IMS_UNREGISTERED));
        }

        @Override
        public void onFeatureCapabilityChanged(int serviceClass,
                int[] enabledFeatures, int[] disabledFeatures) {
            if (serviceClass == ImsServiceClass.MMTEL) {
                boolean tmpIsVtEnabled = mIsVtEnabled;

                if (disabledFeatures[ImsConfig.FeatureConstants.FEATURE_TYPE_VOICE_OVER_LTE] ==
                        ImsConfig.FeatureConstants.FEATURE_TYPE_VOICE_OVER_LTE ||
                        disabledFeatures[ImsConfig.FeatureConstants.FEATURE_TYPE_VOICE_OVER_WIFI] ==
                        ImsConfig.FeatureConstants.FEATURE_TYPE_VOICE_OVER_WIFI) {
                    mIsVolteEnabled = false;
                }
                if (disabledFeatures[ImsConfig.FeatureConstants.FEATURE_TYPE_VIDEO_OVER_LTE] ==
                        ImsConfig.FeatureConstants.FEATURE_TYPE_VIDEO_OVER_LTE ||
                        disabledFeatures[ImsConfig.FeatureConstants.FEATURE_TYPE_VIDEO_OVER_WIFI] ==
                        ImsConfig.FeatureConstants.FEATURE_TYPE_VIDEO_OVER_WIFI) {
                    mIsVtEnabled = false;
                }
                if (disabledFeatures[ImsConfig.FeatureConstants.FEATURE_TYPE_UT_OVER_LTE] ==
                         ImsConfig.FeatureConstants.FEATURE_TYPE_UT_OVER_LTE ||
                         disabledFeatures[ImsConfig.FeatureConstants.FEATURE_TYPE_UT_OVER_WIFI] ==
                         ImsConfig.FeatureConstants.FEATURE_TYPE_UT_OVER_WIFI) {
                    mIsUtEnabled = false;
                }
                if (enabledFeatures[ImsConfig.FeatureConstants.FEATURE_TYPE_VOICE_OVER_LTE] ==
                        ImsConfig.FeatureConstants.FEATURE_TYPE_VOICE_OVER_LTE ||
                        enabledFeatures[ImsConfig.FeatureConstants.FEATURE_TYPE_VOICE_OVER_WIFI] ==
                        ImsConfig.FeatureConstants.FEATURE_TYPE_VOICE_OVER_WIFI) {
                    mIsVolteEnabled = true;
                    mIsSrvccCompleted = false;
                }
                if (enabledFeatures[ImsConfig.FeatureConstants.FEATURE_TYPE_VIDEO_OVER_LTE] ==
                        ImsConfig.FeatureConstants.FEATURE_TYPE_VIDEO_OVER_LTE ||
                        enabledFeatures[ImsConfig.FeatureConstants.FEATURE_TYPE_VIDEO_OVER_WIFI] ==
                        ImsConfig.FeatureConstants.FEATURE_TYPE_VIDEO_OVER_WIFI) {
                    mIsVtEnabled = true;
                    mIsSrvccCompleted = false;
                }
                if (enabledFeatures[ImsConfig.FeatureConstants.FEATURE_TYPE_UT_OVER_LTE] ==
                        ImsConfig.FeatureConstants.FEATURE_TYPE_UT_OVER_LTE ||
                        enabledFeatures[ImsConfig.FeatureConstants.FEATURE_TYPE_UT_OVER_WIFI] ==
                        ImsConfig.FeatureConstants.FEATURE_TYPE_UT_OVER_WIFI) {
                    mIsUtEnabled = true;
                 }

                if (tmpIsVtEnabled != mIsVtEnabled) {
                    mPhone.notifyForVideoCapabilityChanged(mIsVtEnabled);
                }
            }

            if (DBG) log("onFeatureCapabilityChanged, mIsVolteEnabled = " +  mIsVolteEnabled
                    + " mIsVtEnabled = " + mIsVtEnabled + "mIsUtEnabled = " + mIsUtEnabled);
        }

        @Override
        public void onVoiceMessageCountChanged(int count) {
            if (DBG) log("onVoiceMessageCountChanged :: count=" + count);
            mPhone.mDefaultPhone.setVoiceMessageCount(count);
        }
    };

    /* package */
    ImsUtInterface getUtInterface() throws ImsException {
        if (mImsManager == null) {
            throw new ImsException("no ims manager", ImsReasonInfo.CODE_UNSPECIFIED);
        }

        ImsUtInterface ut = mImsManager.getSupplementaryServiceConfiguration(mServiceId);
        return ut;
    }

    private void transferHandoverConnections(ImsPhoneCall call) {
        if (call.mConnections != null) {
            for (Connection c : call.mConnections) {
                c.mPreHandoverState = call.mState;
                log ("Connection state before handover is " + c.getStateBeforeHandover());
            }
        }
        if (mHandoverCall.mConnections == null ) {
            mHandoverCall.mConnections = call.mConnections;
        } else { // Multi-call SRVCC
            mHandoverCall.mConnections.addAll(call.mConnections);
        }
        if (mHandoverCall.mConnections != null) {
            if (call.getImsCall() != null) {
                call.getImsCall().close();
            }
            for (Connection c : mHandoverCall.mConnections) {
                ((ImsPhoneConnection)c).changeParent(mHandoverCall);
                ((ImsPhoneConnection)c).releaseWakeLock();
            }
        }
        if (call.getState().isAlive()) {
            log ("Call is alive and state is " + call.mState);
            mHandoverCall.mState = call.mState;
        }
        call.mConnections.clear();
        call.mState = ImsPhoneCall.State.IDLE;
    }

    /* package */
    void notifySrvccState(Call.SrvccState state) {
        if (DBG) log("notifySrvccState state=" + state);

        mSrvccState = state;

        if (mSrvccState == Call.SrvccState.COMPLETED) {
            transferHandoverConnections(mForegroundCall);
            transferHandoverConnections(mBackgroundCall);
            transferHandoverConnections(mRingingCall);
            // Make mIsSrvccCompleted flag to true after SRVCC complete.
            // After SRVCC complete sometimes SRV_STATUS_UPDATE come late.
            mIsSrvccCompleted = true;
        }
    }

    //****** Overridden from Handler

    @Override
    public void
    handleMessage (Message msg) {
        AsyncResult ar;
        if (DBG) log("handleMessage what=" + msg.what);

        switch (msg.what) {
            case EVENT_HANGUP_PENDINGMO:
                if (mPendingMO != null) {
                    mPendingMO.onDisconnect();
                    removeConnection(mPendingMO);
                    mPendingMO = null;
                }

                updatePhoneState();
                mPhone.notifyPreciseCallStateChanged();
                break;
            case EVENT_RESUME_BACKGROUND:
                try {
                    resumeWaitingOrHolding();
                } catch (CallStateException e) {
                    if (Phone.DEBUG_PHONE) {
                        loge("handleMessage EVENT_RESUME_BACKGROUND exception=" + e);
                    }
                }
                break;
            case EVENT_DIAL_PENDINGMO:
                dialInternal(mPendingMO, mClirMode, mPendingCallVideoState,
                    mPendingMO.getCallExtras());
                break;

            case EVENT_EXIT_ECM_RESPONSE_CDMA:
                // no matter the result, we still do the same here
                if (pendingCallInEcm) {
                    dialInternal(mPendingMO, pendingCallClirMode,
                            mPendingCallVideoState, mPendingMO.getCallExtras());
                    pendingCallInEcm = false;
                }
                mPhone.unsetOnEcbModeExitResponse(this);
                break;
        }
    }

    @Override
    protected void log(String msg) {
        Rlog.d(LOG_TAG, "[ImsPhoneCallTracker] " + msg);
    }

    protected void loge(String msg) {
        Rlog.e(LOG_TAG, "[ImsPhoneCallTracker] " + msg);
    }

    @Override
    public void dump(FileDescriptor fd, PrintWriter pw, String[] args) {
        pw.println("ImsPhoneCallTracker extends:");
        super.dump(fd, pw, args);
        pw.println(" mVoiceCallEndedRegistrants=" + mVoiceCallEndedRegistrants);
        pw.println(" mVoiceCallStartedRegistrants=" + mVoiceCallStartedRegistrants);
        pw.println(" mRingingCall=" + mRingingCall);
        pw.println(" mForegroundCall=" + mForegroundCall);
        pw.println(" mBackgroundCall=" + mBackgroundCall);
        pw.println(" mHandoverCall=" + mHandoverCall);
        pw.println(" mPendingMO=" + mPendingMO);
        //pw.println(" mHangupPendingMO=" + mHangupPendingMO);
        pw.println(" mPhone=" + mPhone);
        pw.println(" mDesiredMute=" + mDesiredMute);
        pw.println(" mState=" + mState);
    }

    @Override
    protected void handlePollCalls(AsyncResult ar) {
    }

    /* package */
    ImsEcbm getEcbmInterface() throws ImsException {
        if (mImsManager == null) {
            throw new ImsException("no ims manager", ImsReasonInfo.CODE_UNSPECIFIED);
        }

        ImsEcbm ecbm = mImsManager.getEcbmInterface(mServiceId);
        return ecbm;
    }

    public boolean isInEmergencyCall() {
        return mIsInEmergencyCall;
    }

    public boolean isVolteEnabled() {
        return mIsVolteEnabled;
    }

    public boolean isVtEnabled() {
        return mIsVtEnabled;
    }

    private void setVideoCallProvider(ImsPhoneConnection conn, ImsCall imsCall)
            throws RemoteException {
        IImsVideoCallProvider imsVideoCallProvider =
                imsCall.getCallSession().getVideoCallProvider();
        if (imsVideoCallProvider != null) {
            ImsVideoCallProviderWrapper imsVideoCallProviderWrapper =
                    new ImsVideoCallProviderWrapper(imsVideoCallProvider);
            conn.setVideoProvider(imsVideoCallProviderWrapper);
        }
    }

    public boolean isUtEnabled() {
        return mIsUtEnabled;
    }
}<|MERGE_RESOLUTION|>--- conflicted
+++ resolved
@@ -1411,10 +1411,11 @@
         }
 
         @Override
-<<<<<<< HEAD
         public void onCallSessionTtyModeReceived(ImsCall call, int mode) {
             mPhone.onTtyModeReceived(mode);
-=======
+        }
+
+        @Override
         public void onCallHandover(ImsCall imsCall, int srcAccessTech, int targetAccessTech,
             ImsReasonInfo reasonInfo) {
             if (DBG) {
@@ -1435,7 +1436,6 @@
             if (mPhone != null && msg != null) {
                 Toast.makeText(mPhone.getContext(), msg, Toast.LENGTH_SHORT).show();
             }
->>>>>>> bbf54e05
         }
     };
 
