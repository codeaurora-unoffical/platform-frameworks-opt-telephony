--- conflicted
+++ resolved
@@ -30,16 +30,9 @@
  * completes and our result receiver is called.
  */
 public class CellBroadcastHandler extends WakeLockStateMachine {
-<<<<<<< HEAD
-    protected final Context mContext;
-
-    protected CellBroadcastHandler(Context context) {
-        this("CellBroadcastHandler", context);
-=======
 
     private CellBroadcastHandler(Context context) {
         this("CellBroadcastHandler", context, null);
->>>>>>> 449cbf85
     }
 
     protected CellBroadcastHandler(String debugTag, Context context, PhoneBase phone) {
