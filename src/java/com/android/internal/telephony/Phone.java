/*
 * Copyright (C) 2015 The Android Open Source Project
 *
 * Licensed under the Apache License, Version 2.0 (the "License");
 * you may not use this file except in compliance with the License.
 * You may obtain a copy of the License at
 *
 *      http://www.apache.org/licenses/LICENSE-2.0
 *
 * Unless required by applicable law or agreed to in writing, software
 * distributed under the License is distributed on an "AS IS" BASIS,
 * WITHOUT WARRANTIES OR CONDITIONS OF ANY KIND, either express or implied.
 * See the License for the specific language governing permissions and
 * limitations under the License.
 */

package com.android.internal.telephony;

import android.annotation.Nullable;
import android.annotation.UnsupportedAppUsage;
import android.app.BroadcastOptions;
import android.content.BroadcastReceiver;
import android.content.Context;
import android.content.Intent;
import android.content.IntentFilter;
import android.content.SharedPreferences;
import android.net.LinkProperties;
import android.net.NetworkCapabilities;
import android.net.NetworkStats;
import android.net.Uri;
import android.net.wifi.WifiManager;
import android.os.AsyncResult;
import android.os.Build;
import android.os.Handler;
import android.os.Looper;
import android.os.Message;
import android.os.PersistableBundle;
import android.os.Registrant;
import android.os.RegistrantList;
import android.os.SystemClock;
import android.os.SystemProperties;
import android.os.WorkSource;
import android.preference.PreferenceManager;
import android.provider.Settings;
import android.telecom.VideoProfile;
import android.telephony.AccessNetworkConstants;
import android.telephony.CarrierConfigManager;
import android.telephony.CarrierRestrictionRules;
import android.telephony.CellInfo;
import android.telephony.CellLocation;
import android.telephony.ClientRequestStats;
import android.telephony.DataFailCause;
import android.telephony.ImsiEncryptionInfo;
import android.telephony.PhoneNumberUtils;
import android.telephony.PhoneStateListener;
import android.telephony.PhysicalChannelConfig;
import android.telephony.RadioAccessFamily;
import android.telephony.Rlog;
import android.telephony.ServiceState;
import android.telephony.SignalStrength;
import android.telephony.SubscriptionManager;
import android.telephony.TelephonyManager;
import android.telephony.data.ApnSetting;
import android.telephony.data.ApnSetting.ApnType;
import android.telephony.emergency.EmergencyNumber;
import android.telephony.ims.stub.ImsRegistrationImplBase;
import android.text.TextUtils;
import android.util.LocalLog;
import android.util.SparseArray;

import com.android.ims.ImsCall;
import com.android.ims.ImsConfig;
import com.android.ims.ImsManager;
import com.android.internal.R;
import com.android.internal.telephony.dataconnection.DataConnectionReasons;
import com.android.internal.telephony.dataconnection.DataEnabledSettings;
import com.android.internal.telephony.dataconnection.DcTracker;
import com.android.internal.telephony.dataconnection.TransportManager;
import com.android.internal.telephony.EcbmHandler;
import com.android.internal.telephony.emergency.EmergencyNumberTracker;
import com.android.internal.telephony.imsphone.ImsPhoneCall;
import com.android.internal.telephony.test.SimulatedRadioControl;
import com.android.internal.telephony.uicc.IccCardApplicationStatus.AppType;
import com.android.internal.telephony.uicc.IccFileHandler;
import com.android.internal.telephony.uicc.IccRecords;
import com.android.internal.telephony.uicc.IsimRecords;
import com.android.internal.telephony.uicc.SIMRecords;
import com.android.internal.telephony.uicc.UiccCard;
import com.android.internal.telephony.uicc.UiccCardApplication;
import com.android.internal.telephony.uicc.UiccController;
import com.android.internal.telephony.uicc.UsimServiceTable;

import java.io.FileDescriptor;
import java.io.PrintWriter;
import java.util.ArrayList;
import java.util.Arrays;
import java.util.HashSet;
import java.util.List;
import java.util.Locale;
import java.util.Set;
import java.util.concurrent.atomic.AtomicReference;

/**
 * (<em>Not for SDK use</em>)
 * A base implementation for the com.android.internal.telephony.Phone interface.
 *
 * Note that implementations of Phone.java are expected to be used
 * from a single application thread. This should be the same thread that
 * originally called PhoneFactory to obtain the interface.
 *
 *  {@hide}
 *
 */

public abstract class Phone extends Handler implements PhoneInternalInterface {
    private static final String LOG_TAG = "Phone";

    protected final static Object lockForRadioTechnologyChange = new Object();

    protected final int USSD_MAX_QUEUE = 10;

    private BroadcastReceiver mImsIntentReceiver = new BroadcastReceiver() {
        @Override
        public void onReceive(Context context, Intent intent) {
            Rlog.d(LOG_TAG, "mImsIntentReceiver: action " + intent.getAction());
            if (intent.hasExtra(ImsManager.EXTRA_PHONE_ID)) {
                int extraPhoneId = intent.getIntExtra(ImsManager.EXTRA_PHONE_ID,
                        SubscriptionManager.INVALID_PHONE_INDEX);
                Rlog.d(LOG_TAG, "mImsIntentReceiver: extraPhoneId = " + extraPhoneId);
                if (extraPhoneId == SubscriptionManager.INVALID_PHONE_INDEX ||
                        extraPhoneId != getPhoneId()) {
                    return;
                }
            }

            synchronized (Phone.lockForRadioTechnologyChange) {
                if (intent.getAction().equals(ImsManager.ACTION_IMS_SERVICE_UP)) {
                    mImsServiceReady = true;
                    updateImsPhone();
                    ImsManager.getInstance(mContext, mPhoneId).updateImsServiceConfig(false);
                } else if (intent.getAction().equals(ImsManager.ACTION_IMS_SERVICE_DOWN)) {
                    mImsServiceReady = false;
                    updateImsPhone();
                }
            }
        }
    };

    // Key used to read and write the saved network selection numeric value
    public static final String NETWORK_SELECTION_KEY = "network_selection_key";
    // Key used to read and write the saved network selection operator name
    public static final String NETWORK_SELECTION_NAME_KEY = "network_selection_name_key";
    // Key used to read and write the saved network selection operator short name
    public static final String NETWORK_SELECTION_SHORT_KEY = "network_selection_short_key";


    // Key used to read/write "disable data connection on boot" pref (used for testing)
    public static final String DATA_DISABLED_ON_BOOT_KEY = "disabled_on_boot_key";

    // Key used to read/write data_roaming_is_user_setting pref
    public static final String DATA_ROAMING_IS_USER_SETTING_KEY = "data_roaming_is_user_setting_key";

    // Default value when there has been no last emergency SMS time recorded yet.
    private static final int EMERGENCY_SMS_NO_TIME_RECORDED = -1;
    // The max timer value that the platform can be in emergency SMS mode (5 minutes).
    private static final int EMERGENCY_SMS_TIMER_MAX_MS = 300000;

    /* Event Constants */
    protected static final int EVENT_RADIO_AVAILABLE             = 1;
    /** Supplementary Service Notification received. */
    protected static final int EVENT_SSN                         = 2;
    protected static final int EVENT_SIM_RECORDS_LOADED          = 3;
    private static final int EVENT_MMI_DONE                      = 4;
    protected static final int EVENT_RADIO_ON                    = 5;
    protected static final int EVENT_GET_BASEBAND_VERSION_DONE   = 6;
    protected static final int EVENT_USSD                        = 7;
    protected static final int EVENT_RADIO_OFF_OR_NOT_AVAILABLE  = 8;
    protected static final int EVENT_GET_IMEI_DONE               = 9;
    protected static final int EVENT_GET_IMEISV_DONE             = 10;
    private static final int EVENT_GET_SIM_STATUS_DONE           = 11;
    protected static final int EVENT_SET_CALL_FORWARD_DONE       = 12;
    protected static final int EVENT_GET_CALL_FORWARD_DONE       = 13;
    protected static final int EVENT_CALL_RING                   = 14;
    private static final int EVENT_CALL_RING_CONTINUE            = 15;

    // Used to intercept the carrier selection calls so that
    // we can save the values.
    private static final int EVENT_SET_NETWORK_MANUAL_COMPLETE      = 16;
    private static final int EVENT_SET_NETWORK_AUTOMATIC_COMPLETE   = 17;
    protected static final int EVENT_SET_CLIR_COMPLETE              = 18;
    protected static final int EVENT_REGISTERED_TO_NETWORK          = 19;
    protected static final int EVENT_SET_VM_NUMBER_DONE             = 20;
    // Events for CDMA support
    protected static final int EVENT_GET_DEVICE_IDENTITY_DONE       = 21;
    protected static final int EVENT_RUIM_RECORDS_LOADED            = 22;
    protected static final int EVENT_NV_READY                       = 23;
    private static final int EVENT_SET_ENHANCED_VP                  = 24;
    protected static final int EVENT_EMERGENCY_CALLBACK_MODE_ENTER  = 25;
    protected static final int EVENT_EXIT_EMERGENCY_CALLBACK_RESPONSE = 26;
    protected static final int EVENT_CDMA_SUBSCRIPTION_SOURCE_CHANGED = 27;
    // other
    protected static final int EVENT_SET_NETWORK_AUTOMATIC          = 28;
    protected static final int EVENT_ICC_RECORD_EVENTS              = 29;
    private static final int EVENT_ICC_CHANGED                      = 30;
    // Single Radio Voice Call Continuity
    private static final int EVENT_SRVCC_STATE_CHANGED              = 31;
    private static final int EVENT_INITIATE_SILENT_REDIAL           = 32;
    private static final int EVENT_RADIO_NOT_AVAILABLE              = 33;
    private static final int EVENT_UNSOL_OEM_HOOK_RAW               = 34;
    protected static final int EVENT_GET_RADIO_CAPABILITY           = 35;
    protected static final int EVENT_SS                             = 36;
    private static final int EVENT_CONFIG_LCE                       = 37;
    private static final int EVENT_CHECK_FOR_NETWORK_AUTOMATIC      = 38;
    protected static final int EVENT_VOICE_RADIO_TECH_CHANGED       = 39;
    protected static final int EVENT_REQUEST_VOICE_RADIO_TECH_DONE  = 40;
    protected static final int EVENT_RIL_CONNECTED                  = 41;
    protected static final int EVENT_UPDATE_PHONE_OBJECT            = 42;
    protected static final int EVENT_CARRIER_CONFIG_CHANGED         = 43;
    // Carrier's CDMA prefer mode setting
    protected static final int EVENT_SET_ROAMING_PREFERENCE_DONE    = 44;
    protected static final int EVENT_MODEM_RESET                    = 45;
    protected static final int EVENT_VRS_OR_RAT_CHANGED             = 46;
    // Radio state change
    protected static final int EVENT_RADIO_STATE_CHANGED            = 47;
    protected static final int EVENT_SET_CARRIER_DATA_ENABLED       = 48;
    protected static final int EVENT_DEVICE_PROVISIONED_CHANGE      = 49;
    protected static final int EVENT_DEVICE_PROVISIONING_DATA_SETTING_CHANGE = 50;
<<<<<<< HEAD
    private static final int EVENT_ALL_DATA_DISCONNECTED         = 51;

=======
    protected static final int EVENT_GET_AVAILABLE_NETWORKS_DONE    = 51;

    private static final int EVENT_ALL_DATA_DISCONNECTED         = 52;

>>>>>>> e27a9bdd
    protected static final int EVENT_LAST = EVENT_ALL_DATA_DISCONNECTED;

    // For shared prefs.
    private static final String GSM_ROAMING_LIST_OVERRIDE_PREFIX = "gsm_roaming_list_";
    private static final String GSM_NON_ROAMING_LIST_OVERRIDE_PREFIX = "gsm_non_roaming_list_";
    private static final String CDMA_ROAMING_LIST_OVERRIDE_PREFIX = "cdma_roaming_list_";
    private static final String CDMA_NON_ROAMING_LIST_OVERRIDE_PREFIX = "cdma_non_roaming_list_";

    // Key used to read/write current CLIR setting
    public static final String CLIR_KEY = "clir_key";

    // Key used for storing voice mail count
    private static final String VM_COUNT = "vm_count_key";
    // Key used to read/write the ID for storing the voice mail
    private static final String VM_ID = "vm_id_key";

    // Key used to read/write if Video Call Forwarding is enabled
    public static final String CF_VIDEO = "cf_key_video";

    // Key used for storing call forwarding status
    public static final String CF_STATUS = "cf_status_key";
    // Key used to read/write the ID for storing the call forwarding status
    public static final String CF_ID = "cf_id_key";

    // Key used to read/write "disable DNS server check" pref (used for testing)
    private static final String DNS_SERVER_CHECK_DISABLED_KEY = "dns_server_check_disabled_key";

    // Integer used to let the calling application know that the we are ignoring auto mode switch.
    private static final int ALREADY_IN_AUTO_SELECTION = 1;

    /**
     * This method is invoked when the Phone exits Emergency Callback Mode.
     */
    protected void handleExitEmergencyCallbackMode() {
    }

    /**
     * Small container class used to hold information relevant to
     * the carrier selection process. operatorNumeric can be ""
     * if we are looking for automatic selection. operatorAlphaLong is the
     * corresponding operator name.
     */
    private static class NetworkSelectMessage {
        public Message message;
        public String operatorNumeric;
        public String operatorAlphaLong;
        public String operatorAlphaShort;
    }

    /* Instance Variables */
    @UnsupportedAppUsage
    public CommandsInterface mCi;
    protected int mVmCount = 0;
    private boolean mDnsCheckDisabled;
    // Data connection trackers. For each transport type (e.g. WWAN, WLAN), there will be a
    // corresponding DcTracker. The WWAN DcTracker is for cellular data connections while
    // WLAN DcTracker is for IWLAN data connection. For IWLAN legacy mode, only one (WWAN) DcTracker
    // will be created.
    protected final SparseArray<DcTracker> mDcTrackers = new SparseArray<>();
    /* Used for dispatching signals to configured carrier apps */
    protected CarrierSignalAgent mCarrierSignalAgent;
    /* Used for dispatching carrier action from carrier apps */
    protected CarrierActionAgent mCarrierActionAgent;
    private boolean mDoesRilSendMultipleCallRing;
    private int mCallRingContinueToken;
    private int mCallRingDelay;
    private boolean mIsVoiceCapable = true;
    private final AppSmsManager mAppSmsManager;
    private SimActivationTracker mSimActivationTracker;
    private volatile long mTimeLastEmergencySmsSentMs = EMERGENCY_SMS_NO_TIME_RECORDED;

    // Variable to cache the video capability. When RAT changes, we lose this info and are unable
    // to recover from the state. We cache it and notify listeners when they register.
    protected boolean mIsVideoCapable = false;
    @UnsupportedAppUsage
    protected UiccController mUiccController = null;
    @UnsupportedAppUsage
    protected final AtomicReference<IccRecords> mIccRecords = new AtomicReference<IccRecords>();
    @UnsupportedAppUsage
    public SmsStorageMonitor mSmsStorageMonitor;
    public SmsUsageMonitor mSmsUsageMonitor;
    @UnsupportedAppUsage
    protected AtomicReference<UiccCardApplication> mUiccApplication =
            new AtomicReference<UiccCardApplication>();
    TelephonyTester mTelephonyTester;
    private String mName;
    private final String mActionDetached;
    private final String mActionAttached;
    protected DeviceStateMonitor mDeviceStateMonitor;
    protected TransportManager mTransportManager;
    protected DataEnabledSettings mDataEnabledSettings;
    // Used for identify the carrier of current subscription
    protected CarrierResolver mCarrierResolver;

    @UnsupportedAppUsage
    protected int mPhoneId;

    private boolean mImsServiceReady = false;
    @UnsupportedAppUsage
    protected Phone mImsPhone = null;

    protected final AtomicReference<RadioCapability> mRadioCapability =
            new AtomicReference<RadioCapability>();

    private static final int DEFAULT_REPORT_INTERVAL_MS = 200;
    private static final boolean LCE_PULL_MODE = true;
    private int mLceStatus = RILConstants.LCE_NOT_AVAILABLE;
    protected TelephonyComponentFactory mTelephonyComponentFactory;
    protected EcbmHandler mEcbmHandler;

    //IMS
    /**
     * {@link CallStateException} message text used to indicate that an IMS call has failed because
     * it needs to be retried using GSM or CDMA (e.g. CS fallback).
     * TODO: Replace this with a proper exception; {@link CallStateException} doesn't make sense.
     */
    public static final String CS_FALLBACK = "cs_fallback";
    public static final String EXTRA_KEY_ALERT_TITLE = "alertTitle";
    public static final String EXTRA_KEY_ALERT_MESSAGE = "alertMessage";
    public static final String EXTRA_KEY_ALERT_SHOW = "alertShow";
    public static final String EXTRA_KEY_NOTIFICATION_MESSAGE = "notificationMessage";

    private final RegistrantList mPreciseCallStateRegistrants = new RegistrantList();

    private final RegistrantList mHandoverRegistrants = new RegistrantList();

    private final RegistrantList mNewRingingConnectionRegistrants = new RegistrantList();

    private final RegistrantList mIncomingRingRegistrants = new RegistrantList();

    protected final RegistrantList mDisconnectRegistrants = new RegistrantList();

    private final RegistrantList mServiceStateRegistrants = new RegistrantList();

    protected final RegistrantList mMmiCompleteRegistrants = new RegistrantList();

    @UnsupportedAppUsage
    protected final RegistrantList mMmiRegistrants = new RegistrantList();

    protected final RegistrantList mUnknownConnectionRegistrants = new RegistrantList();

    protected final RegistrantList mSuppServiceFailedRegistrants = new RegistrantList();

    protected final RegistrantList mRadioOffOrNotAvailableRegistrants = new RegistrantList();

    protected final RegistrantList mSimRecordsLoadedRegistrants = new RegistrantList();

    private final RegistrantList mVideoCapabilityChangedRegistrants = new RegistrantList();

    protected final RegistrantList mEmergencyCallToggledRegistrants = new RegistrantList();

    private final RegistrantList mAllDataDisconnectedRegistrants = new RegistrantList();

    private final RegistrantList mCellInfoRegistrants = new RegistrantList();

    protected Registrant mPostDialHandler;

    protected final LocalLog mLocalLog;

    private Looper mLooper; /* to insure registrants are in correct thread*/

    @UnsupportedAppUsage
    protected final Context mContext;

    /**
     * PhoneNotifier is an abstraction for all system-wide
     * state change notification. DefaultPhoneNotifier is
     * used here unless running we're inside a unit test.
     */
    @UnsupportedAppUsage
    protected PhoneNotifier mNotifier;

    protected SimulatedRadioControl mSimulatedRadioControl;

    private boolean mUnitTestMode;

    public IccRecords getIccRecords() {
        return mIccRecords.get();
    }

    /**
     * Returns a string identifier for this phone interface for parties
     *  outside the phone app process.
     *  @return The string name.
     */
    @UnsupportedAppUsage
    public String getPhoneName() {
        return mName;
    }

    protected void setPhoneName(String name) {
        mName = name;
    }

    /**
     * Retrieves Nai for phones. Returns null if Nai is not set.
     */
    @UnsupportedAppUsage
    public String getNai(){
         return null;
    }

    /**
     * Return the ActionDetached string. When this action is received by components
     * they are to simulate detaching from the network.
     *
     * @return com.android.internal.telephony.{mName}.action_detached
     *          {mName} is GSM, CDMA ...
     */
    public String getActionDetached() {
        return mActionDetached;
    }

    /**
     * Return the ActionAttached string. When this action is received by components
     * they are to simulate attaching to the network.
     *
     * @return com.android.internal.telephony.{mName}.action_detached
     *          {mName} is GSM, CDMA ...
     */
    public String getActionAttached() {
        return mActionAttached;
    }

    /**
     * Set a system property for the current phone, unless we're in unit test mode
     */
    // CAF_MSIM TODO this need to be replated with TelephonyManager API ?
    public void setSystemProperty(String property, String value) {
        if (getUnitTestMode()) {
            return;
        }
        TelephonyManager.setTelephonyProperty(mPhoneId, property, value);
    }

    /**
     * Set a system property for all phones, unless we're in unit test mode
     */
    public void setGlobalSystemProperty(String property, String value) {
        if (getUnitTestMode()) {
            return;
        }
        TelephonyManager.setTelephonyProperty(property, value);
    }

    /**
     * Set a system property, unless we're in unit test mode
     */
    // CAF_MSIM TODO this need to be replated with TelephonyManager API ?
    @UnsupportedAppUsage
    public String getSystemProperty(String property, String defValue) {
        if(getUnitTestMode()) {
            return null;
        }
        return SystemProperties.get(property, defValue);
    }

    /**
     * Constructs a Phone in normal (non-unit test) mode.
     *
     * @param notifier An instance of DefaultPhoneNotifier,
     * @param context Context object from hosting application
     * unless unit testing.
     * @param ci is CommandsInterface
     * @param unitTestMode when true, prevents notifications
     * of state change events
     */
    protected Phone(String name, PhoneNotifier notifier, Context context, CommandsInterface ci,
                    boolean unitTestMode) {
        this(name, notifier, context, ci, unitTestMode, SubscriptionManager.DEFAULT_PHONE_INDEX,
                TelephonyComponentFactory.getInstance());
    }

    /**
     * Constructs a Phone in normal (non-unit test) mode.
     *
     * @param notifier An instance of DefaultPhoneNotifier,
     * @param context Context object from hosting application
     * unless unit testing.
     * @param ci is CommandsInterface
     * @param unitTestMode when true, prevents notifications
     * of state change events
     * @param phoneId the phone-id of this phone.
     */
    protected Phone(String name, PhoneNotifier notifier, Context context, CommandsInterface ci,
                    boolean unitTestMode, int phoneId,
                    TelephonyComponentFactory telephonyComponentFactory) {
        mPhoneId = phoneId;
        mName = name;
        mNotifier = notifier;
        mContext = context;
        mLooper = Looper.myLooper();
        mCi = ci;
        mActionDetached = this.getClass().getPackage().getName() + ".action_detached";
        mActionAttached = this.getClass().getPackage().getName() + ".action_attached";
        mAppSmsManager = telephonyComponentFactory.inject(AppSmsManager.class.getName())
                .makeAppSmsManager(context);
        mLocalLog = new LocalLog(64);

        if (Build.IS_DEBUGGABLE) {
            mTelephonyTester = new TelephonyTester(this);
        }

        setUnitTestMode(unitTestMode);

        SharedPreferences sp = PreferenceManager.getDefaultSharedPreferences(context);
        mDnsCheckDisabled = sp.getBoolean(DNS_SERVER_CHECK_DISABLED_KEY, false);
        mCi.setOnCallRing(this, EVENT_CALL_RING, null);

        /* "Voice capable" means that this device supports circuit-switched
        * (i.e. voice) phone calls over the telephony network, and is allowed
        * to display the in-call UI while a cellular voice call is active.
        * This will be false on "data only" devices which can't make voice
        * calls and don't support any in-call UI.
        */
        mIsVoiceCapable = mContext.getResources().getBoolean(
                com.android.internal.R.bool.config_voice_capable);

        /**
         *  Some RIL's don't always send RIL_UNSOL_CALL_RING so it needs
         *  to be generated locally. Ideally all ring tones should be loops
         * and this wouldn't be necessary. But to minimize changes to upper
         * layers it is requested that it be generated by lower layers.
         *
         * By default old phones won't have the property set but do generate
         * the RIL_UNSOL_CALL_RING so the default if there is no property is
         * true.
         */
        mDoesRilSendMultipleCallRing = SystemProperties.getBoolean(
                TelephonyProperties.PROPERTY_RIL_SENDS_MULTIPLE_CALL_RING, true);
        Rlog.d(LOG_TAG, "mDoesRilSendMultipleCallRing=" + mDoesRilSendMultipleCallRing);

        mCallRingDelay = SystemProperties.getInt(
                TelephonyProperties.PROPERTY_CALL_RING_DELAY, 3000);
        Rlog.d(LOG_TAG, "mCallRingDelay=" + mCallRingDelay);

        if (getPhoneType() == PhoneConstants.PHONE_TYPE_IMS) {
            return;
        }

        // The locale from the "ro.carrier" system property or R.array.carrier_properties.
        // This will be overwritten by the Locale from the SIM language settings (EF-PL, EF-LI)
        // if applicable.
        final Locale carrierLocale = getLocaleFromCarrierProperties(mContext);
        if (carrierLocale != null && !TextUtils.isEmpty(carrierLocale.getCountry())) {
            final String country = carrierLocale.getCountry();
            try {
                Settings.Global.getInt(mContext.getContentResolver(),
                        Settings.Global.WIFI_COUNTRY_CODE);
            } catch (Settings.SettingNotFoundException e) {
                // note this is not persisting
                WifiManager wM = (WifiManager)
                        mContext.getSystemService(Context.WIFI_SERVICE);
                wM.setCountryCode(country);
            }
        }

        // Initialize device storage and outgoing SMS usage monitors for SMSDispatchers.
        mTelephonyComponentFactory = telephonyComponentFactory;
        mSmsStorageMonitor = mTelephonyComponentFactory.inject(SmsStorageMonitor.class.getName())
                .makeSmsStorageMonitor(this);
        mSmsUsageMonitor = mTelephonyComponentFactory.inject(SmsUsageMonitor.class.getName())
                .makeSmsUsageMonitor(context);
        mUiccController = UiccController.getInstance();
        mUiccController.registerForIccChanged(this, EVENT_ICC_CHANGED, null);
        mSimActivationTracker = mTelephonyComponentFactory
                .inject(SimActivationTracker.class.getName())
                .makeSimActivationTracker(this);
        if (getPhoneType() != PhoneConstants.PHONE_TYPE_SIP) {
            mCi.registerForSrvccStateChanged(this, EVENT_SRVCC_STATE_CHANGED, null);
        }
        mCi.setOnUnsolOemHookRaw(this, EVENT_UNSOL_OEM_HOOK_RAW, null);
        mCi.startLceService(DEFAULT_REPORT_INTERVAL_MS, LCE_PULL_MODE,
                obtainMessage(EVENT_CONFIG_LCE));
    }

    /**
     * Start listening for IMS service UP/DOWN events. If using the new ImsResolver APIs, we should
     * always be setting up ImsPhones.
     */
    public void startMonitoringImsService() {
        if (getPhoneType() == PhoneConstants.PHONE_TYPE_SIP) {
            return;
        }

        synchronized(Phone.lockForRadioTechnologyChange) {
            IntentFilter filter = new IntentFilter();
            ImsManager imsManager = ImsManager.getInstance(mContext, getPhoneId());
            // Don't listen to deprecated intents using the new dynamic binding.
            if (imsManager != null && !imsManager.isDynamicBinding()) {
                filter.addAction(ImsManager.ACTION_IMS_SERVICE_UP);
                filter.addAction(ImsManager.ACTION_IMS_SERVICE_DOWN);
                mContext.registerReceiver(mImsIntentReceiver, filter);
            }

            // Monitor IMS service - but first poll to see if already up (could miss
            // intent). Also, when using new ImsResolver APIs, the service will be available soon,
            // so start trying to bind.
            if (imsManager != null) {
                // If it is dynamic binding, kick off ImsPhone creation now instead of waiting for
                // the service to be available.
                if (imsManager.isDynamicBinding() || imsManager.isServiceAvailable()) {
                    mImsServiceReady = true;
                    updateImsPhone();
                }
            }
        }
    }

    /**
     * Checks if device should convert CDMA Caller ID restriction related MMI codes to
     * equivalent 3GPP MMI Codes that provide same functionality when device is roaming.
     * This method should only return true on multi-mode devices when carrier requires this
     * conversion to be done on the device.
     *
     * @return true when carrier config
     * "KEY_CONVERT_CDMA_CALLER_ID_MMI_CODES_WHILE_ROAMING_ON_3GPP_BOOL" is set to true
     */
    public boolean supportsConversionOfCdmaCallerIdMmiCodesWhileRoaming() {
        CarrierConfigManager configManager = (CarrierConfigManager)
                getContext().getSystemService(Context.CARRIER_CONFIG_SERVICE);
        PersistableBundle b = configManager.getConfigForSubId(getSubId());
        if (b != null) {
            return b.getBoolean(
                    CarrierConfigManager
                            .KEY_CONVERT_CDMA_CALLER_ID_MMI_CODES_WHILE_ROAMING_ON_3GPP_BOOL,
                    false);
        } else {
            // Default value set in CarrierConfigManager
            return false;
        }
    }

    /**
     * When overridden the derived class needs to call
     * super.handleMessage(msg) so this method has a
     * a chance to process the message.
     *
     * @param msg
     */
    @Override
    public void handleMessage(Message msg) {
        AsyncResult ar;

        // messages to be handled whether or not the phone is being destroyed
        // should only include messages which are being re-directed and do not use
        // resources of the phone being destroyed
        switch (msg.what) {
            // handle the select network completion callbacks.
            case EVENT_SET_NETWORK_MANUAL_COMPLETE:
            case EVENT_SET_NETWORK_AUTOMATIC_COMPLETE:
                handleSetSelectNetwork((AsyncResult) msg.obj);
                return;
        }

        switch(msg.what) {
            case EVENT_CALL_RING:
                Rlog.d(LOG_TAG, "Event EVENT_CALL_RING Received state=" + getState());
                ar = (AsyncResult)msg.obj;
                if (ar.exception == null) {
                    PhoneConstants.State state = getState();
                    if ((!mDoesRilSendMultipleCallRing)
                            && ((state == PhoneConstants.State.RINGING) ||
                                    (state == PhoneConstants.State.IDLE))) {
                        mCallRingContinueToken += 1;
                        sendIncomingCallRingNotification(mCallRingContinueToken);
                    } else {
                        notifyIncomingRing();
                    }
                }
                break;

            case EVENT_CALL_RING_CONTINUE:
                Rlog.d(LOG_TAG, "Event EVENT_CALL_RING_CONTINUE Received state=" + getState());
                if (getState() == PhoneConstants.State.RINGING) {
                    sendIncomingCallRingNotification(msg.arg1);
                }
                break;

            case EVENT_ICC_CHANGED:
                onUpdateIccAvailability();
                break;

            case EVENT_INITIATE_SILENT_REDIAL:
                Rlog.d(LOG_TAG, "Event EVENT_INITIATE_SILENT_REDIAL Received");
                ar = (AsyncResult) msg.obj;
                if ((ar.exception == null) && (ar.result != null)) {
                    String dialString = (String) ar.result;
                    if (TextUtils.isEmpty(dialString)) return;
                    try {
                        dialInternal(dialString, new DialArgs.Builder().build());
                    } catch (CallStateException e) {
                        Rlog.e(LOG_TAG, "silent redial failed: " + e);
                    }
                }
                break;

            case EVENT_SRVCC_STATE_CHANGED:
                ar = (AsyncResult)msg.obj;
                if (ar.exception == null) {
                    handleSrvccStateChanged((int[]) ar.result);
                } else {
                    Rlog.e(LOG_TAG, "Srvcc exception: " + ar.exception);
                }
                break;

            case EVENT_UNSOL_OEM_HOOK_RAW:
                ar = (AsyncResult)msg.obj;
                if (ar.exception == null) {
                    byte[] data = (byte[])ar.result;
                    mNotifier.notifyOemHookRawEventForSubscriber(getSubId(), data);
                } else {
                    Rlog.e(LOG_TAG, "OEM hook raw exception: " + ar.exception);
                }
                break;

            case EVENT_CONFIG_LCE:
                ar = (AsyncResult) msg.obj;
                if (ar.exception != null) {
                    Rlog.d(LOG_TAG, "config LCE service failed: " + ar.exception);
                } else {
                    final ArrayList<Integer> statusInfo = (ArrayList<Integer>)ar.result;
                    mLceStatus = statusInfo.get(0);
                }
                break;

            case EVENT_CHECK_FOR_NETWORK_AUTOMATIC: {
                onCheckForNetworkSelectionModeAutomatic(msg);
                break;
            }

            case EVENT_ALL_DATA_DISCONNECTED:
                if (areAllDataDisconnected()) {
                    mAllDataDisconnectedRegistrants.notifyRegistrants();
                }
                break;
            default:
                throw new RuntimeException("unexpected event not handled");
        }
    }

    public ArrayList<Connection> getHandoverConnection() {
        return null;
    }

    public void notifySrvccState(Call.SrvccState state) {
    }

    public void registerForSilentRedial(Handler h, int what, Object obj) {
    }

    public void unregisterForSilentRedial(Handler h) {
    }

    private void handleSrvccStateChanged(int[] ret) {
        Rlog.d(LOG_TAG, "handleSrvccStateChanged");

        ArrayList<Connection> conn = null;
        Phone imsPhone = mImsPhone;
        Call.SrvccState srvccState = Call.SrvccState.NONE;
        if (ret != null && ret.length != 0) {
            int state = ret[0];
            switch(state) {
                case TelephonyManager.SRVCC_STATE_HANDOVER_STARTED:
                    srvccState = Call.SrvccState.STARTED;
                    if (imsPhone != null) {
                        conn = imsPhone.getHandoverConnection();
                        migrateFrom(imsPhone);
                    } else {
                        Rlog.d(LOG_TAG, "HANDOVER_STARTED: mImsPhone null");
                    }
                    break;
                case TelephonyManager.SRVCC_STATE_HANDOVER_COMPLETED:
                    srvccState = Call.SrvccState.COMPLETED;
                    if (imsPhone != null) {
                        imsPhone.notifySrvccState(srvccState);
                    } else {
                        Rlog.d(LOG_TAG, "HANDOVER_COMPLETED: mImsPhone null");
                    }
                    break;
                case TelephonyManager.SRVCC_STATE_HANDOVER_FAILED:
                case TelephonyManager.SRVCC_STATE_HANDOVER_CANCELED:
                    srvccState = Call.SrvccState.FAILED;
                    break;

                default:
                    //ignore invalid state
                    return;
            }

            getCallTracker().notifySrvccState(srvccState, conn);

            notifySrvccStateChanged(state);
        }
    }

    /**
     * Gets the context for the phone, as set at initialization time.
     */
    @UnsupportedAppUsage
    public Context getContext() {
        return mContext;
    }

    // Will be called when icc changed
    protected abstract void onUpdateIccAvailability();

    /**
     * Disables the DNS check (i.e., allows "0.0.0.0").
     * Useful for lab testing environment.
     * @param b true disables the check, false enables.
     */
    public void disableDnsCheck(boolean b) {
        mDnsCheckDisabled = b;
        SharedPreferences sp = PreferenceManager.getDefaultSharedPreferences(getContext());
        SharedPreferences.Editor editor = sp.edit();
        editor.putBoolean(DNS_SERVER_CHECK_DISABLED_KEY, b);
        editor.apply();
    }

    /**
     * Returns true if the DNS check is currently disabled.
     */
    public boolean isDnsCheckDisabled() {
        return mDnsCheckDisabled;
    }

    /**
     * Register for getting notifications for change in the Call State {@link Call.State}
     * This is called PreciseCallState because the call state is more precise than the
     * {@link PhoneConstants.State} which can be obtained using the {@link PhoneStateListener}
     *
     * Resulting events will have an AsyncResult in <code>Message.obj</code>.
     * AsyncResult.userData will be set to the obj argument here.
     * The <em>h</em> parameter is held only by a weak reference.
     */
    @UnsupportedAppUsage
    public void registerForPreciseCallStateChanged(Handler h, int what, Object obj) {
        checkCorrectThread(h);

        mPreciseCallStateRegistrants.addUnique(h, what, obj);
    }

    /**
     * Unregisters for voice call state change notifications.
     * Extraneous calls are tolerated silently.
     */
    @UnsupportedAppUsage
    public void unregisterForPreciseCallStateChanged(Handler h) {
        mPreciseCallStateRegistrants.remove(h);
    }

    /**
     * Subclasses of Phone probably want to replace this with a
     * version scoped to their packages
     */
    protected void notifyPreciseCallStateChangedP() {
        AsyncResult ar = new AsyncResult(null, this, null);
        mPreciseCallStateRegistrants.notifyRegistrants(ar);

        mNotifier.notifyPreciseCallState(this);
    }

    /**
     * Notifies when a Handover happens due to SRVCC or Silent Redial
     */
    public void registerForHandoverStateChanged(Handler h, int what, Object obj) {
        checkCorrectThread(h);
        mHandoverRegistrants.addUnique(h, what, obj);
    }

    /**
     * Unregisters for handover state notifications
     */
    public void unregisterForHandoverStateChanged(Handler h) {
        mHandoverRegistrants.remove(h);
    }

    /**
     * Subclasses of Phone probably want to replace this with a
     * version scoped to their packages
     */
    public void notifyHandoverStateChanged(Connection cn) {
       AsyncResult ar = new AsyncResult(null, cn, null);
       mHandoverRegistrants.notifyRegistrants(ar);
    }

    protected void setIsInEmergencyCall() {
    }

    /**
     * Notify the phone that an SMS has been sent. This will be used determine if the SMS was sent
     * to an emergency address.
     * @param destinationAddress the address that the SMS was sent to.
     */
    public void notifySmsSent(String destinationAddress) {
        TelephonyManager m = (TelephonyManager) getContext().getSystemService(
                Context.TELEPHONY_SERVICE);
        if (m != null && m.isEmergencyNumber(destinationAddress)) {
            mLocalLog.log("Emergency SMS detected, recording time.");
            mTimeLastEmergencySmsSentMs = SystemClock.elapsedRealtime();
        }
    }

    /**
     * Determine if the Phone has recently sent an emergency SMS and is still in the interval of
     * time defined by a carrier that we may need to do perform special actions, for example
     * override user setting for location so the carrier can find the user's location for emergency
     * services.
     *
     * @return true if the device is in emergency SMS mode, false otherwise.
     */
    public boolean isInEmergencySmsMode() {
        long lastSmsTimeMs = mTimeLastEmergencySmsSentMs;
        if (lastSmsTimeMs == EMERGENCY_SMS_NO_TIME_RECORDED) {
            // an emergency SMS hasn't been sent since the last check.
            return false;
        }
        CarrierConfigManager configManager = (CarrierConfigManager)
                getContext().getSystemService(Context.CARRIER_CONFIG_SERVICE);
        PersistableBundle b = configManager.getConfigForSubId(getSubId());
        if (b == null) {
            // default for KEY_EMERGENCY_SMS_MODE_TIMER_MS_INT is 0 and CarrierConfig isn't
            // available, so return false.
            return false;
        }
        int eSmsTimerMs = b.getInt(CarrierConfigManager.KEY_EMERGENCY_SMS_MODE_TIMER_MS_INT, 0);
        if (eSmsTimerMs == 0) {
            // We do not support this feature for this carrier.
            return false;
        }
        if (eSmsTimerMs > EMERGENCY_SMS_TIMER_MAX_MS) {
            eSmsTimerMs = EMERGENCY_SMS_TIMER_MAX_MS;
        }
        boolean isInEmergencySmsMode = SystemClock.elapsedRealtime()
                <= (lastSmsTimeMs + eSmsTimerMs);
        if (!isInEmergencySmsMode) {
            // Shortcut this next time so we do not have to waste time if another emergency SMS
            // hasn't been sent since the last query.
            mTimeLastEmergencySmsSentMs = EMERGENCY_SMS_NO_TIME_RECORDED;
        } else {
            mLocalLog.log("isInEmergencySmsMode: queried while eSMS mode is active.");
        }
        return isInEmergencySmsMode;
    }

    protected void migrateFrom(Phone from) {
        migrate(mHandoverRegistrants, from.mHandoverRegistrants);
        migrate(mPreciseCallStateRegistrants, from.mPreciseCallStateRegistrants);
        migrate(mNewRingingConnectionRegistrants, from.mNewRingingConnectionRegistrants);
        migrate(mIncomingRingRegistrants, from.mIncomingRingRegistrants);
        migrate(mDisconnectRegistrants, from.mDisconnectRegistrants);
        migrate(mServiceStateRegistrants, from.mServiceStateRegistrants);
        migrate(mMmiCompleteRegistrants, from.mMmiCompleteRegistrants);
        migrate(mMmiRegistrants, from.mMmiRegistrants);
        migrate(mUnknownConnectionRegistrants, from.mUnknownConnectionRegistrants);
        migrate(mSuppServiceFailedRegistrants, from.mSuppServiceFailedRegistrants);
        migrate(mCellInfoRegistrants, from.mCellInfoRegistrants);
        if (from.isInEmergencyCall()) {
            setIsInEmergencyCall();
        }
    }

    protected void migrate(RegistrantList to, RegistrantList from) {
        from.removeCleared();
        for (int i = 0, n = from.size(); i < n; i++) {
            Registrant r = (Registrant) from.get(i);
            Message msg = r.messageForRegistrant();
            // Since CallManager has already registered with both CS and IMS phones,
            // the migrate should happen only for those registrants which are not
            // registered with CallManager.Hence the below check is needed to add
            // only those registrants to the registrant list which are not
            // coming from the CallManager.
            if (msg != null) {
                if (msg.obj == CallManager.getInstance().getRegistrantIdentifier()) {
                    continue;
                } else {
                    to.add((Registrant) from.get(i));
                }
            } else {
                Rlog.d(LOG_TAG, "msg is null");
            }
        }
    }

    /**
     * Notifies when a previously untracked non-ringing/waiting connection has appeared.
     * This is likely due to some other entity (eg, SIM card application) initiating a call.
     */
    @UnsupportedAppUsage
    public void registerForUnknownConnection(Handler h, int what, Object obj) {
        checkCorrectThread(h);

        mUnknownConnectionRegistrants.addUnique(h, what, obj);
    }

    /**
     * Unregisters for unknown connection notifications.
     */
    @UnsupportedAppUsage
    public void unregisterForUnknownConnection(Handler h) {
        mUnknownConnectionRegistrants.remove(h);
    }

    /**
     * Notifies when a new ringing or waiting connection has appeared.<p>
     *
     *  Messages received from this:
     *  Message.obj will be an AsyncResult
     *  AsyncResult.userObj = obj
     *  AsyncResult.result = a Connection. <p>
     *  Please check Connection.isRinging() to make sure the Connection
     *  has not dropped since this message was posted.
     *  If Connection.isRinging() is true, then
     *   Connection.getCall() == Phone.getRingingCall()
     */
    @UnsupportedAppUsage
    public void registerForNewRingingConnection(
            Handler h, int what, Object obj) {
        checkCorrectThread(h);

        mNewRingingConnectionRegistrants.addUnique(h, what, obj);
    }

    /**
     * Unregisters for new ringing connection notification.
     * Extraneous calls are tolerated silently
     */
    @UnsupportedAppUsage
    public void unregisterForNewRingingConnection(Handler h) {
        mNewRingingConnectionRegistrants.remove(h);
    }

    /**
     * Notifies when phone's video capabilities changes <p>
     *
     *  Messages received from this:
     *  Message.obj will be an AsyncResult
     *  AsyncResult.userObj = obj
     *  AsyncResult.result = true if phone supports video calling <p>
     */
    public void registerForVideoCapabilityChanged(
            Handler h, int what, Object obj) {
        checkCorrectThread(h);

        mVideoCapabilityChangedRegistrants.addUnique(h, what, obj);

        // Notify any registrants of the cached video capability as soon as they register.
        notifyForVideoCapabilityChanged(mIsVideoCapable);
    }

    /**
     * Unregisters for video capability changed notification.
     * Extraneous calls are tolerated silently
     */
    public void unregisterForVideoCapabilityChanged(Handler h) {
        mVideoCapabilityChangedRegistrants.remove(h);
    }

    /**
     * Register for notifications when a sInCall VoicePrivacy is enabled
     *
     * @param h Handler that receives the notification message.
     * @param what User-defined message code.
     * @param obj User object.
     */
    public void registerForInCallVoicePrivacyOn(Handler h, int what, Object obj){
        mCi.registerForInCallVoicePrivacyOn(h, what, obj);
    }

    /**
     * Unegister for notifications when a sInCall VoicePrivacy is enabled
     *
     * @param h Handler to be removed from the registrant list.
     */
    public void unregisterForInCallVoicePrivacyOn(Handler h){
        mCi.unregisterForInCallVoicePrivacyOn(h);
    }

    /**
     * Register for notifications when a sInCall VoicePrivacy is disabled
     *
     * @param h Handler that receives the notification message.
     * @param what User-defined message code.
     * @param obj User object.
     */
    public void registerForInCallVoicePrivacyOff(Handler h, int what, Object obj){
        mCi.registerForInCallVoicePrivacyOff(h, what, obj);
    }

    /**
     * Unregister for notifications when a sInCall VoicePrivacy is disabled
     *
     * @param h Handler to be removed from the registrant list.
     */
    public void unregisterForInCallVoicePrivacyOff(Handler h){
        mCi.unregisterForInCallVoicePrivacyOff(h);
    }

    /**
     * Notifies when an incoming call rings.<p>
     *
     *  Messages received from this:
     *  Message.obj will be an AsyncResult
     *  AsyncResult.userObj = obj
     *  AsyncResult.result = a Connection. <p>
     */
    @UnsupportedAppUsage
    public void registerForIncomingRing(
            Handler h, int what, Object obj) {
        checkCorrectThread(h);

        mIncomingRingRegistrants.addUnique(h, what, obj);
    }

    /**
     * Unregisters for ring notification.
     * Extraneous calls are tolerated silently
     */
    @UnsupportedAppUsage
    public void unregisterForIncomingRing(Handler h) {
        mIncomingRingRegistrants.remove(h);
    }

    /**
     * Notifies when a voice connection has disconnected, either due to local
     * or remote hangup or error.
     *
     *  Messages received from this will have the following members:<p>
     *  <ul><li>Message.obj will be an AsyncResult</li>
     *  <li>AsyncResult.userObj = obj</li>
     *  <li>AsyncResult.result = a Connection object that is
     *  no longer connected.</li></ul>
     */
    @UnsupportedAppUsage
    public void registerForDisconnect(Handler h, int what, Object obj) {
        checkCorrectThread(h);

        mDisconnectRegistrants.addUnique(h, what, obj);
    }

    /**
     * Unregisters for voice disconnection notification.
     * Extraneous calls are tolerated silently
     */
    @UnsupportedAppUsage
    public void unregisterForDisconnect(Handler h) {
        mDisconnectRegistrants.remove(h);
    }

    /**
     * Register for notifications when a supplementary service attempt fails.
     * Message.obj will contain an AsyncResult.
     *
     * @param h Handler that receives the notification message.
     * @param what User-defined message code.
     * @param obj User object.
     */
    public void registerForSuppServiceFailed(Handler h, int what, Object obj) {
        checkCorrectThread(h);

        mSuppServiceFailedRegistrants.addUnique(h, what, obj);
    }

    /**
     * Unregister for notifications when a supplementary service attempt fails.
     * Extraneous calls are tolerated silently
     *
     * @param h Handler to be removed from the registrant list.
     */
    public void unregisterForSuppServiceFailed(Handler h) {
        mSuppServiceFailedRegistrants.remove(h);
    }

    /**
     * Register for notifications of initiation of a new MMI code request.
     * MMI codes for GSM are discussed in 3GPP TS 22.030.<p>
     *
     * Example: If Phone.dial is called with "*#31#", then the app will
     * be notified here.<p>
     *
     * The returned <code>Message.obj</code> will contain an AsyncResult.
     *
     * <code>obj.result</code> will be an "MmiCode" object.
     */
    @UnsupportedAppUsage
    public void registerForMmiInitiate(Handler h, int what, Object obj) {
        checkCorrectThread(h);

        mMmiRegistrants.addUnique(h, what, obj);
    }

    /**
     * Unregisters for new MMI initiate notification.
     * Extraneous calls are tolerated silently
     */
    @UnsupportedAppUsage
    public void unregisterForMmiInitiate(Handler h) {
        mMmiRegistrants.remove(h);
    }

    /**
     * Register for notifications that an MMI request has completed
     * its network activity and is in its final state. This may mean a state
     * of COMPLETE, FAILED, or CANCELLED.
     *
     * <code>Message.obj</code> will contain an AsyncResult.
     * <code>obj.result</code> will be an "MmiCode" object
     */
    @UnsupportedAppUsage
    public void registerForMmiComplete(Handler h, int what, Object obj) {
        checkCorrectThread(h);

        mMmiCompleteRegistrants.addUnique(h, what, obj);
    }

    /**
     * Unregisters for MMI complete notification.
     * Extraneous calls are tolerated silently
     */
    @UnsupportedAppUsage
    public void unregisterForMmiComplete(Handler h) {
        checkCorrectThread(h);

        mMmiCompleteRegistrants.remove(h);
    }

    /**
     * Registration point for Sim records loaded
     * @param h handler to notify
     * @param what what code of message when delivered
     * @param obj placed in Message.obj
     */
    @UnsupportedAppUsage
    public void registerForSimRecordsLoaded(Handler h, int what, Object obj) {
    }

    /**
     * Unregister for notifications for Sim records loaded
     * @param h Handler to be removed from the registrant list.
     */
    @UnsupportedAppUsage
    public void unregisterForSimRecordsLoaded(Handler h) {
    }

    /**
     * Register for TTY mode change notifications from the network.
     * Message.obj will contain an AsyncResult.
     * AsyncResult.result will be an Integer containing new mode.
     *
     * @param h Handler that receives the notification message.
     * @param what User-defined message code.
     * @param obj User object.
     */
    public void registerForTtyModeReceived(Handler h, int what, Object obj) {
    }

    /**
     * Unregisters for TTY mode change notifications.
     * Extraneous calls are tolerated silently
     *
     * @param h Handler to be removed from the registrant list.
     */
    public void unregisterForTtyModeReceived(Handler h) {
    }

    /**
     * Switches network selection mode to "automatic", re-scanning and
     * re-selecting a network if appropriate.
     *
     * @param response The message to dispatch when the network selection
     * is complete.
     *
     * @see #selectNetworkManually(OperatorInfo, boolean, android.os.Message)
     */
    @UnsupportedAppUsage
    public void setNetworkSelectionModeAutomatic(Message response) {
        Rlog.d(LOG_TAG, "setNetworkSelectionModeAutomatic, querying current mode");
        // we don't want to do this unecesarily - it acutally causes
        // the radio to repeate network selection and is costly
        // first check if we're already in automatic mode
        Message msg = obtainMessage(EVENT_CHECK_FOR_NETWORK_AUTOMATIC);
        msg.obj = response;
        mCi.getNetworkSelectionMode(msg);
    }

    private void onCheckForNetworkSelectionModeAutomatic(Message fromRil) {
        AsyncResult ar = (AsyncResult)fromRil.obj;
        Message response = (Message)ar.userObj;
        boolean doAutomatic = true;
        if (ar.exception == null && ar.result != null) {
            try {
                int[] modes = (int[])ar.result;
                if (modes[0] == 0) {
                    // already confirmed to be in automatic mode - don't resend
                    doAutomatic = false;
                }
            } catch (Exception e) {
                // send the setting on error
            }
        }

        // wrap the response message in our own message along with
        // an empty string (to indicate automatic selection) for the
        // operator's id.
        NetworkSelectMessage nsm = new NetworkSelectMessage();
        nsm.message = response;
        nsm.operatorNumeric = "";
        nsm.operatorAlphaLong = "";
        nsm.operatorAlphaShort = "";

        if (doAutomatic) {
            Message msg = obtainMessage(EVENT_SET_NETWORK_AUTOMATIC_COMPLETE, nsm);
            mCi.setNetworkSelectionModeAutomatic(msg);
        } else {
            Rlog.d(LOG_TAG, "setNetworkSelectionModeAutomatic - already auto, ignoring");
            // let the calling application know that the we are ignoring automatic mode switch.
            if (nsm.message != null) {
                nsm.message.arg1 = ALREADY_IN_AUTO_SELECTION;
            }

            ar.userObj = nsm;
            handleSetSelectNetwork(ar);
        }

        updateSavedNetworkOperator(nsm);
    }

    /**
     * Query the radio for the current network selection mode.
     *
     * Return values:
     *     0 - automatic.
     *     1 - manual.
     */
    public void getNetworkSelectionMode(Message message) {
        mCi.getNetworkSelectionMode(message);
    }

    public List<ClientRequestStats> getClientRequestStats() {
        return mCi.getClientRequestStats();
    }

    /**
     * Manually selects a network. <code>response</code> is
     * dispatched when this is complete.  <code>response.obj</code> will be
     * an AsyncResult, and <code>response.obj.exception</code> will be non-null
     * on failure.
     *
     * @see #setNetworkSelectionModeAutomatic(Message)
     */
    @UnsupportedAppUsage
    public void selectNetworkManually(OperatorInfo network, boolean persistSelection,
            Message response) {
        // wrap the response message in our own message along with
        // the operator's id.
        NetworkSelectMessage nsm = new NetworkSelectMessage();
        nsm.message = response;
        nsm.operatorNumeric = network.getOperatorNumeric();
        nsm.operatorAlphaLong = network.getOperatorAlphaLong();
        nsm.operatorAlphaShort = network.getOperatorAlphaShort();

        Message msg = obtainMessage(EVENT_SET_NETWORK_MANUAL_COMPLETE, nsm);
        mCi.setNetworkSelectionModeManual(network.getOperatorNumeric(), msg);

        if (persistSelection) {
            updateSavedNetworkOperator(nsm);
        } else {
            clearSavedNetworkSelection();
        }
    }

    /**
     * Registration point for emergency call/callback mode start. Message.obj is AsyncResult and
     * Message.obj.result will be Integer indicating start of call by value 1 or end of call by
     * value 0
     * @param h handler to notify
     * @param what what code of message when delivered
     * @param obj placed in Message.obj.userObj
     */
    public void registerForEmergencyCallToggle(Handler h, int what, Object obj) {
        Registrant r = new Registrant(h, what, obj);
        mEmergencyCallToggledRegistrants.add(r);
    }

    public void unregisterForEmergencyCallToggle(Handler h) {
        mEmergencyCallToggledRegistrants.remove(h);
    }

    private void updateSavedNetworkOperator(NetworkSelectMessage nsm) {
        int subId = getSubId();
        if (SubscriptionController.getInstance().isActiveSubId(subId)) {
            // open the shared preferences editor, and write the value.
            // nsm.operatorNumeric is "" if we're in automatic.selection.
            SharedPreferences sp = PreferenceManager.getDefaultSharedPreferences(getContext());
            SharedPreferences.Editor editor = sp.edit();
            editor.putString(NETWORK_SELECTION_KEY + subId, nsm.operatorNumeric);
            editor.putString(NETWORK_SELECTION_NAME_KEY + subId, nsm.operatorAlphaLong);
            editor.putString(NETWORK_SELECTION_SHORT_KEY + subId, nsm.operatorAlphaShort);

            // commit and log the result.
            if (!editor.commit()) {
                Rlog.e(LOG_TAG, "failed to commit network selection preference");
            }
        } else {
            Rlog.e(LOG_TAG, "Cannot update network selection preference due to invalid subId " +
                    subId);
        }
    }

    /**
     * Used to track the settings upon completion of the network change.
     */
    private void handleSetSelectNetwork(AsyncResult ar) {
        // look for our wrapper within the asyncresult, skip the rest if it
        // is null.
        if (!(ar.userObj instanceof NetworkSelectMessage)) {
            Rlog.e(LOG_TAG, "unexpected result from user object.");
            return;
        }

        NetworkSelectMessage nsm = (NetworkSelectMessage) ar.userObj;

        // found the object, now we send off the message we had originally
        // attached to the request.
        if (nsm.message != null) {
            AsyncResult.forMessage(nsm.message, ar.result, ar.exception);
            nsm.message.sendToTarget();
        }
    }

    /**
     * Method to retrieve the saved operator from the Shared Preferences
     */
    private OperatorInfo getSavedNetworkSelection() {
        // open the shared preferences and search with our key.
        SharedPreferences sp = PreferenceManager.getDefaultSharedPreferences(getContext());
        String numeric = sp.getString(NETWORK_SELECTION_KEY + getSubId(), "");
        String name = sp.getString(NETWORK_SELECTION_NAME_KEY + getSubId(), "");
        String shrt = sp.getString(NETWORK_SELECTION_SHORT_KEY + getSubId(), "");
        return new OperatorInfo(name, shrt, numeric);
    }

    /**
     * Clears the saved network selection.
     */
    private void clearSavedNetworkSelection() {
        // open the shared preferences and search with our key.
        PreferenceManager.getDefaultSharedPreferences(getContext()).edit().
                remove(NETWORK_SELECTION_KEY + getSubId()).
                remove(NETWORK_SELECTION_NAME_KEY + getSubId()).
                remove(NETWORK_SELECTION_SHORT_KEY + getSubId()).commit();
    }

    /**
     * Method to restore the previously saved operator id, or reset to
     * automatic selection, all depending upon the value in the shared
     * preferences.
     */
    private void restoreSavedNetworkSelection(Message response) {
        // retrieve the operator
        OperatorInfo networkSelection = getSavedNetworkSelection();

        // set to auto if the id is empty, otherwise select the network.
        if (networkSelection == null || TextUtils.isEmpty(networkSelection.getOperatorNumeric())) {
            setNetworkSelectionModeAutomatic(response);
        } else {
            selectNetworkManually(networkSelection, true, response);
        }
    }

    /**
     * Saves CLIR setting so that we can re-apply it as necessary
     * (in case the RIL resets it across reboots).
     */
    public void saveClirSetting(int commandInterfaceCLIRMode) {
        // Open the shared preferences editor, and write the value.
        SharedPreferences sp = PreferenceManager.getDefaultSharedPreferences(getContext());
        SharedPreferences.Editor editor = sp.edit();
        editor.putInt(CLIR_KEY + getPhoneId(), commandInterfaceCLIRMode);
        Rlog.i(LOG_TAG, "saveClirSetting: " + CLIR_KEY + getPhoneId() + "=" +
                commandInterfaceCLIRMode);

        // Commit and log the result.
        if (!editor.commit()) {
            Rlog.e(LOG_TAG, "Failed to commit CLIR preference");
        }
    }

    /**
     * For unit tests; don't send notifications to "Phone"
     * mailbox registrants if true.
     */
    private void setUnitTestMode(boolean f) {
        mUnitTestMode = f;
    }

    /**
     * @return true If unit test mode is enabled
     */
    public boolean getUnitTestMode() {
        return mUnitTestMode;
    }

    /**
     * To be invoked when a voice call Connection disconnects.
     *
     * Subclasses of Phone probably want to replace this with a
     * version scoped to their packages
     */
    protected void notifyDisconnectP(Connection cn) {
        AsyncResult ar = new AsyncResult(null, cn, null);
        mDisconnectRegistrants.notifyRegistrants(ar);
    }

    /**
     * Register for ServiceState changed.
     * Message.obj will contain an AsyncResult.
     * AsyncResult.result will be a ServiceState instance
     */
    @UnsupportedAppUsage
    public void registerForServiceStateChanged(
            Handler h, int what, Object obj) {
        mServiceStateRegistrants.add(h, what, obj);
    }

    /**
     * Unregisters for ServiceStateChange notification.
     * Extraneous calls are tolerated silently
     */
    @UnsupportedAppUsage
    public void unregisterForServiceStateChanged(Handler h) {
        mServiceStateRegistrants.remove(h);
    }

    /**
     * Notifies when out-band ringback tone is needed.<p>
     *
     *  Messages received from this:
     *  Message.obj will be an AsyncResult
     *  AsyncResult.userObj = obj
     *  AsyncResult.result = boolean, true to start play ringback tone
     *                       and false to stop. <p>
     */
    @UnsupportedAppUsage
    public void registerForRingbackTone(Handler h, int what, Object obj) {
        mCi.registerForRingbackTone(h, what, obj);
    }

    /**
     * Unregisters for ringback tone notification.
     */
    @UnsupportedAppUsage
    public void unregisterForRingbackTone(Handler h) {
        mCi.unregisterForRingbackTone(h);
    }

    /**
     * Notifies when out-band on-hold tone is needed.<p>
     *
     *  Messages received from this:
     *  Message.obj will be an AsyncResult
     *  AsyncResult.userObj = obj
     *  AsyncResult.result = boolean, true to start play on-hold tone
     *                       and false to stop. <p>
     */
    public void registerForOnHoldTone(Handler h, int what, Object obj) {
    }

    /**
     * Unregisters for on-hold tone notification.
     */
    public void unregisterForOnHoldTone(Handler h) {
    }

    /**
     * Registers the handler to reset the uplink mute state to get
     * uplink audio.
     */
    public void registerForResendIncallMute(Handler h, int what, Object obj) {
        mCi.registerForResendIncallMute(h, what, obj);
    }

    /**
     * Unregisters for resend incall mute notifications.
     */
    public void unregisterForResendIncallMute(Handler h) {
        mCi.unregisterForResendIncallMute(h);
    }

    /**
     * Registers for CellInfo changed.
     * Message.obj will contain an AsyncResult.
     * AsyncResult.result will be a List<CellInfo> instance
     */
    public void registerForCellInfo(
            Handler h, int what, Object obj) {
        mCellInfoRegistrants.add(h, what, obj);
    }

    /**
     * Unregisters for CellInfo notification.
     * Extraneous calls are tolerated silently
     */
    public void unregisterForCellInfo(Handler h) {
        mCellInfoRegistrants.remove(h);
    }

    /**
     * Enables or disables echo suppression.
     */
    public void setEchoSuppressionEnabled() {
        // no need for regular phone
    }

    /**
     * Subclasses of Phone probably want to replace this with a
     * version scoped to their packages
     */
    protected void notifyServiceStateChangedP(ServiceState ss) {
        AsyncResult ar = new AsyncResult(null, ss, null);
        mServiceStateRegistrants.notifyRegistrants(ar);

        mNotifier.notifyServiceState(this);
    }

    /**
     * If this is a simulated phone interface, returns a SimulatedRadioControl.
     * @return SimulatedRadioControl if this is a simulated interface;
     * otherwise, null.
     */
    public SimulatedRadioControl getSimulatedRadioControl() {
        return mSimulatedRadioControl;
    }

    /**
     * Verifies the current thread is the same as the thread originally
     * used in the initialization of this instance. Throws RuntimeException
     * if not.
     *
     * @exception RuntimeException if the current thread is not
     * the thread that originally obtained this Phone instance.
     */
    private void checkCorrectThread(Handler h) {
        if (h.getLooper() != mLooper) {
            throw new RuntimeException(
                    "com.android.internal.telephony.Phone must be used from within one thread");
        }
    }

    /**
     * Set the properties by matching the carrier string in
     * a string-array resource
     */
    private static Locale getLocaleFromCarrierProperties(Context ctx) {
        String carrier = SystemProperties.get("ro.carrier");

        if (null == carrier || 0 == carrier.length() || "unknown".equals(carrier)) {
            return null;
        }

        CharSequence[] carrierLocales = ctx.getResources().getTextArray(R.array.carrier_properties);

        for (int i = 0; i < carrierLocales.length; i+=3) {
            String c = carrierLocales[i].toString();
            if (carrier.equals(c)) {
                return Locale.forLanguageTag(carrierLocales[i + 1].toString().replace('_', '-'));
            }
        }

        return null;
    }

    /**
     * Get current coarse-grained voice call state.
     * Use {@link #registerForPreciseCallStateChanged(Handler, int, Object)
     * registerForPreciseCallStateChanged()} for change notification. <p>
     * If the phone has an active call and call waiting occurs,
     * then the phone state is RINGING not OFFHOOK
     * <strong>Note:</strong>
     * This registration point provides notification of finer-grained
     * changes.<p>
     */
    @UnsupportedAppUsage
    public abstract PhoneConstants.State getState();

    /**
     * Retrieves the IccFileHandler of the Phone instance
     */
    @UnsupportedAppUsage
    public IccFileHandler getIccFileHandler(){
        UiccCardApplication uiccApplication = mUiccApplication.get();
        IccFileHandler fh;

        if (uiccApplication == null) {
            Rlog.d(LOG_TAG, "getIccFileHandler: uiccApplication == null, return null");
            fh = null;
        } else {
            fh = uiccApplication.getIccFileHandler();
        }

        Rlog.d(LOG_TAG, "getIccFileHandler: fh=" + fh);
        return fh;
    }

    /*
     * Retrieves the Handler of the Phone instance
     */
    public Handler getHandler() {
        return this;
    }

    /**
     * Update the phone object if the voice radio technology has changed
     *
     * @param voiceRadioTech The new voice radio technology
     */
    public void updatePhoneObject(int voiceRadioTech) {
    }

    /**
    * Retrieves the ServiceStateTracker of the phone instance.
    */
    @UnsupportedAppUsage
    public ServiceStateTracker getServiceStateTracker() {
        return null;
    }

    /**
     * Retrieves the EmergencyNumberTracker of the phone instance.
     */
    public EmergencyNumberTracker getEmergencyNumberTracker() {
        return null;
    }

    /**
    * Get call tracker
    */
    @UnsupportedAppUsage
    public CallTracker getCallTracker() {
        return null;
    }

    /**
     * @return The instance of transport manager
     */
    public TransportManager getTransportManager() {
        return null;
    }

    /**
     * Update voice activation state
     */
    public void setVoiceActivationState(int state) {
        mSimActivationTracker.setVoiceActivationState(state);
    }
    /**
     * Update data activation state
     */
    public void setDataActivationState(int state) {
        mSimActivationTracker.setDataActivationState(state);
    }

    /**
     * Returns voice activation state
     */
    public int getVoiceActivationState() {
        return mSimActivationTracker.getVoiceActivationState();
    }
    /**
     * Returns data activation state
     */
    public int getDataActivationState() {
        return mSimActivationTracker.getDataActivationState();
    }

    /**
     * Update voice mail count related fields and notify listeners
     */
    public void updateVoiceMail() {
        Rlog.e(LOG_TAG, "updateVoiceMail() should be overridden");
    }

    public AppType getCurrentUiccAppType() {
        UiccCardApplication currentApp = mUiccApplication.get();
        if (currentApp != null) {
            return currentApp.getType();
        }
        return AppType.APPTYPE_UNKNOWN;
    }

    /**
     * Returns the ICC card interface for this phone, or null
     * if not applicable to underlying technology.
     */
    @UnsupportedAppUsage
    public IccCard getIccCard() {
        return null;
        //throw new Exception("getIccCard Shouldn't be called from Phone");
    }

    /**
     * Retrieves the serial number of the ICC, if applicable. Returns only the decimal digits before
     * the first hex digit in the ICC ID.
     */
    @UnsupportedAppUsage
    public String getIccSerialNumber() {
        IccRecords r = mIccRecords.get();
        return (r != null) ? r.getIccId() : null;
    }

    /**
     * Retrieves the full serial number of the ICC (including hex digits), if applicable.
     */
    public String getFullIccSerialNumber() {
        IccRecords r = mIccRecords.get();
        return (r != null) ? r.getFullIccId() : null;
    }

    /**
     * Returns SIM record load state. Use
     * <code>getSimCard().registerForReady()</code> for change notification.
     *
     * @return true if records from the SIM have been loaded and are
     * available (if applicable). If not applicable to the underlying
     * technology, returns true as well.
     */
    public boolean getIccRecordsLoaded() {
        IccRecords r = mIccRecords.get();
        return (r != null) ? r.getRecordsLoaded() : false;
    }

    /** Set the minimum interval for CellInfo requests to the modem */
    public void setCellInfoMinInterval(int interval) {
        getServiceStateTracker().setCellInfoMinInterval(interval);
    }

    /**
     * @return the last known CellInfo
     */
    public List<CellInfo> getAllCellInfo() {
        return getServiceStateTracker().getAllCellInfo();
    }

    /**
     * @param workSource calling WorkSource
     * @param rspMsg the response message containing the cell info
     */
    public void requestCellInfoUpdate(WorkSource workSource, Message rspMsg) {
        getServiceStateTracker().requestAllCellInfo(workSource, rspMsg);
    }

    /**
     * @return the current cell location if known
     */
    @UnsupportedAppUsage
    public CellLocation getCellLocation() {
        return getServiceStateTracker().getCellLocation();
    }

    /**
     * @param workSource calling WorkSource
     * @param rspMsg the response message containing the cell location
     */
    public void getCellLocation(WorkSource workSource, Message rspMsg) {
        getServiceStateTracker().requestCellLocation(workSource, rspMsg);
    }

    /**
     * Sets the minimum time in milli-seconds between {@link PhoneStateListener#onCellInfoChanged
     * PhoneStateListener.onCellInfoChanged} will be invoked.
     *
     * The default, 0, means invoke onCellInfoChanged when any of the reported
     * information changes. Setting the value to INT_MAX(0x7fffffff) means never issue
     * A onCellInfoChanged.
     *
     * @param rateInMillis the rate
     * @param workSource calling WorkSource
     */
    public void setCellInfoListRate(int rateInMillis, WorkSource workSource) {
        mCi.setCellInfoListRate(rateInMillis, null, workSource);
    }

    /**
     * Get voice message waiting indicator status. No change notification
     * available on this interface. Use PhoneStateNotifier or similar instead.
     *
     * @return true if there is a voice message waiting
     */
    public boolean getMessageWaitingIndicator() {
        return mVmCount != 0;
    }

    private int getCallForwardingIndicatorFromSharedPref() {
        int status = IccRecords.CALL_FORWARDING_STATUS_DISABLED;
        int subId = getSubId();
        if (SubscriptionController.getInstance().isActiveSubId(subId)) {
            SharedPreferences sp = PreferenceManager.getDefaultSharedPreferences(mContext);
            status = sp.getInt(CF_STATUS + subId, IccRecords.CALL_FORWARDING_STATUS_UNKNOWN);
            Rlog.d(LOG_TAG, "getCallForwardingIndicatorFromSharedPref: for subId " + subId + "= " +
                    status);
            // Check for old preference if status is UNKNOWN for current subId. This part of the
            // code is needed only when upgrading from M to N.
            if (status == IccRecords.CALL_FORWARDING_STATUS_UNKNOWN) {
                String subscriberId = sp.getString(CF_ID, null);
                if (subscriberId != null) {
                    String currentSubscriberId = getSubscriberId();

                    if (subscriberId.equals(currentSubscriberId)) {
                        // get call forwarding status from preferences
                        status = sp.getInt(CF_STATUS, IccRecords.CALL_FORWARDING_STATUS_DISABLED);
                        setCallForwardingIndicatorInSharedPref(
                                status == IccRecords.CALL_FORWARDING_STATUS_ENABLED ? true : false);
                        Rlog.d(LOG_TAG, "getCallForwardingIndicatorFromSharedPref: " + status);
                    } else {
                        Rlog.d(LOG_TAG, "getCallForwardingIndicatorFromSharedPref: returning " +
                                "DISABLED as status for matching subscriberId not found");
                    }

                    // get rid of old preferences.
                    SharedPreferences.Editor editor = sp.edit();
                    editor.remove(CF_ID);
                    editor.remove(CF_STATUS);
                    editor.apply();
                }
            }
        } else {
            Rlog.e(LOG_TAG, "getCallForwardingIndicatorFromSharedPref: invalid subId " + subId);
        }
        return status;
    }

    private void setCallForwardingIndicatorInSharedPref(boolean enable) {
        int status = enable ? IccRecords.CALL_FORWARDING_STATUS_ENABLED :
                IccRecords.CALL_FORWARDING_STATUS_DISABLED;
        int subId = getSubId();
        Rlog.i(LOG_TAG, "setCallForwardingIndicatorInSharedPref: Storing status = " + status +
                " in pref " + CF_STATUS + subId);

        SharedPreferences sp = PreferenceManager.getDefaultSharedPreferences(mContext);
        SharedPreferences.Editor editor = sp.edit();
        editor.putInt(CF_STATUS + subId, status);
        editor.apply();
    }

    public void setVoiceCallForwardingFlag(int line, boolean enable, String number) {
        setCallForwardingIndicatorInSharedPref(enable);
        IccRecords r = mIccRecords.get();
        if (r != null) {
            r.setVoiceCallForwardingFlag(line, enable, number);
        }
    }

    protected void setVoiceCallForwardingFlag(IccRecords r, int line, boolean enable,
                                              String number) {
        setCallForwardingIndicatorInSharedPref(enable);
        r.setVoiceCallForwardingFlag(line, enable, number);
    }

    /**
     * Get voice call forwarding indicator status. No change notification
     * available on this interface. Use PhoneStateNotifier or similar instead.
     *
     * @return true if there is a voice call forwarding
     */
    public boolean getCallForwardingIndicator() {
        if (getPhoneType() == PhoneConstants.PHONE_TYPE_CDMA) {
            Rlog.e(LOG_TAG, "getCallForwardingIndicator: not possible in CDMA");
            return false;
        }
        IccRecords r = mIccRecords.get();
        int callForwardingIndicator = IccRecords.CALL_FORWARDING_STATUS_UNKNOWN;
        if (r != null) {
            callForwardingIndicator = r.getVoiceCallForwardingFlag();
        }
        if (callForwardingIndicator == IccRecords.CALL_FORWARDING_STATUS_UNKNOWN) {
            callForwardingIndicator = getCallForwardingIndicatorFromSharedPref();
        }
        Rlog.v(LOG_TAG, "getCallForwardingIndicator: iccForwardingFlag=" + (r != null
                    ? r.getVoiceCallForwardingFlag() : "null") + ", sharedPrefFlag="
                    + getCallForwardingIndicatorFromSharedPref());
        return ((callForwardingIndicator == IccRecords.CALL_FORWARDING_STATUS_ENABLED) ||
                getVideoCallForwardingPreference());
    }

    /**
     * This method stores the CF_VIDEO flag in preferences
     * @param enabled
     */
    public void setVideoCallForwardingPreference(boolean enabled) {
        Rlog.d(LOG_TAG, "Set video call forwarding info to preferences enabled = " + enabled
                + "subId = " + getSubId());
        SharedPreferences sp = PreferenceManager.getDefaultSharedPreferences(mContext);
        SharedPreferences.Editor edit = sp.edit();
        edit.putBoolean(CF_VIDEO + getSubId(), enabled);
        edit.commit();
    }

    /**
     * This method gets Video Call Forwarding enabled/disabled from preferences
     */
    public boolean getVideoCallForwardingPreference() {
        Rlog.d(LOG_TAG, "Get video call forwarding info from preferences");

        SharedPreferences sp = PreferenceManager.getDefaultSharedPreferences(mContext);
        return sp.getBoolean(CF_VIDEO + getSubId(), false);
    }

    public CarrierSignalAgent getCarrierSignalAgent() {
        return mCarrierSignalAgent;
    }

    public CarrierActionAgent getCarrierActionAgent() {
        return mCarrierActionAgent;
    }

    /**
     *  Query the CDMA roaming preference setting
     *
     * @param response is callback message to report one of  CDMA_RM_*
     */
    public void queryCdmaRoamingPreference(Message response) {
        mCi.queryCdmaRoamingPreference(response);
    }

    /**
     * Get current signal strength. No change notification available on this
     * interface. Use <code>PhoneStateNotifier</code> or an equivalent.
     * An ASU is 0-31 or -1 if unknown (for GSM, dBm = -113 - 2 * asu).
     * The following special values are defined:</p>
     * <ul><li>0 means "-113 dBm or less".</li>
     * <li>31 means "-51 dBm or greater".</li></ul>
     *
     * @return Current signal strength as SignalStrength
     */
    public SignalStrength getSignalStrength() {
        ServiceStateTracker sst = getServiceStateTracker();
        if (sst == null) {
            return new SignalStrength();
        } else {
            return sst.getSignalStrength();
        }
    }

    /**
     * @return true, if the device is in a state where both voice and data
     * are supported simultaneously. This can change based on location or network condition.
     */
    public boolean isConcurrentVoiceAndDataAllowed() {
        ServiceStateTracker sst = getServiceStateTracker();
        return sst == null ? false : sst.isConcurrentVoiceAndDataAllowed();
    }

    /**
     *  Requests to set the CDMA roaming preference
     * @param cdmaRoamingType one of  CDMA_RM_*
     * @param response is callback message
     */
    public void setCdmaRoamingPreference(int cdmaRoamingType, Message response) {
        mCi.setCdmaRoamingPreference(cdmaRoamingType, response);
    }

    /**
     *  Requests to set the CDMA subscription mode
     * @param cdmaSubscriptionType one of  CDMA_SUBSCRIPTION_*
     * @param response is callback message
     */
    public void setCdmaSubscription(int cdmaSubscriptionType, Message response) {
        mCi.setCdmaSubscriptionSource(cdmaSubscriptionType, response);
    }

    /**
     *  Requests to set the preferred network type for searching and registering
     * (CS/PS domain, RAT, and operation mode)
     * @param networkType one of  NT_*_TYPE
     * @param response is callback message
     */
    @UnsupportedAppUsage
    public void setPreferredNetworkType(int networkType, Message response) {
        // Only set preferred network types to that which the modem supports
        int modemRaf = getRadioAccessFamily();
        int rafFromType = RadioAccessFamily.getRafFromNetworkType(networkType);

        if (modemRaf == RadioAccessFamily.RAF_UNKNOWN
                || rafFromType == RadioAccessFamily.RAF_UNKNOWN) {
            Rlog.d(LOG_TAG, "setPreferredNetworkType: Abort, unknown RAF: "
                    + modemRaf + " " + rafFromType);
            if (response != null) {
                CommandException ex;

                ex = new CommandException(CommandException.Error.GENERIC_FAILURE);
                AsyncResult.forMessage(response, null, ex);
                response.sendToTarget();
            }
            return;
        }

        int filteredRaf = (rafFromType & modemRaf);
        int filteredType = RadioAccessFamily.getNetworkTypeFromRaf(filteredRaf);

        Rlog.d(LOG_TAG, "setPreferredNetworkType: networkType = " + networkType
                + " modemRaf = " + modemRaf
                + " rafFromType = " + rafFromType
                + " filteredType = " + filteredType);

        mCi.setPreferredNetworkType(filteredType, response);
    }

    /**
     *  Query the preferred network type setting
     *
     * @param response is callback message to report one of  NT_*_TYPE
     */
    public void getPreferredNetworkType(Message response) {
        mCi.getPreferredNetworkType(response);
    }

    /**
     * Gets the default SMSC address.
     *
     * @param result Callback message contains the SMSC address.
     */
    @UnsupportedAppUsage
    public void getSmscAddress(Message result) {
        mCi.getSmscAddress(result);
    }

    /**
     * Sets the default SMSC address.
     *
     * @param address new SMSC address
     * @param result Callback message is empty on completion
     */
    @UnsupportedAppUsage
    public void setSmscAddress(String address, Message result) {
        mCi.setSmscAddress(address, result);
    }

    /**
     * setTTYMode
     * sets a TTY mode option.
     * @param ttyMode is a one of the following:
     * - {@link com.android.internal.telephony.Phone#TTY_MODE_OFF}
     * - {@link com.android.internal.telephony.Phone#TTY_MODE_FULL}
     * - {@link com.android.internal.telephony.Phone#TTY_MODE_HCO}
     * - {@link com.android.internal.telephony.Phone#TTY_MODE_VCO}
     * @param onComplete a callback message when the action is completed
     */
    public void setTTYMode(int ttyMode, Message onComplete) {
        mCi.setTTYMode(ttyMode, onComplete);
    }

    /**
     * setUiTTYMode
     * sets a TTY mode option.
     * @param ttyMode is a one of the following:
     * - {@link com.android.internal.telephony.Phone#TTY_MODE_OFF}
     * - {@link com.android.internal.telephony.Phone#TTY_MODE_FULL}
     * - {@link com.android.internal.telephony.Phone#TTY_MODE_HCO}
     * - {@link com.android.internal.telephony.Phone#TTY_MODE_VCO}
     * @param onComplete a callback message when the action is completed
     */
    public void setUiTTYMode(int uiTtyMode, Message onComplete) {
        Rlog.d(LOG_TAG, "unexpected setUiTTYMode method call");
    }

    /**
     * queryTTYMode
     * query the status of the TTY mode
     *
     * @param onComplete a callback message when the action is completed.
     */
    public void queryTTYMode(Message onComplete) {
        mCi.queryTTYMode(onComplete);
    }

    /**
     * Enable or disable enhanced Voice Privacy (VP). If enhanced VP is
     * disabled, normal VP is enabled.
     *
     * @param enable whether true or false to enable or disable.
     * @param onComplete a callback message when the action is completed.
     */
    public void enableEnhancedVoicePrivacy(boolean enable, Message onComplete) {
    }

    /**
     * Get the currently set Voice Privacy (VP) mode.
     *
     * @param onComplete a callback message when the action is completed.
     */
    public void getEnhancedVoicePrivacy(Message onComplete) {
    }

    /**
     * Assign a specified band for RF configuration.
     *
     * @param bandMode one of BM_*_BAND
     * @param response is callback message
     */
    public void setBandMode(int bandMode, Message response) {
        mCi.setBandMode(bandMode, response);
    }

    /**
     * Query the list of band mode supported by RF.
     *
     * @param response is callback message
     *        ((AsyncResult)response.obj).result  is an int[] where int[0] is
     *        the size of the array and the rest of each element representing
     *        one available BM_*_BAND
     */
    public void queryAvailableBandMode(Message response) {
        mCi.queryAvailableBandMode(response);
    }

    /**
     * Invokes RIL_REQUEST_OEM_HOOK_RAW on RIL implementation.
     *
     * @param data The data for the request.
     * @param response <strong>On success</strong>,
     * (byte[])(((AsyncResult)response.obj).result)
     * <strong>On failure</strong>,
     * (((AsyncResult)response.obj).result) == null and
     * (((AsyncResult)response.obj).exception) being an instance of
     * com.android.internal.telephony.gsm.CommandException
     *
     * @see #invokeOemRilRequestRaw(byte[], android.os.Message)
     * @deprecated OEM needs a vendor-extension hal and their apps should use that instead
     */
    @UnsupportedAppUsage
    @Deprecated
    public void invokeOemRilRequestRaw(byte[] data, Message response) {
        mCi.invokeOemRilRequestRaw(data, response);
    }

    /**
     * Invokes RIL_REQUEST_OEM_HOOK_Strings on RIL implementation.
     *
     * @param strings The strings to make available as the request data.
     * @param response <strong>On success</strong>, "response" bytes is
     * made available as:
     * (String[])(((AsyncResult)response.obj).result).
     * <strong>On failure</strong>,
     * (((AsyncResult)response.obj).result) == null and
     * (((AsyncResult)response.obj).exception) being an instance of
     * com.android.internal.telephony.gsm.CommandException
     *
     * @see #invokeOemRilRequestStrings(java.lang.String[], android.os.Message)
     * @deprecated OEM needs a vendor-extension hal and their apps should use that instead
     */
    @UnsupportedAppUsage
    @Deprecated
    public void invokeOemRilRequestStrings(String[] strings, Message response) {
        mCi.invokeOemRilRequestStrings(strings, response);
    }

    /**
     * Read one of the NV items defined in {@link RadioNVItems} / {@code ril_nv_items.h}.
     * Used for device configuration by some CDMA operators.
     *
     * @param itemID the ID of the item to read
     * @param response callback message with the String response in the obj field
     * @param workSource calling WorkSource
     */
    public void nvReadItem(int itemID, Message response, WorkSource workSource) {
        mCi.nvReadItem(itemID, response, workSource);
    }

    /**
     * Write one of the NV items defined in {@link RadioNVItems} / {@code ril_nv_items.h}.
     * Used for device configuration by some CDMA operators.
     *
     * @param itemID the ID of the item to read
     * @param itemValue the value to write, as a String
     * @param response Callback message.
     * @param workSource calling WorkSource
     */
    public void nvWriteItem(int itemID, String itemValue, Message response,
            WorkSource workSource) {
        mCi.nvWriteItem(itemID, itemValue, response, workSource);
    }

    /**
     * Update the CDMA Preferred Roaming List (PRL) in the radio NV storage.
     * Used for device configuration by some CDMA operators.
     *
     * @param preferredRoamingList byte array containing the new PRL
     * @param response Callback message.
     */
    public void nvWriteCdmaPrl(byte[] preferredRoamingList, Message response) {
        mCi.nvWriteCdmaPrl(preferredRoamingList, response);
    }

    /**
     * Perform the radio modem reboot. The radio will be taken offline. Used for device
     * configuration by some CDMA operators.
     * TODO: reuse nvResetConfig for now, should move to separate HAL API.
     *
     * @param response Callback message.
     */
    public void rebootModem(Message response) {
        mCi.nvResetConfig(1 /* 1: reload NV reset, trigger a modem reboot */, response);
    }

    /**
     * Perform the modem configuration reset. Used for device configuration by some CDMA operators.
     * TODO: reuse nvResetConfig for now, should move to separate HAL API.
     *
     * @param response Callback message.
     */
    public void resetModemConfig(Message response) {
        mCi.nvResetConfig(3 /* factory NV reset */, response);
    }

    public void notifyDataActivity() {
        mNotifier.notifyDataActivity(this);
    }

    private void notifyMessageWaitingIndicator() {
        // Do not notify voice mail waiting if device doesn't support voice
        if (!mIsVoiceCapable)
            return;

        // This function is added to send the notification to DefaultPhoneNotifier.
        mNotifier.notifyMessageWaitingChanged(this);
    }

    public void notifyDataConnection(String apnType) {
        mNotifier.notifyDataConnection(this, apnType, getDataConnectionState(apnType));
    }

    public void notifyDataConnection() {
        String types[] = getActiveApnTypes();
        if (types != null) {
            for (String apnType : types) {
                mNotifier.notifyDataConnection(this, apnType,
                        getDataConnectionState(apnType));
            }
        }
    }

    @UnsupportedAppUsage
    public void notifyOtaspChanged(int otaspMode) {
        mNotifier.notifyOtaspChanged(this, otaspMode);
    }

    public void notifyVoiceActivationStateChanged(int state) {
        mNotifier.notifyVoiceActivationStateChanged(this, state);
    }

    public void notifyDataActivationStateChanged(int state) {
        mNotifier.notifyDataActivationStateChanged(this, state);
    }

    public void notifyUserMobileDataStateChanged(boolean state) {
        mNotifier.notifyUserMobileDataStateChanged(this, state);
    }

    public void notifySignalStrength() {
        mNotifier.notifySignalStrength(this);
    }

    public PhoneConstants.DataState getDataConnectionState(String apnType) {
        return PhoneConstants.DataState.DISCONNECTED;
    }

    public void notifyCellInfo(List<CellInfo> cellInfo) {
        AsyncResult ar = new AsyncResult(null, cellInfo, null);
        mCellInfoRegistrants.notifyRegistrants(ar);

        mNotifier.notifyCellInfo(this, cellInfo);
    }

    /** Notify {@link PhysicalChannelConfig} changes. */
    public void notifyPhysicalChannelConfiguration(List<PhysicalChannelConfig> configs) {
        mNotifier.notifyPhysicalChannelConfiguration(this, configs);
    }

    /**
     * Notify listeners that SRVCC state has changed.
     */
    public void notifySrvccStateChanged(int state) {
        mNotifier.notifySrvccStateChanged(this, state);
    }

    /** Notify the {@link EmergencyNumber} changes. */
    public void notifyEmergencyNumberList() {
        mNotifier.notifyEmergencyNumberList();
    }

    /**
     * @return true if a mobile originating emergency call is active
     */
    public boolean isInEmergencyCall() {
        return false;
    }

    // This property is used to handle phone process crashes, and is the same for CDMA and IMS
    // phones
    protected static boolean getInEcmMode() {
        return SystemProperties.getBoolean(TelephonyProperties.PROPERTY_INECM_MODE, false);
    }

    public boolean isInEcm() {
        return EcbmHandler.getInstance().isInEcm();
    }

    @UnsupportedAppUsage
    private static int getVideoState(Call call) {
        int videoState = VideoProfile.STATE_AUDIO_ONLY;
        Connection conn = call.getEarliestConnection();
        if (conn != null) {
            videoState = conn.getVideoState();
        }
        return videoState;
    }

    /**
     * Determines if the specified call currently is or was at some point a video call, or if it is
     * a conference call.
     * @param call The call.
     * @return {@code true} if the call is or was a video call or is a conference call,
     *      {@code false} otherwise.
     */
    private boolean isVideoCallOrConference(Call call) {
        if (call.isMultiparty()) {
            return true;
        }

        boolean isDowngradedVideoCall = false;
        if (call instanceof ImsPhoneCall) {
            ImsPhoneCall imsPhoneCall = (ImsPhoneCall) call;
            ImsCall imsCall = imsPhoneCall.getImsCall();
            return imsCall != null && (imsCall.isVideoCall() ||
                    imsCall.wasVideoCall());
        }
        return isDowngradedVideoCall;
    }

    /**
     * @return {@code true} if an IMS video call or IMS conference is present, false otherwise.
     */
    public boolean isImsVideoCallOrConferencePresent() {
        boolean isPresent = false;
        if (mImsPhone != null) {
            isPresent = isVideoCallOrConference(mImsPhone.getForegroundCall()) ||
                    isVideoCallOrConference(mImsPhone.getBackgroundCall()) ||
                    isVideoCallOrConference(mImsPhone.getRingingCall());
        }
        Rlog.d(LOG_TAG, "isImsVideoCallOrConferencePresent: " + isPresent);
        return isPresent;
    }

    /**
     * Return a numerical identifier for the phone radio interface.
     * @return PHONE_TYPE_XXX as defined above.
     */
    @UnsupportedAppUsage
    public abstract int getPhoneType();

    /**
     * Returns unread voicemail count. This count is shown when the  voicemail
     * notification is expanded.<p>
     */
    public int getVoiceMessageCount(){
        return mVmCount;
    }

    /** sets the voice mail count of the phone and notifies listeners. */
    public void setVoiceMessageCount(int countWaiting) {
        mVmCount = countWaiting;
        int subId = getSubId();
        if (SubscriptionController.getInstance().isActiveSubId(subId)) {

            Rlog.d(LOG_TAG, "setVoiceMessageCount: Storing Voice Mail Count = " + countWaiting +
                    " for mVmCountKey = " + VM_COUNT + subId + " in preferences.");

            SharedPreferences sp = PreferenceManager.getDefaultSharedPreferences(mContext);
            SharedPreferences.Editor editor = sp.edit();
            editor.putInt(VM_COUNT + subId, countWaiting);
            editor.apply();
        } else {
            Rlog.e(LOG_TAG, "setVoiceMessageCount in sharedPreference: invalid subId " + subId);
        }
        // store voice mail count in SIM
        IccRecords records = UiccController.getInstance().getIccRecords(
                mPhoneId, UiccController.APP_FAM_3GPP);
        if (records != null) {
            Rlog.d(LOG_TAG, "setVoiceMessageCount: updating SIM Records");
            records.setVoiceMessageWaiting(1, countWaiting);
        } else {
            Rlog.d(LOG_TAG, "setVoiceMessageCount: SIM Records not found");
        }
        // notify listeners of voice mail
        notifyMessageWaitingIndicator();
    }

    /** gets the voice mail count from preferences */
    protected int getStoredVoiceMessageCount() {
        int countVoiceMessages = 0;
        int subId = getSubId();
        if (SubscriptionController.getInstance().isActiveSubId(subId)) {
            int invalidCount = -2;  //-1 is not really invalid. It is used for unknown number of vm
            SharedPreferences sp = PreferenceManager.getDefaultSharedPreferences(mContext);
            int countFromSP = sp.getInt(VM_COUNT + subId, invalidCount);
            if (countFromSP != invalidCount) {
                countVoiceMessages = countFromSP;
                Rlog.d(LOG_TAG, "getStoredVoiceMessageCount: from preference for subId " + subId +
                        "= " + countVoiceMessages);
            } else {
                // Check for old preference if count not found for current subId. This part of the
                // code is needed only when upgrading from M to N.
                String subscriberId = sp.getString(VM_ID, null);
                if (subscriberId != null) {
                    String currentSubscriberId = getSubscriberId();

                    if (currentSubscriberId != null && currentSubscriberId.equals(subscriberId)) {
                        // get voice mail count from preferences
                        countVoiceMessages = sp.getInt(VM_COUNT, 0);
                        setVoiceMessageCount(countVoiceMessages);
                        Rlog.d(LOG_TAG, "getStoredVoiceMessageCount: from preference = " +
                                countVoiceMessages);
                    } else {
                        Rlog.d(LOG_TAG, "getStoredVoiceMessageCount: returning 0 as count for " +
                                "matching subscriberId not found");

                    }
                    // get rid of old preferences.
                    SharedPreferences.Editor editor = sp.edit();
                    editor.remove(VM_ID);
                    editor.remove(VM_COUNT);
                    editor.apply();
                }
            }
        } else {
            Rlog.e(LOG_TAG, "getStoredVoiceMessageCount: invalid subId " + subId);
        }
        return countVoiceMessages;
    }

    /**
     * send secret dialer codes to launch arbitrary activities.
     * an Intent is started with the android_secret_code://<code> URI.
     *
     * @param code stripped version of secret code without *#*# prefix and #*#* suffix
     */
    public void sendDialerSpecialCode(String code) {
        if (!TextUtils.isEmpty(code)) {
            final BroadcastOptions options = BroadcastOptions.makeBasic();
            options.setBackgroundActivityStartsAllowed(true);
            Intent intent = new Intent(TelephonyIntents.SECRET_CODE_ACTION,
                    Uri.parse("android_secret_code://" + code));
            intent.addFlags(Intent.FLAG_RECEIVER_INCLUDE_BACKGROUND);
            mContext.sendBroadcast(intent, null, options.toBundle());

            // {@link TelephonyManager.ACTION_SECRET_CODE} will replace {@link
            // TelephonyIntents#SECRET_CODE_ACTION} in the next Android version. Before
            // that both of these two actions will be broadcast.
            Intent secrectCodeIntent = new Intent(TelephonyManager.ACTION_SECRET_CODE,
                    Uri.parse("android_secret_code://" + code));
            secrectCodeIntent.addFlags(Intent.FLAG_RECEIVER_INCLUDE_BACKGROUND);
            mContext.sendBroadcast(secrectCodeIntent, null, options.toBundle());
        }
    }

    /**
     * Returns the CDMA ERI icon index to display
     */
    public int getCdmaEriIconIndex() {
        return -1;
    }

    /**
     * Returns the CDMA ERI icon mode,
     * 0 - ON
     * 1 - FLASHING
     */
    public int getCdmaEriIconMode() {
        return -1;
    }

    /**
     * Returns the CDMA ERI text,
     */
    public String getCdmaEriText() {
        return "GSM nw, no ERI";
    }

    /**
     * Retrieves the MIN for CDMA phones.
     */
    public String getCdmaMin() {
        return null;
    }

    /**
     * Check if subscription data has been assigned to mMin
     *
     * return true if MIN info is ready; false otherwise.
     */
    public boolean isMinInfoReady() {
        return false;
    }

    /**
     *  Retrieves PRL Version for CDMA phones
     */
    public String getCdmaPrlVersion(){
        return null;
    }

    /**
     * Initiate to add a participant in an IMS call.
     * This happens asynchronously, so you cannot assume the audio path is
     * connected (or a call index has been assigned) until PhoneStateChanged
     * notification has occurred.
     *
     * @exception CallStateException if a new outgoing call is not currently
     *                possible because no more call slots exist or a call exists
     *                that is dialing, alerting, ringing, or waiting. Other
     *                errors are handled asynchronously.
     */
    public void addParticipant(String dialString) throws CallStateException {
        // To be overridden by GsmCdmaPhone and ImsPhone.
        throw new CallStateException("addParticipant :: No-Op base implementation. "
                + this);
    }

    /**
     * send burst DTMF tone, it can send the string as single character or multiple character
     * ignore if there is no active call or not valid digits string.
     * Valid digit means only includes characters ISO-LATIN characters 0-9, *, #
     * The difference between sendDtmf and sendBurstDtmf is sendDtmf only sends one character,
     * this api can send single character and multiple character, also, this api has response
     * back to caller.
     *
     * @param dtmfString is string representing the dialing digit(s) in the active call
     * @param on the DTMF ON length in milliseconds, or 0 for default
     * @param off the DTMF OFF length in milliseconds, or 0 for default
     * @param onComplete is the callback message when the action is processed by BP
     *
     */
    public void sendBurstDtmf(String dtmfString, int on, int off, Message onComplete) {
    }

    /**
     * Sets an event to be fired when the telephony system processes
     * a post-dial character on an outgoing call.<p>
     *
     * Messages of type <code>what</code> will be sent to <code>h</code>.
     * The <code>obj</code> field of these Message's will be instances of
     * <code>AsyncResult</code>. <code>Message.obj.result</code> will be
     * a Connection object.<p>
     *
     * Message.arg1 will be the post dial character being processed,
     * or 0 ('\0') if end of string.<p>
     *
     * If Connection.getPostDialState() == WAIT,
     * the application must call
     * {@link com.android.internal.telephony.Connection#proceedAfterWaitChar()
     * Connection.proceedAfterWaitChar()} or
     * {@link com.android.internal.telephony.Connection#cancelPostDial()
     * Connection.cancelPostDial()}
     * for the telephony system to continue playing the post-dial
     * DTMF sequence.<p>
     *
     * If Connection.getPostDialState() == WILD,
     * the application must call
     * {@link com.android.internal.telephony.Connection#proceedAfterWildChar
     * Connection.proceedAfterWildChar()}
     * or
     * {@link com.android.internal.telephony.Connection#cancelPostDial()
     * Connection.cancelPostDial()}
     * for the telephony system to continue playing the
     * post-dial DTMF sequence.<p>
     *
     * Only one post dial character handler may be set. <p>
     * Calling this method with "h" equal to null unsets this handler.<p>
     */
    @UnsupportedAppUsage
    public void setOnPostDialCharacter(Handler h, int what, Object obj) {
        mPostDialHandler = new Registrant(h, what, obj);
    }

    public Registrant getPostDialHandler() {
        return mPostDialHandler;
    }

    /**
     * request to exit emergency call back mode
     * the caller should use setOnECMModeExitResponse
     * to receive the emergency callback mode exit response
     */
    @UnsupportedAppUsage
    public void exitEmergencyCallbackMode() {
    }

    /**
     * Register for notifications when CDMA OTA Provision status change
     *
     * @param h Handler that receives the notification message.
     * @param what User-defined message code.
     * @param obj User object.
     */
    public void registerForCdmaOtaStatusChange(Handler h, int what, Object obj) {
    }

    /**
     * Unregister for notifications when CDMA OTA Provision status change
     * @param h Handler to be removed from the registrant list.
     */
    public void unregisterForCdmaOtaStatusChange(Handler h) {
    }

    /**
     * Registration point for subscription info ready
     * @param h handler to notify
     * @param what what code of message when delivered
     * @param obj placed in Message.obj
     */
    public void registerForSubscriptionInfoReady(Handler h, int what, Object obj) {
    }

    /**
     * Unregister for notifications for subscription info
     * @param h Handler to be removed from the registrant list.
     */
    public void unregisterForSubscriptionInfoReady(Handler h) {
    }

    /**
     * Returns true if OTA Service Provisioning needs to be performed.
     */
    @UnsupportedAppUsage
    public boolean needsOtaServiceProvisioning() {
        return false;
    }

    /**
     * this decides if the dial number is OTA(Over the air provision) number or not
     * @param dialStr is string representing the dialing digit(s)
     * @return  true means the dialStr is OTA number, and false means the dialStr is not OTA number
     */
    public  boolean isOtaSpNumber(String dialStr) {
        return false;
    }

    /**
     * Register for notifications when CDMA call waiting comes
     *
     * @param h Handler that receives the notification message.
     * @param what User-defined message code.
     * @param obj User object.
     */
    public void registerForCallWaiting(Handler h, int what, Object obj){
    }

    /**
     * Unegister for notifications when CDMA Call waiting comes
     * @param h Handler to be removed from the registrant list.
     */
    public void unregisterForCallWaiting(Handler h){
    }

    /**
     * Registration point for Ecm timer reset
     * @param h handler to notify
     * @param what user-defined message code
     * @param obj placed in Message.obj
     */
    @UnsupportedAppUsage
    public void registerForEcmTimerReset(Handler h, int what, Object obj) {
    }

    /**
     * Unregister for notification for Ecm timer reset
     * @param h Handler to be removed from the registrant list.
     */
    @UnsupportedAppUsage
    public void unregisterForEcmTimerReset(Handler h) {
    }

    /**
     * Register for signal information notifications from the network.
     * Message.obj will contain an AsyncResult.
     * AsyncResult.result will be a SuppServiceNotification instance.
     *
     * @param h Handler that receives the notification message.
     * @param what User-defined message code.
     * @param obj User object.
     */
    public void registerForSignalInfo(Handler h, int what, Object obj) {
        mCi.registerForSignalInfo(h, what, obj);
    }

    /**
     * Unregisters for signal information notifications.
     * Extraneous calls are tolerated silently
     *
     * @param h Handler to be removed from the registrant list.
     */
    public void unregisterForSignalInfo(Handler h) {
        mCi.unregisterForSignalInfo(h);
    }

    /**
     * Register for display information notifications from the network.
     * Message.obj will contain an AsyncResult.
     * AsyncResult.result will be a SuppServiceNotification instance.
     *
     * @param h Handler that receives the notification message.
     * @param what User-defined message code.
     * @param obj User object.
     */
    public void registerForDisplayInfo(Handler h, int what, Object obj) {
        mCi.registerForDisplayInfo(h, what, obj);
    }

    /**
     * Unregisters for display information notifications.
     * Extraneous calls are tolerated silently
     *
     * @param h Handler to be removed from the registrant list.
     */
    public void unregisterForDisplayInfo(Handler h) {
         mCi.unregisterForDisplayInfo(h);
    }

    /**
     * Register for CDMA number information record notification from the network.
     * Message.obj will contain an AsyncResult.
     * AsyncResult.result will be a CdmaInformationRecords.CdmaNumberInfoRec
     * instance.
     *
     * @param h Handler that receives the notification message.
     * @param what User-defined message code.
     * @param obj User object.
     */
    public void registerForNumberInfo(Handler h, int what, Object obj) {
        mCi.registerForNumberInfo(h, what, obj);
    }

    /**
     * Unregisters for number information record notifications.
     * Extraneous calls are tolerated silently
     *
     * @param h Handler to be removed from the registrant list.
     */
    public void unregisterForNumberInfo(Handler h) {
        mCi.unregisterForNumberInfo(h);
    }

    /**
     * Register for CDMA redirected number information record notification
     * from the network.
     * Message.obj will contain an AsyncResult.
     * AsyncResult.result will be a CdmaInformationRecords.CdmaRedirectingNumberInfoRec
     * instance.
     *
     * @param h Handler that receives the notification message.
     * @param what User-defined message code.
     * @param obj User object.
     */
    public void registerForRedirectedNumberInfo(Handler h, int what, Object obj) {
        mCi.registerForRedirectedNumberInfo(h, what, obj);
    }

    /**
     * Unregisters for redirected number information record notification.
     * Extraneous calls are tolerated silently
     *
     * @param h Handler to be removed from the registrant list.
     */
    public void unregisterForRedirectedNumberInfo(Handler h) {
        mCi.unregisterForRedirectedNumberInfo(h);
    }

    /**
     * Register for CDMA line control information record notification
     * from the network.
     * Message.obj will contain an AsyncResult.
     * AsyncResult.result will be a CdmaInformationRecords.CdmaLineControlInfoRec
     * instance.
     *
     * @param h Handler that receives the notification message.
     * @param what User-defined message code.
     * @param obj User object.
     */
    public void registerForLineControlInfo(Handler h, int what, Object obj) {
        mCi.registerForLineControlInfo(h, what, obj);
    }

    /**
     * Unregisters for line control information notifications.
     * Extraneous calls are tolerated silently
     *
     * @param h Handler to be removed from the registrant list.
     */
    public void unregisterForLineControlInfo(Handler h) {
        mCi.unregisterForLineControlInfo(h);
    }

    /**
     * Register for CDMA T53 CLIR information record notifications
     * from the network.
     * Message.obj will contain an AsyncResult.
     * AsyncResult.result will be a CdmaInformationRecords.CdmaT53ClirInfoRec
     * instance.
     *
     * @param h Handler that receives the notification message.
     * @param what User-defined message code.
     * @param obj User object.
     */
    public void registerFoT53ClirlInfo(Handler h, int what, Object obj) {
        mCi.registerFoT53ClirlInfo(h, what, obj);
    }

    /**
     * Unregisters for T53 CLIR information record notification
     * Extraneous calls are tolerated silently
     *
     * @param h Handler to be removed from the registrant list.
     */
    public void unregisterForT53ClirInfo(Handler h) {
        mCi.unregisterForT53ClirInfo(h);
    }

    /**
     * Register for CDMA T53 audio control information record notifications
     * from the network.
     * Message.obj will contain an AsyncResult.
     * AsyncResult.result will be a CdmaInformationRecords.CdmaT53AudioControlInfoRec
     * instance.
     *
     * @param h Handler that receives the notification message.
     * @param what User-defined message code.
     * @param obj User object.
     */
    public void registerForT53AudioControlInfo(Handler h, int what, Object obj) {
        mCi.registerForT53AudioControlInfo(h, what, obj);
    }

    /**
     * Unregisters for T53 audio control information record notifications.
     * Extraneous calls are tolerated silently
     *
     * @param h Handler to be removed from the registrant list.
     */
    public void unregisterForT53AudioControlInfo(Handler h) {
        mCi.unregisterForT53AudioControlInfo(h);
    }

    /**
     * registers for exit emergency call back mode request response
     *
     * @param h Handler that receives the notification message.
     * @param what User-defined message code.
     * @param obj User object.
     */
    @UnsupportedAppUsage
    public void setOnEcbModeExitResponse(Handler h, int what, Object obj){
    }

    /**
     * Unregisters for exit emergency call back mode request response
     *
     * @param h Handler to be removed from the registrant list.
     */
    @UnsupportedAppUsage
    public void unsetOnEcbModeExitResponse(Handler h){
    }

    /**
     * Register for radio off or not available
     *
     * @param h Handler that receives the notification message.
     * @param what User-defined message code.
     * @param obj User object.
     */
    public void registerForRadioOffOrNotAvailable(Handler h, int what, Object obj) {
        mRadioOffOrNotAvailableRegistrants.addUnique(h, what, obj);
    }

    /**
     * Unregisters for radio off or not available
     *
     * @param h Handler to be removed from the registrant list.
     */
    public void unregisterForRadioOffOrNotAvailable(Handler h) {
        mRadioOffOrNotAvailableRegistrants.remove(h);
    }

    /**
     * Returns an array of string identifiers for the APN types serviced by the
     * currently active.
     *
     * @return The string array of APN types. Return null if no active APN types.
     */
    @UnsupportedAppUsage
    @Nullable
    public String[] getActiveApnTypes() {
        if (mTransportManager != null) {
            List<String> typesList = new ArrayList<>();
            for (int transportType : mTransportManager.getAvailableTransports()) {
                if (getDcTracker(transportType) != null) {
                    typesList.addAll(Arrays.asList(
                            getDcTracker(transportType).getActiveApnTypes()));
                }
            }

            return typesList.toArray(new String[typesList.size()]);
        }

        return null;
    }

    /**
     * Check if there are matching tethering (i.e DUN) for the carrier.
     * @return true if there is a matching DUN APN.
     */
    public boolean hasMatchedTetherApnSetting() {
        if (getDcTracker(AccessNetworkConstants.TRANSPORT_TYPE_WWAN) != null) {
            return getDcTracker(AccessNetworkConstants.TRANSPORT_TYPE_WWAN)
                    .hasMatchedTetherApnSetting();
        }
        return false;
    }

    /**
     * Returns string for the active APN host.
     *  @return type as a string or null if none.
     */
    public String getActiveApnHost(String apnType) {
        if (mTransportManager != null) {
            int transportType = mTransportManager.getCurrentTransport(
                    ApnSetting.getApnTypesBitmaskFromString(apnType));
            if (getDcTracker(transportType) != null) {
                return getDcTracker(transportType).getActiveApnString(apnType);
            }
        }

        return null;
    }

    /**
     * Return the LinkProperties for the named apn or null if not available
     */
    public LinkProperties getLinkProperties(String apnType) {
        if (mTransportManager != null) {
            int transport = mTransportManager.getCurrentTransport(
                    ApnSetting.getApnTypesBitmaskFromString(apnType));
            if (getDcTracker(transport) != null) {
                return getDcTracker(transport).getLinkProperties(apnType);
            }
        }
        return null;
    }

    /**
     * Return the NetworkCapabilities
     */
    public NetworkCapabilities getNetworkCapabilities(String apnType) {
        if (mTransportManager != null) {
            int transportType = mTransportManager.getCurrentTransport(
                    ApnSetting.getApnTypesBitmaskFromString(apnType));
            if (getDcTracker(transportType) != null) {
                return getDcTracker(transportType).getNetworkCapabilities(apnType);
            }
        }
        return null;
    }

    /**
     * Report on whether data connectivity is allowed for given APN type.
     *
     * @param apnType APN type
     *
     * @return True if data is allowed to be established.
     */
    public boolean isDataAllowed(@ApnType int apnType) {
        return isDataAllowed(apnType, null);
    }

    /**
     * Report on whether data connectivity is allowed.
     *
     * @param apnType APN type
     * @param reasons The reasons that data can/can't be established. This is an output param.
     * @return True if data is allowed to be established
     */
    public boolean isDataAllowed(@ApnType int apnType, DataConnectionReasons reasons) {
        if (mTransportManager != null) {
            int transport = mTransportManager.getCurrentTransport(apnType);
            if (getDcTracker(transport) != null) {
                return getDcTracker(transport).isDataAllowed(reasons);
            }
        }
        return false;
    }


    /**
     * Action set from carrier signalling broadcast receivers to enable/disable metered apns.
     */
    public void carrierActionSetMeteredApnsEnabled(boolean enabled) {
        mCarrierActionAgent.carrierActionSetMeteredApnsEnabled(enabled);
    }

    /**
     * Action set from carrier signalling broadcast receivers to enable/disable radio
     */
    public void carrierActionSetRadioEnabled(boolean enabled) {
        mCarrierActionAgent.carrierActionSetRadioEnabled(enabled);
    }

    /**
     * Action set from carrier app to start/stop reporting default network condition.
     */
    public void carrierActionReportDefaultNetworkStatus(boolean report) {
        mCarrierActionAgent.carrierActionReportDefaultNetworkStatus(report);
    }

    /**
     * Action set from carrier signalling broadcast receivers to reset all carrier actions
     */
    public void carrierActionResetAll() {
        mCarrierActionAgent.carrierActionReset();
    }

    /**
     * Notify registrants of a new ringing Connection.
     * Subclasses of Phone probably want to replace this with a
     * version scoped to their packages
     */
    public void notifyNewRingingConnectionP(Connection cn) {
        if (!mIsVoiceCapable)
            return;
        AsyncResult ar = new AsyncResult(null, cn, null);
        mNewRingingConnectionRegistrants.notifyRegistrants(ar);
    }

    /**
     * Notify registrants of a new unknown connection.
     */
    public void notifyUnknownConnectionP(Connection cn) {
        mUnknownConnectionRegistrants.notifyResult(cn);
    }

    /**
     * Notify registrants if phone is video capable.
     */
    public void notifyForVideoCapabilityChanged(boolean isVideoCallCapable) {
        // Cache the current video capability so that we don't lose the information.
        mIsVideoCapable = isVideoCallCapable;

        AsyncResult ar = new AsyncResult(null, isVideoCallCapable, null);
        mVideoCapabilityChangedRegistrants.notifyRegistrants(ar);
    }

    /**
     * Notify registrants of a RING event.
     */
    private void notifyIncomingRing() {
        if (!mIsVoiceCapable)
            return;
        AsyncResult ar = new AsyncResult(null, this, null);
        mIncomingRingRegistrants.notifyRegistrants(ar);
    }

    /**
     * Send the incoming call Ring notification if conditions are right.
     */
    private void sendIncomingCallRingNotification(int token) {
        if (mIsVoiceCapable && !mDoesRilSendMultipleCallRing &&
                (token == mCallRingContinueToken)) {
            Rlog.d(LOG_TAG, "Sending notifyIncomingRing");
            notifyIncomingRing();
            sendMessageDelayed(
                    obtainMessage(EVENT_CALL_RING_CONTINUE, token, 0), mCallRingDelay);
        } else {
            Rlog.d(LOG_TAG, "Ignoring ring notification request,"
                    + " mDoesRilSendMultipleCallRing=" + mDoesRilSendMultipleCallRing
                    + " token=" + token
                    + " mCallRingContinueToken=" + mCallRingContinueToken
                    + " mIsVoiceCapable=" + mIsVoiceCapable);
        }
    }

    /**
     * TODO: Adding a function for each property is not good.
     * A fucntion of type getPhoneProp(propType) where propType is an
     * enum of GSM+CDMA+LTE props would be a better approach.
     *
     * Get "Restriction of menu options for manual PLMN selection" bit
     * status from EF_CSP data, this belongs to "Value Added Services Group".
     * @return true if this bit is set or EF_CSP data is unavailable,
     * false otherwise
     */
    @UnsupportedAppUsage
    public boolean isCspPlmnEnabled() {
        return false;
    }

    /**
     * Return an interface to retrieve the ISIM records for IMS, if available.
     * @return the interface to retrieve the ISIM records, or null if not supported
     */
    @UnsupportedAppUsage
    public IsimRecords getIsimRecords() {
        Rlog.e(LOG_TAG, "getIsimRecords() is only supported on LTE devices");
        return null;
    }

    /**
     * Retrieves the MSISDN from the UICC. For GSM/UMTS phones, this is equivalent to
     * {@link #getLine1Number()}. For CDMA phones, {@link #getLine1Number()} returns
     * the MDN, so this method is provided to return the MSISDN on CDMA/LTE phones.
     */
    @UnsupportedAppUsage
    public String getMsisdn() {
        return null;
    }

    /**
     * Retrieves the EF_PNN from the UICC For GSM/UMTS phones.
     */
    public String getPlmn() {
        return null;
    }

    /**
     * Get the current for the default apn DataState. No change notification
     * exists at this interface -- use
     * {@link android.telephony.PhoneStateListener} instead.
     */
    @UnsupportedAppUsage
    public PhoneConstants.DataState getDataConnectionState() {
        return getDataConnectionState(PhoneConstants.APN_TYPE_DEFAULT);
    }

    public void notifyCallForwardingIndicator() {
    }

    public void notifyDataConnectionFailed(String apnType) {
        mNotifier.notifyDataConnectionFailed(this, apnType);
    }

    public void notifyPreciseDataConnectionFailed(String apnType, String apn,
            @DataFailCause.FailCause int failCause) {
        mNotifier.notifyPreciseDataConnectionFailed(this, apnType, apn, failCause);
    }

    /**
     * Return if the current radio is LTE on CDMA. This
     * is a tri-state return value as for a period of time
     * the mode may be unknown.
     *
     * @return {@link PhoneConstants#LTE_ON_CDMA_UNKNOWN}, {@link PhoneConstants#LTE_ON_CDMA_FALSE}
     * or {@link PhoneConstants#LTE_ON_CDMA_TRUE}
     */
    public int getLteOnCdmaMode() {
        return mCi.getLteOnCdmaMode();
    }

    /**
     * Sets the SIM voice message waiting indicator records.
     * @param line GSM Subscriber Profile Number, one-based. Only '1' is supported
     * @param countWaiting The number of messages waiting, if known. Use
     *                     -1 to indicate that an unknown number of
     *                      messages are waiting
     */
    public void setVoiceMessageWaiting(int line, int countWaiting) {
        // This function should be overridden by class GsmCdmaPhone.
        Rlog.e(LOG_TAG, "Error! This function should never be executed, inactive Phone.");
    }

    /**
     * Gets the USIM service table from the UICC, if present and available.
     * @return an interface to the UsimServiceTable record, or null if not available
     */
    public UsimServiceTable getUsimServiceTable() {
        IccRecords r = mIccRecords.get();
        return (r != null) ? r.getUsimServiceTable() : null;
    }

    /**
     * Gets the Uicc card corresponding to this phone.
     * @return the UiccCard object corresponding to the phone ID.
     */
    @UnsupportedAppUsage
    public UiccCard getUiccCard() {
        return mUiccController.getUiccCard(mPhoneId);
    }

    /**
     * Get P-CSCF address from PCO after data connection is established or modified.
     * @param apnType the apnType, "ims" for IMS APN, "emergency" for EMERGENCY APN
     */
    public String[] getPcscfAddress(String apnType) {
        if (mTransportManager != null) {
            int transportType = mTransportManager.getCurrentTransport(
                    ApnSetting.getApnTypesBitmaskFromString(apnType));
            if (getDcTracker(transportType) != null) {
                return getDcTracker(transportType).getPcscfAddress(apnType);
            }
        }

        return null;
    }

    /**
     * Set IMS registration state
     */
    public void setImsRegistrationState(boolean registered) {
    }

    /**
     * Return an instance of a IMS phone
     */
    @UnsupportedAppUsage
    public Phone getImsPhone() {
        return mImsPhone;
    }

    /**
     * Returns Carrier specific information that will be used to encrypt the IMSI and IMPI.
     * @param keyType whether the key is being used for WLAN or ePDG.
     * @return ImsiEncryptionInfo which includes the Key Type, the Public Key
     *        {@link java.security.PublicKey} and the Key Identifier.
     *        The keyIdentifier This is used by the server to help it locate the private key to
     *        decrypt the permanent identity.
     */
    public ImsiEncryptionInfo getCarrierInfoForImsiEncryption(int keyType) {
        return null;
    }

    /**
     * Sets the carrier information needed to encrypt the IMSI and IMPI.
     * @param imsiEncryptionInfo Carrier specific information that will be used to encrypt the
     *        IMSI and IMPI. This includes the Key type, the Public key
     *        {@link java.security.PublicKey} and the Key identifier.
     */
    public void setCarrierInfoForImsiEncryption(ImsiEncryptionInfo imsiEncryptionInfo) {
        return;
    }

    public int getCarrierId() {
        return TelephonyManager.UNKNOWN_CARRIER_ID;
    }

    public String getCarrierName() {
        return null;
    }

    public int getMNOCarrierId() {
        return TelephonyManager.UNKNOWN_CARRIER_ID;
    }

    public int getSpecificCarrierId() {
        return TelephonyManager.UNKNOWN_CARRIER_ID;
    }

    public String getSpecificCarrierName() {
        return null;
    }

    public int getCarrierIdListVersion() {
        return TelephonyManager.UNKNOWN_CARRIER_ID_LIST_VERSION;
    }

    public void resolveSubscriptionCarrierId(String simState) {
    }

    /**
     *  Resets the Carrier Keys in the database. This involves 2 steps:
     *  1. Delete the keys from the database.
     *  2. Send an intent to download new Certificates.
     */
    public void resetCarrierKeysForImsiEncryption() {
        return;
    }

    /**
     * Return if UT capability of ImsPhone is enabled or not
     */
    @UnsupportedAppUsage
    public boolean isUtEnabled() {
        if (mImsPhone != null) {
            return mImsPhone.isUtEnabled();
        }
        return false;
    }

    @UnsupportedAppUsage
    public void dispose() {
    }

    private void updateImsPhone() {
        Rlog.d(LOG_TAG, "updateImsPhone"
                + " mImsServiceReady=" + mImsServiceReady);

        if (mImsServiceReady && (mImsPhone == null)) {
            mImsPhone = PhoneFactory.makeImsPhone(mNotifier, this);
            CallManager.getInstance().registerPhone(mImsPhone);
            mImsPhone.registerForSilentRedial(
                    this, EVENT_INITIATE_SILENT_REDIAL, null);
        } else if (!mImsServiceReady && (mImsPhone != null)) {
            CallManager.getInstance().unregisterPhone(mImsPhone);
            mImsPhone.unregisterForSilentRedial(this);

            mImsPhone.dispose();
            // Potential GC issue if someone keeps a reference to ImsPhone.
            // However: this change will make sure that such a reference does
            // not access functions through NULL pointer.
            //mImsPhone.removeReferences();
            mImsPhone = null;
        }
        if (mEcbmHandler != null) {
            mEcbmHandler.updateImsPhone(mImsPhone, mPhoneId);
        }

    }

    /**
     * Dials a number.
     *
     * @param dialString The number to dial.
     * @param dialArgs Parameters to dial with.
     * @return The Connection.
     * @throws CallStateException
     */
    protected Connection dialInternal(String dialString, DialArgs dialArgs)
            throws CallStateException {
        // dialInternal shall be overriden by GsmCdmaPhone
        return null;
    }

    /*
     * Returns the subscription id.
     */
    @UnsupportedAppUsage
    public int getSubId() {
        if (SubscriptionController.getInstance() == null) {
            // TODO b/78359408 getInstance sometimes returns null in Treehugger tests, which causes
            // flakiness. Even though we haven't seen this crash in the wild we should keep this
            // check in until we've figured out the root cause.
            Rlog.e(LOG_TAG, "SubscriptionController.getInstance = null! Returning default subId");
            return SubscriptionManager.DEFAULT_SUBSCRIPTION_ID;
        }
        return SubscriptionController.getInstance().getSubIdUsingPhoneId(mPhoneId);
    }

    /**
     * Returns the phone id.
     */
    @UnsupportedAppUsage
    public int getPhoneId() {
        return mPhoneId;
    }

    /**
     * Return the service state of mImsPhone if it is STATE_IN_SERVICE
     * otherwise return the current voice service state
     */
    public int getVoicePhoneServiceState() {
        Phone imsPhone = mImsPhone;
        if (imsPhone != null
                && imsPhone.getServiceState().getState() == ServiceState.STATE_IN_SERVICE) {
            return ServiceState.STATE_IN_SERVICE;
        }
        return getServiceState().getState();
    }

    /**
     * Override the service provider name and the operator name for the current ICCID.
     */
    public boolean setOperatorBrandOverride(String brand) {
        return false;
    }

    /**
     * Override the roaming indicator for the current ICCID.
     */
    public boolean setRoamingOverride(List<String> gsmRoamingList,
            List<String> gsmNonRoamingList, List<String> cdmaRoamingList,
            List<String> cdmaNonRoamingList) {
        String iccId = getIccSerialNumber();
        if (TextUtils.isEmpty(iccId)) {
            return false;
        }

        setRoamingOverrideHelper(gsmRoamingList, GSM_ROAMING_LIST_OVERRIDE_PREFIX, iccId);
        setRoamingOverrideHelper(gsmNonRoamingList, GSM_NON_ROAMING_LIST_OVERRIDE_PREFIX, iccId);
        setRoamingOverrideHelper(cdmaRoamingList, CDMA_ROAMING_LIST_OVERRIDE_PREFIX, iccId);
        setRoamingOverrideHelper(cdmaNonRoamingList, CDMA_NON_ROAMING_LIST_OVERRIDE_PREFIX, iccId);

        // Refresh.
        ServiceStateTracker tracker = getServiceStateTracker();
        if (tracker != null) {
            tracker.pollState();
        }
        return true;
    }

    private void setRoamingOverrideHelper(List<String> list, String prefix, String iccId) {
        SharedPreferences.Editor spEditor =
                PreferenceManager.getDefaultSharedPreferences(mContext).edit();
        String key = prefix + iccId;
        if (list == null || list.isEmpty()) {
            spEditor.remove(key).commit();
        } else {
            spEditor.putStringSet(key, new HashSet<String>(list)).commit();
        }
    }

    public boolean isMccMncMarkedAsRoaming(String mccMnc) {
        return getRoamingOverrideHelper(GSM_ROAMING_LIST_OVERRIDE_PREFIX, mccMnc);
    }

    public boolean isMccMncMarkedAsNonRoaming(String mccMnc) {
        return getRoamingOverrideHelper(GSM_NON_ROAMING_LIST_OVERRIDE_PREFIX, mccMnc);
    }

    public boolean isSidMarkedAsRoaming(int SID) {
        return getRoamingOverrideHelper(CDMA_ROAMING_LIST_OVERRIDE_PREFIX,
                Integer.toString(SID));
    }

    public boolean isSidMarkedAsNonRoaming(int SID) {
        return getRoamingOverrideHelper(CDMA_NON_ROAMING_LIST_OVERRIDE_PREFIX,
                Integer.toString(SID));
    }

    /**
     * Query the IMS Registration Status.
     *
     * @return true if IMS is Registered
     */
    public boolean isImsRegistered() {
        Phone imsPhone = mImsPhone;
        boolean isImsRegistered = false;
        if (imsPhone != null) {
            isImsRegistered = imsPhone.isImsRegistered();
        } else {
            ServiceStateTracker sst = getServiceStateTracker();
            if (sst != null) {
                isImsRegistered = sst.isImsRegistered();
            }
        }
        Rlog.d(LOG_TAG, "isImsRegistered =" + isImsRegistered);
        return isImsRegistered;
    }

    /**
     * Get Wifi Calling Feature Availability
     */
    @UnsupportedAppUsage
    public boolean isWifiCallingEnabled() {
        Phone imsPhone = mImsPhone;
        boolean isWifiCallingEnabled = false;
        if (imsPhone != null) {
            isWifiCallingEnabled = imsPhone.isWifiCallingEnabled();
        }
        Rlog.d(LOG_TAG, "isWifiCallingEnabled =" + isWifiCallingEnabled);
        return isWifiCallingEnabled;
    }

    /**
     * @return true if the IMS capability for the registration technology specified is available,
     * false otherwise.
     */
    public boolean isImsCapabilityAvailable(int capability, int regTech) {
        Phone imsPhone = mImsPhone;
        boolean isAvailable = false;
        if (imsPhone != null) {
            isAvailable = imsPhone.isImsCapabilityAvailable(capability, regTech);
        }
        Rlog.d(LOG_TAG, "isImsRegistered =" + isAvailable);
        return isAvailable;
    }

    /**
     * Get Volte Feature Availability
     */
    @UnsupportedAppUsage
    public boolean isVolteEnabled() {
        Phone imsPhone = mImsPhone;
        boolean isVolteEnabled = false;
        if (imsPhone != null) {
            isVolteEnabled = imsPhone.isVolteEnabled();
        }
        Rlog.d(LOG_TAG, "isImsRegistered =" + isVolteEnabled);
        return isVolteEnabled;
    }

    /**
     * @return the IMS MmTel Registration technology for this Phone, defined in
     * {@link ImsRegistrationImplBase}.
     */
    public int getImsRegistrationTech() {
        Phone imsPhone = mImsPhone;
        int regTech = ImsRegistrationImplBase.REGISTRATION_TECH_NONE;
        if (imsPhone != null) {
            regTech = imsPhone.getImsRegistrationTech();
        }
        Rlog.d(LOG_TAG, "getImsRegistrationTechnology =" + regTech);
        return regTech;
    }

    private boolean getRoamingOverrideHelper(String prefix, String key) {
        String iccId = getIccSerialNumber();
        if (TextUtils.isEmpty(iccId) || TextUtils.isEmpty(key)) {
            return false;
        }

        SharedPreferences sp = PreferenceManager.getDefaultSharedPreferences(mContext);
        Set<String> value = sp.getStringSet(prefix + iccId, null);
        if (value == null) {
            return false;
        }
        return value.contains(key);
    }

    /**
     * @return returns the latest radio state from the modem
     */
    public int getRadioPowerState() {
        return mCi.getRadioState();
    }

    /**
     * Is Radio Present on the device and is it accessible
     */
    public boolean isRadioAvailable() {
        return mCi.getRadioState() != TelephonyManager.RADIO_POWER_UNAVAILABLE;
    }

    /**
     * Is Radio turned on
     */
    public boolean isRadioOn() {
        return mCi.getRadioState() == TelephonyManager.RADIO_POWER_ON;
    }

    /**
     * shutdown Radio gracefully
     */
    public void shutdownRadio() {
        getServiceStateTracker().requestShutdown();
    }

    /**
     * Return true if the device is shutting down.
     */
    public boolean isShuttingDown() {
        return getServiceStateTracker().isDeviceShuttingDown();
    }

    /**
     *  Set phone radio capability
     *
     *  @param rc the phone radio capability defined in
     *         RadioCapability. It's a input object used to transfer parameter to logic modem
     *  @param response Callback message.
     */
    public void setRadioCapability(RadioCapability rc, Message response) {
        mCi.setRadioCapability(rc, response);
    }

    /**
     *  Get phone radio access family
     *
     *  @return a bit mask to identify the radio access family.
     */
    public int getRadioAccessFamily() {
        final RadioCapability rc = getRadioCapability();
        return (rc == null ? RadioAccessFamily.RAF_UNKNOWN : rc.getRadioAccessFamily());
    }

    /**
     *  Get the associated data modems Id.
     *
     *  @return a String containing the id of the data modem
     */
    public String getModemUuId() {
        final RadioCapability rc = getRadioCapability();
        return (rc == null ? "" : rc.getLogicalModemUuid());
    }

    /**
     *  Get phone radio capability
     *
     *  @return the capability of the radio defined in RadioCapability
     */
    public RadioCapability getRadioCapability() {
        return mRadioCapability.get();
    }

    /**
     *  The RadioCapability has changed. This comes up from the RIL and is called when radios first
     *  become available or after a capability switch.  The flow is we use setRadioCapability to
     *  request a change with the RIL and get an UNSOL response with the new data which gets set
     *  here.
     *
     *  @param rc the phone radio capability currently in effect for this phone.
     */
    public void radioCapabilityUpdated(RadioCapability rc) {
        // Called when radios first become available or after a capability switch
        // Update the cached value
        mRadioCapability.set(rc);

        if (SubscriptionManager.isValidSubscriptionId(getSubId())) {
            boolean restoreSelection = !mContext.getResources().getBoolean(
                    com.android.internal.R.bool.skip_restoring_network_selection);
            sendSubscriptionSettings(restoreSelection);
        }
    }

    public void sendSubscriptionSettings(boolean restoreNetworkSelection) {
        // Send settings down
        int type = PhoneFactory.calculatePreferredNetworkType(mContext, getSubId());
        setPreferredNetworkType(type, null);

        if (restoreNetworkSelection) {
            restoreSavedNetworkSelection(null);
        }
    }

    protected void setPreferredNetworkTypeIfSimLoaded() {
        int subId = getSubId();
        if (SubscriptionManager.from(mContext).isActiveSubId(subId)) {
            int type = PhoneFactory.calculatePreferredNetworkType(mContext, getSubId());
            setPreferredNetworkType(type, null);
        }
    }

    /**
     * Registers the handler when phone radio  capability is changed.
     *
     * @param h Handler for notification message.
     * @param what User-defined message code.
     * @param obj User object.
     */
    public void registerForRadioCapabilityChanged(Handler h, int what, Object obj) {
        mCi.registerForRadioCapabilityChanged(h, what, obj);
    }

    /**
     * Unregister for notifications when phone radio type and access technology is changed.
     *
     * @param h Handler to be removed from the registrant list.
     */
    public void unregisterForRadioCapabilityChanged(Handler h) {
        mCi.unregisterForRadioCapabilityChanged(this);
    }

    /**
     * Determines if  IMS is enabled for call.
     *
     * @return {@code true} if IMS calling is enabled.
     */
    public boolean isImsUseEnabled() {
        ImsManager imsManager = ImsManager.getInstance(mContext, mPhoneId);
        boolean imsUseEnabled = ((imsManager.isVolteEnabledByPlatform()
                && imsManager.isEnhanced4gLteModeSettingEnabledByUser())
                || (imsManager.isWfcEnabledByPlatform() && imsManager.isWfcEnabledByUser())
                && imsManager.isNonTtyOrTtyOnVolteEnabled());
        return imsUseEnabled;
    }

    /**
     * Determines if the connection to IMS services are available yet.
     * @return {@code true} if the connection to IMS services are available.
     */
    public boolean isImsAvailable() {
        if (mImsPhone == null) {
            return false;
        }

        return mImsPhone.isImsAvailable();
    }

    /**
     * Determines if video calling is enabled for the phone.
     *
     * @return {@code true} if video calling is enabled, {@code false} otherwise.
     */
    @UnsupportedAppUsage
    public boolean isVideoEnabled() {
        Phone imsPhone = mImsPhone;
        if (imsPhone != null) {
            return imsPhone.isVideoEnabled();
        }
        return false;
    }

    /**
     * Returns the status of Link Capacity Estimation (LCE) service.
     */
    public int getLceStatus() {
        return mLceStatus;
    }

    /**
     * Returns the modem activity information
     */
    public void getModemActivityInfo(Message response, WorkSource workSource)  {
        mCi.getModemActivityInfo(response, workSource);
    }

    /**
     * Starts LCE service after radio becomes available.
     * LCE service state may get destroyed on the modem when radio becomes unavailable.
     */
    public void startLceAfterRadioIsAvailable() {
        mCi.startLceService(DEFAULT_REPORT_INTERVAL_MS, LCE_PULL_MODE,
                obtainMessage(EVENT_CONFIG_LCE));
    }

    /**
     * Set allowed carriers
     */
    public void setAllowedCarriers(CarrierRestrictionRules carrierRestrictionRules,
            Message response, WorkSource workSource) {
        mCi.setAllowedCarriers(carrierRestrictionRules, response, workSource);
    }

    /** Sets the SignalStrength reporting criteria. */
    public void setSignalStrengthReportingCriteria(int[] thresholds, int ran) {
        // no-op default implementation
    }

    /** Sets the SignalStrength reporting criteria. */
    public void setLinkCapacityReportingCriteria(int[] dlThresholds, int[] ulThresholds, int ran) {
        // no-op default implementation
    }

    /**
     * Get allowed carriers
     */
    public void getAllowedCarriers(Message response, WorkSource workSource) {
        mCi.getAllowedCarriers(response, workSource);
    }

    /**
     * Returns the locale based on the carrier properties (such as {@code ro.carrier}) and
     * SIM preferences.
     */
    public Locale getLocaleFromSimAndCarrierPrefs() {
        final IccRecords records = mIccRecords.get();
        if (records != null && records.getSimLanguage() != null) {
            return new Locale(records.getSimLanguage());
        }

        return getLocaleFromCarrierProperties(mContext);
    }

    public void updateDataConnectionTracker() {
        if (mTransportManager != null) {
            for (int transport : mTransportManager.getAvailableTransports()) {
                if (getDcTracker(transport) != null) {
                    getDcTracker(transport).update();
                }
            }
        }
    }

    public boolean updateCurrentCarrierInProvider() {
        return false;
    }

    /**
     * @return True if all data connections are disconnected.
     */
    public boolean areAllDataDisconnected() {
        if (mTransportManager != null) {
            for (int transport : mTransportManager.getAvailableTransports()) {
                if (getDcTracker(transport) != null && !getDcTracker(transport).isDisconnected()) {
                    return false;
                }
            }
        }
        return true;
    }

    public void registerForAllDataDisconnected(Handler h, int what) {
        mAllDataDisconnectedRegistrants.addUnique(h, what, null);
        if (mTransportManager != null) {
            for (int transport : mTransportManager.getAvailableTransports()) {
                if (getDcTracker(transport) != null && !getDcTracker(transport).isDisconnected()) {
                    getDcTracker(transport).registerForAllDataDisconnected(
                            this, EVENT_ALL_DATA_DISCONNECTED);
                }
            }
        }
    }

    public void unregisterForAllDataDisconnected(Handler h) {
        mAllDataDisconnectedRegistrants.remove(h);
    }

    public DataEnabledSettings getDataEnabledSettings() {
        return mDataEnabledSettings;
    }

    @UnsupportedAppUsage
    public IccSmsInterfaceManager getIccSmsInterfaceManager(){
        return null;
    }

    protected boolean isMatchGid(String gid) {
        String gid1 = getGroupIdLevel1();
        int gidLength = gid.length();
        if (!TextUtils.isEmpty(gid1) && (gid1.length() >= gidLength)
                && gid1.substring(0, gidLength).equalsIgnoreCase(gid)) {
            return true;
        }
        return false;
    }

    public static void checkWfcWifiOnlyModeBeforeDial(Phone imsPhone, int phoneId, Context context)
            throws CallStateException {
        if (imsPhone == null || !imsPhone.isWifiCallingEnabled()) {
            ImsManager imsManager = ImsManager.getInstance(context, phoneId);
            boolean wfcWiFiOnly = (imsManager.isWfcEnabledByPlatform()
                    && imsManager.isWfcEnabledByUser() && (imsManager.getWfcMode()
                    == ImsConfig.WfcModeFeatureValueConstants.WIFI_ONLY));
            if (wfcWiFiOnly) {
                throw new CallStateException(
                        CallStateException.ERROR_OUT_OF_SERVICE,
                        "WFC Wi-Fi Only Mode: IMS not registered");
            }
        }
    }

    public void startRingbackTone() {
    }

    public void stopRingbackTone() {
    }

    public void callEndCleanupHandOverCallIfAny() {
    }

    /**
     * Cancel USSD session.
     *
     * @param msg The message to dispatch when the USSD session terminated.
     */
    public void cancelUSSD(Message msg) {
    }

    public String getOperatorNumeric() {
        return "";
    }

    /**
     * Set boolean broadcastEmergencyCallStateChanges
     */
    public abstract void setBroadcastEmergencyCallStateChanges(boolean broadcast);

    public abstract void sendEmergencyCallStateChange(boolean callActive);

    /**
     * This function returns the parent phone of the current phone. It is applicable
     * only for IMS phone (function is overridden by ImsPhone). For others the phone
     * object itself is returned.
     * @return
     */
    public Phone getDefaultPhone() {
        return this;
    }

    /**
     * Get aggregated video call data usage since boot.
     * Permissions android.Manifest.permission.READ_NETWORK_USAGE_HISTORY is required.
     *
     * @param perUidStats True if requesting data usage per uid, otherwise overall usage.
     * @return Snapshot of video call data usage
     */
    public NetworkStats getVtDataUsage(boolean perUidStats) {
        if (mImsPhone == null) return null;
        return mImsPhone.getVtDataUsage(perUidStats);
    }

    /**
     * SIP URIs aliased to the current subscriber given by the IMS implementation.
     * Applicable only on IMS; used in absence of line1number.
     * @return array of SIP URIs aliased to the current subscriber
     */
    public Uri[] getCurrentSubscriberUris() {
        return null;
    }

    public AppSmsManager getAppSmsManager() {
        return mAppSmsManager;
    }

    /**
     * Set SIM card power state.
     * @param state State of SIM (power down, power up, pass through)
     * - {@link android.telephony.TelephonyManager#CARD_POWER_DOWN}
     * - {@link android.telephony.TelephonyManager#CARD_POWER_UP}
     * - {@link android.telephony.TelephonyManager#CARD_POWER_UP_PASS_THROUGH}
     **/
    public void setSimPowerState(int state, WorkSource workSource) {
        mCi.setSimCardPower(state, null, workSource);
    }

    public SIMRecords getSIMRecords() {
        return null;
    }

    public void setRadioIndicationUpdateMode(int filters, int mode) {
        if (mDeviceStateMonitor != null) {
            mDeviceStateMonitor.setIndicationUpdateMode(filters, mode);
        }
    }

    public void setCarrierTestOverride(String mccmnc, String imsi, String iccid, String gid1,
            String gid2, String pnn, String spn, String carrierPrivilegeRules, String apn) {
    }

    @Override
    public void getCallForwardingOption(int commandInterfaceCFReason,
            int commandInterfaceServiceClass, Message onComplete) {
    }

    @Override
    public void setCallForwardingOption(int commandInterfaceCFReason,
            int commandInterfaceCFAction, String dialingNumber,
            int commandInterfaceServiceClass, int timerSeconds, Message onComplete) {
    }

    /**
     * Get data connection tracker based on the transport type
     *
     * @param transportType Transport type defined in AccessNetworkConstants.TransportType
     * @return The data connection tracker. Null if not found.
     */
    public @Nullable DcTracker getDcTracker(int transportType) {
        return mDcTrackers.get(transportType);
    }

    /**
     * Get the HAL version.
     *
     * @return the current HalVersion
     */
    public HalVersion getHalVersion() {
        if (mCi != null && mCi instanceof RIL) {
            return ((RIL) mCi).getHalVersion();
        }
        return RIL.RADIO_HAL_VERSION_UNKNOWN;
    }

    public void dump(FileDescriptor fd, PrintWriter pw, String[] args) {
        pw.println("Phone: subId=" + getSubId());
        pw.println(" mPhoneId=" + mPhoneId);
        pw.println(" mCi=" + mCi);
        pw.println(" mDnsCheckDisabled=" + mDnsCheckDisabled);
        pw.println(" mDoesRilSendMultipleCallRing=" + mDoesRilSendMultipleCallRing);
        pw.println(" mCallRingContinueToken=" + mCallRingContinueToken);
        pw.println(" mCallRingDelay=" + mCallRingDelay);
        pw.println(" mIsVoiceCapable=" + mIsVoiceCapable);
        pw.println(" mIccRecords=" + mIccRecords.get());
        pw.println(" mUiccApplication=" + mUiccApplication.get());
        pw.println(" mSmsStorageMonitor=" + mSmsStorageMonitor);
        pw.println(" mSmsUsageMonitor=" + mSmsUsageMonitor);
        pw.flush();
        pw.println(" mLooper=" + mLooper);
        pw.println(" mContext=" + mContext);
        pw.println(" mNotifier=" + mNotifier);
        pw.println(" mSimulatedRadioControl=" + mSimulatedRadioControl);
        pw.println(" mUnitTestMode=" + mUnitTestMode);
        pw.println(" isDnsCheckDisabled()=" + isDnsCheckDisabled());
        pw.println(" getUnitTestMode()=" + getUnitTestMode());
        pw.println(" getState()=" + getState());
        pw.println(" getIccSerialNumber()=" + getIccSerialNumber());
        pw.println(" getIccRecordsLoaded()=" + getIccRecordsLoaded());
        pw.println(" getMessageWaitingIndicator()=" + getMessageWaitingIndicator());
        pw.println(" getCallForwardingIndicator()=" + getCallForwardingIndicator());
        pw.println(" isInEmergencyCall()=" + isInEmergencyCall());
        pw.flush();
        pw.println(" isInEcm()=" + isInEcm());
        pw.println(" getPhoneName()=" + getPhoneName());
        pw.println(" getPhoneType()=" + getPhoneType());
        pw.println(" getVoiceMessageCount()=" + getVoiceMessageCount());
        pw.println(" getActiveApnTypes()=" + getActiveApnTypes());
        pw.println(" needsOtaServiceProvisioning=" + needsOtaServiceProvisioning());
        pw.println(" isInEmergencySmsMode=" + isInEmergencySmsMode());
        pw.flush();
        pw.println("++++++++++++++++++++++++++++++++");

        if (mImsPhone != null) {
            try {
                mImsPhone.dump(fd, pw, args);
            } catch (Exception e) {
                e.printStackTrace();
            }

            pw.flush();
            pw.println("++++++++++++++++++++++++++++++++");
        }

        if (mTransportManager != null) {
            for (int transport : mTransportManager.getAvailableTransports()) {
                if (getDcTracker(transport) != null) {
                    getDcTracker(transport).dump(fd, pw, args);
                    pw.flush();
                    pw.println("++++++++++++++++++++++++++++++++");
                }
            }
        }

        if (getServiceStateTracker() != null) {
            try {
                getServiceStateTracker().dump(fd, pw, args);
            } catch (Exception e) {
                e.printStackTrace();
            }

            pw.flush();
            pw.println("++++++++++++++++++++++++++++++++");
        }

        if (getEmergencyNumberTracker() != null) {
            try {
                getEmergencyNumberTracker().dump(fd, pw, args);
            } catch (Exception e) {
                e.printStackTrace();
            }

            pw.flush();
            pw.println("++++++++++++++++++++++++++++++++");
        }

        if (mCarrierResolver != null) {
            try {
                mCarrierResolver.dump(fd, pw, args);
            } catch (Exception e) {
                e.printStackTrace();
            }

            pw.flush();
            pw.println("++++++++++++++++++++++++++++++++");
        }

        if (mCarrierActionAgent != null) {
            try {
                mCarrierActionAgent.dump(fd, pw, args);
            } catch (Exception e) {
                e.printStackTrace();
            }

            pw.flush();
            pw.println("++++++++++++++++++++++++++++++++");
        }

        if (mCarrierSignalAgent != null) {
            try {
                mCarrierSignalAgent.dump(fd, pw, args);
            } catch (Exception e) {
                e.printStackTrace();
            }

            pw.flush();
            pw.println("++++++++++++++++++++++++++++++++");
        }

        if (getCallTracker() != null) {
            try {
                getCallTracker().dump(fd, pw, args);
            } catch (Exception e) {
                e.printStackTrace();
            }

            pw.flush();
            pw.println("++++++++++++++++++++++++++++++++");
        }

        if (mSimActivationTracker != null) {
            try {
                mSimActivationTracker.dump(fd, pw, args);
            } catch (Exception e) {
                e.printStackTrace();
            }

            pw.flush();
            pw.println("++++++++++++++++++++++++++++++++");
        }

        if (mDeviceStateMonitor != null) {
            pw.println("DeviceStateMonitor:");
            mDeviceStateMonitor.dump(fd, pw, args);
            pw.println("++++++++++++++++++++++++++++++++");
        }

        if (mTransportManager != null) {
            mTransportManager.dump(fd, pw, args);
        }

        if (mCi != null && mCi instanceof RIL) {
            try {
                ((RIL)mCi).dump(fd, pw, args);
            } catch (Exception e) {
                e.printStackTrace();
            }

            pw.flush();
            pw.println("++++++++++++++++++++++++++++++++");
        }

        pw.println("Phone Local Log: ");
        if (mLocalLog != null) {
            try {
                mLocalLog.dump(fd, pw, args);
            } catch (Exception e) {
                e.printStackTrace();
            }
            pw.flush();
            pw.println("++++++++++++++++++++++++++++++++");
        }
    }

    public boolean isEmergencyNumber(String address) {
        return PhoneNumberUtils.isEmergencyNumber(getSubId(), address);
    }
}<|MERGE_RESOLUTION|>--- conflicted
+++ resolved
@@ -225,15 +225,10 @@
     protected static final int EVENT_SET_CARRIER_DATA_ENABLED       = 48;
     protected static final int EVENT_DEVICE_PROVISIONED_CHANGE      = 49;
     protected static final int EVENT_DEVICE_PROVISIONING_DATA_SETTING_CHANGE = 50;
-<<<<<<< HEAD
-    private static final int EVENT_ALL_DATA_DISCONNECTED         = 51;
-
-=======
     protected static final int EVENT_GET_AVAILABLE_NETWORKS_DONE    = 51;
 
     private static final int EVENT_ALL_DATA_DISCONNECTED         = 52;
 
->>>>>>> e27a9bdd
     protected static final int EVENT_LAST = EVENT_ALL_DATA_DISCONNECTED;
 
     // For shared prefs.
