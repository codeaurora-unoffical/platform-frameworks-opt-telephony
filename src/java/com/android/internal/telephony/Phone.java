/*
 * Copyright (C) 2015 The Android Open Source Project
 *
 * Licensed under the Apache License, Version 2.0 (the "License");
 * you may not use this file except in compliance with the License.
 * You may obtain a copy of the License at
 *
 *      http://www.apache.org/licenses/LICENSE-2.0
 *
 * Unless required by applicable law or agreed to in writing, software
 * distributed under the License is distributed on an "AS IS" BASIS,
 * WITHOUT WARRANTIES OR CONDITIONS OF ANY KIND, either express or implied.
 * See the License for the specific language governing permissions and
 * limitations under the License.
 */

package com.android.internal.telephony;

import android.annotation.Nullable;
import android.annotation.UnsupportedAppUsage;
import android.app.BroadcastOptions;
import android.content.BroadcastReceiver;
import android.content.Context;
import android.content.Intent;
import android.content.IntentFilter;
import android.content.SharedPreferences;
import android.net.LinkProperties;
import android.net.NetworkCapabilities;
import android.net.NetworkStats;
import android.net.Uri;
import android.net.wifi.WifiManager;
import android.os.AsyncResult;
import android.os.Build;
import android.os.Handler;
import android.os.Looper;
import android.os.Message;
import android.os.PersistableBundle;
import android.os.Registrant;
import android.os.RegistrantList;
import android.os.SystemClock;
import android.os.SystemProperties;
import android.os.WorkSource;
import android.preference.PreferenceManager;
import android.provider.Settings;
import android.telecom.VideoProfile;
import android.telephony.AccessNetworkConstants;
import android.telephony.CarrierConfigManager;
import android.telephony.CarrierRestrictionRules;
import android.telephony.CellInfo;
import android.telephony.CellLocation;
import android.telephony.ClientRequestStats;
import android.telephony.DataFailCause;
import android.telephony.ImsiEncryptionInfo;
import android.telephony.PhoneNumberUtils;
import android.telephony.PhoneStateListener;
import android.telephony.PhysicalChannelConfig;
import android.telephony.RadioAccessFamily;
import android.telephony.Rlog;
import android.telephony.ServiceState;
import android.telephony.SignalStrength;
import android.telephony.SubscriptionManager;
import android.telephony.TelephonyManager;
import android.telephony.data.ApnSetting;
import android.telephony.data.ApnSetting.ApnType;
import android.telephony.emergency.EmergencyNumber;
import android.telephony.ims.stub.ImsRegistrationImplBase;
import android.text.TextUtils;
import android.util.LocalLog;
import android.util.SparseArray;

import com.android.ims.ImsCall;
import com.android.ims.ImsConfig;
import com.android.ims.ImsManager;
import com.android.internal.R;
import com.android.internal.telephony.dataconnection.DataConnectionReasons;
import com.android.internal.telephony.dataconnection.DataEnabledSettings;
import com.android.internal.telephony.dataconnection.DcTracker;
import com.android.internal.telephony.dataconnection.TransportManager;
<<<<<<< HEAD
import com.android.internal.telephony.EcbmHandler;
=======
>>>>>>> 38680c42
import com.android.internal.telephony.emergency.EmergencyNumberTracker;
import com.android.internal.telephony.imsphone.ImsPhoneCall;
import com.android.internal.telephony.test.SimulatedRadioControl;
import com.android.internal.telephony.uicc.IccCardApplicationStatus.AppType;
import com.android.internal.telephony.uicc.IccFileHandler;
import com.android.internal.telephony.uicc.IccRecords;
import com.android.internal.telephony.uicc.IsimRecords;
import com.android.internal.telephony.uicc.SIMRecords;
import com.android.internal.telephony.uicc.UiccCard;
import com.android.internal.telephony.uicc.UiccCardApplication;
import com.android.internal.telephony.uicc.UiccController;
import com.android.internal.telephony.uicc.UsimServiceTable;

import java.io.FileDescriptor;
import java.io.PrintWriter;
import java.util.ArrayList;
import java.util.Arrays;
import java.util.HashSet;
import java.util.List;
import java.util.Locale;
import java.util.Set;
import java.util.concurrent.atomic.AtomicReference;

/**
 * (<em>Not for SDK use</em>)
 * A base implementation for the com.android.internal.telephony.Phone interface.
 *
 * Note that implementations of Phone.java are expected to be used
 * from a single application thread. This should be the same thread that
 * originally called PhoneFactory to obtain the interface.
 *
 *  {@hide}
 *
 */

public abstract class Phone extends Handler implements PhoneInternalInterface {
    private static final String LOG_TAG = "Phone";

    protected final static Object lockForRadioTechnologyChange = new Object();

    protected final int USSD_MAX_QUEUE = 10;

    private BroadcastReceiver mImsIntentReceiver = new BroadcastReceiver() {
        @Override
        public void onReceive(Context context, Intent intent) {
            Rlog.d(LOG_TAG, "mImsIntentReceiver: action " + intent.getAction());
            if (intent.hasExtra(ImsManager.EXTRA_PHONE_ID)) {
                int extraPhoneId = intent.getIntExtra(ImsManager.EXTRA_PHONE_ID,
                        SubscriptionManager.INVALID_PHONE_INDEX);
                Rlog.d(LOG_TAG, "mImsIntentReceiver: extraPhoneId = " + extraPhoneId);
                if (extraPhoneId == SubscriptionManager.INVALID_PHONE_INDEX ||
                        extraPhoneId != getPhoneId()) {
                    return;
                }
            }

            synchronized (Phone.lockForRadioTechnologyChange) {
                if (intent.getAction().equals(ImsManager.ACTION_IMS_SERVICE_UP)) {
                    mImsServiceReady = true;
                    updateImsPhone();
                    ImsManager.getInstance(mContext, mPhoneId).updateImsServiceConfig(false);
                } else if (intent.getAction().equals(ImsManager.ACTION_IMS_SERVICE_DOWN)) {
                    mImsServiceReady = false;
                    updateImsPhone();
                }
            }
        }
    };

    // Key used to read and write the saved network selection numeric value
    public static final String NETWORK_SELECTION_KEY = "network_selection_key";
    // Key used to read and write the saved network selection operator name
    public static final String NETWORK_SELECTION_NAME_KEY = "network_selection_name_key";
    // Key used to read and write the saved network selection operator short name
    public static final String NETWORK_SELECTION_SHORT_KEY = "network_selection_short_key";


    // Key used to read/write "disable data connection on boot" pref (used for testing)
    public static final String DATA_DISABLED_ON_BOOT_KEY = "disabled_on_boot_key";

    // Key used to read/write data_roaming_is_user_setting pref
    public static final String DATA_ROAMING_IS_USER_SETTING_KEY = "data_roaming_is_user_setting_key";

    // Default value when there has been no last emergency SMS time recorded yet.
    private static final int EMERGENCY_SMS_NO_TIME_RECORDED = -1;
    // The max timer value that the platform can be in emergency SMS mode (5 minutes).
    private static final int EMERGENCY_SMS_TIMER_MAX_MS = 300000;

    /* Event Constants */
    protected static final int EVENT_RADIO_AVAILABLE             = 1;
    /** Supplementary Service Notification received. */
    protected static final int EVENT_SSN                         = 2;
    protected static final int EVENT_SIM_RECORDS_LOADED          = 3;
    private static final int EVENT_MMI_DONE                      = 4;
    protected static final int EVENT_RADIO_ON                    = 5;
    protected static final int EVENT_GET_BASEBAND_VERSION_DONE   = 6;
    protected static final int EVENT_USSD                        = 7;
    protected static final int EVENT_RADIO_OFF_OR_NOT_AVAILABLE  = 8;
    protected static final int EVENT_GET_IMEI_DONE               = 9;
    protected static final int EVENT_GET_IMEISV_DONE             = 10;
    private static final int EVENT_GET_SIM_STATUS_DONE           = 11;
    protected static final int EVENT_SET_CALL_FORWARD_DONE       = 12;
    protected static final int EVENT_GET_CALL_FORWARD_DONE       = 13;
    protected static final int EVENT_CALL_RING                   = 14;
    private static final int EVENT_CALL_RING_CONTINUE            = 15;

    // Used to intercept the carrier selection calls so that
    // we can save the values.
    private static final int EVENT_SET_NETWORK_MANUAL_COMPLETE      = 16;
    private static final int EVENT_SET_NETWORK_AUTOMATIC_COMPLETE   = 17;
    protected static final int EVENT_SET_CLIR_COMPLETE              = 18;
    protected static final int EVENT_REGISTERED_TO_NETWORK          = 19;
    protected static final int EVENT_SET_VM_NUMBER_DONE             = 20;
    // Events for CDMA support
    protected static final int EVENT_GET_DEVICE_IDENTITY_DONE       = 21;
    protected static final int EVENT_RUIM_RECORDS_LOADED            = 22;
    protected static final int EVENT_NV_READY                       = 23;
    private static final int EVENT_SET_ENHANCED_VP                  = 24;
    protected static final int EVENT_EMERGENCY_CALLBACK_MODE_ENTER  = 25;
    protected static final int EVENT_EXIT_EMERGENCY_CALLBACK_RESPONSE = 26;
    protected static final int EVENT_CDMA_SUBSCRIPTION_SOURCE_CHANGED = 27;
    // other
    protected static final int EVENT_SET_NETWORK_AUTOMATIC          = 28;
    protected static final int EVENT_ICC_RECORD_EVENTS              = 29;
    private static final int EVENT_ICC_CHANGED                      = 30;
    // Single Radio Voice Call Continuity
    private static final int EVENT_SRVCC_STATE_CHANGED              = 31;
    private static final int EVENT_INITIATE_SILENT_REDIAL           = 32;
    private static final int EVENT_RADIO_NOT_AVAILABLE              = 33;
    private static final int EVENT_UNSOL_OEM_HOOK_RAW               = 34;
    protected static final int EVENT_GET_RADIO_CAPABILITY           = 35;
    protected static final int EVENT_SS                             = 36;
    private static final int EVENT_CONFIG_LCE                       = 37;
    private static final int EVENT_CHECK_FOR_NETWORK_AUTOMATIC      = 38;
    protected static final int EVENT_VOICE_RADIO_TECH_CHANGED       = 39;
    protected static final int EVENT_REQUEST_VOICE_RADIO_TECH_DONE  = 40;
    protected static final int EVENT_RIL_CONNECTED                  = 41;
    protected static final int EVENT_UPDATE_PHONE_OBJECT            = 42;
    protected static final int EVENT_CARRIER_CONFIG_CHANGED         = 43;
    // Carrier's CDMA prefer mode setting
    protected static final int EVENT_SET_ROAMING_PREFERENCE_DONE    = 44;
    protected static final int EVENT_MODEM_RESET                    = 45;
    protected static final int EVENT_VRS_OR_RAT_CHANGED             = 46;
    // Radio state change
    protected static final int EVENT_RADIO_STATE_CHANGED            = 47;
    protected static final int EVENT_SET_CARRIER_DATA_ENABLED       = 48;
    protected static final int EVENT_DEVICE_PROVISIONED_CHANGE      = 49;
    protected static final int EVENT_DEVICE_PROVISIONING_DATA_SETTING_CHANGE = 50;
    protected static final int EVENT_GET_AVAILABLE_NETWORKS_DONE    = 51;

    private static final int EVENT_ALL_DATA_DISCONNECTED         = 52;

    protected static final int EVENT_LAST = EVENT_ALL_DATA_DISCONNECTED;

    // For shared prefs.
    private static final String GSM_ROAMING_LIST_OVERRIDE_PREFIX = "gsm_roaming_list_";
    private static final String GSM_NON_ROAMING_LIST_OVERRIDE_PREFIX = "gsm_non_roaming_list_";
    private static final String CDMA_ROAMING_LIST_OVERRIDE_PREFIX = "cdma_roaming_list_";
    private static final String CDMA_NON_ROAMING_LIST_OVERRIDE_PREFIX = "cdma_non_roaming_list_";

    // Key used to read/write current CLIR setting
    public static final String CLIR_KEY = "clir_key";

    // Key used for storing voice mail count
    private static final String VM_COUNT = "vm_count_key";
    // Key used to read/write the ID for storing the voice mail
    private static final String VM_ID = "vm_id_key";

    // Key used to read/write if Video Call Forwarding is enabled
    public static final String CF_VIDEO = "cf_key_video";

    // Key used for storing call forwarding status
    public static final String CF_STATUS = "cf_status_key";
    // Key used to read/write the ID for storing the call forwarding status
    public static final String CF_ID = "cf_id_key";

    // Key used to read/write "disable DNS server check" pref (used for testing)
    private static final String DNS_SERVER_CHECK_DISABLED_KEY = "dns_server_check_disabled_key";

    // Integer used to let the calling application know that the we are ignoring auto mode switch.
    private static final int ALREADY_IN_AUTO_SELECTION = 1;

    /**
     * This method is invoked when the Phone exits Emergency Callback Mode.
     */
    protected void handleExitEmergencyCallbackMode() {
    }

    /**
     * Small container class used to hold information relevant to
     * the carrier selection process. operatorNumeric can be ""
     * if we are looking for automatic selection. operatorAlphaLong is the
     * corresponding operator name.
     */
    private static class NetworkSelectMessage {
        public Message message;
        public String operatorNumeric;
        public String operatorAlphaLong;
        public String operatorAlphaShort;
    }

    /* Instance Variables */
    @UnsupportedAppUsage
    public CommandsInterface mCi;
    protected int mVmCount = 0;
    private boolean mDnsCheckDisabled;
    // Data connection trackers. For each transport type (e.g. WWAN, WLAN), there will be a
    // corresponding DcTracker. The WWAN DcTracker is for cellular data connections while
    // WLAN DcTracker is for IWLAN data connection. For IWLAN legacy mode, only one (WWAN) DcTracker
    // will be created.
    protected final SparseArray<DcTracker> mDcTrackers = new SparseArray<>();
    /* Used for dispatching signals to configured carrier apps */
    protected CarrierSignalAgent mCarrierSignalAgent;
    /* Used for dispatching carrier action from carrier apps */
    protected CarrierActionAgent mCarrierActionAgent;
    private boolean mDoesRilSendMultipleCallRing;
    private int mCallRingContinueToken;
    private int mCallRingDelay;
    private boolean mIsVoiceCapable = true;
    private final AppSmsManager mAppSmsManager;
    private SimActivationTracker mSimActivationTracker;
<<<<<<< HEAD
=======
    // Keep track of whether or not the phone is in Emergency Callback Mode for Phone and
    // subclasses
    protected boolean mIsPhoneInEcmState = false;
>>>>>>> 38680c42
    private volatile long mTimeLastEmergencySmsSentMs = EMERGENCY_SMS_NO_TIME_RECORDED;

    // Variable to cache the video capability. When RAT changes, we lose this info and are unable
    // to recover from the state. We cache it and notify listeners when they register.
    protected boolean mIsVideoCapable = false;
    @UnsupportedAppUsage
    protected UiccController mUiccController = null;
    @UnsupportedAppUsage
    protected final AtomicReference<IccRecords> mIccRecords = new AtomicReference<IccRecords>();
    @UnsupportedAppUsage
    public SmsStorageMonitor mSmsStorageMonitor;
    public SmsUsageMonitor mSmsUsageMonitor;
    @UnsupportedAppUsage
    protected AtomicReference<UiccCardApplication> mUiccApplication =
            new AtomicReference<UiccCardApplication>();
    TelephonyTester mTelephonyTester;
    private String mName;
    private final String mActionDetached;
    private final String mActionAttached;
    protected DeviceStateMonitor mDeviceStateMonitor;
    protected TransportManager mTransportManager;
    protected DataEnabledSettings mDataEnabledSettings;
    // Used for identify the carrier of current subscription
    protected CarrierResolver mCarrierResolver;

    @UnsupportedAppUsage
    protected int mPhoneId;

    private boolean mImsServiceReady = false;
    @UnsupportedAppUsage
    protected Phone mImsPhone = null;

    protected final AtomicReference<RadioCapability> mRadioCapability =
            new AtomicReference<RadioCapability>();

    private static final int DEFAULT_REPORT_INTERVAL_MS = 200;
    private static final boolean LCE_PULL_MODE = true;
    private int mLceStatus = RILConstants.LCE_NOT_AVAILABLE;
    protected TelephonyComponentFactory mTelephonyComponentFactory;
    protected EcbmHandler mEcbmHandler;

    //IMS
    /**
     * {@link CallStateException} message text used to indicate that an IMS call has failed because
     * it needs to be retried using GSM or CDMA (e.g. CS fallback).
     * TODO: Replace this with a proper exception; {@link CallStateException} doesn't make sense.
     */
    public static final String CS_FALLBACK = "cs_fallback";
    public static final String EXTRA_KEY_ALERT_TITLE = "alertTitle";
    public static final String EXTRA_KEY_ALERT_MESSAGE = "alertMessage";
    public static final String EXTRA_KEY_ALERT_SHOW = "alertShow";
    public static final String EXTRA_KEY_NOTIFICATION_MESSAGE = "notificationMessage";

    private final RegistrantList mPreciseCallStateRegistrants = new RegistrantList();

    private final RegistrantList mHandoverRegistrants = new RegistrantList();
<<<<<<< HEAD

    private final RegistrantList mNewRingingConnectionRegistrants = new RegistrantList();

    private final RegistrantList mIncomingRingRegistrants = new RegistrantList();

    protected final RegistrantList mDisconnectRegistrants = new RegistrantList();

    private final RegistrantList mServiceStateRegistrants = new RegistrantList();

    protected final RegistrantList mMmiCompleteRegistrants = new RegistrantList();

    @UnsupportedAppUsage
    protected final RegistrantList mMmiRegistrants = new RegistrantList();

    protected final RegistrantList mUnknownConnectionRegistrants = new RegistrantList();

    protected final RegistrantList mSuppServiceFailedRegistrants = new RegistrantList();

    protected final RegistrantList mRadioOffOrNotAvailableRegistrants = new RegistrantList();

    protected final RegistrantList mSimRecordsLoadedRegistrants = new RegistrantList();

    private final RegistrantList mVideoCapabilityChangedRegistrants = new RegistrantList();

    protected final RegistrantList mEmergencyCallToggledRegistrants = new RegistrantList();

    private final RegistrantList mAllDataDisconnectedRegistrants = new RegistrantList();

=======

    private final RegistrantList mNewRingingConnectionRegistrants = new RegistrantList();

    private final RegistrantList mIncomingRingRegistrants = new RegistrantList();

    protected final RegistrantList mDisconnectRegistrants = new RegistrantList();

    private final RegistrantList mServiceStateRegistrants = new RegistrantList();

    protected final RegistrantList mMmiCompleteRegistrants = new RegistrantList();

    @UnsupportedAppUsage
    protected final RegistrantList mMmiRegistrants = new RegistrantList();

    protected final RegistrantList mUnknownConnectionRegistrants = new RegistrantList();

    protected final RegistrantList mSuppServiceFailedRegistrants = new RegistrantList();

    protected final RegistrantList mRadioOffOrNotAvailableRegistrants = new RegistrantList();

    protected final RegistrantList mSimRecordsLoadedRegistrants = new RegistrantList();

    private final RegistrantList mVideoCapabilityChangedRegistrants = new RegistrantList();

    protected final RegistrantList mEmergencyCallToggledRegistrants = new RegistrantList();

    private final RegistrantList mAllDataDisconnectedRegistrants = new RegistrantList();

>>>>>>> 38680c42
    private final RegistrantList mCellInfoRegistrants = new RegistrantList();

    protected Registrant mPostDialHandler;

    protected final LocalLog mLocalLog;

    private Looper mLooper; /* to insure registrants are in correct thread*/

    @UnsupportedAppUsage
    protected final Context mContext;

    /**
     * PhoneNotifier is an abstraction for all system-wide
     * state change notification. DefaultPhoneNotifier is
     * used here unless running we're inside a unit test.
     */
    @UnsupportedAppUsage
    protected PhoneNotifier mNotifier;

    protected SimulatedRadioControl mSimulatedRadioControl;

    private boolean mUnitTestMode;

    public IccRecords getIccRecords() {
        return mIccRecords.get();
    }

    /**
     * Returns a string identifier for this phone interface for parties
     *  outside the phone app process.
     *  @return The string name.
     */
    @UnsupportedAppUsage
    public String getPhoneName() {
        return mName;
    }

    protected void setPhoneName(String name) {
        mName = name;
    }

    /**
     * Retrieves Nai for phones. Returns null if Nai is not set.
     */
    @UnsupportedAppUsage
    public String getNai(){
         return null;
    }

    /**
     * Return the ActionDetached string. When this action is received by components
     * they are to simulate detaching from the network.
     *
     * @return com.android.internal.telephony.{mName}.action_detached
     *          {mName} is GSM, CDMA ...
     */
    public String getActionDetached() {
        return mActionDetached;
    }

    /**
     * Return the ActionAttached string. When this action is received by components
     * they are to simulate attaching to the network.
     *
     * @return com.android.internal.telephony.{mName}.action_detached
     *          {mName} is GSM, CDMA ...
     */
    public String getActionAttached() {
        return mActionAttached;
    }

    /**
     * Set a system property for the current phone, unless we're in unit test mode
     */
    // CAF_MSIM TODO this need to be replated with TelephonyManager API ?
    public void setSystemProperty(String property, String value) {
        if (getUnitTestMode()) {
            return;
        }
        TelephonyManager.setTelephonyProperty(mPhoneId, property, value);
    }

    /**
     * Set a system property for all phones, unless we're in unit test mode
     */
    public void setGlobalSystemProperty(String property, String value) {
        if (getUnitTestMode()) {
            return;
        }
        TelephonyManager.setTelephonyProperty(property, value);
    }

    /**
     * Set a system property, unless we're in unit test mode
     */
    // CAF_MSIM TODO this need to be replated with TelephonyManager API ?
    @UnsupportedAppUsage
    public String getSystemProperty(String property, String defValue) {
        if(getUnitTestMode()) {
            return null;
        }
        return SystemProperties.get(property, defValue);
    }

    /**
     * Constructs a Phone in normal (non-unit test) mode.
     *
     * @param notifier An instance of DefaultPhoneNotifier,
     * @param context Context object from hosting application
     * unless unit testing.
     * @param ci is CommandsInterface
     * @param unitTestMode when true, prevents notifications
     * of state change events
     */
    protected Phone(String name, PhoneNotifier notifier, Context context, CommandsInterface ci,
                    boolean unitTestMode) {
        this(name, notifier, context, ci, unitTestMode, SubscriptionManager.DEFAULT_PHONE_INDEX,
                TelephonyComponentFactory.getInstance());
    }

    /**
     * Constructs a Phone in normal (non-unit test) mode.
     *
     * @param notifier An instance of DefaultPhoneNotifier,
     * @param context Context object from hosting application
     * unless unit testing.
     * @param ci is CommandsInterface
     * @param unitTestMode when true, prevents notifications
     * of state change events
     * @param phoneId the phone-id of this phone.
     */
    protected Phone(String name, PhoneNotifier notifier, Context context, CommandsInterface ci,
                    boolean unitTestMode, int phoneId,
                    TelephonyComponentFactory telephonyComponentFactory) {
        mPhoneId = phoneId;
        mName = name;
        mNotifier = notifier;
        mContext = context;
        mLooper = Looper.myLooper();
        mCi = ci;
        mActionDetached = this.getClass().getPackage().getName() + ".action_detached";
        mActionAttached = this.getClass().getPackage().getName() + ".action_attached";
        mAppSmsManager = telephonyComponentFactory.inject(AppSmsManager.class.getName())
                .makeAppSmsManager(context);
        mLocalLog = new LocalLog(64);

        if (Build.IS_DEBUGGABLE) {
            mTelephonyTester = new TelephonyTester(this);
        }

        setUnitTestMode(unitTestMode);

        SharedPreferences sp = PreferenceManager.getDefaultSharedPreferences(context);
        mDnsCheckDisabled = sp.getBoolean(DNS_SERVER_CHECK_DISABLED_KEY, false);
        mCi.setOnCallRing(this, EVENT_CALL_RING, null);

        /* "Voice capable" means that this device supports circuit-switched
        * (i.e. voice) phone calls over the telephony network, and is allowed
        * to display the in-call UI while a cellular voice call is active.
        * This will be false on "data only" devices which can't make voice
        * calls and don't support any in-call UI.
        */
        mIsVoiceCapable = mContext.getResources().getBoolean(
                com.android.internal.R.bool.config_voice_capable);

        /**
         *  Some RIL's don't always send RIL_UNSOL_CALL_RING so it needs
         *  to be generated locally. Ideally all ring tones should be loops
         * and this wouldn't be necessary. But to minimize changes to upper
         * layers it is requested that it be generated by lower layers.
         *
         * By default old phones won't have the property set but do generate
         * the RIL_UNSOL_CALL_RING so the default if there is no property is
         * true.
         */
        mDoesRilSendMultipleCallRing = SystemProperties.getBoolean(
                TelephonyProperties.PROPERTY_RIL_SENDS_MULTIPLE_CALL_RING, true);
        Rlog.d(LOG_TAG, "mDoesRilSendMultipleCallRing=" + mDoesRilSendMultipleCallRing);

        mCallRingDelay = SystemProperties.getInt(
                TelephonyProperties.PROPERTY_CALL_RING_DELAY, 3000);
        Rlog.d(LOG_TAG, "mCallRingDelay=" + mCallRingDelay);

        if (getPhoneType() == PhoneConstants.PHONE_TYPE_IMS) {
            return;
        }

        // The locale from the "ro.carrier" system property or R.array.carrier_properties.
        // This will be overwritten by the Locale from the SIM language settings (EF-PL, EF-LI)
        // if applicable.
        final Locale carrierLocale = getLocaleFromCarrierProperties(mContext);
        if (carrierLocale != null && !TextUtils.isEmpty(carrierLocale.getCountry())) {
            final String country = carrierLocale.getCountry();
            try {
                Settings.Global.getInt(mContext.getContentResolver(),
                        Settings.Global.WIFI_COUNTRY_CODE);
            } catch (Settings.SettingNotFoundException e) {
                // note this is not persisting
                WifiManager wM = (WifiManager)
                        mContext.getSystemService(Context.WIFI_SERVICE);
                wM.setCountryCode(country);
            }
        }

        // Initialize device storage and outgoing SMS usage monitors for SMSDispatchers.
        mTelephonyComponentFactory = telephonyComponentFactory;
        mSmsStorageMonitor = mTelephonyComponentFactory.inject(SmsStorageMonitor.class.getName())
                .makeSmsStorageMonitor(this);
        mSmsUsageMonitor = mTelephonyComponentFactory.inject(SmsUsageMonitor.class.getName())
                .makeSmsUsageMonitor(context);
        mUiccController = UiccController.getInstance();
        mUiccController.registerForIccChanged(this, EVENT_ICC_CHANGED, null);
        mSimActivationTracker = mTelephonyComponentFactory
                .inject(SimActivationTracker.class.getName())
                .makeSimActivationTracker(this);
        if (getPhoneType() != PhoneConstants.PHONE_TYPE_SIP) {
            mCi.registerForSrvccStateChanged(this, EVENT_SRVCC_STATE_CHANGED, null);
        }
        mCi.setOnUnsolOemHookRaw(this, EVENT_UNSOL_OEM_HOOK_RAW, null);
        mCi.startLceService(DEFAULT_REPORT_INTERVAL_MS, LCE_PULL_MODE,
                obtainMessage(EVENT_CONFIG_LCE));
    }

    /**
     * Start listening for IMS service UP/DOWN events. If using the new ImsResolver APIs, we should
     * always be setting up ImsPhones.
     */
    public void startMonitoringImsService() {
        if (getPhoneType() == PhoneConstants.PHONE_TYPE_SIP) {
            return;
        }

        synchronized(Phone.lockForRadioTechnologyChange) {
            IntentFilter filter = new IntentFilter();
            ImsManager imsManager = ImsManager.getInstance(mContext, getPhoneId());
            // Don't listen to deprecated intents using the new dynamic binding.
            if (imsManager != null && !imsManager.isDynamicBinding()) {
                filter.addAction(ImsManager.ACTION_IMS_SERVICE_UP);
                filter.addAction(ImsManager.ACTION_IMS_SERVICE_DOWN);
                mContext.registerReceiver(mImsIntentReceiver, filter);
            }

            // Monitor IMS service - but first poll to see if already up (could miss
            // intent). Also, when using new ImsResolver APIs, the service will be available soon,
            // so start trying to bind.
            if (imsManager != null) {
                // If it is dynamic binding, kick off ImsPhone creation now instead of waiting for
                // the service to be available.
                if (imsManager.isDynamicBinding() || imsManager.isServiceAvailable()) {
                    mImsServiceReady = true;
                    updateImsPhone();
                }
            }
        }
    }

    /**
     * Checks if device should convert CDMA Caller ID restriction related MMI codes to
     * equivalent 3GPP MMI Codes that provide same functionality when device is roaming.
     * This method should only return true on multi-mode devices when carrier requires this
     * conversion to be done on the device.
     *
     * @return true when carrier config
     * "KEY_CONVERT_CDMA_CALLER_ID_MMI_CODES_WHILE_ROAMING_ON_3GPP_BOOL" is set to true
     */
    public boolean supportsConversionOfCdmaCallerIdMmiCodesWhileRoaming() {
        CarrierConfigManager configManager = (CarrierConfigManager)
                getContext().getSystemService(Context.CARRIER_CONFIG_SERVICE);
        PersistableBundle b = configManager.getConfigForSubId(getSubId());
        if (b != null) {
            return b.getBoolean(
                    CarrierConfigManager
                            .KEY_CONVERT_CDMA_CALLER_ID_MMI_CODES_WHILE_ROAMING_ON_3GPP_BOOL,
                    false);
        } else {
            // Default value set in CarrierConfigManager
            return false;
        }
    }

    /**
     * When overridden the derived class needs to call
     * super.handleMessage(msg) so this method has a
     * a chance to process the message.
     *
     * @param msg
     */
    @Override
    public void handleMessage(Message msg) {
        AsyncResult ar;

        // messages to be handled whether or not the phone is being destroyed
        // should only include messages which are being re-directed and do not use
        // resources of the phone being destroyed
        switch (msg.what) {
            // handle the select network completion callbacks.
            case EVENT_SET_NETWORK_MANUAL_COMPLETE:
            case EVENT_SET_NETWORK_AUTOMATIC_COMPLETE:
                handleSetSelectNetwork((AsyncResult) msg.obj);
                return;
        }

        switch(msg.what) {
            case EVENT_CALL_RING:
                Rlog.d(LOG_TAG, "Event EVENT_CALL_RING Received state=" + getState());
                ar = (AsyncResult)msg.obj;
                if (ar.exception == null) {
                    PhoneConstants.State state = getState();
                    if ((!mDoesRilSendMultipleCallRing)
                            && ((state == PhoneConstants.State.RINGING) ||
                                    (state == PhoneConstants.State.IDLE))) {
                        mCallRingContinueToken += 1;
                        sendIncomingCallRingNotification(mCallRingContinueToken);
                    } else {
                        notifyIncomingRing();
                    }
                }
                break;

            case EVENT_CALL_RING_CONTINUE:
                Rlog.d(LOG_TAG, "Event EVENT_CALL_RING_CONTINUE Received state=" + getState());
                if (getState() == PhoneConstants.State.RINGING) {
                    sendIncomingCallRingNotification(msg.arg1);
                }
                break;

            case EVENT_ICC_CHANGED:
                onUpdateIccAvailability();
                break;

            case EVENT_INITIATE_SILENT_REDIAL:
                Rlog.d(LOG_TAG, "Event EVENT_INITIATE_SILENT_REDIAL Received");
                ar = (AsyncResult) msg.obj;
                if ((ar.exception == null) && (ar.result != null)) {
                    String dialString = (String) ar.result;
                    if (TextUtils.isEmpty(dialString)) return;
                    try {
                        dialInternal(dialString, new DialArgs.Builder().build());
                    } catch (CallStateException e) {
                        Rlog.e(LOG_TAG, "silent redial failed: " + e);
                    }
                }
                break;

            case EVENT_SRVCC_STATE_CHANGED:
                ar = (AsyncResult)msg.obj;
                if (ar.exception == null) {
                    handleSrvccStateChanged((int[]) ar.result);
                } else {
                    Rlog.e(LOG_TAG, "Srvcc exception: " + ar.exception);
                }
                break;

            case EVENT_UNSOL_OEM_HOOK_RAW:
                ar = (AsyncResult)msg.obj;
                if (ar.exception == null) {
                    byte[] data = (byte[])ar.result;
                    mNotifier.notifyOemHookRawEventForSubscriber(this, data);
                } else {
                    Rlog.e(LOG_TAG, "OEM hook raw exception: " + ar.exception);
                }
                break;

            case EVENT_CONFIG_LCE:
                ar = (AsyncResult) msg.obj;
                if (ar.exception != null) {
                    Rlog.d(LOG_TAG, "config LCE service failed: " + ar.exception);
                } else {
                    final ArrayList<Integer> statusInfo = (ArrayList<Integer>)ar.result;
                    mLceStatus = statusInfo.get(0);
                }
                break;

            case EVENT_CHECK_FOR_NETWORK_AUTOMATIC: {
                onCheckForNetworkSelectionModeAutomatic(msg);
                break;
            }

            case EVENT_ALL_DATA_DISCONNECTED:
                if (areAllDataDisconnected()) {
                    mAllDataDisconnectedRegistrants.notifyRegistrants();
                }
                break;
            default:
                throw new RuntimeException("unexpected event not handled");
        }
    }

    public ArrayList<Connection> getHandoverConnection() {
        return null;
    }

    public void notifySrvccState(Call.SrvccState state) {
    }

    public void registerForSilentRedial(Handler h, int what, Object obj) {
    }

    public void unregisterForSilentRedial(Handler h) {
    }

    private void handleSrvccStateChanged(int[] ret) {
        Rlog.d(LOG_TAG, "handleSrvccStateChanged");

        ArrayList<Connection> conn = null;
        Phone imsPhone = mImsPhone;
        Call.SrvccState srvccState = Call.SrvccState.NONE;
        if (ret != null && ret.length != 0) {
            int state = ret[0];
            switch(state) {
                case TelephonyManager.SRVCC_STATE_HANDOVER_STARTED:
                    srvccState = Call.SrvccState.STARTED;
                    if (imsPhone != null) {
                        conn = imsPhone.getHandoverConnection();
                        migrateFrom(imsPhone);
                    } else {
                        Rlog.d(LOG_TAG, "HANDOVER_STARTED: mImsPhone null");
                    }
                    break;
                case TelephonyManager.SRVCC_STATE_HANDOVER_COMPLETED:
                    srvccState = Call.SrvccState.COMPLETED;
                    if (imsPhone != null) {
                        imsPhone.notifySrvccState(srvccState);
                    } else {
                        Rlog.d(LOG_TAG, "HANDOVER_COMPLETED: mImsPhone null");
                    }
                    break;
                case TelephonyManager.SRVCC_STATE_HANDOVER_FAILED:
                case TelephonyManager.SRVCC_STATE_HANDOVER_CANCELED:
                    srvccState = Call.SrvccState.FAILED;
                    break;

                default:
                    //ignore invalid state
                    return;
            }

            getCallTracker().notifySrvccState(srvccState, conn);

            notifySrvccStateChanged(state);
        }
    }

    /**
     * Gets the context for the phone, as set at initialization time.
     */
    @UnsupportedAppUsage
    public Context getContext() {
        return mContext;
    }

    // Will be called when icc changed
    protected abstract void onUpdateIccAvailability();

    /**
     * Disables the DNS check (i.e., allows "0.0.0.0").
     * Useful for lab testing environment.
     * @param b true disables the check, false enables.
     */
    public void disableDnsCheck(boolean b) {
        mDnsCheckDisabled = b;
        SharedPreferences sp = PreferenceManager.getDefaultSharedPreferences(getContext());
        SharedPreferences.Editor editor = sp.edit();
        editor.putBoolean(DNS_SERVER_CHECK_DISABLED_KEY, b);
        editor.apply();
    }

    /**
     * Returns true if the DNS check is currently disabled.
     */
    public boolean isDnsCheckDisabled() {
        return mDnsCheckDisabled;
    }

    /**
     * Register for getting notifications for change in the Call State {@link Call.State}
     * This is called PreciseCallState because the call state is more precise than the
     * {@link PhoneConstants.State} which can be obtained using the {@link PhoneStateListener}
     *
     * Resulting events will have an AsyncResult in <code>Message.obj</code>.
     * AsyncResult.userData will be set to the obj argument here.
     * The <em>h</em> parameter is held only by a weak reference.
     */
    @UnsupportedAppUsage
    public void registerForPreciseCallStateChanged(Handler h, int what, Object obj) {
        checkCorrectThread(h);

        mPreciseCallStateRegistrants.addUnique(h, what, obj);
    }

    /**
     * Unregisters for voice call state change notifications.
     * Extraneous calls are tolerated silently.
     */
    @UnsupportedAppUsage
    public void unregisterForPreciseCallStateChanged(Handler h) {
        mPreciseCallStateRegistrants.remove(h);
    }

    /**
     * Subclasses of Phone probably want to replace this with a
     * version scoped to their packages
     */
    protected void notifyPreciseCallStateChangedP() {
        AsyncResult ar = new AsyncResult(null, this, null);
        mPreciseCallStateRegistrants.notifyRegistrants(ar);

        mNotifier.notifyPreciseCallState(this);
    }

    /**
     * Notifies when a Handover happens due to SRVCC or Silent Redial
     */
    public void registerForHandoverStateChanged(Handler h, int what, Object obj) {
        checkCorrectThread(h);
        mHandoverRegistrants.addUnique(h, what, obj);
    }

    /**
     * Unregisters for handover state notifications
     */
    public void unregisterForHandoverStateChanged(Handler h) {
        mHandoverRegistrants.remove(h);
    }

    /**
     * Subclasses of Phone probably want to replace this with a
     * version scoped to their packages
     */
    public void notifyHandoverStateChanged(Connection cn) {
       AsyncResult ar = new AsyncResult(null, cn, null);
       mHandoverRegistrants.notifyRegistrants(ar);
    }

    protected void setIsInEmergencyCall() {
    }

    /**
     * Notify the phone that an SMS has been sent. This will be used determine if the SMS was sent
     * to an emergency address.
     * @param destinationAddress the address that the SMS was sent to.
     */
    public void notifySmsSent(String destinationAddress) {
        TelephonyManager m = (TelephonyManager) getContext().getSystemService(
                Context.TELEPHONY_SERVICE);
        if (m != null && m.isEmergencyNumber(destinationAddress)) {
            mLocalLog.log("Emergency SMS detected, recording time.");
            mTimeLastEmergencySmsSentMs = SystemClock.elapsedRealtime();
        }
    }

    /**
     * Determine if the Phone has recently sent an emergency SMS and is still in the interval of
     * time defined by a carrier that we may need to do perform special actions, for example
     * override user setting for location so the carrier can find the user's location for emergency
     * services.
     *
     * @return true if the device is in emergency SMS mode, false otherwise.
     */
    public boolean isInEmergencySmsMode() {
        long lastSmsTimeMs = mTimeLastEmergencySmsSentMs;
        if (lastSmsTimeMs == EMERGENCY_SMS_NO_TIME_RECORDED) {
            // an emergency SMS hasn't been sent since the last check.
            return false;
        }
        CarrierConfigManager configManager = (CarrierConfigManager)
                getContext().getSystemService(Context.CARRIER_CONFIG_SERVICE);
        PersistableBundle b = configManager.getConfigForSubId(getSubId());
        if (b == null) {
            // default for KEY_EMERGENCY_SMS_MODE_TIMER_MS_INT is 0 and CarrierConfig isn't
            // available, so return false.
            return false;
        }
        int eSmsTimerMs = b.getInt(CarrierConfigManager.KEY_EMERGENCY_SMS_MODE_TIMER_MS_INT, 0);
        if (eSmsTimerMs == 0) {
            // We do not support this feature for this carrier.
            return false;
        }
        if (eSmsTimerMs > EMERGENCY_SMS_TIMER_MAX_MS) {
            eSmsTimerMs = EMERGENCY_SMS_TIMER_MAX_MS;
        }
        boolean isInEmergencySmsMode = SystemClock.elapsedRealtime()
                <= (lastSmsTimeMs + eSmsTimerMs);
        if (!isInEmergencySmsMode) {
            // Shortcut this next time so we do not have to waste time if another emergency SMS
            // hasn't been sent since the last query.
            mTimeLastEmergencySmsSentMs = EMERGENCY_SMS_NO_TIME_RECORDED;
        } else {
            mLocalLog.log("isInEmergencySmsMode: queried while eSMS mode is active.");
        }
        return isInEmergencySmsMode;
    }

    protected void migrateFrom(Phone from) {
        migrate(mHandoverRegistrants, from.mHandoverRegistrants);
        migrate(mPreciseCallStateRegistrants, from.mPreciseCallStateRegistrants);
        migrate(mNewRingingConnectionRegistrants, from.mNewRingingConnectionRegistrants);
        migrate(mIncomingRingRegistrants, from.mIncomingRingRegistrants);
        migrate(mDisconnectRegistrants, from.mDisconnectRegistrants);
        migrate(mServiceStateRegistrants, from.mServiceStateRegistrants);
        migrate(mMmiCompleteRegistrants, from.mMmiCompleteRegistrants);
        migrate(mMmiRegistrants, from.mMmiRegistrants);
        migrate(mUnknownConnectionRegistrants, from.mUnknownConnectionRegistrants);
        migrate(mSuppServiceFailedRegistrants, from.mSuppServiceFailedRegistrants);
        migrate(mCellInfoRegistrants, from.mCellInfoRegistrants);
        // The emergency state of IMS phone will be cleared in ImsPhone#notifySrvccState after
        // receive SRVCC completed
        if (from.isInEmergencyCall()) {
            setIsInEmergencyCall();
        }
    }

    protected void migrate(RegistrantList to, RegistrantList from) {
        from.removeCleared();
        for (int i = 0, n = from.size(); i < n; i++) {
            Registrant r = (Registrant) from.get(i);
            Message msg = r.messageForRegistrant();
            // Since CallManager has already registered with both CS and IMS phones,
            // the migrate should happen only for those registrants which are not
            // registered with CallManager.Hence the below check is needed to add
            // only those registrants to the registrant list which are not
            // coming from the CallManager.
            if (msg != null) {
                if (msg.obj == CallManager.getInstance().getRegistrantIdentifier()) {
                    continue;
                } else {
                    to.add((Registrant) from.get(i));
                }
            } else {
                Rlog.d(LOG_TAG, "msg is null");
            }
        }
    }

    /**
     * Notifies when a previously untracked non-ringing/waiting connection has appeared.
     * This is likely due to some other entity (eg, SIM card application) initiating a call.
     */
    @UnsupportedAppUsage
    public void registerForUnknownConnection(Handler h, int what, Object obj) {
        checkCorrectThread(h);

        mUnknownConnectionRegistrants.addUnique(h, what, obj);
    }

    /**
     * Unregisters for unknown connection notifications.
     */
    @UnsupportedAppUsage
    public void unregisterForUnknownConnection(Handler h) {
        mUnknownConnectionRegistrants.remove(h);
    }

    /**
     * Notifies when a new ringing or waiting connection has appeared.<p>
     *
     *  Messages received from this:
     *  Message.obj will be an AsyncResult
     *  AsyncResult.userObj = obj
     *  AsyncResult.result = a Connection. <p>
     *  Please check Connection.isRinging() to make sure the Connection
     *  has not dropped since this message was posted.
     *  If Connection.isRinging() is true, then
     *   Connection.getCall() == Phone.getRingingCall()
     */
    @UnsupportedAppUsage
    public void registerForNewRingingConnection(
            Handler h, int what, Object obj) {
        checkCorrectThread(h);

        mNewRingingConnectionRegistrants.addUnique(h, what, obj);
    }

    /**
     * Unregisters for new ringing connection notification.
     * Extraneous calls are tolerated silently
     */
    @UnsupportedAppUsage
    public void unregisterForNewRingingConnection(Handler h) {
        mNewRingingConnectionRegistrants.remove(h);
    }

    /**
     * Notifies when phone's video capabilities changes <p>
     *
     *  Messages received from this:
     *  Message.obj will be an AsyncResult
     *  AsyncResult.userObj = obj
     *  AsyncResult.result = true if phone supports video calling <p>
     */
    public void registerForVideoCapabilityChanged(
            Handler h, int what, Object obj) {
        checkCorrectThread(h);

        mVideoCapabilityChangedRegistrants.addUnique(h, what, obj);

        // Notify any registrants of the cached video capability as soon as they register.
        notifyForVideoCapabilityChanged(mIsVideoCapable);
    }

    /**
     * Unregisters for video capability changed notification.
     * Extraneous calls are tolerated silently
     */
    public void unregisterForVideoCapabilityChanged(Handler h) {
        mVideoCapabilityChangedRegistrants.remove(h);
    }

    /**
     * Register for notifications when a sInCall VoicePrivacy is enabled
     *
     * @param h Handler that receives the notification message.
     * @param what User-defined message code.
     * @param obj User object.
     */
    public void registerForInCallVoicePrivacyOn(Handler h, int what, Object obj){
        mCi.registerForInCallVoicePrivacyOn(h, what, obj);
    }

    /**
     * Unegister for notifications when a sInCall VoicePrivacy is enabled
     *
     * @param h Handler to be removed from the registrant list.
     */
    public void unregisterForInCallVoicePrivacyOn(Handler h){
        mCi.unregisterForInCallVoicePrivacyOn(h);
    }

    /**
     * Register for notifications when a sInCall VoicePrivacy is disabled
     *
     * @param h Handler that receives the notification message.
     * @param what User-defined message code.
     * @param obj User object.
     */
    public void registerForInCallVoicePrivacyOff(Handler h, int what, Object obj){
        mCi.registerForInCallVoicePrivacyOff(h, what, obj);
    }

    /**
     * Unregister for notifications when a sInCall VoicePrivacy is disabled
     *
     * @param h Handler to be removed from the registrant list.
     */
    public void unregisterForInCallVoicePrivacyOff(Handler h){
        mCi.unregisterForInCallVoicePrivacyOff(h);
    }

    /**
     * Notifies when an incoming call rings.<p>
     *
     *  Messages received from this:
     *  Message.obj will be an AsyncResult
     *  AsyncResult.userObj = obj
     *  AsyncResult.result = a Connection. <p>
     */
    @UnsupportedAppUsage
    public void registerForIncomingRing(
            Handler h, int what, Object obj) {
        checkCorrectThread(h);

        mIncomingRingRegistrants.addUnique(h, what, obj);
    }

    /**
     * Unregisters for ring notification.
     * Extraneous calls are tolerated silently
     */
    @UnsupportedAppUsage
    public void unregisterForIncomingRing(Handler h) {
        mIncomingRingRegistrants.remove(h);
    }

    /**
     * Notifies when a voice connection has disconnected, either due to local
     * or remote hangup or error.
     *
     *  Messages received from this will have the following members:<p>
     *  <ul><li>Message.obj will be an AsyncResult</li>
     *  <li>AsyncResult.userObj = obj</li>
     *  <li>AsyncResult.result = a Connection object that is
     *  no longer connected.</li></ul>
     */
    @UnsupportedAppUsage
    public void registerForDisconnect(Handler h, int what, Object obj) {
        checkCorrectThread(h);

        mDisconnectRegistrants.addUnique(h, what, obj);
    }

    /**
     * Unregisters for voice disconnection notification.
     * Extraneous calls are tolerated silently
     */
    @UnsupportedAppUsage
    public void unregisterForDisconnect(Handler h) {
        mDisconnectRegistrants.remove(h);
    }

    /**
     * Register for notifications when a supplementary service attempt fails.
     * Message.obj will contain an AsyncResult.
     *
     * @param h Handler that receives the notification message.
     * @param what User-defined message code.
     * @param obj User object.
     */
    public void registerForSuppServiceFailed(Handler h, int what, Object obj) {
        checkCorrectThread(h);

        mSuppServiceFailedRegistrants.addUnique(h, what, obj);
    }

    /**
     * Unregister for notifications when a supplementary service attempt fails.
     * Extraneous calls are tolerated silently
     *
     * @param h Handler to be removed from the registrant list.
     */
    public void unregisterForSuppServiceFailed(Handler h) {
        mSuppServiceFailedRegistrants.remove(h);
    }

    /**
     * Register for notifications of initiation of a new MMI code request.
     * MMI codes for GSM are discussed in 3GPP TS 22.030.<p>
     *
     * Example: If Phone.dial is called with "*#31#", then the app will
     * be notified here.<p>
     *
     * The returned <code>Message.obj</code> will contain an AsyncResult.
     *
     * <code>obj.result</code> will be an "MmiCode" object.
     */
    @UnsupportedAppUsage
    public void registerForMmiInitiate(Handler h, int what, Object obj) {
        checkCorrectThread(h);

        mMmiRegistrants.addUnique(h, what, obj);
    }

    /**
     * Unregisters for new MMI initiate notification.
     * Extraneous calls are tolerated silently
     */
    @UnsupportedAppUsage
    public void unregisterForMmiInitiate(Handler h) {
        mMmiRegistrants.remove(h);
    }

    /**
     * Register for notifications that an MMI request has completed
     * its network activity and is in its final state. This may mean a state
     * of COMPLETE, FAILED, or CANCELLED.
     *
     * <code>Message.obj</code> will contain an AsyncResult.
     * <code>obj.result</code> will be an "MmiCode" object
     */
    @UnsupportedAppUsage
    public void registerForMmiComplete(Handler h, int what, Object obj) {
        checkCorrectThread(h);

        mMmiCompleteRegistrants.addUnique(h, what, obj);
    }

    /**
     * Unregisters for MMI complete notification.
     * Extraneous calls are tolerated silently
     */
    @UnsupportedAppUsage
    public void unregisterForMmiComplete(Handler h) {
        checkCorrectThread(h);

        mMmiCompleteRegistrants.remove(h);
    }

    /**
     * Registration point for Sim records loaded
     * @param h handler to notify
     * @param what what code of message when delivered
     * @param obj placed in Message.obj
     */
    @UnsupportedAppUsage
    public void registerForSimRecordsLoaded(Handler h, int what, Object obj) {
    }

    /**
     * Unregister for notifications for Sim records loaded
     * @param h Handler to be removed from the registrant list.
     */
    @UnsupportedAppUsage
    public void unregisterForSimRecordsLoaded(Handler h) {
    }

    /**
     * Register for TTY mode change notifications from the network.
     * Message.obj will contain an AsyncResult.
     * AsyncResult.result will be an Integer containing new mode.
     *
     * @param h Handler that receives the notification message.
     * @param what User-defined message code.
     * @param obj User object.
     */
    public void registerForTtyModeReceived(Handler h, int what, Object obj) {
    }

    /**
     * Unregisters for TTY mode change notifications.
     * Extraneous calls are tolerated silently
     *
     * @param h Handler to be removed from the registrant list.
     */
    public void unregisterForTtyModeReceived(Handler h) {
    }

    /**
     * Switches network selection mode to "automatic", re-scanning and
     * re-selecting a network if appropriate.
     *
     * @param response The message to dispatch when the network selection
     * is complete.
     *
     * @see #selectNetworkManually(OperatorInfo, boolean, android.os.Message)
     */
    @UnsupportedAppUsage
    public void setNetworkSelectionModeAutomatic(Message response) {
        Rlog.d(LOG_TAG, "setNetworkSelectionModeAutomatic, querying current mode");
        // we don't want to do this unecesarily - it acutally causes
        // the radio to repeate network selection and is costly
        // first check if we're already in automatic mode
        Message msg = obtainMessage(EVENT_CHECK_FOR_NETWORK_AUTOMATIC);
        msg.obj = response;
        mCi.getNetworkSelectionMode(msg);
    }

    private void onCheckForNetworkSelectionModeAutomatic(Message fromRil) {
        AsyncResult ar = (AsyncResult)fromRil.obj;
        Message response = (Message)ar.userObj;
        boolean doAutomatic = true;
        if (ar.exception == null && ar.result != null) {
            try {
                int[] modes = (int[])ar.result;
                if (modes[0] == 0) {
                    // already confirmed to be in automatic mode - don't resend
                    doAutomatic = false;
                }
            } catch (Exception e) {
                // send the setting on error
            }
        }

        // wrap the response message in our own message along with
        // an empty string (to indicate automatic selection) for the
        // operator's id.
        NetworkSelectMessage nsm = new NetworkSelectMessage();
        nsm.message = response;
        nsm.operatorNumeric = "";
        nsm.operatorAlphaLong = "";
        nsm.operatorAlphaShort = "";

        if (doAutomatic) {
            Message msg = obtainMessage(EVENT_SET_NETWORK_AUTOMATIC_COMPLETE, nsm);
            mCi.setNetworkSelectionModeAutomatic(msg);
        } else {
            Rlog.d(LOG_TAG, "setNetworkSelectionModeAutomatic - already auto, ignoring");
            // let the calling application know that the we are ignoring automatic mode switch.
            if (nsm.message != null) {
                nsm.message.arg1 = ALREADY_IN_AUTO_SELECTION;
            }

            ar.userObj = nsm;
            handleSetSelectNetwork(ar);
        }

        updateSavedNetworkOperator(nsm);
    }

    /**
     * Query the radio for the current network selection mode.
     *
     * Return values:
     *     0 - automatic.
     *     1 - manual.
     */
    public void getNetworkSelectionMode(Message message) {
        mCi.getNetworkSelectionMode(message);
    }

    public List<ClientRequestStats> getClientRequestStats() {
        return mCi.getClientRequestStats();
    }

    /**
     * Manually selects a network. <code>response</code> is
     * dispatched when this is complete.  <code>response.obj</code> will be
     * an AsyncResult, and <code>response.obj.exception</code> will be non-null
     * on failure.
     *
     * @see #setNetworkSelectionModeAutomatic(Message)
     */
    @UnsupportedAppUsage
    public void selectNetworkManually(OperatorInfo network, boolean persistSelection,
            Message response) {
        // wrap the response message in our own message along with
        // the operator's id.
        NetworkSelectMessage nsm = new NetworkSelectMessage();
        nsm.message = response;
        nsm.operatorNumeric = network.getOperatorNumeric();
        nsm.operatorAlphaLong = network.getOperatorAlphaLong();
        nsm.operatorAlphaShort = network.getOperatorAlphaShort();

        Message msg = obtainMessage(EVENT_SET_NETWORK_MANUAL_COMPLETE, nsm);
        mCi.setNetworkSelectionModeManual(network.getOperatorNumeric(), msg);

        if (persistSelection) {
            updateSavedNetworkOperator(nsm);
        } else {
            clearSavedNetworkSelection();
        }
    }

    /**
     * Registration point for emergency call/callback mode start. Message.obj is AsyncResult and
     * Message.obj.result will be Integer indicating start of call by value 1 or end of call by
     * value 0
     * @param h handler to notify
     * @param what what code of message when delivered
     * @param obj placed in Message.obj.userObj
     */
    public void registerForEmergencyCallToggle(Handler h, int what, Object obj) {
        Registrant r = new Registrant(h, what, obj);
        mEmergencyCallToggledRegistrants.add(r);
    }

    public void unregisterForEmergencyCallToggle(Handler h) {
        mEmergencyCallToggledRegistrants.remove(h);
    }

    private void updateSavedNetworkOperator(NetworkSelectMessage nsm) {
        int subId = getSubId();
        if (SubscriptionController.getInstance().isActiveSubId(subId)) {
            // open the shared preferences editor, and write the value.
            // nsm.operatorNumeric is "" if we're in automatic.selection.
            SharedPreferences sp = PreferenceManager.getDefaultSharedPreferences(getContext());
            SharedPreferences.Editor editor = sp.edit();
            editor.putString(NETWORK_SELECTION_KEY + subId, nsm.operatorNumeric);
            editor.putString(NETWORK_SELECTION_NAME_KEY + subId, nsm.operatorAlphaLong);
            editor.putString(NETWORK_SELECTION_SHORT_KEY + subId, nsm.operatorAlphaShort);

            // commit and log the result.
            if (!editor.commit()) {
                Rlog.e(LOG_TAG, "failed to commit network selection preference");
            }
        } else {
            Rlog.e(LOG_TAG, "Cannot update network selection preference due to invalid subId " +
                    subId);
        }
    }

    /**
     * Used to track the settings upon completion of the network change.
     */
    private void handleSetSelectNetwork(AsyncResult ar) {
        // look for our wrapper within the asyncresult, skip the rest if it
        // is null.
        if (!(ar.userObj instanceof NetworkSelectMessage)) {
            Rlog.e(LOG_TAG, "unexpected result from user object.");
            return;
        }

        NetworkSelectMessage nsm = (NetworkSelectMessage) ar.userObj;

        // found the object, now we send off the message we had originally
        // attached to the request.
        if (nsm.message != null) {
            AsyncResult.forMessage(nsm.message, ar.result, ar.exception);
            nsm.message.sendToTarget();
        }
    }

    /**
     * Method to retrieve the saved operator from the Shared Preferences
     */
    private OperatorInfo getSavedNetworkSelection() {
        // open the shared preferences and search with our key.
        SharedPreferences sp = PreferenceManager.getDefaultSharedPreferences(getContext());
        String numeric = sp.getString(NETWORK_SELECTION_KEY + getSubId(), "");
        String name = sp.getString(NETWORK_SELECTION_NAME_KEY + getSubId(), "");
        String shrt = sp.getString(NETWORK_SELECTION_SHORT_KEY + getSubId(), "");
        return new OperatorInfo(name, shrt, numeric);
    }

    /**
     * Clears the saved network selection.
     */
    private void clearSavedNetworkSelection() {
        // open the shared preferences and search with our key.
        PreferenceManager.getDefaultSharedPreferences(getContext()).edit().
                remove(NETWORK_SELECTION_KEY + getSubId()).
                remove(NETWORK_SELECTION_NAME_KEY + getSubId()).
                remove(NETWORK_SELECTION_SHORT_KEY + getSubId()).commit();
    }

    /**
     * Method to restore the previously saved operator id, or reset to
     * automatic selection, all depending upon the value in the shared
     * preferences.
     */
    private void restoreSavedNetworkSelection(Message response) {
        // retrieve the operator
        OperatorInfo networkSelection = getSavedNetworkSelection();

        // set to auto if the id is empty, otherwise select the network.
        if (networkSelection == null || TextUtils.isEmpty(networkSelection.getOperatorNumeric())) {
            setNetworkSelectionModeAutomatic(response);
        } else {
            selectNetworkManually(networkSelection, true, response);
        }
    }

    /**
     * Saves CLIR setting so that we can re-apply it as necessary
     * (in case the RIL resets it across reboots).
     */
    public void saveClirSetting(int commandInterfaceCLIRMode) {
        // Open the shared preferences editor, and write the value.
        SharedPreferences sp = PreferenceManager.getDefaultSharedPreferences(getContext());
        SharedPreferences.Editor editor = sp.edit();
        editor.putInt(CLIR_KEY + getPhoneId(), commandInterfaceCLIRMode);
        Rlog.i(LOG_TAG, "saveClirSetting: " + CLIR_KEY + getPhoneId() + "=" +
                commandInterfaceCLIRMode);

        // Commit and log the result.
        if (!editor.commit()) {
            Rlog.e(LOG_TAG, "Failed to commit CLIR preference");
        }
    }

    /**
     * For unit tests; don't send notifications to "Phone"
     * mailbox registrants if true.
     */
    private void setUnitTestMode(boolean f) {
        mUnitTestMode = f;
    }

    /**
     * @return true If unit test mode is enabled
     */
    public boolean getUnitTestMode() {
        return mUnitTestMode;
    }

    /**
     * To be invoked when a voice call Connection disconnects.
     *
     * Subclasses of Phone probably want to replace this with a
     * version scoped to their packages
     */
    protected void notifyDisconnectP(Connection cn) {
        AsyncResult ar = new AsyncResult(null, cn, null);
        mDisconnectRegistrants.notifyRegistrants(ar);
    }

    /**
     * Register for ServiceState changed.
     * Message.obj will contain an AsyncResult.
     * AsyncResult.result will be a ServiceState instance
     */
    @UnsupportedAppUsage
    public void registerForServiceStateChanged(
            Handler h, int what, Object obj) {
        mServiceStateRegistrants.add(h, what, obj);
    }

    /**
     * Unregisters for ServiceStateChange notification.
     * Extraneous calls are tolerated silently
     */
    @UnsupportedAppUsage
    public void unregisterForServiceStateChanged(Handler h) {
        mServiceStateRegistrants.remove(h);
    }

    /**
     * Notifies when out-band ringback tone is needed.<p>
     *
     *  Messages received from this:
     *  Message.obj will be an AsyncResult
     *  AsyncResult.userObj = obj
     *  AsyncResult.result = boolean, true to start play ringback tone
     *                       and false to stop. <p>
     */
    @UnsupportedAppUsage
    public void registerForRingbackTone(Handler h, int what, Object obj) {
        mCi.registerForRingbackTone(h, what, obj);
    }

    /**
     * Unregisters for ringback tone notification.
     */
    @UnsupportedAppUsage
    public void unregisterForRingbackTone(Handler h) {
        mCi.unregisterForRingbackTone(h);
    }

    /**
     * Notifies when out-band on-hold tone is needed.<p>
     *
     *  Messages received from this:
     *  Message.obj will be an AsyncResult
     *  AsyncResult.userObj = obj
     *  AsyncResult.result = boolean, true to start play on-hold tone
     *                       and false to stop. <p>
     */
    public void registerForOnHoldTone(Handler h, int what, Object obj) {
    }

    /**
     * Unregisters for on-hold tone notification.
     */
    public void unregisterForOnHoldTone(Handler h) {
    }

    /**
     * Registers the handler to reset the uplink mute state to get
     * uplink audio.
     */
    public void registerForResendIncallMute(Handler h, int what, Object obj) {
        mCi.registerForResendIncallMute(h, what, obj);
    }

    /**
     * Unregisters for resend incall mute notifications.
     */
    public void unregisterForResendIncallMute(Handler h) {
        mCi.unregisterForResendIncallMute(h);
    }

    /**
     * Registers for CellInfo changed.
     * Message.obj will contain an AsyncResult.
     * AsyncResult.result will be a List<CellInfo> instance
     */
    public void registerForCellInfo(
            Handler h, int what, Object obj) {
        mCellInfoRegistrants.add(h, what, obj);
    }

    /**
     * Unregisters for CellInfo notification.
     * Extraneous calls are tolerated silently
     */
    public void unregisterForCellInfo(Handler h) {
        mCellInfoRegistrants.remove(h);
    }

    /**
     * Enables or disables echo suppression.
     */
    public void setEchoSuppressionEnabled() {
        // no need for regular phone
    }

    /**
     * Subclasses of Phone probably want to replace this with a
     * version scoped to their packages
     */
    protected void notifyServiceStateChangedP(ServiceState ss) {
        AsyncResult ar = new AsyncResult(null, ss, null);
        mServiceStateRegistrants.notifyRegistrants(ar);

        mNotifier.notifyServiceState(this);
    }

    /**
     * If this is a simulated phone interface, returns a SimulatedRadioControl.
     * @return SimulatedRadioControl if this is a simulated interface;
     * otherwise, null.
     */
    public SimulatedRadioControl getSimulatedRadioControl() {
        return mSimulatedRadioControl;
    }

    /**
     * Verifies the current thread is the same as the thread originally
     * used in the initialization of this instance. Throws RuntimeException
     * if not.
     *
     * @exception RuntimeException if the current thread is not
     * the thread that originally obtained this Phone instance.
     */
    private void checkCorrectThread(Handler h) {
        if (h.getLooper() != mLooper) {
            throw new RuntimeException(
                    "com.android.internal.telephony.Phone must be used from within one thread");
        }
    }

    /**
     * Set the properties by matching the carrier string in
     * a string-array resource
     */
    private static Locale getLocaleFromCarrierProperties(Context ctx) {
        String carrier = SystemProperties.get("ro.carrier");

        if (null == carrier || 0 == carrier.length() || "unknown".equals(carrier)) {
            return null;
        }

        CharSequence[] carrierLocales = ctx.getResources().getTextArray(R.array.carrier_properties);

        for (int i = 0; i < carrierLocales.length; i+=3) {
            String c = carrierLocales[i].toString();
            if (carrier.equals(c)) {
                return Locale.forLanguageTag(carrierLocales[i + 1].toString().replace('_', '-'));
            }
        }

        return null;
    }

    /**
     * Get current coarse-grained voice call state.
     * Use {@link #registerForPreciseCallStateChanged(Handler, int, Object)
     * registerForPreciseCallStateChanged()} for change notification. <p>
     * If the phone has an active call and call waiting occurs,
     * then the phone state is RINGING not OFFHOOK
     * <strong>Note:</strong>
     * This registration point provides notification of finer-grained
     * changes.<p>
     */
    @UnsupportedAppUsage
    public abstract PhoneConstants.State getState();

    /**
     * Retrieves the IccFileHandler of the Phone instance
     */
    @UnsupportedAppUsage
    public IccFileHandler getIccFileHandler(){
        UiccCardApplication uiccApplication = mUiccApplication.get();
        IccFileHandler fh;

        if (uiccApplication == null) {
            Rlog.d(LOG_TAG, "getIccFileHandler: uiccApplication == null, return null");
            fh = null;
        } else {
            fh = uiccApplication.getIccFileHandler();
        }

        Rlog.d(LOG_TAG, "getIccFileHandler: fh=" + fh);
        return fh;
    }

    /*
     * Retrieves the Handler of the Phone instance
     */
    public Handler getHandler() {
        return this;
    }

    /**
     * Update the phone object if the voice radio technology has changed
     *
     * @param voiceRadioTech The new voice radio technology
     */
    public void updatePhoneObject(int voiceRadioTech) {
    }

    /**
    * Retrieves the ServiceStateTracker of the phone instance.
    */
    @UnsupportedAppUsage
    public ServiceStateTracker getServiceStateTracker() {
        return null;
    }

    /**
     * Retrieves the EmergencyNumberTracker of the phone instance.
     */
    public EmergencyNumberTracker getEmergencyNumberTracker() {
        return null;
    }

    /**
    * Get call tracker
    */
    @UnsupportedAppUsage
    public CallTracker getCallTracker() {
        return null;
    }

    /**
     * @return The instance of transport manager
     */
    public TransportManager getTransportManager() {
        return null;
    }

    /**
     * Update voice activation state
     */
    public void setVoiceActivationState(int state) {
        mSimActivationTracker.setVoiceActivationState(state);
    }
    /**
     * Update data activation state
     */
    public void setDataActivationState(int state) {
        mSimActivationTracker.setDataActivationState(state);
    }

    /**
     * Returns voice activation state
     */
    public int getVoiceActivationState() {
        return mSimActivationTracker.getVoiceActivationState();
    }
    /**
     * Returns data activation state
     */
    public int getDataActivationState() {
        return mSimActivationTracker.getDataActivationState();
    }

    /**
     * Update voice mail count related fields and notify listeners
     */
    public void updateVoiceMail() {
        Rlog.e(LOG_TAG, "updateVoiceMail() should be overridden");
    }

    public AppType getCurrentUiccAppType() {
        UiccCardApplication currentApp = mUiccApplication.get();
        if (currentApp != null) {
            return currentApp.getType();
        }
        return AppType.APPTYPE_UNKNOWN;
    }

    /**
     * Returns the ICC card interface for this phone, or null
     * if not applicable to underlying technology.
     */
    @UnsupportedAppUsage
    public IccCard getIccCard() {
        return null;
        //throw new Exception("getIccCard Shouldn't be called from Phone");
    }

    /**
     * Retrieves the serial number of the ICC, if applicable. Returns only the decimal digits before
     * the first hex digit in the ICC ID.
     */
    @UnsupportedAppUsage
    public String getIccSerialNumber() {
        IccRecords r = mIccRecords.get();
        return (r != null) ? r.getIccId() : null;
    }

    /**
     * Retrieves the full serial number of the ICC (including hex digits), if applicable.
     */
    public String getFullIccSerialNumber() {
        IccRecords r = mIccRecords.get();
        return (r != null) ? r.getFullIccId() : null;
    }

    /**
     * Returns SIM record load state. Use
     * <code>getSimCard().registerForReady()</code> for change notification.
     *
     * @return true if records from the SIM have been loaded and are
     * available (if applicable). If not applicable to the underlying
     * technology, returns true as well.
     */
    public boolean getIccRecordsLoaded() {
        IccRecords r = mIccRecords.get();
        return (r != null) ? r.getRecordsLoaded() : false;
    }

    /** Set the minimum interval for CellInfo requests to the modem */
    public void setCellInfoMinInterval(int interval) {
        getServiceStateTracker().setCellInfoMinInterval(interval);
    }

    /**
     * @return the last known CellInfo
     */
    public List<CellInfo> getAllCellInfo() {
        return getServiceStateTracker().getAllCellInfo();
    }

    /**
     * @param workSource calling WorkSource
     * @param rspMsg the response message containing the cell info
     */
    public void requestCellInfoUpdate(WorkSource workSource, Message rspMsg) {
        getServiceStateTracker().requestAllCellInfo(workSource, rspMsg);
    }

    /**
     * @return the current cell location if known
     */
    @UnsupportedAppUsage
    public CellLocation getCellLocation() {
        return getServiceStateTracker().getCellLocation();
    }

    /**
     * @param workSource calling WorkSource
     * @param rspMsg the response message containing the cell location
     */
    public void getCellLocation(WorkSource workSource, Message rspMsg) {
        getServiceStateTracker().requestCellLocation(workSource, rspMsg);
    }

    /**
     * Sets the minimum time in milli-seconds between {@link PhoneStateListener#onCellInfoChanged
     * PhoneStateListener.onCellInfoChanged} will be invoked.
     *
     * The default, 0, means invoke onCellInfoChanged when any of the reported
     * information changes. Setting the value to INT_MAX(0x7fffffff) means never issue
     * A onCellInfoChanged.
     *
     * @param rateInMillis the rate
     * @param workSource calling WorkSource
     */
    public void setCellInfoListRate(int rateInMillis, WorkSource workSource) {
        mCi.setCellInfoListRate(rateInMillis, null, workSource);
    }

    /**
     * Get voice message waiting indicator status. No change notification
     * available on this interface. Use PhoneStateNotifier or similar instead.
     *
     * @return true if there is a voice message waiting
     */
    public boolean getMessageWaitingIndicator() {
        return mVmCount != 0;
    }

    private int getCallForwardingIndicatorFromSharedPref() {
        int status = IccRecords.CALL_FORWARDING_STATUS_DISABLED;
        int subId = getSubId();
        if (SubscriptionController.getInstance().isActiveSubId(subId)) {
            SharedPreferences sp = PreferenceManager.getDefaultSharedPreferences(mContext);
            status = sp.getInt(CF_STATUS + subId, IccRecords.CALL_FORWARDING_STATUS_UNKNOWN);
            Rlog.d(LOG_TAG, "getCallForwardingIndicatorFromSharedPref: for subId " + subId + "= " +
                    status);
            // Check for old preference if status is UNKNOWN for current subId. This part of the
            // code is needed only when upgrading from M to N.
            if (status == IccRecords.CALL_FORWARDING_STATUS_UNKNOWN) {
                String subscriberId = sp.getString(CF_ID, null);
                if (subscriberId != null) {
                    String currentSubscriberId = getSubscriberId();

                    if (subscriberId.equals(currentSubscriberId)) {
                        // get call forwarding status from preferences
                        status = sp.getInt(CF_STATUS, IccRecords.CALL_FORWARDING_STATUS_DISABLED);
                        setCallForwardingIndicatorInSharedPref(
                                status == IccRecords.CALL_FORWARDING_STATUS_ENABLED ? true : false);
                        Rlog.d(LOG_TAG, "getCallForwardingIndicatorFromSharedPref: " + status);
                    } else {
                        Rlog.d(LOG_TAG, "getCallForwardingIndicatorFromSharedPref: returning " +
                                "DISABLED as status for matching subscriberId not found");
                    }

                    // get rid of old preferences.
                    SharedPreferences.Editor editor = sp.edit();
                    editor.remove(CF_ID);
                    editor.remove(CF_STATUS);
                    editor.apply();
                }
            }
        } else {
            Rlog.e(LOG_TAG, "getCallForwardingIndicatorFromSharedPref: invalid subId " + subId);
        }
        return status;
    }

    private void setCallForwardingIndicatorInSharedPref(boolean enable) {
        int status = enable ? IccRecords.CALL_FORWARDING_STATUS_ENABLED :
                IccRecords.CALL_FORWARDING_STATUS_DISABLED;
        int subId = getSubId();
        Rlog.i(LOG_TAG, "setCallForwardingIndicatorInSharedPref: Storing status = " + status +
                " in pref " + CF_STATUS + subId);

        SharedPreferences sp = PreferenceManager.getDefaultSharedPreferences(mContext);
        SharedPreferences.Editor editor = sp.edit();
        editor.putInt(CF_STATUS + subId, status);
        editor.apply();
    }

    public void setVoiceCallForwardingFlag(int line, boolean enable, String number) {
        setCallForwardingIndicatorInSharedPref(enable);
        IccRecords r = mIccRecords.get();
        if (r != null) {
            r.setVoiceCallForwardingFlag(line, enable, number);
        }
    }

    protected void setVoiceCallForwardingFlag(IccRecords r, int line, boolean enable,
                                              String number) {
        setCallForwardingIndicatorInSharedPref(enable);
        r.setVoiceCallForwardingFlag(line, enable, number);
    }

    /**
     * Get voice call forwarding indicator status. No change notification
     * available on this interface. Use PhoneStateNotifier or similar instead.
     *
     * @return true if there is a voice call forwarding
     */
    public boolean getCallForwardingIndicator() {
        if (getPhoneType() == PhoneConstants.PHONE_TYPE_CDMA) {
            Rlog.e(LOG_TAG, "getCallForwardingIndicator: not possible in CDMA");
            return false;
        }
        IccRecords r = mIccRecords.get();
        int callForwardingIndicator = IccRecords.CALL_FORWARDING_STATUS_UNKNOWN;
        if (r != null) {
            callForwardingIndicator = r.getVoiceCallForwardingFlag();
        }
        if (callForwardingIndicator == IccRecords.CALL_FORWARDING_STATUS_UNKNOWN) {
            callForwardingIndicator = getCallForwardingIndicatorFromSharedPref();
        }
        Rlog.v(LOG_TAG, "getCallForwardingIndicator: iccForwardingFlag=" + (r != null
                    ? r.getVoiceCallForwardingFlag() : "null") + ", sharedPrefFlag="
                    + getCallForwardingIndicatorFromSharedPref());
        return ((callForwardingIndicator == IccRecords.CALL_FORWARDING_STATUS_ENABLED) ||
                getVideoCallForwardingPreference());
    }

    /**
     * This method stores the CF_VIDEO flag in preferences
     * @param enabled
     */
    public void setVideoCallForwardingPreference(boolean enabled) {
        Rlog.d(LOG_TAG, "Set video call forwarding info to preferences enabled = " + enabled
                + "subId = " + getSubId());
        SharedPreferences sp = PreferenceManager.getDefaultSharedPreferences(mContext);
        SharedPreferences.Editor edit = sp.edit();
        edit.putBoolean(CF_VIDEO + getSubId(), enabled);
        edit.commit();
    }

    /**
     * This method gets Video Call Forwarding enabled/disabled from preferences
     */
    public boolean getVideoCallForwardingPreference() {
        Rlog.d(LOG_TAG, "Get video call forwarding info from preferences");

        SharedPreferences sp = PreferenceManager.getDefaultSharedPreferences(mContext);
        return sp.getBoolean(CF_VIDEO + getSubId(), false);
    }

    public CarrierSignalAgent getCarrierSignalAgent() {
        return mCarrierSignalAgent;
    }

    public CarrierActionAgent getCarrierActionAgent() {
        return mCarrierActionAgent;
    }

    /**
     *  Query the CDMA roaming preference setting
     *
     * @param response is callback message to report one of  CDMA_RM_*
     */
    public void queryCdmaRoamingPreference(Message response) {
        mCi.queryCdmaRoamingPreference(response);
    }

    /**
     * Get current signal strength. No change notification available on this
     * interface. Use <code>PhoneStateNotifier</code> or an equivalent.
     * An ASU is 0-31 or -1 if unknown (for GSM, dBm = -113 - 2 * asu).
     * The following special values are defined:</p>
     * <ul><li>0 means "-113 dBm or less".</li>
     * <li>31 means "-51 dBm or greater".</li></ul>
     *
     * @return Current signal strength as SignalStrength
     */
    public SignalStrength getSignalStrength() {
        ServiceStateTracker sst = getServiceStateTracker();
        if (sst == null) {
            return new SignalStrength();
        } else {
            return sst.getSignalStrength();
        }
    }

    /**
     * @return true, if the device is in a state where both voice and data
     * are supported simultaneously. This can change based on location or network condition.
     */
    public boolean isConcurrentVoiceAndDataAllowed() {
        ServiceStateTracker sst = getServiceStateTracker();
        return sst == null ? false : sst.isConcurrentVoiceAndDataAllowed();
    }

    /**
     *  Requests to set the CDMA roaming preference
     * @param cdmaRoamingType one of  CDMA_RM_*
     * @param response is callback message
     */
    public void setCdmaRoamingPreference(int cdmaRoamingType, Message response) {
        mCi.setCdmaRoamingPreference(cdmaRoamingType, response);
    }

    /**
     *  Requests to set the CDMA subscription mode
     * @param cdmaSubscriptionType one of  CDMA_SUBSCRIPTION_*
     * @param response is callback message
     */
    public void setCdmaSubscription(int cdmaSubscriptionType, Message response) {
        mCi.setCdmaSubscriptionSource(cdmaSubscriptionType, response);
    }

    /**
     *  Requests to set the preferred network type for searching and registering
     * (CS/PS domain, RAT, and operation mode)
     * @param networkType one of  NT_*_TYPE
     * @param response is callback message
     */
    @UnsupportedAppUsage
    public void setPreferredNetworkType(int networkType, Message response) {
        // Only set preferred network types to that which the modem supports
        int modemRaf = getRadioAccessFamily();
        int rafFromType = RadioAccessFamily.getRafFromNetworkType(networkType);

        if (modemRaf == RadioAccessFamily.RAF_UNKNOWN
                || rafFromType == RadioAccessFamily.RAF_UNKNOWN) {
            Rlog.d(LOG_TAG, "setPreferredNetworkType: Abort, unknown RAF: "
                    + modemRaf + " " + rafFromType);
            if (response != null) {
                CommandException ex;

                ex = new CommandException(CommandException.Error.GENERIC_FAILURE);
                AsyncResult.forMessage(response, null, ex);
                response.sendToTarget();
            }
            return;
        }

        int filteredRaf = (rafFromType & modemRaf);
        int filteredType = RadioAccessFamily.getNetworkTypeFromRaf(filteredRaf);

        Rlog.d(LOG_TAG, "setPreferredNetworkType: networkType = " + networkType
                + " modemRaf = " + modemRaf
                + " rafFromType = " + rafFromType
                + " filteredType = " + filteredType);

        mCi.setPreferredNetworkType(filteredType, response);
    }

    /**
     *  Query the preferred network type setting
     *
     * @param response is callback message to report one of  NT_*_TYPE
     */
    public void getPreferredNetworkType(Message response) {
        mCi.getPreferredNetworkType(response);
    }

    /**
     * Gets the default SMSC address.
     *
     * @param result Callback message contains the SMSC address.
     */
    @UnsupportedAppUsage
    public void getSmscAddress(Message result) {
        mCi.getSmscAddress(result);
    }

    /**
     * Sets the default SMSC address.
     *
     * @param address new SMSC address
     * @param result Callback message is empty on completion
     */
    @UnsupportedAppUsage
    public void setSmscAddress(String address, Message result) {
        mCi.setSmscAddress(address, result);
    }

    /**
     * setTTYMode
     * sets a TTY mode option.
     * @param ttyMode is a one of the following:
     * - {@link com.android.internal.telephony.Phone#TTY_MODE_OFF}
     * - {@link com.android.internal.telephony.Phone#TTY_MODE_FULL}
     * - {@link com.android.internal.telephony.Phone#TTY_MODE_HCO}
     * - {@link com.android.internal.telephony.Phone#TTY_MODE_VCO}
     * @param onComplete a callback message when the action is completed
     */
    public void setTTYMode(int ttyMode, Message onComplete) {
        mCi.setTTYMode(ttyMode, onComplete);
    }

    /**
     * setUiTTYMode
     * sets a TTY mode option.
     * @param ttyMode is a one of the following:
     * - {@link com.android.internal.telephony.Phone#TTY_MODE_OFF}
     * - {@link com.android.internal.telephony.Phone#TTY_MODE_FULL}
     * - {@link com.android.internal.telephony.Phone#TTY_MODE_HCO}
     * - {@link com.android.internal.telephony.Phone#TTY_MODE_VCO}
     * @param onComplete a callback message when the action is completed
     */
    public void setUiTTYMode(int uiTtyMode, Message onComplete) {
        Rlog.d(LOG_TAG, "unexpected setUiTTYMode method call");
    }

    /**
     * queryTTYMode
     * query the status of the TTY mode
     *
     * @param onComplete a callback message when the action is completed.
     */
    public void queryTTYMode(Message onComplete) {
        mCi.queryTTYMode(onComplete);
    }

    /**
     * Enable or disable enhanced Voice Privacy (VP). If enhanced VP is
     * disabled, normal VP is enabled.
     *
     * @param enable whether true or false to enable or disable.
     * @param onComplete a callback message when the action is completed.
     */
    public void enableEnhancedVoicePrivacy(boolean enable, Message onComplete) {
    }

    /**
     * Get the currently set Voice Privacy (VP) mode.
     *
     * @param onComplete a callback message when the action is completed.
     */
    public void getEnhancedVoicePrivacy(Message onComplete) {
    }

    /**
     * Assign a specified band for RF configuration.
     *
     * @param bandMode one of BM_*_BAND
     * @param response is callback message
     */
    public void setBandMode(int bandMode, Message response) {
        mCi.setBandMode(bandMode, response);
    }

    /**
     * Query the list of band mode supported by RF.
     *
     * @param response is callback message
     *        ((AsyncResult)response.obj).result  is an int[] where int[0] is
     *        the size of the array and the rest of each element representing
     *        one available BM_*_BAND
     */
    public void queryAvailableBandMode(Message response) {
        mCi.queryAvailableBandMode(response);
    }

    /**
     * Invokes RIL_REQUEST_OEM_HOOK_RAW on RIL implementation.
     *
     * @param data The data for the request.
     * @param response <strong>On success</strong>,
     * (byte[])(((AsyncResult)response.obj).result)
     * <strong>On failure</strong>,
     * (((AsyncResult)response.obj).result) == null and
     * (((AsyncResult)response.obj).exception) being an instance of
     * com.android.internal.telephony.gsm.CommandException
     *
     * @see #invokeOemRilRequestRaw(byte[], android.os.Message)
     * @deprecated OEM needs a vendor-extension hal and their apps should use that instead
     */
    @UnsupportedAppUsage
    @Deprecated
    public void invokeOemRilRequestRaw(byte[] data, Message response) {
        mCi.invokeOemRilRequestRaw(data, response);
    }

    /**
     * Invokes RIL_REQUEST_OEM_HOOK_Strings on RIL implementation.
     *
     * @param strings The strings to make available as the request data.
     * @param response <strong>On success</strong>, "response" bytes is
     * made available as:
     * (String[])(((AsyncResult)response.obj).result).
     * <strong>On failure</strong>,
     * (((AsyncResult)response.obj).result) == null and
     * (((AsyncResult)response.obj).exception) being an instance of
     * com.android.internal.telephony.gsm.CommandException
     *
     * @see #invokeOemRilRequestStrings(java.lang.String[], android.os.Message)
     * @deprecated OEM needs a vendor-extension hal and their apps should use that instead
     */
    @UnsupportedAppUsage
    @Deprecated
    public void invokeOemRilRequestStrings(String[] strings, Message response) {
        mCi.invokeOemRilRequestStrings(strings, response);
    }

    /**
     * Read one of the NV items defined in {@link RadioNVItems} / {@code ril_nv_items.h}.
     * Used for device configuration by some CDMA operators.
     *
     * @param itemID the ID of the item to read
     * @param response callback message with the String response in the obj field
     * @param workSource calling WorkSource
     */
    public void nvReadItem(int itemID, Message response, WorkSource workSource) {
        mCi.nvReadItem(itemID, response, workSource);
    }

    /**
     * Write one of the NV items defined in {@link RadioNVItems} / {@code ril_nv_items.h}.
     * Used for device configuration by some CDMA operators.
     *
     * @param itemID the ID of the item to read
     * @param itemValue the value to write, as a String
     * @param response Callback message.
     * @param workSource calling WorkSource
     */
    public void nvWriteItem(int itemID, String itemValue, Message response,
            WorkSource workSource) {
        mCi.nvWriteItem(itemID, itemValue, response, workSource);
    }

    /**
     * Update the CDMA Preferred Roaming List (PRL) in the radio NV storage.
     * Used for device configuration by some CDMA operators.
     *
     * @param preferredRoamingList byte array containing the new PRL
     * @param response Callback message.
     */
    public void nvWriteCdmaPrl(byte[] preferredRoamingList, Message response) {
        mCi.nvWriteCdmaPrl(preferredRoamingList, response);
    }

    /**
     * Perform the radio modem reboot. The radio will be taken offline. Used for device
     * configuration by some CDMA operators.
     * TODO: reuse nvResetConfig for now, should move to separate HAL API.
     *
     * @param response Callback message.
     */
    public void rebootModem(Message response) {
        mCi.nvResetConfig(1 /* 1: reload NV reset, trigger a modem reboot */, response);
    }

    /**
     * Perform the modem configuration reset. Used for device configuration by some CDMA operators.
     * TODO: reuse nvResetConfig for now, should move to separate HAL API.
     *
     * @param response Callback message.
     */
    public void resetModemConfig(Message response) {
        mCi.nvResetConfig(3 /* factory NV reset */, response);
    }

    public void notifyDataActivity() {
        mNotifier.notifyDataActivity(this);
    }

    private void notifyMessageWaitingIndicator() {
        // Do not notify voice mail waiting if device doesn't support voice
        if (!mIsVoiceCapable)
            return;

        // This function is added to send the notification to DefaultPhoneNotifier.
        mNotifier.notifyMessageWaitingChanged(this);
    }

    public void notifyDataConnection(String apnType) {
        mNotifier.notifyDataConnection(this, apnType, getDataConnectionState(apnType));
    }

    public void notifyDataConnection() {
        String types[] = getActiveApnTypes();
        if (types != null) {
            for (String apnType : types) {
                mNotifier.notifyDataConnection(this, apnType,
                        getDataConnectionState(apnType));
            }
        }
    }

    @UnsupportedAppUsage
    public void notifyOtaspChanged(int otaspMode) {
        mNotifier.notifyOtaspChanged(this, otaspMode);
    }

    public void notifyVoiceActivationStateChanged(int state) {
        mNotifier.notifyVoiceActivationStateChanged(this, state);
    }

    public void notifyDataActivationStateChanged(int state) {
        mNotifier.notifyDataActivationStateChanged(this, state);
    }

    public void notifyUserMobileDataStateChanged(boolean state) {
        mNotifier.notifyUserMobileDataStateChanged(this, state);
    }

    public void notifySignalStrength() {
        mNotifier.notifySignalStrength(this);
    }

    public PhoneConstants.DataState getDataConnectionState(String apnType) {
        return PhoneConstants.DataState.DISCONNECTED;
    }

    public void notifyCellInfo(List<CellInfo> cellInfo) {
        AsyncResult ar = new AsyncResult(null, cellInfo, null);
        mCellInfoRegistrants.notifyRegistrants(ar);

        mNotifier.notifyCellInfo(this, cellInfo);
    }

    /** Notify {@link PhysicalChannelConfig} changes. */
    public void notifyPhysicalChannelConfiguration(List<PhysicalChannelConfig> configs) {
        mNotifier.notifyPhysicalChannelConfiguration(this, configs);
    }

    /**
     * Notify listeners that SRVCC state has changed.
     */
    public void notifySrvccStateChanged(int state) {
        mNotifier.notifySrvccStateChanged(this, state);
    }

    /** Notify the {@link EmergencyNumber} changes. */
    public void notifyEmergencyNumberList() {
        mNotifier.notifyEmergencyNumberList(this);
    }

    /**
     * @return true if a mobile originating emergency call is active
     */
    public boolean isInEmergencyCall() {
        return false;
    }

    // This property is used to handle phone process crashes, and is the same for CDMA and IMS
    // phones
    protected static boolean getInEcmMode() {
        return SystemProperties.getBoolean(TelephonyProperties.PROPERTY_INECM_MODE, false);
    }

    public boolean isInEcm() {
        return EcbmHandler.getInstance().isInEcm();
    }

    @UnsupportedAppUsage
    private static int getVideoState(Call call) {
        int videoState = VideoProfile.STATE_AUDIO_ONLY;
        Connection conn = call.getEarliestConnection();
        if (conn != null) {
            videoState = conn.getVideoState();
        }
        return videoState;
    }

    /**
     * Determines if the specified call currently is or was at some point a video call, or if it is
     * a conference call.
     * @param call The call.
     * @return {@code true} if the call is or was a video call or is a conference call,
     *      {@code false} otherwise.
     */
    private boolean isVideoCallOrConference(Call call) {
        if (call.isMultiparty()) {
            return true;
        }

        boolean isDowngradedVideoCall = false;
        if (call instanceof ImsPhoneCall) {
            ImsPhoneCall imsPhoneCall = (ImsPhoneCall) call;
            ImsCall imsCall = imsPhoneCall.getImsCall();
            return imsCall != null && (imsCall.isVideoCall() ||
                    imsCall.wasVideoCall());
        }
        return isDowngradedVideoCall;
    }

    /**
     * @return {@code true} if an IMS video call or IMS conference is present, false otherwise.
     */
    public boolean isImsVideoCallOrConferencePresent() {
        boolean isPresent = false;
        if (mImsPhone != null) {
            isPresent = isVideoCallOrConference(mImsPhone.getForegroundCall()) ||
                    isVideoCallOrConference(mImsPhone.getBackgroundCall()) ||
                    isVideoCallOrConference(mImsPhone.getRingingCall());
        }
        Rlog.d(LOG_TAG, "isImsVideoCallOrConferencePresent: " + isPresent);
        return isPresent;
    }

    /**
     * Return a numerical identifier for the phone radio interface.
     * @return PHONE_TYPE_XXX as defined above.
     */
    @UnsupportedAppUsage
    public abstract int getPhoneType();

    /**
     * Returns unread voicemail count. This count is shown when the  voicemail
     * notification is expanded.<p>
     */
    public int getVoiceMessageCount(){
        return mVmCount;
    }

    /** sets the voice mail count of the phone and notifies listeners. */
    public void setVoiceMessageCount(int countWaiting) {
        mVmCount = countWaiting;
        int subId = getSubId();
        if (SubscriptionController.getInstance().isActiveSubId(subId)) {

            Rlog.d(LOG_TAG, "setVoiceMessageCount: Storing Voice Mail Count = " + countWaiting +
                    " for mVmCountKey = " + VM_COUNT + subId + " in preferences.");

            SharedPreferences sp = PreferenceManager.getDefaultSharedPreferences(mContext);
            SharedPreferences.Editor editor = sp.edit();
            editor.putInt(VM_COUNT + subId, countWaiting);
            editor.apply();
        } else {
            Rlog.e(LOG_TAG, "setVoiceMessageCount in sharedPreference: invalid subId " + subId);
        }
        // store voice mail count in SIM
        IccRecords records = UiccController.getInstance().getIccRecords(
                mPhoneId, UiccController.APP_FAM_3GPP);
        if (records != null) {
            Rlog.d(LOG_TAG, "setVoiceMessageCount: updating SIM Records");
            records.setVoiceMessageWaiting(1, countWaiting);
        } else {
            Rlog.d(LOG_TAG, "setVoiceMessageCount: SIM Records not found");
        }
        // notify listeners of voice mail
        notifyMessageWaitingIndicator();
    }

    /** gets the voice mail count from preferences */
    protected int getStoredVoiceMessageCount() {
        int countVoiceMessages = 0;
        int subId = getSubId();
        if (SubscriptionController.getInstance().isActiveSubId(subId)) {
            int invalidCount = -2;  //-1 is not really invalid. It is used for unknown number of vm
            SharedPreferences sp = PreferenceManager.getDefaultSharedPreferences(mContext);
            int countFromSP = sp.getInt(VM_COUNT + subId, invalidCount);
            if (countFromSP != invalidCount) {
                countVoiceMessages = countFromSP;
                Rlog.d(LOG_TAG, "getStoredVoiceMessageCount: from preference for subId " + subId +
                        "= " + countVoiceMessages);
            } else {
                // Check for old preference if count not found for current subId. This part of the
                // code is needed only when upgrading from M to N.
                String subscriberId = sp.getString(VM_ID, null);
                if (subscriberId != null) {
                    String currentSubscriberId = getSubscriberId();

                    if (currentSubscriberId != null && currentSubscriberId.equals(subscriberId)) {
                        // get voice mail count from preferences
                        countVoiceMessages = sp.getInt(VM_COUNT, 0);
                        setVoiceMessageCount(countVoiceMessages);
                        Rlog.d(LOG_TAG, "getStoredVoiceMessageCount: from preference = " +
                                countVoiceMessages);
                    } else {
                        Rlog.d(LOG_TAG, "getStoredVoiceMessageCount: returning 0 as count for " +
                                "matching subscriberId not found");

                    }
                    // get rid of old preferences.
                    SharedPreferences.Editor editor = sp.edit();
                    editor.remove(VM_ID);
                    editor.remove(VM_COUNT);
                    editor.apply();
                }
            }
        } else {
            Rlog.e(LOG_TAG, "getStoredVoiceMessageCount: invalid subId " + subId);
        }
        return countVoiceMessages;
    }

    /**
     * send secret dialer codes to launch arbitrary activities.
     * an Intent is started with the android_secret_code://<code> URI.
     *
     * @param code stripped version of secret code without *#*# prefix and #*#* suffix
     */
    public void sendDialerSpecialCode(String code) {
        if (!TextUtils.isEmpty(code)) {
            final BroadcastOptions options = BroadcastOptions.makeBasic();
            options.setBackgroundActivityStartsAllowed(true);
            Intent intent = new Intent(TelephonyIntents.SECRET_CODE_ACTION,
                    Uri.parse("android_secret_code://" + code));
            intent.addFlags(
                    Intent.FLAG_RECEIVER_INCLUDE_BACKGROUND | Intent.FLAG_RECEIVER_FOREGROUND);
            mContext.sendBroadcast(intent, null, options.toBundle());

            // {@link TelephonyManager.ACTION_SECRET_CODE} will replace {@link
            // TelephonyIntents#SECRET_CODE_ACTION} in the next Android version. Before
            // that both of these two actions will be broadcast.
            Intent secrectCodeIntent = new Intent(TelephonyManager.ACTION_SECRET_CODE,
                    Uri.parse("android_secret_code://" + code));
            secrectCodeIntent.addFlags(
                    Intent.FLAG_RECEIVER_INCLUDE_BACKGROUND | Intent.FLAG_RECEIVER_FOREGROUND);
            mContext.sendBroadcast(secrectCodeIntent, null, options.toBundle());
        }
    }

    /**
     * Returns the CDMA ERI icon index to display
     */
    public int getCdmaEriIconIndex() {
        return -1;
    }

    /**
     * Returns the CDMA ERI icon mode,
     * 0 - ON
     * 1 - FLASHING
     */
    public int getCdmaEriIconMode() {
        return -1;
    }

    /**
     * Returns the CDMA ERI text,
     */
    public String getCdmaEriText() {
        return "GSM nw, no ERI";
    }

    /**
     * Retrieves the MIN for CDMA phones.
     */
    public String getCdmaMin() {
        return null;
    }

    /**
     * Check if subscription data has been assigned to mMin
     *
     * return true if MIN info is ready; false otherwise.
     */
    public boolean isMinInfoReady() {
        return false;
    }

    /**
     *  Retrieves PRL Version for CDMA phones
     */
    public String getCdmaPrlVersion(){
        return null;
    }

    /**
     * Initiate to add a participant in an IMS call.
     * This happens asynchronously, so you cannot assume the audio path is
     * connected (or a call index has been assigned) until PhoneStateChanged
     * notification has occurred.
     *
     * @exception CallStateException if a new outgoing call is not currently
     *                possible because no more call slots exist or a call exists
     *                that is dialing, alerting, ringing, or waiting. Other
     *                errors are handled asynchronously.
     */
    public void addParticipant(String dialString) throws CallStateException {
        // To be overridden by GsmCdmaPhone and ImsPhone.
        throw new CallStateException("addParticipant :: No-Op base implementation. "
                + this);
    }

    /**
     * send burst DTMF tone, it can send the string as single character or multiple character
     * ignore if there is no active call or not valid digits string.
     * Valid digit means only includes characters ISO-LATIN characters 0-9, *, #
     * The difference between sendDtmf and sendBurstDtmf is sendDtmf only sends one character,
     * this api can send single character and multiple character, also, this api has response
     * back to caller.
     *
     * @param dtmfString is string representing the dialing digit(s) in the active call
     * @param on the DTMF ON length in milliseconds, or 0 for default
     * @param off the DTMF OFF length in milliseconds, or 0 for default
     * @param onComplete is the callback message when the action is processed by BP
     *
     */
    public void sendBurstDtmf(String dtmfString, int on, int off, Message onComplete) {
    }

    /**
     * Sets an event to be fired when the telephony system processes
     * a post-dial character on an outgoing call.<p>
     *
     * Messages of type <code>what</code> will be sent to <code>h</code>.
     * The <code>obj</code> field of these Message's will be instances of
     * <code>AsyncResult</code>. <code>Message.obj.result</code> will be
     * a Connection object.<p>
     *
     * Message.arg1 will be the post dial character being processed,
     * or 0 ('\0') if end of string.<p>
     *
     * If Connection.getPostDialState() == WAIT,
     * the application must call
     * {@link com.android.internal.telephony.Connection#proceedAfterWaitChar()
     * Connection.proceedAfterWaitChar()} or
     * {@link com.android.internal.telephony.Connection#cancelPostDial()
     * Connection.cancelPostDial()}
     * for the telephony system to continue playing the post-dial
     * DTMF sequence.<p>
     *
     * If Connection.getPostDialState() == WILD,
     * the application must call
     * {@link com.android.internal.telephony.Connection#proceedAfterWildChar
     * Connection.proceedAfterWildChar()}
     * or
     * {@link com.android.internal.telephony.Connection#cancelPostDial()
     * Connection.cancelPostDial()}
     * for the telephony system to continue playing the
     * post-dial DTMF sequence.<p>
     *
     * Only one post dial character handler may be set. <p>
     * Calling this method with "h" equal to null unsets this handler.<p>
     */
    @UnsupportedAppUsage
    public void setOnPostDialCharacter(Handler h, int what, Object obj) {
        mPostDialHandler = new Registrant(h, what, obj);
    }

    public Registrant getPostDialHandler() {
        return mPostDialHandler;
    }

    /**
     * request to exit emergency call back mode
     * the caller should use setOnECMModeExitResponse
     * to receive the emergency callback mode exit response
     */
    @UnsupportedAppUsage
    public void exitEmergencyCallbackMode() {
    }

    /**
     * Register for notifications when CDMA OTA Provision status change
     *
     * @param h Handler that receives the notification message.
     * @param what User-defined message code.
     * @param obj User object.
     */
    public void registerForCdmaOtaStatusChange(Handler h, int what, Object obj) {
    }

    /**
     * Unregister for notifications when CDMA OTA Provision status change
     * @param h Handler to be removed from the registrant list.
     */
    public void unregisterForCdmaOtaStatusChange(Handler h) {
    }

    /**
     * Registration point for subscription info ready
     * @param h handler to notify
     * @param what what code of message when delivered
     * @param obj placed in Message.obj
     */
    public void registerForSubscriptionInfoReady(Handler h, int what, Object obj) {
    }

    /**
     * Unregister for notifications for subscription info
     * @param h Handler to be removed from the registrant list.
     */
    public void unregisterForSubscriptionInfoReady(Handler h) {
    }

    /**
     * Returns true if OTA Service Provisioning needs to be performed.
     */
    @UnsupportedAppUsage
    public boolean needsOtaServiceProvisioning() {
        return false;
    }

    /**
     * this decides if the dial number is OTA(Over the air provision) number or not
     * @param dialStr is string representing the dialing digit(s)
     * @return  true means the dialStr is OTA number, and false means the dialStr is not OTA number
     */
    public  boolean isOtaSpNumber(String dialStr) {
        return false;
    }

    /**
     * Register for notifications when CDMA call waiting comes
     *
     * @param h Handler that receives the notification message.
     * @param what User-defined message code.
     * @param obj User object.
     */
    public void registerForCallWaiting(Handler h, int what, Object obj){
    }

    /**
     * Unegister for notifications when CDMA Call waiting comes
     * @param h Handler to be removed from the registrant list.
     */
    public void unregisterForCallWaiting(Handler h){
    }

    /**
     * Registration point for Ecm timer reset
     * @param h handler to notify
     * @param what user-defined message code
     * @param obj placed in Message.obj
     */
    @UnsupportedAppUsage
    public void registerForEcmTimerReset(Handler h, int what, Object obj) {
    }

    /**
     * Unregister for notification for Ecm timer reset
     * @param h Handler to be removed from the registrant list.
     */
    @UnsupportedAppUsage
    public void unregisterForEcmTimerReset(Handler h) {
    }

    /**
     * Register for signal information notifications from the network.
     * Message.obj will contain an AsyncResult.
     * AsyncResult.result will be a SuppServiceNotification instance.
     *
     * @param h Handler that receives the notification message.
     * @param what User-defined message code.
     * @param obj User object.
     */
    public void registerForSignalInfo(Handler h, int what, Object obj) {
        mCi.registerForSignalInfo(h, what, obj);
    }

    /**
     * Unregisters for signal information notifications.
     * Extraneous calls are tolerated silently
     *
     * @param h Handler to be removed from the registrant list.
     */
    public void unregisterForSignalInfo(Handler h) {
        mCi.unregisterForSignalInfo(h);
    }

    /**
     * Register for display information notifications from the network.
     * Message.obj will contain an AsyncResult.
     * AsyncResult.result will be a SuppServiceNotification instance.
     *
     * @param h Handler that receives the notification message.
     * @param what User-defined message code.
     * @param obj User object.
     */
    public void registerForDisplayInfo(Handler h, int what, Object obj) {
        mCi.registerForDisplayInfo(h, what, obj);
    }

    /**
     * Unregisters for display information notifications.
     * Extraneous calls are tolerated silently
     *
     * @param h Handler to be removed from the registrant list.
     */
    public void unregisterForDisplayInfo(Handler h) {
         mCi.unregisterForDisplayInfo(h);
    }

    /**
     * Register for CDMA number information record notification from the network.
     * Message.obj will contain an AsyncResult.
     * AsyncResult.result will be a CdmaInformationRecords.CdmaNumberInfoRec
     * instance.
     *
     * @param h Handler that receives the notification message.
     * @param what User-defined message code.
     * @param obj User object.
     */
    public void registerForNumberInfo(Handler h, int what, Object obj) {
        mCi.registerForNumberInfo(h, what, obj);
    }

    /**
     * Unregisters for number information record notifications.
     * Extraneous calls are tolerated silently
     *
     * @param h Handler to be removed from the registrant list.
     */
    public void unregisterForNumberInfo(Handler h) {
        mCi.unregisterForNumberInfo(h);
    }

    /**
     * Register for CDMA redirected number information record notification
     * from the network.
     * Message.obj will contain an AsyncResult.
     * AsyncResult.result will be a CdmaInformationRecords.CdmaRedirectingNumberInfoRec
     * instance.
     *
     * @param h Handler that receives the notification message.
     * @param what User-defined message code.
     * @param obj User object.
     */
    public void registerForRedirectedNumberInfo(Handler h, int what, Object obj) {
        mCi.registerForRedirectedNumberInfo(h, what, obj);
    }

    /**
     * Unregisters for redirected number information record notification.
     * Extraneous calls are tolerated silently
     *
     * @param h Handler to be removed from the registrant list.
     */
    public void unregisterForRedirectedNumberInfo(Handler h) {
        mCi.unregisterForRedirectedNumberInfo(h);
    }

    /**
     * Register for CDMA line control information record notification
     * from the network.
     * Message.obj will contain an AsyncResult.
     * AsyncResult.result will be a CdmaInformationRecords.CdmaLineControlInfoRec
     * instance.
     *
     * @param h Handler that receives the notification message.
     * @param what User-defined message code.
     * @param obj User object.
     */
    public void registerForLineControlInfo(Handler h, int what, Object obj) {
        mCi.registerForLineControlInfo(h, what, obj);
    }

    /**
     * Unregisters for line control information notifications.
     * Extraneous calls are tolerated silently
     *
     * @param h Handler to be removed from the registrant list.
     */
    public void unregisterForLineControlInfo(Handler h) {
        mCi.unregisterForLineControlInfo(h);
    }

    /**
     * Register for CDMA T53 CLIR information record notifications
     * from the network.
     * Message.obj will contain an AsyncResult.
     * AsyncResult.result will be a CdmaInformationRecords.CdmaT53ClirInfoRec
     * instance.
     *
     * @param h Handler that receives the notification message.
     * @param what User-defined message code.
     * @param obj User object.
     */
    public void registerFoT53ClirlInfo(Handler h, int what, Object obj) {
        mCi.registerFoT53ClirlInfo(h, what, obj);
    }

    /**
     * Unregisters for T53 CLIR information record notification
     * Extraneous calls are tolerated silently
     *
     * @param h Handler to be removed from the registrant list.
     */
    public void unregisterForT53ClirInfo(Handler h) {
        mCi.unregisterForT53ClirInfo(h);
    }

    /**
     * Register for CDMA T53 audio control information record notifications
     * from the network.
     * Message.obj will contain an AsyncResult.
     * AsyncResult.result will be a CdmaInformationRecords.CdmaT53AudioControlInfoRec
     * instance.
     *
     * @param h Handler that receives the notification message.
     * @param what User-defined message code.
     * @param obj User object.
     */
    public void registerForT53AudioControlInfo(Handler h, int what, Object obj) {
        mCi.registerForT53AudioControlInfo(h, what, obj);
    }

    /**
     * Unregisters for T53 audio control information record notifications.
     * Extraneous calls are tolerated silently
     *
     * @param h Handler to be removed from the registrant list.
     */
    public void unregisterForT53AudioControlInfo(Handler h) {
        mCi.unregisterForT53AudioControlInfo(h);
    }

    /**
     * registers for exit emergency call back mode request response
     *
     * @param h Handler that receives the notification message.
     * @param what User-defined message code.
     * @param obj User object.
     */
    @UnsupportedAppUsage
    public void setOnEcbModeExitResponse(Handler h, int what, Object obj){
    }

    /**
     * Unregisters for exit emergency call back mode request response
     *
     * @param h Handler to be removed from the registrant list.
     */
    @UnsupportedAppUsage
    public void unsetOnEcbModeExitResponse(Handler h){
    }

    /**
     * Register for radio off or not available
     *
     * @param h Handler that receives the notification message.
     * @param what User-defined message code.
     * @param obj User object.
     */
    public void registerForRadioOffOrNotAvailable(Handler h, int what, Object obj) {
        mRadioOffOrNotAvailableRegistrants.addUnique(h, what, obj);
    }

    /**
     * Unregisters for radio off or not available
     *
     * @param h Handler to be removed from the registrant list.
     */
    public void unregisterForRadioOffOrNotAvailable(Handler h) {
        mRadioOffOrNotAvailableRegistrants.remove(h);
    }

    /**
     * Returns an array of string identifiers for the APN types serviced by the
     * currently active.
     *
     * @return The string array of APN types. Return null if no active APN types.
     */
    @UnsupportedAppUsage
    @Nullable
    public String[] getActiveApnTypes() {
        if (mTransportManager != null) {
            List<String> typesList = new ArrayList<>();
            for (int transportType : mTransportManager.getAvailableTransports()) {
                if (getDcTracker(transportType) != null) {
                    typesList.addAll(Arrays.asList(
                            getDcTracker(transportType).getActiveApnTypes()));
                }
            }

            return typesList.toArray(new String[typesList.size()]);
        }

        return null;
    }

    /**
     * Check if there are matching tethering (i.e DUN) for the carrier.
     * @return true if there is a matching DUN APN.
     */
    public boolean hasMatchedTetherApnSetting() {
        if (getDcTracker(AccessNetworkConstants.TRANSPORT_TYPE_WWAN) != null) {
            return getDcTracker(AccessNetworkConstants.TRANSPORT_TYPE_WWAN)
                    .hasMatchedTetherApnSetting();
        }
        return false;
    }

    /**
     * Returns string for the active APN host.
     *  @return type as a string or null if none.
     */
    public String getActiveApnHost(String apnType) {
        if (mTransportManager != null) {
            int transportType = mTransportManager.getCurrentTransport(
                    ApnSetting.getApnTypesBitmaskFromString(apnType));
            if (getDcTracker(transportType) != null) {
                return getDcTracker(transportType).getActiveApnString(apnType);
            }
        }

        return null;
    }

    /**
     * Return the LinkProperties for the named apn or null if not available
     */
    public LinkProperties getLinkProperties(String apnType) {
        if (mTransportManager != null) {
            int transport = mTransportManager.getCurrentTransport(
                    ApnSetting.getApnTypesBitmaskFromString(apnType));
            if (getDcTracker(transport) != null) {
                return getDcTracker(transport).getLinkProperties(apnType);
            }
        }
        return null;
    }

    /**
     * Return the NetworkCapabilities
     */
    public NetworkCapabilities getNetworkCapabilities(String apnType) {
        if (mTransportManager != null) {
            int transportType = mTransportManager.getCurrentTransport(
                    ApnSetting.getApnTypesBitmaskFromString(apnType));
            if (getDcTracker(transportType) != null) {
                return getDcTracker(transportType).getNetworkCapabilities(apnType);
            }
        }
        return null;
    }

    /**
     * Report on whether data connectivity is allowed for given APN type.
     *
     * @param apnType APN type
     *
     * @return True if data is allowed to be established.
     */
    public boolean isDataAllowed(@ApnType int apnType) {
        return isDataAllowed(apnType, null);
    }

    /**
     * Report on whether data connectivity is allowed.
     *
     * @param apnType APN type
     * @param reasons The reasons that data can/can't be established. This is an output param.
     * @return True if data is allowed to be established
     */
    public boolean isDataAllowed(@ApnType int apnType, DataConnectionReasons reasons) {
        if (mTransportManager != null) {
            int transport = mTransportManager.getCurrentTransport(apnType);
            if (getDcTracker(transport) != null) {
                return getDcTracker(transport).isDataAllowed(reasons);
            }
        }
        return false;
    }


    /**
     * Action set from carrier signalling broadcast receivers to enable/disable metered apns.
     */
    public void carrierActionSetMeteredApnsEnabled(boolean enabled) {
        mCarrierActionAgent.carrierActionSetMeteredApnsEnabled(enabled);
    }

    /**
     * Action set from carrier signalling broadcast receivers to enable/disable radio
     */
    public void carrierActionSetRadioEnabled(boolean enabled) {
        mCarrierActionAgent.carrierActionSetRadioEnabled(enabled);
    }

    /**
     * Action set from carrier app to start/stop reporting default network condition.
     */
    public void carrierActionReportDefaultNetworkStatus(boolean report) {
        mCarrierActionAgent.carrierActionReportDefaultNetworkStatus(report);
    }

    /**
     * Action set from carrier signalling broadcast receivers to reset all carrier actions
     */
    public void carrierActionResetAll() {
        mCarrierActionAgent.carrierActionReset();
    }

    /**
     * Notify registrants of a new ringing Connection.
     * Subclasses of Phone probably want to replace this with a
     * version scoped to their packages
     */
    public void notifyNewRingingConnectionP(Connection cn) {
        if (!mIsVoiceCapable)
            return;
        AsyncResult ar = new AsyncResult(null, cn, null);
        mNewRingingConnectionRegistrants.notifyRegistrants(ar);
    }

    /**
     * Notify registrants of a new unknown connection.
     */
    public void notifyUnknownConnectionP(Connection cn) {
        mUnknownConnectionRegistrants.notifyResult(cn);
    }

    /**
     * Notify registrants if phone is video capable.
     */
    public void notifyForVideoCapabilityChanged(boolean isVideoCallCapable) {
        // Cache the current video capability so that we don't lose the information.
        mIsVideoCapable = isVideoCallCapable;

        AsyncResult ar = new AsyncResult(null, isVideoCallCapable, null);
        mVideoCapabilityChangedRegistrants.notifyRegistrants(ar);
    }

    /**
     * Notify registrants of a RING event.
     */
    private void notifyIncomingRing() {
        if (!mIsVoiceCapable)
            return;
        AsyncResult ar = new AsyncResult(null, this, null);
        mIncomingRingRegistrants.notifyRegistrants(ar);
    }

    /**
     * Send the incoming call Ring notification if conditions are right.
     */
    private void sendIncomingCallRingNotification(int token) {
        if (mIsVoiceCapable && !mDoesRilSendMultipleCallRing &&
                (token == mCallRingContinueToken)) {
            Rlog.d(LOG_TAG, "Sending notifyIncomingRing");
            notifyIncomingRing();
            sendMessageDelayed(
                    obtainMessage(EVENT_CALL_RING_CONTINUE, token, 0), mCallRingDelay);
        } else {
            Rlog.d(LOG_TAG, "Ignoring ring notification request,"
                    + " mDoesRilSendMultipleCallRing=" + mDoesRilSendMultipleCallRing
                    + " token=" + token
                    + " mCallRingContinueToken=" + mCallRingContinueToken
                    + " mIsVoiceCapable=" + mIsVoiceCapable);
        }
    }

    /**
     * TODO: Adding a function for each property is not good.
     * A fucntion of type getPhoneProp(propType) where propType is an
     * enum of GSM+CDMA+LTE props would be a better approach.
     *
     * Get "Restriction of menu options for manual PLMN selection" bit
     * status from EF_CSP data, this belongs to "Value Added Services Group".
     * @return true if this bit is set or EF_CSP data is unavailable,
     * false otherwise
     */
    @UnsupportedAppUsage
    public boolean isCspPlmnEnabled() {
        return false;
    }

    /**
     * Return an interface to retrieve the ISIM records for IMS, if available.
     * @return the interface to retrieve the ISIM records, or null if not supported
     */
    @UnsupportedAppUsage
    public IsimRecords getIsimRecords() {
        Rlog.e(LOG_TAG, "getIsimRecords() is only supported on LTE devices");
        return null;
    }

    /**
     * Retrieves the MSISDN from the UICC. For GSM/UMTS phones, this is equivalent to
     * {@link #getLine1Number()}. For CDMA phones, {@link #getLine1Number()} returns
     * the MDN, so this method is provided to return the MSISDN on CDMA/LTE phones.
     */
    @UnsupportedAppUsage
    public String getMsisdn() {
        return null;
    }

    /**
     * Retrieves the EF_PNN from the UICC For GSM/UMTS phones.
     */
    public String getPlmn() {
        return null;
    }

    /**
     * Get the current for the default apn DataState. No change notification
     * exists at this interface -- use
     * {@link android.telephony.PhoneStateListener} instead.
     */
    @UnsupportedAppUsage
    public PhoneConstants.DataState getDataConnectionState() {
        return getDataConnectionState(PhoneConstants.APN_TYPE_DEFAULT);
    }

    public void notifyCallForwardingIndicator() {
    }

    public void notifyDataConnectionFailed(String apnType) {
        mNotifier.notifyDataConnectionFailed(this, apnType);
    }

    public void notifyPreciseDataConnectionFailed(String apnType, String apn,
            @DataFailCause.FailCause int failCause) {
        mNotifier.notifyPreciseDataConnectionFailed(this, apnType, apn, failCause);
    }

    /**
     * Return if the current radio is LTE on CDMA. This
     * is a tri-state return value as for a period of time
     * the mode may be unknown.
     *
     * @return {@link PhoneConstants#LTE_ON_CDMA_UNKNOWN}, {@link PhoneConstants#LTE_ON_CDMA_FALSE}
     * or {@link PhoneConstants#LTE_ON_CDMA_TRUE}
     */
    public int getLteOnCdmaMode() {
        return mCi.getLteOnCdmaMode();
    }

    /**
     * Sets the SIM voice message waiting indicator records.
     * @param line GSM Subscriber Profile Number, one-based. Only '1' is supported
     * @param countWaiting The number of messages waiting, if known. Use
     *                     -1 to indicate that an unknown number of
     *                      messages are waiting
     */
    public void setVoiceMessageWaiting(int line, int countWaiting) {
        // This function should be overridden by class GsmCdmaPhone.
        Rlog.e(LOG_TAG, "Error! This function should never be executed, inactive Phone.");
    }

    /**
     * Gets the USIM service table from the UICC, if present and available.
     * @return an interface to the UsimServiceTable record, or null if not available
     */
    public UsimServiceTable getUsimServiceTable() {
        IccRecords r = mIccRecords.get();
        return (r != null) ? r.getUsimServiceTable() : null;
    }

    /**
     * Gets the Uicc card corresponding to this phone.
     * @return the UiccCard object corresponding to the phone ID.
     */
    @UnsupportedAppUsage
    public UiccCard getUiccCard() {
        return mUiccController.getUiccCard(mPhoneId);
    }

    /**
     * Get P-CSCF address from PCO after data connection is established or modified.
     * @param apnType the apnType, "ims" for IMS APN, "emergency" for EMERGENCY APN
     */
    public String[] getPcscfAddress(String apnType) {
        if (mTransportManager != null) {
            int transportType = mTransportManager.getCurrentTransport(
                    ApnSetting.getApnTypesBitmaskFromString(apnType));
            if (getDcTracker(transportType) != null) {
                return getDcTracker(transportType).getPcscfAddress(apnType);
            }
        }

        return null;
    }

    /**
     * Set IMS registration state
     */
    public void setImsRegistrationState(boolean registered) {
    }

    /**
     * Return an instance of a IMS phone
     */
    @UnsupportedAppUsage
    public Phone getImsPhone() {
        return mImsPhone;
    }

    /**
     * Returns Carrier specific information that will be used to encrypt the IMSI and IMPI.
     * @param keyType whether the key is being used for WLAN or ePDG.
     * @return ImsiEncryptionInfo which includes the Key Type, the Public Key
     *        {@link java.security.PublicKey} and the Key Identifier.
     *        The keyIdentifier This is used by the server to help it locate the private key to
     *        decrypt the permanent identity.
     */
    public ImsiEncryptionInfo getCarrierInfoForImsiEncryption(int keyType) {
        return null;
    }

    /**
     * Sets the carrier information needed to encrypt the IMSI and IMPI.
     * @param imsiEncryptionInfo Carrier specific information that will be used to encrypt the
     *        IMSI and IMPI. This includes the Key type, the Public key
     *        {@link java.security.PublicKey} and the Key identifier.
     */
    public void setCarrierInfoForImsiEncryption(ImsiEncryptionInfo imsiEncryptionInfo) {
        return;
    }

    public int getCarrierId() {
        return TelephonyManager.UNKNOWN_CARRIER_ID;
    }

    public String getCarrierName() {
        return null;
    }

    public int getMNOCarrierId() {
        return TelephonyManager.UNKNOWN_CARRIER_ID;
    }

    public int getSpecificCarrierId() {
        return TelephonyManager.UNKNOWN_CARRIER_ID;
    }

    public String getSpecificCarrierName() {
        return null;
    }

    public int getCarrierIdListVersion() {
        return TelephonyManager.UNKNOWN_CARRIER_ID_LIST_VERSION;
    }

    public void resolveSubscriptionCarrierId(String simState) {
    }

    /**
     *  Resets the Carrier Keys in the database. This involves 2 steps:
     *  1. Delete the keys from the database.
     *  2. Send an intent to download new Certificates.
     */
    public void resetCarrierKeysForImsiEncryption() {
        return;
    }

    /**
     * Return if UT capability of ImsPhone is enabled or not
     */
    @UnsupportedAppUsage
    public boolean isUtEnabled() {
        if (mImsPhone != null) {
            return mImsPhone.isUtEnabled();
        }
        return false;
    }

    @UnsupportedAppUsage
    public void dispose() {
    }

    private void updateImsPhone() {
        Rlog.d(LOG_TAG, "updateImsPhone"
                + " mImsServiceReady=" + mImsServiceReady);

        if (mImsServiceReady && (mImsPhone == null)) {
            mImsPhone = PhoneFactory.makeImsPhone(mNotifier, this);
            CallManager.getInstance().registerPhone(mImsPhone);
            mImsPhone.registerForSilentRedial(
                    this, EVENT_INITIATE_SILENT_REDIAL, null);
        } else if (!mImsServiceReady && (mImsPhone != null)) {
            CallManager.getInstance().unregisterPhone(mImsPhone);
            mImsPhone.unregisterForSilentRedial(this);

            mImsPhone.dispose();
            // Potential GC issue if someone keeps a reference to ImsPhone.
            // However: this change will make sure that such a reference does
            // not access functions through NULL pointer.
            //mImsPhone.removeReferences();
            mImsPhone = null;
        }
        if (mEcbmHandler != null) {
            mEcbmHandler.updateImsPhone(mImsPhone, mPhoneId);
        }

    }

    /**
     * Dials a number.
     *
     * @param dialString The number to dial.
     * @param dialArgs Parameters to dial with.
     * @return The Connection.
     * @throws CallStateException
     */
    protected Connection dialInternal(String dialString, DialArgs dialArgs)
            throws CallStateException {
        // dialInternal shall be overriden by GsmCdmaPhone
        return null;
    }

    /*
     * Returns the subscription id.
     */
    @UnsupportedAppUsage
    public int getSubId() {
        if (SubscriptionController.getInstance() == null) {
            // TODO b/78359408 getInstance sometimes returns null in Treehugger tests, which causes
            // flakiness. Even though we haven't seen this crash in the wild we should keep this
            // check in until we've figured out the root cause.
            Rlog.e(LOG_TAG, "SubscriptionController.getInstance = null! Returning default subId");
            return SubscriptionManager.DEFAULT_SUBSCRIPTION_ID;
        }
        return SubscriptionController.getInstance().getSubIdUsingPhoneId(mPhoneId);
    }

    /**
     * Returns the phone id.
     */
    @UnsupportedAppUsage
    public int getPhoneId() {
        return mPhoneId;
    }

    /**
     * Return the service state of mImsPhone if it is STATE_IN_SERVICE
     * otherwise return the current voice service state
     */
    public int getVoicePhoneServiceState() {
        Phone imsPhone = mImsPhone;
        if (imsPhone != null
                && imsPhone.getServiceState().getState() == ServiceState.STATE_IN_SERVICE) {
            return ServiceState.STATE_IN_SERVICE;
        }
        return getServiceState().getState();
    }

    /**
     * Override the service provider name and the operator name for the current ICCID.
     */
    public boolean setOperatorBrandOverride(String brand) {
        return false;
    }

    /**
     * Override the roaming indicator for the current ICCID.
     */
    public boolean setRoamingOverride(List<String> gsmRoamingList,
            List<String> gsmNonRoamingList, List<String> cdmaRoamingList,
            List<String> cdmaNonRoamingList) {
        String iccId = getIccSerialNumber();
        if (TextUtils.isEmpty(iccId)) {
            return false;
        }

        setRoamingOverrideHelper(gsmRoamingList, GSM_ROAMING_LIST_OVERRIDE_PREFIX, iccId);
        setRoamingOverrideHelper(gsmNonRoamingList, GSM_NON_ROAMING_LIST_OVERRIDE_PREFIX, iccId);
        setRoamingOverrideHelper(cdmaRoamingList, CDMA_ROAMING_LIST_OVERRIDE_PREFIX, iccId);
        setRoamingOverrideHelper(cdmaNonRoamingList, CDMA_NON_ROAMING_LIST_OVERRIDE_PREFIX, iccId);

        // Refresh.
        ServiceStateTracker tracker = getServiceStateTracker();
        if (tracker != null) {
            tracker.pollState();
        }
        return true;
    }

    private void setRoamingOverrideHelper(List<String> list, String prefix, String iccId) {
        SharedPreferences.Editor spEditor =
                PreferenceManager.getDefaultSharedPreferences(mContext).edit();
        String key = prefix + iccId;
        if (list == null || list.isEmpty()) {
            spEditor.remove(key).commit();
        } else {
            spEditor.putStringSet(key, new HashSet<String>(list)).commit();
        }
    }

    public boolean isMccMncMarkedAsRoaming(String mccMnc) {
        return getRoamingOverrideHelper(GSM_ROAMING_LIST_OVERRIDE_PREFIX, mccMnc);
    }

    public boolean isMccMncMarkedAsNonRoaming(String mccMnc) {
        return getRoamingOverrideHelper(GSM_NON_ROAMING_LIST_OVERRIDE_PREFIX, mccMnc);
    }

    public boolean isSidMarkedAsRoaming(int SID) {
        return getRoamingOverrideHelper(CDMA_ROAMING_LIST_OVERRIDE_PREFIX,
                Integer.toString(SID));
    }

    public boolean isSidMarkedAsNonRoaming(int SID) {
        return getRoamingOverrideHelper(CDMA_NON_ROAMING_LIST_OVERRIDE_PREFIX,
                Integer.toString(SID));
    }

    /**
     * Query the IMS Registration Status.
     *
     * @return true if IMS is Registered
     */
    public boolean isImsRegistered() {
        Phone imsPhone = mImsPhone;
        boolean isImsRegistered = false;
        if (imsPhone != null) {
            isImsRegistered = imsPhone.isImsRegistered();
        } else {
            ServiceStateTracker sst = getServiceStateTracker();
            if (sst != null) {
                isImsRegistered = sst.isImsRegistered();
            }
        }
        Rlog.d(LOG_TAG, "isImsRegistered =" + isImsRegistered);
        return isImsRegistered;
    }

    /**
     * Get Wifi Calling Feature Availability
     */
    @UnsupportedAppUsage
    public boolean isWifiCallingEnabled() {
        Phone imsPhone = mImsPhone;
        boolean isWifiCallingEnabled = false;
        if (imsPhone != null) {
            isWifiCallingEnabled = imsPhone.isWifiCallingEnabled();
        }
        Rlog.d(LOG_TAG, "isWifiCallingEnabled =" + isWifiCallingEnabled);
        return isWifiCallingEnabled;
    }

    /**
     * @return true if the IMS capability for the registration technology specified is available,
     * false otherwise.
     */
    public boolean isImsCapabilityAvailable(int capability, int regTech) {
        Phone imsPhone = mImsPhone;
        boolean isAvailable = false;
        if (imsPhone != null) {
            isAvailable = imsPhone.isImsCapabilityAvailable(capability, regTech);
        }
        Rlog.d(LOG_TAG, "isImsRegistered =" + isAvailable);
        return isAvailable;
    }

    /**
     * Get Volte Feature Availability
     */
    @UnsupportedAppUsage
    public boolean isVolteEnabled() {
        Phone imsPhone = mImsPhone;
        boolean isVolteEnabled = false;
        if (imsPhone != null) {
            isVolteEnabled = imsPhone.isVolteEnabled();
        }
        Rlog.d(LOG_TAG, "isImsRegistered =" + isVolteEnabled);
        return isVolteEnabled;
    }

    /**
     * @return the IMS MmTel Registration technology for this Phone, defined in
     * {@link ImsRegistrationImplBase}.
     */
    public int getImsRegistrationTech() {
        Phone imsPhone = mImsPhone;
        int regTech = ImsRegistrationImplBase.REGISTRATION_TECH_NONE;
        if (imsPhone != null) {
            regTech = imsPhone.getImsRegistrationTech();
        }
        Rlog.d(LOG_TAG, "getImsRegistrationTechnology =" + regTech);
        return regTech;
    }

    private boolean getRoamingOverrideHelper(String prefix, String key) {
        String iccId = getIccSerialNumber();
        if (TextUtils.isEmpty(iccId) || TextUtils.isEmpty(key)) {
            return false;
        }

        SharedPreferences sp = PreferenceManager.getDefaultSharedPreferences(mContext);
        Set<String> value = sp.getStringSet(prefix + iccId, null);
        if (value == null) {
            return false;
        }
        return value.contains(key);
    }

    /**
     * @return returns the latest radio state from the modem
     */
    public int getRadioPowerState() {
        return mCi.getRadioState();
    }

    /**
     * Is Radio Present on the device and is it accessible
     */
    public boolean isRadioAvailable() {
        return mCi.getRadioState() != TelephonyManager.RADIO_POWER_UNAVAILABLE;
    }

    /**
     * Is Radio turned on
     */
    public boolean isRadioOn() {
        return mCi.getRadioState() == TelephonyManager.RADIO_POWER_ON;
    }

    /**
     * shutdown Radio gracefully
     */
    public void shutdownRadio() {
        getServiceStateTracker().requestShutdown();
    }

    /**
     * Return true if the device is shutting down.
     */
    public boolean isShuttingDown() {
        return getServiceStateTracker().isDeviceShuttingDown();
    }

    /**
     *  Set phone radio capability
     *
     *  @param rc the phone radio capability defined in
     *         RadioCapability. It's a input object used to transfer parameter to logic modem
     *  @param response Callback message.
     */
    public void setRadioCapability(RadioCapability rc, Message response) {
        mCi.setRadioCapability(rc, response);
    }

    /**
     *  Get phone radio access family
     *
     *  @return a bit mask to identify the radio access family.
     */
    public int getRadioAccessFamily() {
        final RadioCapability rc = getRadioCapability();
        return (rc == null ? RadioAccessFamily.RAF_UNKNOWN : rc.getRadioAccessFamily());
    }

    /**
     *  Get the associated data modems Id.
     *
     *  @return a String containing the id of the data modem
     */
    public String getModemUuId() {
        final RadioCapability rc = getRadioCapability();
        return (rc == null ? "" : rc.getLogicalModemUuid());
    }

    /**
     *  Get phone radio capability
     *
     *  @return the capability of the radio defined in RadioCapability
     */
    public RadioCapability getRadioCapability() {
        return mRadioCapability.get();
    }

    /**
     *  The RadioCapability has changed. This comes up from the RIL and is called when radios first
     *  become available or after a capability switch.  The flow is we use setRadioCapability to
     *  request a change with the RIL and get an UNSOL response with the new data which gets set
     *  here.
     *
     *  @param rc the phone radio capability currently in effect for this phone.
     */
    public void radioCapabilityUpdated(RadioCapability rc) {
        // Called when radios first become available or after a capability switch
        // Update the cached value
        mRadioCapability.set(rc);

        if (SubscriptionManager.isValidSubscriptionId(getSubId())) {
            boolean restoreSelection = !mContext.getResources().getBoolean(
                    com.android.internal.R.bool.skip_restoring_network_selection);
            sendSubscriptionSettings(restoreSelection);
        }
    }

    public void sendSubscriptionSettings(boolean restoreNetworkSelection) {
        // Send settings down
        int type = PhoneFactory.calculatePreferredNetworkType(mContext, getSubId());
        setPreferredNetworkType(type, null);

        if (restoreNetworkSelection) {
            restoreSavedNetworkSelection(null);
        }
    }

    protected void setPreferredNetworkTypeIfSimLoaded() {
        int subId = getSubId();
        if (SubscriptionManager.from(mContext).isActiveSubId(subId)) {
            int type = PhoneFactory.calculatePreferredNetworkType(mContext, getSubId());
            setPreferredNetworkType(type, null);
        }
    }

    /**
     * Registers the handler when phone radio  capability is changed.
     *
     * @param h Handler for notification message.
     * @param what User-defined message code.
     * @param obj User object.
     */
    public void registerForRadioCapabilityChanged(Handler h, int what, Object obj) {
        mCi.registerForRadioCapabilityChanged(h, what, obj);
    }

    /**
     * Unregister for notifications when phone radio type and access technology is changed.
     *
     * @param h Handler to be removed from the registrant list.
     */
    public void unregisterForRadioCapabilityChanged(Handler h) {
        mCi.unregisterForRadioCapabilityChanged(this);
    }

    /**
     * Determines if  IMS is enabled for call.
     *
     * @return {@code true} if IMS calling is enabled.
     */
    public boolean isImsUseEnabled() {
        ImsManager imsManager = ImsManager.getInstance(mContext, mPhoneId);
        boolean imsUseEnabled = ((imsManager.isVolteEnabledByPlatform()
                && imsManager.isEnhanced4gLteModeSettingEnabledByUser())
                || (imsManager.isWfcEnabledByPlatform() && imsManager.isWfcEnabledByUser())
                && imsManager.isNonTtyOrTtyOnVolteEnabled());
        return imsUseEnabled;
    }

    /**
     * Determines if the connection to IMS services are available yet.
     * @return {@code true} if the connection to IMS services are available.
     */
    public boolean isImsAvailable() {
        if (mImsPhone == null) {
            return false;
        }

        return mImsPhone.isImsAvailable();
    }

    /**
     * Determines if video calling is enabled for the phone.
     *
     * @return {@code true} if video calling is enabled, {@code false} otherwise.
     */
    @UnsupportedAppUsage
    public boolean isVideoEnabled() {
        Phone imsPhone = mImsPhone;
        if (imsPhone != null) {
            return imsPhone.isVideoEnabled();
        }
        return false;
    }

    /**
     * Returns the status of Link Capacity Estimation (LCE) service.
     */
    public int getLceStatus() {
        return mLceStatus;
    }

    /**
     * Returns the modem activity information
     */
    public void getModemActivityInfo(Message response, WorkSource workSource)  {
        mCi.getModemActivityInfo(response, workSource);
    }

    /**
     * Starts LCE service after radio becomes available.
     * LCE service state may get destroyed on the modem when radio becomes unavailable.
     */
    public void startLceAfterRadioIsAvailable() {
        mCi.startLceService(DEFAULT_REPORT_INTERVAL_MS, LCE_PULL_MODE,
                obtainMessage(EVENT_CONFIG_LCE));
    }

    /**
     * Set allowed carriers
     */
    public void setAllowedCarriers(CarrierRestrictionRules carrierRestrictionRules,
            Message response, WorkSource workSource) {
        mCi.setAllowedCarriers(carrierRestrictionRules, response, workSource);
    }

    /** Sets the SignalStrength reporting criteria. */
    public void setSignalStrengthReportingCriteria(int[] thresholds, int ran) {
        // no-op default implementation
    }

    /** Sets the SignalStrength reporting criteria. */
    public void setLinkCapacityReportingCriteria(int[] dlThresholds, int[] ulThresholds, int ran) {
        // no-op default implementation
    }

    /**
     * Get allowed carriers
     */
    public void getAllowedCarriers(Message response, WorkSource workSource) {
        mCi.getAllowedCarriers(response, workSource);
    }

    /**
     * Returns the locale based on the carrier properties (such as {@code ro.carrier}) and
     * SIM preferences.
     */
    public Locale getLocaleFromSimAndCarrierPrefs() {
        final IccRecords records = mIccRecords.get();
        if (records != null && records.getSimLanguage() != null) {
            return new Locale(records.getSimLanguage());
        }

        return getLocaleFromCarrierProperties(mContext);
    }

    public void updateDataConnectionTracker() {
        if (mTransportManager != null) {
            for (int transport : mTransportManager.getAvailableTransports()) {
                if (getDcTracker(transport) != null) {
                    getDcTracker(transport).update();
                }
            }
        }
    }

    public boolean updateCurrentCarrierInProvider() {
        return false;
    }

    /**
     * @return True if all data connections are disconnected.
     */
    public boolean areAllDataDisconnected() {
        if (mTransportManager != null) {
            for (int transport : mTransportManager.getAvailableTransports()) {
                if (getDcTracker(transport) != null && !getDcTracker(transport).isDisconnected()) {
                    return false;
                }
            }
        }
        return true;
    }

    public void registerForAllDataDisconnected(Handler h, int what) {
        mAllDataDisconnectedRegistrants.addUnique(h, what, null);
        if (mTransportManager != null) {
            for (int transport : mTransportManager.getAvailableTransports()) {
                if (getDcTracker(transport) != null && !getDcTracker(transport).isDisconnected()) {
                    getDcTracker(transport).registerForAllDataDisconnected(
                            this, EVENT_ALL_DATA_DISCONNECTED);
                }
            }
        }
    }

    public void unregisterForAllDataDisconnected(Handler h) {
        mAllDataDisconnectedRegistrants.remove(h);
    }

    public DataEnabledSettings getDataEnabledSettings() {
        return mDataEnabledSettings;
    }

    @UnsupportedAppUsage
    public IccSmsInterfaceManager getIccSmsInterfaceManager(){
        return null;
    }

    protected boolean isMatchGid(String gid) {
        String gid1 = getGroupIdLevel1();
        int gidLength = gid.length();
        if (!TextUtils.isEmpty(gid1) && (gid1.length() >= gidLength)
                && gid1.substring(0, gidLength).equalsIgnoreCase(gid)) {
            return true;
        }
        return false;
    }

    public static void checkWfcWifiOnlyModeBeforeDial(Phone imsPhone, int phoneId, Context context)
            throws CallStateException {
        if (imsPhone == null || !imsPhone.isWifiCallingEnabled()) {
            ImsManager imsManager = ImsManager.getInstance(context, phoneId);
            boolean wfcWiFiOnly = (imsManager.isWfcEnabledByPlatform()
                    && imsManager.isWfcEnabledByUser() && (imsManager.getWfcMode()
                    == ImsConfig.WfcModeFeatureValueConstants.WIFI_ONLY));
            if (wfcWiFiOnly) {
                throw new CallStateException(
                        CallStateException.ERROR_OUT_OF_SERVICE,
                        "WFC Wi-Fi Only Mode: IMS not registered");
            }
        }
    }

    public void startRingbackTone() {
    }

    public void stopRingbackTone() {
    }

    public void callEndCleanupHandOverCallIfAny() {
    }

    /**
     * Cancel USSD session.
     *
     * @param msg The message to dispatch when the USSD session terminated.
     */
    public void cancelUSSD(Message msg) {
<<<<<<< HEAD
    }

    public String getOperatorNumeric() {
        return "";
=======
>>>>>>> 38680c42
    }

    /**
     * Set boolean broadcastEmergencyCallStateChanges
     */
    public abstract void setBroadcastEmergencyCallStateChanges(boolean broadcast);

    public abstract void sendEmergencyCallStateChange(boolean callActive);

    /**
     * This function returns the parent phone of the current phone. It is applicable
     * only for IMS phone (function is overridden by ImsPhone). For others the phone
     * object itself is returned.
     * @return
     */
    public Phone getDefaultPhone() {
        return this;
    }

    /**
     * Get aggregated video call data usage since boot.
     * Permissions android.Manifest.permission.READ_NETWORK_USAGE_HISTORY is required.
     *
     * @param perUidStats True if requesting data usage per uid, otherwise overall usage.
     * @return Snapshot of video call data usage
     */
    public NetworkStats getVtDataUsage(boolean perUidStats) {
        if (mImsPhone == null) return null;
        return mImsPhone.getVtDataUsage(perUidStats);
    }

    /**
     * SIP URIs aliased to the current subscriber given by the IMS implementation.
     * Applicable only on IMS; used in absence of line1number.
     * @return array of SIP URIs aliased to the current subscriber
     */
    public Uri[] getCurrentSubscriberUris() {
        return null;
    }

    public AppSmsManager getAppSmsManager() {
        return mAppSmsManager;
    }

    /**
     * Set SIM card power state.
     * @param state State of SIM (power down, power up, pass through)
     * - {@link android.telephony.TelephonyManager#CARD_POWER_DOWN}
     * - {@link android.telephony.TelephonyManager#CARD_POWER_UP}
     * - {@link android.telephony.TelephonyManager#CARD_POWER_UP_PASS_THROUGH}
     **/
    public void setSimPowerState(int state, WorkSource workSource) {
        mCi.setSimCardPower(state, null, workSource);
<<<<<<< HEAD
    }

    public SIMRecords getSIMRecords() {
        return null;
=======
>>>>>>> 38680c42
    }

    public void setRadioIndicationUpdateMode(int filters, int mode) {
        if (mDeviceStateMonitor != null) {
            mDeviceStateMonitor.setIndicationUpdateMode(filters, mode);
        }
    }

    public void setCarrierTestOverride(String mccmnc, String imsi, String iccid, String gid1,
            String gid2, String pnn, String spn, String carrierPrivilegeRules, String apn) {
    }

<<<<<<< HEAD
    @Override
    public void getCallForwardingOption(int commandInterfaceCFReason,
            int commandInterfaceServiceClass, Message onComplete) {
    }

    @Override
    public void setCallForwardingOption(int commandInterfaceCFReason,
            int commandInterfaceCFAction, String dialingNumber,
            int commandInterfaceServiceClass, int timerSeconds, Message onComplete) {
=======
    /**
     * Check if the device can only make the emergency call. The device is emergency call only if
     * none of the phone is in service, and one of them has the capability to make the emergency
     * call.
     *
     * @return {@code True} if the device is emergency call only, otherwise return {@code False}.
     */
    public static boolean isEmergencyCallOnly() {
        boolean isEmergencyCallOnly = false;
        for (Phone phone : PhoneFactory.getPhones()) {
            if (phone != null) {
                ServiceState ss = phone.getServiceStateTracker().getServiceState();
                // One of the phone is in service, hence the device is not emergency call only.
                if (ss.getState() == ServiceState.STATE_IN_SERVICE
                        || ss.getDataRegState() == ServiceState.STATE_IN_SERVICE) {
                    return false;
                }
                isEmergencyCallOnly |= ss.isEmergencyOnly();
            }
        }
        return isEmergencyCallOnly;
>>>>>>> 38680c42
    }

    /**
     * Get data connection tracker based on the transport type
     *
     * @param transportType Transport type defined in AccessNetworkConstants.TransportType
     * @return The data connection tracker. Null if not found.
     */
    public @Nullable DcTracker getDcTracker(int transportType) {
        return mDcTrackers.get(transportType);
    }

    // Return true if either CSIM or RUIM app is present. By default it returns false.
    public boolean isCdmaSubscriptionAppPresent() {
        return false;
    }

    /**
     * Get the HAL version.
     *
     * @return the current HalVersion
     */
    public HalVersion getHalVersion() {
        if (mCi != null && mCi instanceof RIL) {
            return ((RIL) mCi).getHalVersion();
        }
        return RIL.RADIO_HAL_VERSION_UNKNOWN;
    }

    public void dump(FileDescriptor fd, PrintWriter pw, String[] args) {
        pw.println("Phone: subId=" + getSubId());
        pw.println(" mPhoneId=" + mPhoneId);
        pw.println(" mCi=" + mCi);
        pw.println(" mDnsCheckDisabled=" + mDnsCheckDisabled);
        pw.println(" mDoesRilSendMultipleCallRing=" + mDoesRilSendMultipleCallRing);
        pw.println(" mCallRingContinueToken=" + mCallRingContinueToken);
        pw.println(" mCallRingDelay=" + mCallRingDelay);
        pw.println(" mIsVoiceCapable=" + mIsVoiceCapable);
        pw.println(" mIccRecords=" + mIccRecords.get());
        pw.println(" mUiccApplication=" + mUiccApplication.get());
        pw.println(" mSmsStorageMonitor=" + mSmsStorageMonitor);
        pw.println(" mSmsUsageMonitor=" + mSmsUsageMonitor);
        pw.flush();
        pw.println(" mLooper=" + mLooper);
        pw.println(" mContext=" + mContext);
        pw.println(" mNotifier=" + mNotifier);
        pw.println(" mSimulatedRadioControl=" + mSimulatedRadioControl);
        pw.println(" mUnitTestMode=" + mUnitTestMode);
        pw.println(" isDnsCheckDisabled()=" + isDnsCheckDisabled());
        pw.println(" getUnitTestMode()=" + getUnitTestMode());
        pw.println(" getState()=" + getState());
        pw.println(" getIccSerialNumber()=" + getIccSerialNumber());
        pw.println(" getIccRecordsLoaded()=" + getIccRecordsLoaded());
        pw.println(" getMessageWaitingIndicator()=" + getMessageWaitingIndicator());
        pw.println(" getCallForwardingIndicator()=" + getCallForwardingIndicator());
        pw.println(" isInEmergencyCall()=" + isInEmergencyCall());
        pw.flush();
        pw.println(" isInEcm()=" + isInEcm());
        pw.println(" getPhoneName()=" + getPhoneName());
        pw.println(" getPhoneType()=" + getPhoneType());
        pw.println(" getVoiceMessageCount()=" + getVoiceMessageCount());
        pw.println(" getActiveApnTypes()=" + getActiveApnTypes());
        pw.println(" needsOtaServiceProvisioning=" + needsOtaServiceProvisioning());
        pw.println(" isInEmergencySmsMode=" + isInEmergencySmsMode());
<<<<<<< HEAD
=======
        pw.println(" service state=" + getServiceState());
>>>>>>> 38680c42
        pw.flush();
        pw.println("++++++++++++++++++++++++++++++++");

        if (mImsPhone != null) {
            try {
                mImsPhone.dump(fd, pw, args);
            } catch (Exception e) {
                e.printStackTrace();
            }

            pw.flush();
            pw.println("++++++++++++++++++++++++++++++++");
        }

        if (mTransportManager != null) {
            for (int transport : mTransportManager.getAvailableTransports()) {
                if (getDcTracker(transport) != null) {
                    getDcTracker(transport).dump(fd, pw, args);
                    pw.flush();
                    pw.println("++++++++++++++++++++++++++++++++");
                }
            }
        }

        if (getServiceStateTracker() != null) {
<<<<<<< HEAD
            try {
                getServiceStateTracker().dump(fd, pw, args);
=======
            try {
                getServiceStateTracker().dump(fd, pw, args);
            } catch (Exception e) {
                e.printStackTrace();
            }

            pw.flush();
            pw.println("++++++++++++++++++++++++++++++++");
        }

        if (getEmergencyNumberTracker() != null) {
            try {
                getEmergencyNumberTracker().dump(fd, pw, args);
>>>>>>> 38680c42
            } catch (Exception e) {
                e.printStackTrace();
            }

            pw.flush();
            pw.println("++++++++++++++++++++++++++++++++");
        }

<<<<<<< HEAD
        if (getEmergencyNumberTracker() != null) {
            try {
                getEmergencyNumberTracker().dump(fd, pw, args);
            } catch (Exception e) {
                e.printStackTrace();
            }

            pw.flush();
            pw.println("++++++++++++++++++++++++++++++++");
        }

        if (mCarrierResolver != null) {
            try {
=======
        if (mCarrierResolver != null) {
            try {
>>>>>>> 38680c42
                mCarrierResolver.dump(fd, pw, args);
            } catch (Exception e) {
                e.printStackTrace();
            }

            pw.flush();
            pw.println("++++++++++++++++++++++++++++++++");
        }

        if (mCarrierActionAgent != null) {
            try {
                mCarrierActionAgent.dump(fd, pw, args);
            } catch (Exception e) {
                e.printStackTrace();
            }

            pw.flush();
            pw.println("++++++++++++++++++++++++++++++++");
        }

        if (mCarrierSignalAgent != null) {
            try {
                mCarrierSignalAgent.dump(fd, pw, args);
            } catch (Exception e) {
                e.printStackTrace();
            }

            pw.flush();
            pw.println("++++++++++++++++++++++++++++++++");
        }

        if (getCallTracker() != null) {
            try {
                getCallTracker().dump(fd, pw, args);
            } catch (Exception e) {
                e.printStackTrace();
            }

            pw.flush();
            pw.println("++++++++++++++++++++++++++++++++");
        }

        if (mSimActivationTracker != null) {
            try {
                mSimActivationTracker.dump(fd, pw, args);
            } catch (Exception e) {
                e.printStackTrace();
            }

            pw.flush();
            pw.println("++++++++++++++++++++++++++++++++");
        }

        if (mDeviceStateMonitor != null) {
            pw.println("DeviceStateMonitor:");
            mDeviceStateMonitor.dump(fd, pw, args);
            pw.println("++++++++++++++++++++++++++++++++");
        }

        if (mTransportManager != null) {
            mTransportManager.dump(fd, pw, args);
        }

        if (mCi != null && mCi instanceof RIL) {
            try {
                ((RIL)mCi).dump(fd, pw, args);
            } catch (Exception e) {
                e.printStackTrace();
            }

            pw.flush();
            pw.println("++++++++++++++++++++++++++++++++");
        }

        pw.println("Phone Local Log: ");
        if (mLocalLog != null) {
            try {
                mLocalLog.dump(fd, pw, args);
            } catch (Exception e) {
                e.printStackTrace();
            }
            pw.flush();
            pw.println("++++++++++++++++++++++++++++++++");
        }
<<<<<<< HEAD
    }

    public boolean isEmergencyNumber(String address) {
        return PhoneNumberUtils.isEmergencyNumber(getSubId(), address);
=======
>>>>>>> 38680c42
    }
}<|MERGE_RESOLUTION|>--- conflicted
+++ resolved
@@ -76,10 +76,7 @@
 import com.android.internal.telephony.dataconnection.DataEnabledSettings;
 import com.android.internal.telephony.dataconnection.DcTracker;
 import com.android.internal.telephony.dataconnection.TransportManager;
-<<<<<<< HEAD
 import com.android.internal.telephony.EcbmHandler;
-=======
->>>>>>> 38680c42
 import com.android.internal.telephony.emergency.EmergencyNumberTracker;
 import com.android.internal.telephony.imsphone.ImsPhoneCall;
 import com.android.internal.telephony.test.SimulatedRadioControl;
@@ -301,12 +298,6 @@
     private boolean mIsVoiceCapable = true;
     private final AppSmsManager mAppSmsManager;
     private SimActivationTracker mSimActivationTracker;
-<<<<<<< HEAD
-=======
-    // Keep track of whether or not the phone is in Emergency Callback Mode for Phone and
-    // subclasses
-    protected boolean mIsPhoneInEcmState = false;
->>>>>>> 38680c42
     private volatile long mTimeLastEmergencySmsSentMs = EMERGENCY_SMS_NO_TIME_RECORDED;
 
     // Variable to cache the video capability. When RAT changes, we lose this info and are unable
@@ -363,7 +354,6 @@
     private final RegistrantList mPreciseCallStateRegistrants = new RegistrantList();
 
     private final RegistrantList mHandoverRegistrants = new RegistrantList();
-<<<<<<< HEAD
 
     private final RegistrantList mNewRingingConnectionRegistrants = new RegistrantList();
 
@@ -392,36 +382,6 @@
 
     private final RegistrantList mAllDataDisconnectedRegistrants = new RegistrantList();
 
-=======
-
-    private final RegistrantList mNewRingingConnectionRegistrants = new RegistrantList();
-
-    private final RegistrantList mIncomingRingRegistrants = new RegistrantList();
-
-    protected final RegistrantList mDisconnectRegistrants = new RegistrantList();
-
-    private final RegistrantList mServiceStateRegistrants = new RegistrantList();
-
-    protected final RegistrantList mMmiCompleteRegistrants = new RegistrantList();
-
-    @UnsupportedAppUsage
-    protected final RegistrantList mMmiRegistrants = new RegistrantList();
-
-    protected final RegistrantList mUnknownConnectionRegistrants = new RegistrantList();
-
-    protected final RegistrantList mSuppServiceFailedRegistrants = new RegistrantList();
-
-    protected final RegistrantList mRadioOffOrNotAvailableRegistrants = new RegistrantList();
-
-    protected final RegistrantList mSimRecordsLoadedRegistrants = new RegistrantList();
-
-    private final RegistrantList mVideoCapabilityChangedRegistrants = new RegistrantList();
-
-    protected final RegistrantList mEmergencyCallToggledRegistrants = new RegistrantList();
-
-    private final RegistrantList mAllDataDisconnectedRegistrants = new RegistrantList();
-
->>>>>>> 38680c42
     private final RegistrantList mCellInfoRegistrants = new RegistrantList();
 
     protected Registrant mPostDialHandler;
@@ -4024,13 +3984,10 @@
      * @param msg The message to dispatch when the USSD session terminated.
      */
     public void cancelUSSD(Message msg) {
-<<<<<<< HEAD
     }
 
     public String getOperatorNumeric() {
         return "";
-=======
->>>>>>> 38680c42
     }
 
     /**
@@ -4084,13 +4041,10 @@
      **/
     public void setSimPowerState(int state, WorkSource workSource) {
         mCi.setSimCardPower(state, null, workSource);
-<<<<<<< HEAD
     }
 
     public SIMRecords getSIMRecords() {
         return null;
-=======
->>>>>>> 38680c42
     }
 
     public void setRadioIndicationUpdateMode(int filters, int mode) {
@@ -4103,7 +4057,6 @@
             String gid2, String pnn, String spn, String carrierPrivilegeRules, String apn) {
     }
 
-<<<<<<< HEAD
     @Override
     public void getCallForwardingOption(int commandInterfaceCFReason,
             int commandInterfaceServiceClass, Message onComplete) {
@@ -4113,7 +4066,8 @@
     public void setCallForwardingOption(int commandInterfaceCFReason,
             int commandInterfaceCFAction, String dialingNumber,
             int commandInterfaceServiceClass, int timerSeconds, Message onComplete) {
-=======
+    }
+
     /**
      * Check if the device can only make the emergency call. The device is emergency call only if
      * none of the phone is in service, and one of them has the capability to make the emergency
@@ -4135,7 +4089,6 @@
             }
         }
         return isEmergencyCallOnly;
->>>>>>> 38680c42
     }
 
     /**
@@ -4200,10 +4153,7 @@
         pw.println(" getActiveApnTypes()=" + getActiveApnTypes());
         pw.println(" needsOtaServiceProvisioning=" + needsOtaServiceProvisioning());
         pw.println(" isInEmergencySmsMode=" + isInEmergencySmsMode());
-<<<<<<< HEAD
-=======
         pw.println(" service state=" + getServiceState());
->>>>>>> 38680c42
         pw.flush();
         pw.println("++++++++++++++++++++++++++++++++");
 
@@ -4229,10 +4179,6 @@
         }
 
         if (getServiceStateTracker() != null) {
-<<<<<<< HEAD
-            try {
-                getServiceStateTracker().dump(fd, pw, args);
-=======
             try {
                 getServiceStateTracker().dump(fd, pw, args);
             } catch (Exception e) {
@@ -4243,19 +4189,6 @@
             pw.println("++++++++++++++++++++++++++++++++");
         }
 
-        if (getEmergencyNumberTracker() != null) {
-            try {
-                getEmergencyNumberTracker().dump(fd, pw, args);
->>>>>>> 38680c42
-            } catch (Exception e) {
-                e.printStackTrace();
-            }
-
-            pw.flush();
-            pw.println("++++++++++++++++++++++++++++++++");
-        }
-
-<<<<<<< HEAD
         if (getEmergencyNumberTracker() != null) {
             try {
                 getEmergencyNumberTracker().dump(fd, pw, args);
@@ -4269,10 +4202,6 @@
 
         if (mCarrierResolver != null) {
             try {
-=======
-        if (mCarrierResolver != null) {
-            try {
->>>>>>> 38680c42
                 mCarrierResolver.dump(fd, pw, args);
             } catch (Exception e) {
                 e.printStackTrace();
@@ -4357,12 +4286,9 @@
             pw.flush();
             pw.println("++++++++++++++++++++++++++++++++");
         }
-<<<<<<< HEAD
     }
 
     public boolean isEmergencyNumber(String address) {
         return PhoneNumberUtils.isEmergencyNumber(getSubId(), address);
-=======
->>>>>>> 38680c42
     }
 }