--- conflicted
+++ resolved
@@ -28,6 +28,7 @@
 import android.net.NetworkCapabilities;
 import android.net.NetworkStats;
 import android.net.Uri;
+import android.net.wifi.WifiManager;
 import android.os.AsyncResult;
 import android.os.Build;
 import android.os.Handler;
@@ -40,15 +41,15 @@
 import android.os.SystemProperties;
 import android.os.WorkSource;
 import android.preference.PreferenceManager;
+import android.provider.Settings;
 import android.telecom.VideoProfile;
 import android.telephony.AccessNetworkConstants;
-import android.telephony.Annotation.ApnType;
-import android.telephony.Annotation.DataFailureCause;
 import android.telephony.CarrierConfigManager;
 import android.telephony.CarrierRestrictionRules;
 import android.telephony.CellInfo;
 import android.telephony.CellLocation;
 import android.telephony.ClientRequestStats;
+import android.telephony.DataFailCause;
 import android.telephony.ImsiEncryptionInfo;
 import android.telephony.PhoneStateListener;
 import android.telephony.PhysicalChannelConfig;
@@ -59,8 +60,8 @@
 import android.telephony.SubscriptionManager;
 import android.telephony.TelephonyManager;
 import android.telephony.data.ApnSetting;
+import android.telephony.data.ApnSetting.ApnType;
 import android.telephony.emergency.EmergencyNumber;
-import android.telephony.ims.RegistrationManager;
 import android.telephony.ims.stub.ImsRegistrationImplBase;
 import android.text.TextUtils;
 import android.util.LocalLog;
@@ -95,7 +96,6 @@
 import java.util.Locale;
 import java.util.Set;
 import java.util.concurrent.atomic.AtomicReference;
-import java.util.function.Consumer;
 
 /**
  * (<em>Not for SDK use</em>)
@@ -235,7 +235,7 @@
     private static final String CDMA_NON_ROAMING_LIST_OVERRIDE_PREFIX = "cdma_non_roaming_list_";
 
     // Key used to read/write current CLIR setting
-    public static final String CLIR_KEY = "clir_sub_key";
+    public static final String CLIR_KEY = "clir_key";
 
     // Key used for storing voice mail count
     private static final String VM_COUNT = "vm_count_key";
@@ -380,11 +380,7 @@
 
     private final RegistrantList mCellInfoRegistrants = new RegistrantList();
 
-<<<<<<< HEAD
-    private final RegistrantList mRedialRegistrants = new RegistrantList();
-=======
     private final RegistrantList mOtaspRegistrants = new RegistrantList();
->>>>>>> d3d0c8af
 
     protected Registrant mPostDialHandler;
 
@@ -571,6 +567,23 @@
             return;
         }
 
+        // The locale from the "ro.carrier" system property or R.array.carrier_properties.
+        // This will be overwritten by the Locale from the SIM language settings (EF-PL, EF-LI)
+        // if applicable.
+        final Locale carrierLocale = getLocaleFromCarrierProperties(mContext);
+        if (carrierLocale != null && !TextUtils.isEmpty(carrierLocale.getCountry())) {
+            final String country = carrierLocale.getCountry();
+            try {
+                Settings.Global.getInt(mContext.getContentResolver(),
+                        Settings.Global.WIFI_COUNTRY_CODE);
+            } catch (Settings.SettingNotFoundException e) {
+                // note this is not persisting
+                WifiManager wM = (WifiManager)
+                        mContext.getSystemService(Context.WIFI_SERVICE);
+                wM.setCountryCode(country);
+            }
+        }
+
         // Initialize device storage and outgoing SMS usage monitors for SMSDispatchers.
         mTelephonyComponentFactory = telephonyComponentFactory;
         mSmsStorageMonitor = mTelephonyComponentFactory.inject(SmsStorageMonitor.class.getName())
@@ -585,6 +598,7 @@
         if (getPhoneType() != PhoneConstants.PHONE_TYPE_SIP) {
             mCi.registerForSrvccStateChanged(this, EVENT_SRVCC_STATE_CHANGED, null);
         }
+        mCi.setOnUnsolOemHookRaw(this, EVENT_UNSOL_OEM_HOOK_RAW, null);
         mCi.startLceService(DEFAULT_REPORT_INTERVAL_MS, LCE_PULL_MODE,
                 obtainMessage(EVENT_CONFIG_LCE));
     }
@@ -644,24 +658,6 @@
             // Default value set in CarrierConfigManager
             return false;
         }
-    }
-
-    /**
-     * Check if sending CLIR activation("*31#") and deactivation("#31#") code only without dialing
-     * number is prevented.
-     *
-     * @return {@code true} when carrier config
-     * "KEY_PREVENT_CLIR_ACTIVATION_AND_DEACTIVATION_CODE_BOOL" is set to {@code true}
-     */
-    public boolean isClirActivationAndDeactivationPrevented() {
-        CarrierConfigManager configManager = (CarrierConfigManager)
-                getContext().getSystemService(Context.CARRIER_CONFIG_SERVICE);
-        PersistableBundle b = configManager.getConfigForSubId(getSubId());
-        if (b == null) {
-            b = CarrierConfigManager.getDefaultConfig();
-        }
-        return b.getBoolean(
-                CarrierConfigManager.KEY_PREVENT_CLIR_ACTIVATION_AND_DEACTIVATION_CODE_BOOL);
     }
 
     /**
@@ -721,17 +717,9 @@
                     String dialString = (String) ar.result;
                     if (TextUtils.isEmpty(dialString)) return;
                     try {
-                        Connection cn = dialInternal(dialString, new DialArgs.Builder().build());
-                        Rlog.d(LOG_TAG, "Notify redial connection changed cn: " + cn);
-                        if (mImsPhone != null) {
-                            // Don't care it is null or not.
-                            mImsPhone.notifyRedialConnectionChanged(cn);
-                        }
+                        dialInternal(dialString, new DialArgs.Builder().build());
                     } catch (CallStateException e) {
                         Rlog.e(LOG_TAG, "silent redial failed: " + e);
-                        if (mImsPhone != null) {
-                            mImsPhone.notifyRedialConnectionChanged(null);
-                        }
                     }
                 }
                 break;
@@ -926,30 +914,6 @@
        mHandoverRegistrants.notifyRegistrants(ar);
     }
 
-    /**
-     * Notifies when a Handover happens due to Silent Redial
-     */
-    public void registerForRedialConnectionChanged(Handler h, int what, Object obj) {
-        checkCorrectThread(h);
-        mRedialRegistrants.addUnique(h, what, obj);
-    }
-
-    /**
-     * Unregisters for redial connection notifications
-     */
-    public void unregisterForRedialConnectionChanged(Handler h) {
-        mRedialRegistrants.remove(h);
-    }
-
-    /**
-     * Subclasses of Phone probably want to replace this with a
-     * version scoped to their packages
-     */
-    public void notifyRedialConnectionChanged(Connection cn) {
-        AsyncResult ar = new AsyncResult(null, cn, null);
-        mRedialRegistrants.notifyRegistrants(ar);
-    }
-
     protected void setIsInEmergencyCall() {
     }
 
@@ -1021,7 +985,6 @@
         migrate(mUnknownConnectionRegistrants, from.mUnknownConnectionRegistrants);
         migrate(mSuppServiceFailedRegistrants, from.mSuppServiceFailedRegistrants);
         migrate(mCellInfoRegistrants, from.mCellInfoRegistrants);
-        migrate(mRedialRegistrants, from.mRedialRegistrants);
         // The emergency state of IMS phone will be cleared in ImsPhone#notifySrvccState after
         // receive SRVCC completed
         if (from.isInEmergencyCall()) {
@@ -1545,9 +1508,9 @@
         // Open the shared preferences editor, and write the value.
         SharedPreferences sp = PreferenceManager.getDefaultSharedPreferences(getContext());
         SharedPreferences.Editor editor = sp.edit();
-        editor.putInt(CLIR_KEY + getSubId(), commandInterfaceCLIRMode);
-        Rlog.i(LOG_TAG, "saveClirSetting: " + CLIR_KEY + getSubId() + "="
-                + commandInterfaceCLIRMode);
+        editor.putInt(CLIR_KEY + getPhoneId(), commandInterfaceCLIRMode);
+        Rlog.i(LOG_TAG, "saveClirSetting: " + CLIR_KEY + getPhoneId() + "=" +
+                commandInterfaceCLIRMode);
 
         // Commit and log the result.
         if (!editor.commit()) {
@@ -1720,15 +1683,14 @@
      * Set the properties by matching the carrier string in
      * a string-array resource
      */
-    @Nullable Locale getLocaleFromCarrierProperties() {
+    private static Locale getLocaleFromCarrierProperties(Context ctx) {
         String carrier = SystemProperties.get("ro.carrier");
 
         if (null == carrier || 0 == carrier.length() || "unknown".equals(carrier)) {
             return null;
         }
 
-        CharSequence[] carrierLocales = mContext.getResources().getTextArray(
-                R.array.carrier_properties);
+        CharSequence[] carrierLocales = ctx.getResources().getTextArray(R.array.carrier_properties);
 
         for (int i = 0; i < carrierLocales.length; i+=3) {
             String c = carrierLocales[i].toString();
@@ -2020,15 +1982,7 @@
         }
     }
 
-    /**
-     * Set the voice call forwarding flag for GSM/UMTS and the like SIMs
-     *
-     * @param r to enable/disable
-     * @param line to enable/disable
-     * @param enable
-     * @param number to which CFU is enabled
-     */
-    public void setVoiceCallForwardingFlag(IccRecords r, int line, boolean enable,
+    protected void setVoiceCallForwardingFlag(IccRecords r, int line, boolean enable,
                                               String number) {
         setCallForwardingIndicatorInSharedPref(enable);
         r.setVoiceCallForwardingFlag(line, enable, number);
@@ -2449,16 +2403,6 @@
     /** Notify the {@link EmergencyNumber} changes. */
     public void notifyEmergencyNumberList() {
         mNotifier.notifyEmergencyNumberList(this);
-    }
-
-    /** Notify the outgoing call {@link EmergencyNumber} changes. */
-    public void notifyOutgoingEmergencyCall(EmergencyNumber emergencyNumber) {
-        mNotifier.notifyOutgoingEmergencyCall(this, emergencyNumber);
-    }
-
-    /** Notify the outgoing Sms {@link EmergencyNumber} changes. */
-    public void notifyOutgoingEmergencySms(EmergencyNumber emergencyNumber) {
-        mNotifier.notifyOutgoingEmergencySms(this, emergencyNumber);
     }
 
     /**
@@ -3348,7 +3292,7 @@
     }
 
     public void notifyPreciseDataConnectionFailed(String apnType, String apn,
-                                                  @DataFailureCause int failCause) {
+            @DataFailCause.FailCause int failCause) {
         mNotifier.notifyPreciseDataConnectionFailed(this, apnType, apn, failCause);
     }
 
@@ -3705,31 +3649,6 @@
         return regTech;
     }
 
-    /**
-     * Get the IMS MmTel Registration technology for this Phone, defined in
-     * {@link ImsRegistrationImplBase}.
-     */
-    public void getImsRegistrationTech(Consumer<Integer> callback) {
-        Phone imsPhone = mImsPhone;
-        if (imsPhone != null) {
-            imsPhone.getImsRegistrationTech(callback);
-        } else {
-            callback.accept(ImsRegistrationImplBase.REGISTRATION_TECH_NONE);
-        }
-    }
-
-    /**
-     * Asynchronously get the IMS MmTel Registration state for this Phone.
-     */
-    public void getImsRegistrationState(Consumer<Integer> callback) {
-        Phone imsPhone = mImsPhone;
-        if (imsPhone != null) {
-            imsPhone.getImsRegistrationState(callback);
-        }
-        callback.accept(RegistrationManager.REGISTRATION_STATE_NOT_REGISTERED);
-    }
-
-
     private boolean getRoamingOverrideHelper(String prefix, String key) {
         String iccId = getIccSerialNumber();
         if (TextUtils.isEmpty(iccId) || TextUtils.isEmpty(key)) {
@@ -3975,7 +3894,7 @@
             return new Locale(records.getSimLanguage());
         }
 
-        return getLocaleFromCarrierProperties();
+        return getLocaleFromCarrierProperties(mContext);
     }
 
     public void updateDataConnectionTracker() {
