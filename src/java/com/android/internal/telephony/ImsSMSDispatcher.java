--- conflicted
+++ resolved
@@ -212,15 +212,6 @@
     @Override
     protected void sendMultipartText(String destAddr, String scAddr,
             ArrayList<String> parts, ArrayList<PendingIntent> sentIntents,
-<<<<<<< HEAD
-            ArrayList<PendingIntent> deliveryIntents, int priority) {
-        if (isCdmaMo()) {
-            mCdmaDispatcher.sendMultipartText(destAddr, scAddr,
-                    parts, sentIntents, deliveryIntents, priority);
-        } else {
-            mGsmDispatcher.sendMultipartText(destAddr, scAddr,
-                    parts, sentIntents, deliveryIntents, priority);
-=======
             ArrayList<PendingIntent> deliveryIntents, int priority, boolean isExpectMore,
             int validityPeriod) {
         if (isCdmaMo()) {
@@ -229,7 +220,6 @@
         } else {
             mGsmDispatcher.sendMultipartText(destAddr, scAddr,
                     parts, sentIntents, deliveryIntents, priority, isExpectMore, validityPeriod);
->>>>>>> 12aaa4fe
         }
     }
 
@@ -242,16 +232,6 @@
 
     @Override
     protected void sendText(String destAddr, String scAddr, String text,
-<<<<<<< HEAD
-            PendingIntent sentIntent, PendingIntent deliveryIntent, int priority) {
-        Rlog.d(TAG, "sendText");
-        if (isCdmaMo()) {
-            mCdmaDispatcher.sendText(destAddr, scAddr,
-                    text, sentIntent, deliveryIntent, priority);
-        } else {
-            mGsmDispatcher.sendText(destAddr, scAddr,
-                    text, sentIntent, deliveryIntent, priority);
-=======
             PendingIntent sentIntent, PendingIntent deliveryIntent, int priority,
             boolean isExpectMore, int validityPeriod) {
         Rlog.d(TAG, "sendText");
@@ -261,7 +241,6 @@
         } else {
             mGsmDispatcher.sendText(destAddr, scAddr,
                     text, sentIntent, deliveryIntent, priority, isExpectMore, validityPeriod);
->>>>>>> 12aaa4fe
         }
     }
 
@@ -375,12 +354,8 @@
     @Override
     protected void sendNewSubmitPdu(String destinationAddress, String scAddress, String message,
             SmsHeader smsHeader, int format, PendingIntent sentIntent,
-<<<<<<< HEAD
-            PendingIntent deliveryIntent, boolean lastPart, int priority) {
-=======
             PendingIntent deliveryIntent, boolean lastPart, int priority, boolean isExpectMore,
             int validityPeriod) {
->>>>>>> 12aaa4fe
         Rlog.e(TAG, "Error! Not implemented for IMS.");
     }
 
