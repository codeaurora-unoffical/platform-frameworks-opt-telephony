--- conflicted
+++ resolved
@@ -1,9 +1,6 @@
 /*
-<<<<<<< HEAD
  * Copyright (c) 2012-2013, The Linux Foundation. All rights reserved.
  * Not a Contribution.
-=======
->>>>>>> 449cbf85
  * Copyright (C) 2006 The Android Open Source Project
  *
  * Licensed under the Apache License, Version 2.0 (the "License");
@@ -48,12 +45,6 @@
     protected GsmInboundSmsHandler mGsmInboundSmsHandler;
     protected CdmaInboundSmsHandler mCdmaInboundSmsHandler;
 
-<<<<<<< HEAD
-=======
-    private GsmInboundSmsHandler mGsmInboundSmsHandler;
-    private CdmaInboundSmsHandler mCdmaInboundSmsHandler;
-
->>>>>>> 449cbf85
 
     /** true if IMS is registered and sms is supported, false otherwise.*/
     private boolean mIms = false;
@@ -64,9 +55,6 @@
         super(phone, usageMonitor, null);
         Rlog.d(TAG, "ImsSMSDispatcher created");
 
-<<<<<<< HEAD
-        // Create dispatchers, inbound SMS handlers and broadcast
-        // undelivered messages in raw table.
         initDispatchers(phone, storageMonitor, usageMonitor);
 
         mCi.registerForOn(this, EVENT_RADIO_ON, null);
@@ -75,10 +63,8 @@
 
     protected void initDispatchers(PhoneBase phone, SmsStorageMonitor storageMonitor,
             SmsUsageMonitor usageMonitor) {
-=======
         // Create dispatchers, inbound SMS handlers and
         // broadcast undelivered messages in raw table.
->>>>>>> 449cbf85
         mCdmaDispatcher = new CdmaSMSDispatcher(phone, usageMonitor, this);
         mGsmInboundSmsHandler = GsmInboundSmsHandler.makeInboundSmsHandler(phone.getContext(),
                 storageMonitor, phone);
