/*
 * Copyright (C) 2006 The Android Open Source Project
 *
 * Licensed under the Apache License, Version 2.0 (the "License");
 * you may not use this file except in compliance with the License.
 * You may obtain a copy of the License at
 *
 *      http://www.apache.org/licenses/LICENSE-2.0
 *
 * Unless required by applicable law or agreed to in writing, software
 * distributed under the License is distributed on an "AS IS" BASIS,
 * WITHOUT WARRANTIES OR CONDITIONS OF ANY KIND, either express or implied.
 * See the License for the specific language governing permissions and
 * limitations under the License.
 */

package com.android.internal.telephony;

import android.os.AsyncResult;
import android.os.Handler;
import android.os.Message;
import android.os.Registrant;
import android.os.RegistrantList;
import android.os.SystemClock;
import android.telephony.CellInfo;
import android.telephony.ServiceState;
import android.telephony.SignalStrength;
import android.util.TimeUtils;

import java.io.FileDescriptor;
import java.io.PrintWriter;
import java.util.ArrayList;
import java.util.List;

import com.android.internal.telephony.dataconnection.DcTrackerBase;
import com.android.internal.telephony.uicc.IccCardApplicationStatus.AppState;
import com.android.internal.telephony.uicc.IccRecords;
import com.android.internal.telephony.uicc.UiccCardApplication;
import com.android.internal.telephony.uicc.UiccController;

/**
 * {@hide}
 */
public abstract class ServiceStateTracker extends Handler {
    protected  static final boolean DBG = true;
    protected static final boolean VDBG = false;

    protected static final String PROP_FORCE_ROAMING = "telephony.test.forceRoaming";

    protected CommandsInterface mCi;
    protected UiccController mUiccController = null;
    protected UiccCardApplication mUiccApplcation = null;
    protected IccRecords mIccRecords = null;

    protected PhoneBase mPhoneBase;

    protected boolean mVoiceCapable;

    public ServiceState mSS = new ServiceState();
    protected ServiceState mNewSS = new ServiceState();

    private static final long LAST_CELL_INFO_LIST_MAX_AGE_MS = 2000;
    protected long mLastCellInfoListTime;
    protected List<CellInfo> mLastCellInfoList = null;

    // This is final as subclasses alias to a more specific type
    // so we don't want the reference to change.
    protected final CellInfo mCellInfo;

    protected SignalStrength mSignalStrength = new SignalStrength();

    // TODO - this should not be public, right now used externally GsmConnetion.
    public RestrictedState mRestrictedState = new RestrictedState();

    /* The otaspMode passed to PhoneStateListener#onOtaspChanged */
    static public final int OTASP_UNINITIALIZED = 0;
    static public final int OTASP_UNKNOWN = 1;
    static public final int OTASP_NEEDED = 2;
    static public final int OTASP_NOT_NEEDED = 3;

    /**
     * A unique identifier to track requests associated with a poll
     * and ignore stale responses.  The value is a count-down of
     * expected responses in this pollingContext.
     */
    protected int[] mPollingContext;
    protected boolean mDesiredPowerState;

    /**
     * By default, strength polling is enabled.  However, if we're
     * getting unsolicited signal strength updates from the radio, set
     * value to true and don't bother polling any more.
     */
    protected boolean mDontPollSignalStrength = false;

    protected RegistrantList mRoamingOnRegistrants = new RegistrantList();
    protected RegistrantList mRoamingOffRegistrants = new RegistrantList();
    protected RegistrantList mAttachedRegistrants = new RegistrantList();
    protected RegistrantList mDetachedRegistrants = new RegistrantList();
    protected RegistrantList mNetworkAttachedRegistrants = new RegistrantList();
    protected RegistrantList mPsRestrictEnabledRegistrants = new RegistrantList();
    protected RegistrantList mPsRestrictDisabledRegistrants = new RegistrantList();

    /* Radio power off pending flag and tag counter */
    private boolean mPendingRadioPowerOffAfterDataOff = false;
    private int mPendingRadioPowerOffAfterDataOffTag = 0;

    /** Signal strength poll rate. */
    protected static final int POLL_PERIOD_MILLIS = 20 * 1000;

    /** Waiting period before recheck gprs and voice registration. */
    public static final int DEFAULT_GPRS_CHECK_PERIOD_MILLIS = 60 * 1000;

    /** GSM events */
    protected static final int EVENT_RADIO_STATE_CHANGED               = 1;
    protected static final int EVENT_NETWORK_STATE_CHANGED             = 2;
    protected static final int EVENT_GET_SIGNAL_STRENGTH               = 3;
    protected static final int EVENT_POLL_STATE_REGISTRATION           = 4;
    protected static final int EVENT_POLL_STATE_GPRS                   = 5;
    protected static final int EVENT_POLL_STATE_OPERATOR               = 6;
    protected static final int EVENT_POLL_SIGNAL_STRENGTH              = 10;
    protected static final int EVENT_NITZ_TIME                         = 11;
    protected static final int EVENT_SIGNAL_STRENGTH_UPDATE            = 12;
    protected static final int EVENT_RADIO_AVAILABLE                   = 13;
    protected static final int EVENT_POLL_STATE_NETWORK_SELECTION_MODE = 14;
    protected static final int EVENT_GET_LOC_DONE                      = 15;
    protected static final int EVENT_SIM_RECORDS_LOADED                = 16;
    protected static final int EVENT_SIM_READY                         = 17;
    protected static final int EVENT_LOCATION_UPDATES_ENABLED          = 18;
    protected static final int EVENT_GET_PREFERRED_NETWORK_TYPE        = 19;
    protected static final int EVENT_SET_PREFERRED_NETWORK_TYPE        = 20;
    protected static final int EVENT_RESET_PREFERRED_NETWORK_TYPE      = 21;
    protected static final int EVENT_CHECK_REPORT_GPRS                 = 22;
    protected static final int EVENT_RESTRICTED_STATE_CHANGED          = 23;

    /** CDMA events */
    protected static final int EVENT_POLL_STATE_REGISTRATION_CDMA      = 24;
    protected static final int EVENT_POLL_STATE_OPERATOR_CDMA          = 25;
    protected static final int EVENT_RUIM_READY                        = 26;
    protected static final int EVENT_RUIM_RECORDS_LOADED               = 27;
    protected static final int EVENT_POLL_SIGNAL_STRENGTH_CDMA         = 28;
    protected static final int EVENT_GET_SIGNAL_STRENGTH_CDMA          = 29;
    protected static final int EVENT_NETWORK_STATE_CHANGED_CDMA        = 30;
    protected static final int EVENT_GET_LOC_DONE_CDMA                 = 31;
    //protected static final int EVENT_UNUSED                            = 32;
    protected static final int EVENT_NV_LOADED                         = 33;
    protected static final int EVENT_POLL_STATE_CDMA_SUBSCRIPTION      = 34;
    protected static final int EVENT_NV_READY                          = 35;
    protected static final int EVENT_ERI_FILE_LOADED                   = 36;
    protected static final int EVENT_OTA_PROVISION_STATUS_CHANGE       = 37;
    protected static final int EVENT_SET_RADIO_POWER_OFF               = 38;
    protected static final int EVENT_CDMA_SUBSCRIPTION_SOURCE_CHANGED  = 39;
    protected static final int EVENT_CDMA_PRL_VERSION_CHANGED          = 40;
    protected static final int EVENT_RADIO_ON                          = 41;
    protected static final int EVENT_ICC_CHANGED                       = 42;
    protected static final int EVENT_GET_CELL_INFO_LIST                = 43;
    protected static final int EVENT_UNSOL_CELL_INFO_LIST              = 44;

    protected static final String TIMEZONE_PROPERTY = "persist.sys.timezone";

    /**
     * List of ISO codes for countries that can have an offset of
     * GMT+0 when not in daylight savings time.  This ignores some
     * small places such as the Canary Islands (Spain) and
     * Danmarkshavn (Denmark).  The list must be sorted by code.
    */
    protected static final String[] GMT_COUNTRY_CODES = {
        "bf", // Burkina Faso
        "ci", // Cote d'Ivoire
        "eh", // Western Sahara
        "fo", // Faroe Islands, Denmark
        "gb", // United Kingdom of Great Britain and Northern Ireland
        "gh", // Ghana
        "gm", // Gambia
        "gn", // Guinea
        "gw", // Guinea Bissau
        "ie", // Ireland
        "lr", // Liberia
        "is", // Iceland
        "ma", // Morocco
        "ml", // Mali
        "mr", // Mauritania
        "pt", // Portugal
        "sl", // Sierra Leone
        "sn", // Senegal
        "st", // Sao Tome and Principe
        "tg", // Togo
    };

    private class CellInfoResult {
        List<CellInfo> list;
        Object lockObj = new Object();
    }

    /** Reason for registration denial. */
    protected static final String REGISTRATION_DENIED_GEN  = "General";
    protected static final String REGISTRATION_DENIED_AUTH = "Authentication Failure";

    protected ServiceStateTracker(PhoneBase phoneBase, CommandsInterface ci, CellInfo cellInfo) {
        mPhoneBase = phoneBase;
        mCellInfo = cellInfo;
        mCi = ci;
        mVoiceCapable = mPhoneBase.getContext().getResources().getBoolean(
                com.android.internal.R.bool.config_voice_capable);
        mUiccController = UiccController.getInstance();
        mUiccController.registerForIccChanged(this, EVENT_ICC_CHANGED, null);
        mCi.setOnSignalStrengthUpdate(this, EVENT_SIGNAL_STRENGTH_UPDATE, null);
        mCi.registerForCellInfoList(this, EVENT_UNSOL_CELL_INFO_LIST, null);
    }

    public void dispose() {
<<<<<<< HEAD
        cm.unSetOnSignalStrengthUpdate(this);
        mUiccController.unregisterForIccChanged(this);
=======
        mCi.unSetOnSignalStrengthUpdate(this);
        mUiccController.unregisterForIccChanged(this);
        mCi.unregisterForCellInfoList(this);
>>>>>>> 9c430a4d
    }

    public boolean getDesiredPowerState() {
        return mDesiredPowerState;
    }

    private SignalStrength mLastSignalStrength = null;
    protected boolean notifySignalStrength() {
        boolean notified = false;
        synchronized(mCellInfo) {
            if (!mSignalStrength.equals(mLastSignalStrength)) {
                try {
                    mPhoneBase.notifySignalStrength();
                    notified = true;
                } catch (NullPointerException ex) {
                    loge("updateSignalStrength() Phone already destroyed: " + ex
                            + "SignalStrength not notified");
                }
            }
        }
        return notified;
    }

    /**
     * Some operators have been known to report registration failure
     * data only devices, to fix that use DataRegState.
     */
    protected void useDataRegStateForDataOnlyDevices() {
        if (mVoiceCapable == false) {
            if (DBG) {
                log("useDataRegStateForDataOnlyDevice: VoiceRegState=" + mNewSS.getVoiceRegState()
                    + " DataRegState=" + mNewSS.getDataRegState());
            }
            // TODO: Consider not lying and instead have callers know the difference. 
            mNewSS.setVoiceRegState(mNewSS.getDataRegState());
        }
    }


    /**
     * Registration point for combined roaming on
     * combined roaming is true when roaming is true and ONS differs SPN
     *
     * @param h handler to notify
     * @param what what code of message when delivered
     * @param obj placed in Message.obj
     */
    public  void registerForRoamingOn(Handler h, int what, Object obj) {
        Registrant r = new Registrant(h, what, obj);
        mRoamingOnRegistrants.add(r);

        if (mSS.getRoaming()) {
            r.notifyRegistrant();
        }
    }

    public  void unregisterForRoamingOn(Handler h) {
        mRoamingOnRegistrants.remove(h);
    }

    /**
     * Registration point for combined roaming off
     * combined roaming is true when roaming is true and ONS differs SPN
     *
     * @param h handler to notify
     * @param what what code of message when delivered
     * @param obj placed in Message.obj
     */
    public  void registerForRoamingOff(Handler h, int what, Object obj) {
        Registrant r = new Registrant(h, what, obj);
        mRoamingOffRegistrants.add(r);

        if (!mSS.getRoaming()) {
            r.notifyRegistrant();
        }
    }

    public  void unregisterForRoamingOff(Handler h) {
        mRoamingOffRegistrants.remove(h);
    }

    /**
     * Re-register network by toggling preferred network type.
     * This is a work-around to deregister and register network since there is
     * no ril api to set COPS=2 (deregister) only.
     *
     * @param onComplete is dispatched when this is complete.  it will be
     * an AsyncResult, and onComplete.obj.exception will be non-null
     * on failure.
     */
    public void reRegisterNetwork(Message onComplete) {
        mCi.getPreferredNetworkType(
                obtainMessage(EVENT_GET_PREFERRED_NETWORK_TYPE, onComplete));
    }

    public void
    setRadioPower(boolean power) {
        mDesiredPowerState = power;

        setPowerStateToDesired();
    }

    /**
     * These two flags manage the behavior of the cell lock -- the
     * lock should be held if either flag is true.  The intention is
     * to allow temporary acquisition of the lock to get a single
     * update.  Such a lock grab and release can thus be made to not
     * interfere with more permanent lock holds -- in other words, the
     * lock will only be released if both flags are false, and so
     * releases by temporary users will only affect the lock state if
     * there is no continuous user.
     */
    private boolean mWantContinuousLocationUpdates;
    private boolean mWantSingleLocationUpdate;

    public void enableSingleLocationUpdate() {
        if (mWantSingleLocationUpdate || mWantContinuousLocationUpdates) return;
        mWantSingleLocationUpdate = true;
        mCi.setLocationUpdates(true, obtainMessage(EVENT_LOCATION_UPDATES_ENABLED));
    }

    public void enableLocationUpdates() {
        if (mWantSingleLocationUpdate || mWantContinuousLocationUpdates) return;
        mWantContinuousLocationUpdates = true;
        mCi.setLocationUpdates(true, obtainMessage(EVENT_LOCATION_UPDATES_ENABLED));
    }

    protected void disableSingleLocationUpdate() {
        mWantSingleLocationUpdate = false;
        if (!mWantSingleLocationUpdate && !mWantContinuousLocationUpdates) {
            mCi.setLocationUpdates(false, null);
        }
    }

    public void disableLocationUpdates() {
        mWantContinuousLocationUpdates = false;
        if (!mWantSingleLocationUpdate && !mWantContinuousLocationUpdates) {
            mCi.setLocationUpdates(false, null);
        }
    }

    @Override
    public void handleMessage(Message msg) {
        switch (msg.what) {
            case EVENT_SET_RADIO_POWER_OFF:
                synchronized(this) {
                    if (mPendingRadioPowerOffAfterDataOff &&
                            (msg.arg1 == mPendingRadioPowerOffAfterDataOffTag)) {
                        if (DBG) log("EVENT_SET_RADIO_OFF, turn radio off now.");
                        hangupAndPowerOff();
                        mPendingRadioPowerOffAfterDataOffTag += 1;
                        mPendingRadioPowerOffAfterDataOff = false;
                    } else {
                        log("EVENT_SET_RADIO_OFF is stale arg1=" + msg.arg1 +
                                "!= tag=" + mPendingRadioPowerOffAfterDataOffTag);
                    }
                }
                break;

            case EVENT_ICC_CHANGED:
                onUpdateIccAvailability();
                break;

            case EVENT_GET_CELL_INFO_LIST: {
                AsyncResult ar = (AsyncResult) msg.obj;
                CellInfoResult result = (CellInfoResult) ar.userObj;
                synchronized(result.lockObj) {
                    if (ar.exception != null) {
                        log("EVENT_GET_CELL_INFO_LIST: error ret null, e=" + ar.exception);
                        result.list = null;
                    } else {
                        result.list = (List<CellInfo>) ar.result;

                        if (VDBG) {
                            log("EVENT_GET_CELL_INFO_LIST: size=" + result.list.size()
                                    + " list=" + result.list);
                        }
                    }
                    mLastCellInfoListTime = SystemClock.elapsedRealtime();
                    mLastCellInfoList = result.list;
                    result.lockObj.notify();
                }
                break;
            }

            case EVENT_UNSOL_CELL_INFO_LIST: {
                AsyncResult ar = (AsyncResult) msg.obj;
                if (ar.exception != null) {
                    log("EVENT_UNSOL_CELL_INFO_LIST: error ignoring, e=" + ar.exception);
                } else {
                    List<CellInfo> list = (List<CellInfo>) ar.result;
                    if (DBG) {
                        log("EVENT_UNSOL_CELL_INFO_LIST: size=" + list.size()
                                + " list=" + list);
                    }
                    mLastCellInfoListTime = SystemClock.elapsedRealtime();
                    mLastCellInfoList = list;
                    mPhoneBase.notifyCellInfo(list);
                }
                break;
            }

            default:
                log("Unhandled message with number: " + msg.what);
                break;
        }
    }

    protected abstract Phone getPhone();
    protected abstract void handlePollStateResult(int what, AsyncResult ar);
    protected abstract void updateSpnDisplay();
    protected abstract void setPowerStateToDesired();
    protected abstract void onUpdateIccAvailability();
    protected abstract void log(String s);
    protected abstract void loge(String s);

    public abstract int getCurrentDataConnectionState();
    public abstract boolean isConcurrentVoiceAndDataAllowed();

    /**
     * Registration point for transition into DataConnection attached.
     * @param h handler to notify
     * @param what what code of message when delivered
     * @param obj placed in Message.obj
     */
    public void registerForDataConnectionAttached(Handler h, int what, Object obj) {
        Registrant r = new Registrant(h, what, obj);
        mAttachedRegistrants.add(r);

        if (getCurrentDataConnectionState() == ServiceState.STATE_IN_SERVICE) {
            r.notifyRegistrant();
        }
    }
    public void unregisterForDataConnectionAttached(Handler h) {
        mAttachedRegistrants.remove(h);
    }

    /**
     * Registration point for transition into DataConnection detached.
     * @param h handler to notify
     * @param what what code of message when delivered
     * @param obj placed in Message.obj
     */
    public void registerForDataConnectionDetached(Handler h, int what, Object obj) {
        Registrant r = new Registrant(h, what, obj);
        mDetachedRegistrants.add(r);

        if (getCurrentDataConnectionState() != ServiceState.STATE_IN_SERVICE) {
            r.notifyRegistrant();
        }
    }
    public void unregisterForDataConnectionDetached(Handler h) {
        mDetachedRegistrants.remove(h);
    }

    /**
     * Registration point for transition into network attached.
     * @param h handler to notify
     * @param what what code of message when delivered
     * @param obj in Message.obj
     */
    public void registerForNetworkAttached(Handler h, int what, Object obj) {
        Registrant r = new Registrant(h, what, obj);

        mNetworkAttachedRegistrants.add(r);
        if (mSS.getVoiceRegState() == ServiceState.STATE_IN_SERVICE) {
            r.notifyRegistrant();
        }
    }
    public void unregisterForNetworkAttached(Handler h) {
        mNetworkAttachedRegistrants.remove(h);
    }

    /**
     * Registration point for transition into packet service restricted zone.
     * @param h handler to notify
     * @param what what code of message when delivered
     * @param obj placed in Message.obj
     */
    public void registerForPsRestrictedEnabled(Handler h, int what, Object obj) {
        Registrant r = new Registrant(h, what, obj);
        mPsRestrictEnabledRegistrants.add(r);

        if (mRestrictedState.isPsRestricted()) {
            r.notifyRegistrant();
        }
    }

    public void unregisterForPsRestrictedEnabled(Handler h) {
        mPsRestrictEnabledRegistrants.remove(h);
    }

    /**
     * Registration point for transition out of packet service restricted zone.
     * @param h handler to notify
     * @param what what code of message when delivered
     * @param obj placed in Message.obj
     */
    public void registerForPsRestrictedDisabled(Handler h, int what, Object obj) {
        Registrant r = new Registrant(h, what, obj);
        mPsRestrictDisabledRegistrants.add(r);

        if (mRestrictedState.isPsRestricted()) {
            r.notifyRegistrant();
        }
    }

    public void unregisterForPsRestrictedDisabled(Handler h) {
        mPsRestrictDisabledRegistrants.remove(h);
    }

    /**
     * Clean up existing voice and data connection then turn off radio power.
     *
     * Hang up the existing voice calls to decrease call drop rate.
     */
    public void powerOffRadioSafely(DcTrackerBase dcTracker) {
        synchronized (this) {
            if (!mPendingRadioPowerOffAfterDataOff) {
                // To minimize race conditions we call cleanUpAllConnections on
                // both if else paths instead of before this isDisconnected test.
                if (dcTracker.isDisconnected()) {
                    // To minimize race conditions we do this after isDisconnected
                    dcTracker.cleanUpAllConnections(Phone.REASON_RADIO_TURNED_OFF);
                    if (DBG) log("Data disconnected, turn off radio right away.");
                    hangupAndPowerOff();
                } else {
                    dcTracker.cleanUpAllConnections(Phone.REASON_RADIO_TURNED_OFF);
                    Message msg = Message.obtain(this);
                    msg.what = EVENT_SET_RADIO_POWER_OFF;
                    msg.arg1 = ++mPendingRadioPowerOffAfterDataOffTag;
                    if (sendMessageDelayed(msg, 30000)) {
                        if (DBG) log("Wait upto 30s for data to disconnect, then turn off radio.");
                        mPendingRadioPowerOffAfterDataOff = true;
                    } else {
                        log("Cannot send delayed Msg, turn off radio right away.");
                        hangupAndPowerOff();
                    }
                }
            }
        }
    }

    /**
     * process the pending request to turn radio off after data is disconnected
     *
     * return true if there is pending request to process; false otherwise.
     */
    public boolean processPendingRadioPowerOffAfterDataOff() {
        synchronized(this) {
            if (mPendingRadioPowerOffAfterDataOff) {
                if (DBG) log("Process pending request to turn radio off.");
                mPendingRadioPowerOffAfterDataOffTag += 1;
                hangupAndPowerOff();
                mPendingRadioPowerOffAfterDataOff = false;
                return true;
            }
            return false;
        }
    }

    /**
     * send signal-strength-changed notification if changed Called both for
     * solicited and unsolicited signal strength updates
     *
     * @return true if the signal strength changed and a notification was sent.
     */
    protected boolean onSignalStrengthResult(AsyncResult ar, boolean isGsm) {
        SignalStrength oldSignalStrength = mSignalStrength;

        // This signal is used for both voice and data radio signal so parse
        // all fields

        if ((ar.exception == null) && (ar.result != null)) {
            mSignalStrength = (SignalStrength) ar.result;
            mSignalStrength.validateInput();
            mSignalStrength.setGsm(isGsm);
        } else {
            log("onSignalStrengthResult() Exception from RIL : " + ar.exception);
            mSignalStrength = new SignalStrength(isGsm);
        }

        return notifySignalStrength();
    }

    /**
     * Hang up all voice call and turn off radio. Implemented by derived class.
     */
    protected abstract void hangupAndPowerOff();

    /** Cancel a pending (if any) pollState() operation */
    protected void cancelPollState() {
        // This will effectively cancel the rest of the poll requests.
        mPollingContext = new int[1];
    }

    /**
     * Return true if time zone needs fixing.
     *
     * @param phoneBase
     * @param operatorNumeric
     * @param prevOperatorNumeric
     * @param needToFixTimeZone
     * @return true if time zone needs to be fixed
     */
    protected boolean shouldFixTimeZoneNow(PhoneBase phoneBase, String operatorNumeric,
            String prevOperatorNumeric, boolean needToFixTimeZone) {
        // Return false if the mcc isn't valid as we don't know where we are.
        // Return true if we have an IccCard and the mcc changed or we
        // need to fix it because when the NITZ time came in we didn't
        // know the country code.

        // If mcc is invalid then we'll return false
        int mcc;
        try {
            mcc = Integer.parseInt(operatorNumeric.substring(0, 3));
        } catch (Exception e) {
            if (DBG) {
                log("shouldFixTimeZoneNow: no mcc, operatorNumeric=" + operatorNumeric +
                        " retVal=false");
            }
            return false;
        }

        // If prevMcc is invalid will make it different from mcc
        // so we'll return true if the card exists.
        int prevMcc;
        try {
            prevMcc = Integer.parseInt(prevOperatorNumeric.substring(0, 3));
        } catch (Exception e) {
            prevMcc = mcc + 1;
        }

        // Determine if the Icc card exists
        boolean iccCardExist = false;
        if (mUiccApplcation != null) {
            iccCardExist = mUiccApplcation.getState() != AppState.APPSTATE_UNKNOWN;
        }

        // Determine retVal
        boolean retVal = ((iccCardExist && (mcc != prevMcc)) || needToFixTimeZone);
        if (DBG) {
            long ctm = System.currentTimeMillis();
            log("shouldFixTimeZoneNow: retVal=" + retVal +
                    " iccCardExist=" + iccCardExist +
                    " operatorNumeric=" + operatorNumeric + " mcc=" + mcc +
                    " prevOperatorNumeric=" + prevOperatorNumeric + " prevMcc=" + prevMcc +
                    " needToFixTimeZone=" + needToFixTimeZone +
                    " ltod=" + TimeUtils.logTimeOfDay(ctm));
        }
        return retVal;
    }

    /**
     * @return all available cell information or null if none.
     */
    public List<CellInfo> getAllCellInfo() {
        CellInfoResult result = new CellInfoResult();
        if (VDBG) log("SST.getAllCellInfo(): E");
        int ver = mCi.getRilVersion();
        if (ver >= 8) {
            if (isCallerOnDifferentThread()) {
                if ((SystemClock.elapsedRealtime() - mLastCellInfoListTime)
                        > LAST_CELL_INFO_LIST_MAX_AGE_MS) {
                    Message msg = obtainMessage(EVENT_GET_CELL_INFO_LIST, result);
                    synchronized(result.lockObj) {
                        mCi.getCellInfoList(msg);
                        try {
                            result.lockObj.wait();
                        } catch (InterruptedException e) {
                            e.printStackTrace();
                            result.list = null;
                        }
                    }
                } else {
                    if (DBG) log("SST.getAllCellInfo(): return last, back to back calls");
                    result.list = mLastCellInfoList;
                }
            } else {
                if (DBG) log("SST.getAllCellInfo(): return last, same thread can't block");
                result.list = mLastCellInfoList;
            }
        } else {
            if (DBG) log("SST.getAllCellInfo(): not implemented");
            result.list = null;
        }
        if (DBG) {
            if (result.list != null) {
                log("SST.getAllCellInfo(): X size=" + result.list.size()
                        + " list=" + result.list);
            } else {
                log("SST.getAllCellInfo(): X size=0 list=null");
            }
        }
        return result.list;
    }

    /**
     * @return signal strength
     */
    public SignalStrength getSignalStrength() {
        synchronized(mCellInfo) {
            return mSignalStrength;
        }
    }

    public void dump(FileDescriptor fd, PrintWriter pw, String[] args) {
        pw.println("ServiceStateTracker:");
        pw.println(" mSS=" + mSS);
        pw.println(" mNewSS=" + mNewSS);
        pw.println(" mCellInfo=" + mCellInfo);
        pw.println(" mRestrictedState=" + mRestrictedState);
        pw.println(" mPollingContext=" + mPollingContext);
        pw.println(" mDesiredPowerState=" + mDesiredPowerState);
        pw.println(" mDontPollSignalStrength=" + mDontPollSignalStrength);
        pw.println(" mPendingRadioPowerOffAfterDataOff=" + mPendingRadioPowerOffAfterDataOff);
        pw.println(" mPendingRadioPowerOffAfterDataOffTag=" + mPendingRadioPowerOffAfterDataOffTag);
    }

    /**
     * Verifies the current thread is the same as the thread originally
     * used in the initialization of this instance. Throws RuntimeException
     * if not.
     *
     * @exception RuntimeException if the current thread is not
     * the thread that originally obtained this PhoneBase instance.
     */
    protected void checkCorrectThread() {
        if (Thread.currentThread() != getLooper().getThread()) {
            throw new RuntimeException(
                    "ServiceStateTracker must be used from within one thread");
        }
    }

    protected boolean isCallerOnDifferentThread() {
        boolean value = Thread.currentThread() != getLooper().getThread();
        if (VDBG) log("isCallerOnDifferentThread: " + value);
        return value;
    }
}<|MERGE_RESOLUTION|>--- conflicted
+++ resolved
@@ -209,14 +209,9 @@
     }
 
     public void dispose() {
-<<<<<<< HEAD
-        cm.unSetOnSignalStrengthUpdate(this);
-        mUiccController.unregisterForIccChanged(this);
-=======
         mCi.unSetOnSignalStrengthUpdate(this);
         mUiccController.unregisterForIccChanged(this);
         mCi.unregisterForCellInfoList(this);
->>>>>>> 9c430a4d
     }
 
     public boolean getDesiredPowerState() {
