/*
 * Copyright (C) 2006 The Android Open Source Project
 *
 * Licensed under the Apache License, Version 2.0 (the "License");
 * you may not use this file except in compliance with the License.
 * You may obtain a copy of the License at
 *
 *      http://www.apache.org/licenses/LICENSE-2.0
 *
 * Unless required by applicable law or agreed to in writing, software
 * distributed under the License is distributed on an "AS IS" BASIS,
 * WITHOUT WARRANTIES OR CONDITIONS OF ANY KIND, either express or implied.
 * See the License for the specific language governing permissions and
 * limitations under the License.
 */

package com.android.internal.telephony;

import android.content.Context;
import android.os.AsyncResult;
import android.os.Handler;
import android.os.Message;
import android.os.Registrant;
import android.os.RegistrantList;
import android.os.SystemClock;
import android.telephony.CellInfo;
import android.telephony.ServiceState;
import android.telephony.SignalStrength;
import android.text.TextUtils;
import android.util.Pair;
import android.util.TimeUtils;
import android.net.ConnectivityManager;
import android.net.NetworkInfo;
import android.content.Context;

import java.io.FileDescriptor;
import java.io.PrintWriter;
import java.util.ArrayList;
import java.util.List;

import com.android.internal.telephony.dataconnection.DcTrackerBase;
import com.android.internal.telephony.uicc.IccCardApplicationStatus.AppState;
import com.android.internal.telephony.uicc.IccRecords;
import com.android.internal.telephony.uicc.UiccCardApplication;
import com.android.internal.telephony.uicc.UiccController;

/**
 * {@hide}
 */
public abstract class ServiceStateTracker extends Handler {
    protected  static final boolean DBG = true;
    protected static final boolean VDBG = false;

    protected static final String PROP_FORCE_ROAMING = "telephony.test.forceRoaming";

    protected CommandsInterface mCi;
    protected UiccController mUiccController = null;
    protected UiccCardApplication mUiccApplcation = null;
    protected IccRecords mIccRecords = null;

    protected PhoneBase mPhoneBase;

    protected boolean mVoiceCapable;

    public ServiceState mSS = new ServiceState();
    protected ServiceState mNewSS = new ServiceState();

    private static final long LAST_CELL_INFO_LIST_MAX_AGE_MS = 2000;
    protected long mLastCellInfoListTime;
    protected List<CellInfo> mLastCellInfoList = null;

    // This is final as subclasses alias to a more specific type
    // so we don't want the reference to change.
    protected final CellInfo mCellInfo;

    protected SignalStrength mSignalStrength = new SignalStrength();

    // TODO - this should not be public, right now used externally GsmConnetion.
    public RestrictedState mRestrictedState = new RestrictedState();

    /* The otaspMode passed to PhoneStateListener#onOtaspChanged */
    static public final int OTASP_UNINITIALIZED = 0;
    static public final int OTASP_UNKNOWN = 1;
    static public final int OTASP_NEEDED = 2;
    static public final int OTASP_NOT_NEEDED = 3;

    /**
     * A unique identifier to track requests associated with a poll
     * and ignore stale responses.  The value is a count-down of
     * expected responses in this pollingContext.
     */
    protected int[] mPollingContext;
    protected boolean mDesiredPowerState;

    /**
     * By default, strength polling is enabled.  However, if we're
     * getting unsolicited signal strength updates from the radio, set
     * value to true and don't bother polling any more.
     */
    protected boolean mDontPollSignalStrength = false;

    protected RegistrantList mRoamingOnRegistrants = new RegistrantList();
    protected RegistrantList mRoamingOffRegistrants = new RegistrantList();
    protected RegistrantList mAttachedRegistrants = new RegistrantList();
    protected RegistrantList mDetachedRegistrants = new RegistrantList();
    protected RegistrantList mDataRegStateOrRatChangedRegistrants = new RegistrantList();
    protected RegistrantList mNetworkAttachedRegistrants = new RegistrantList();
    protected RegistrantList mPsRestrictEnabledRegistrants = new RegistrantList();
    protected RegistrantList mPsRestrictDisabledRegistrants = new RegistrantList();

    /* Radio power off pending flag and tag counter */
    protected boolean mPendingRadioPowerOffAfterDataOff = false;
    protected int mPendingRadioPowerOffAfterDataOffTag = 0;

    /* Current rat is iwlan */
    protected boolean mIwlanRatAvailable = false;

    /** Signal strength poll rate. */
    protected static final int POLL_PERIOD_MILLIS = 20 * 1000;

    /** Waiting period before recheck gprs and voice registration. */
    public static final int DEFAULT_GPRS_CHECK_PERIOD_MILLIS = 60 * 1000;

    /** GSM events */
    protected static final int EVENT_RADIO_STATE_CHANGED               = 1;
    protected static final int EVENT_NETWORK_STATE_CHANGED             = 2;
    protected static final int EVENT_GET_SIGNAL_STRENGTH               = 3;
    protected static final int EVENT_POLL_STATE_REGISTRATION           = 4;
    protected static final int EVENT_POLL_STATE_GPRS                   = 5;
    protected static final int EVENT_POLL_STATE_OPERATOR               = 6;
    protected static final int EVENT_POLL_SIGNAL_STRENGTH              = 10;
    protected static final int EVENT_NITZ_TIME                         = 11;
    protected static final int EVENT_SIGNAL_STRENGTH_UPDATE            = 12;
    protected static final int EVENT_RADIO_AVAILABLE                   = 13;
    protected static final int EVENT_POLL_STATE_NETWORK_SELECTION_MODE = 14;
    protected static final int EVENT_GET_LOC_DONE                      = 15;
    protected static final int EVENT_SIM_RECORDS_LOADED                = 16;
    protected static final int EVENT_SIM_READY                         = 17;
    protected static final int EVENT_LOCATION_UPDATES_ENABLED          = 18;
    protected static final int EVENT_GET_PREFERRED_NETWORK_TYPE        = 19;
    protected static final int EVENT_SET_PREFERRED_NETWORK_TYPE        = 20;
    protected static final int EVENT_RESET_PREFERRED_NETWORK_TYPE      = 21;
    protected static final int EVENT_CHECK_REPORT_GPRS                 = 22;
    protected static final int EVENT_RESTRICTED_STATE_CHANGED          = 23;

    /** CDMA events */
    protected static final int EVENT_POLL_STATE_REGISTRATION_CDMA      = 24;
    protected static final int EVENT_POLL_STATE_OPERATOR_CDMA          = 25;
    protected static final int EVENT_RUIM_READY                        = 26;
    protected static final int EVENT_RUIM_RECORDS_LOADED               = 27;
    protected static final int EVENT_POLL_SIGNAL_STRENGTH_CDMA         = 28;
    protected static final int EVENT_GET_SIGNAL_STRENGTH_CDMA          = 29;
    protected static final int EVENT_NETWORK_STATE_CHANGED_CDMA        = 30;
    protected static final int EVENT_GET_LOC_DONE_CDMA                 = 31;
    //protected static final int EVENT_UNUSED                            = 32;
    protected static final int EVENT_NV_LOADED                         = 33;
    protected static final int EVENT_POLL_STATE_CDMA_SUBSCRIPTION      = 34;
    protected static final int EVENT_NV_READY                          = 35;
    protected static final int EVENT_ERI_FILE_LOADED                   = 36;
    protected static final int EVENT_OTA_PROVISION_STATUS_CHANGE       = 37;
    protected static final int EVENT_SET_RADIO_POWER_OFF               = 38;
    protected static final int EVENT_CDMA_SUBSCRIPTION_SOURCE_CHANGED  = 39;
    protected static final int EVENT_CDMA_PRL_VERSION_CHANGED          = 40;
    protected static final int EVENT_RADIO_ON                          = 41;
    public static final int EVENT_ICC_CHANGED                          = 42;
    protected static final int EVENT_GET_CELL_INFO_LIST                = 43;
    protected static final int EVENT_UNSOL_CELL_INFO_LIST              = 44;

    protected static final String TIMEZONE_PROPERTY = "persist.sys.timezone";

    /**
     * List of ISO codes for countries that can have an offset of
     * GMT+0 when not in daylight savings time.  This ignores some
     * small places such as the Canary Islands (Spain) and
     * Danmarkshavn (Denmark).  The list must be sorted by code.
    */
    protected static final String[] GMT_COUNTRY_CODES = {
        "bf", // Burkina Faso
        "ci", // Cote d'Ivoire
        "eh", // Western Sahara
        "fo", // Faroe Islands, Denmark
        "gb", // United Kingdom of Great Britain and Northern Ireland
        "gh", // Ghana
        "gm", // Gambia
        "gn", // Guinea
        "gw", // Guinea Bissau
        "ie", // Ireland
        "lr", // Liberia
        "is", // Iceland
        "ma", // Morocco
        "ml", // Mali
        "mr", // Mauritania
        "pt", // Portugal
        "sl", // Sierra Leone
        "sn", // Senegal
        "st", // Sao Tome and Principe
        "tg", // Togo
    };

    private ArrayList<CellInfoResult> mCellInfoWaitList;

    private class CellInfoResult {
        List<CellInfo> list;
        Object lockObj = new Object();
    }

    /** Reason for registration denial. */
    protected static final String REGISTRATION_DENIED_GEN  = "General";
    protected static final String REGISTRATION_DENIED_AUTH = "Authentication Failure";

    protected ServiceStateTracker(PhoneBase phoneBase, CommandsInterface ci, CellInfo cellInfo) {
        mPhoneBase = phoneBase;
        mCellInfo = cellInfo;
        mCi = ci;
        mCellInfoWaitList = new ArrayList<CellInfoResult>();
        mVoiceCapable = mPhoneBase.getContext().getResources().getBoolean(
                com.android.internal.R.bool.config_voice_capable);
        mUiccController = UiccController.getInstance();
        mUiccController.registerForIccChanged(this, EVENT_ICC_CHANGED, null);
        mCi.setOnSignalStrengthUpdate(this, EVENT_SIGNAL_STRENGTH_UPDATE, null);
        mCi.registerForCellInfoList(this, EVENT_UNSOL_CELL_INFO_LIST, null);

        mPhoneBase.setSystemProperty(TelephonyProperties.PROPERTY_DATA_NETWORK_TYPE,
            ServiceState.rilRadioTechnologyToString(ServiceState.RIL_RADIO_TECHNOLOGY_UNKNOWN));
    }

    public void dispose() {
        mCi.unSetOnSignalStrengthUpdate(this);
        mUiccController.unregisterForIccChanged(this);
        mCi.unregisterForCellInfoList(this);
        for (CellInfoResult result : mCellInfoWaitList) {
            synchronized(result.lockObj) {
                result.list = null;
                result.lockObj.notify();
            }
        }
        mCellInfoWaitList.clear();
    }

    public boolean getDesiredPowerState() {
        return mDesiredPowerState;
    }

    private SignalStrength mLastSignalStrength = null;
    protected boolean notifySignalStrength() {
        boolean notified = false;
        synchronized(mCellInfo) {
            if (!mSignalStrength.equals(mLastSignalStrength)) {
                try {
                    mPhoneBase.notifySignalStrength();
                    notified = true;
                } catch (NullPointerException ex) {
                    loge("updateSignalStrength() Phone already destroyed: " + ex
                            + "SignalStrength not notified");
                }
            }
        }
        return notified;
    }

    /**
     * Notify all mDataConnectionRatChangeRegistrants using an
     * AsyncResult in msg.obj where AsyncResult#result contains the
     * new RAT as an Integer Object.
     */
    protected void notifyDataRegStateRilRadioTechnologyChanged() {
        int rat = mSS.getRilDataRadioTechnology();
        int drs = mSS.getDataRegState();
        if (DBG) log("notifyDataRegStateRilRadioTechnologyChanged: drs=" + drs + " rat=" + rat);
        mPhoneBase.setSystemProperty(TelephonyProperties.PROPERTY_DATA_NETWORK_TYPE,
                ServiceState.rilRadioTechnologyToString(rat));
        mDataRegStateOrRatChangedRegistrants.notifyResult(new Pair<Integer, Integer>(drs, rat));
    }

    /**
     * Some operators have been known to report registration failure
     * data only devices, to fix that use DataRegState.
     */
    protected void useDataRegStateForDataOnlyDevices() {
        if (mVoiceCapable == false) {
            if (DBG) {
                log("useDataRegStateForDataOnlyDevice: VoiceRegState=" + mNewSS.getVoiceRegState()
                    + " DataRegState=" + mNewSS.getDataRegState());
            }
            // TODO: Consider not lying and instead have callers know the difference. 
            mNewSS.setVoiceRegState(mNewSS.getDataRegState());
        }
    }

    protected void updatePhoneObject() {
        mPhoneBase.updatePhoneObject(mSS.getRilVoiceRadioTechnology());
    }

    /**
     * Registration point for combined roaming on
     * combined roaming is true when roaming is true and ONS differs SPN
     *
     * @param h handler to notify
     * @param what what code of message when delivered
     * @param obj placed in Message.obj
     */
    public  void registerForRoamingOn(Handler h, int what, Object obj) {
        Registrant r = new Registrant(h, what, obj);
        mRoamingOnRegistrants.add(r);

        if (mSS.getRoaming()) {
            r.notifyRegistrant();
        }
    }

    public  void unregisterForRoamingOn(Handler h) {
        mRoamingOnRegistrants.remove(h);
    }

    /**
     * Registration point for combined roaming off
     * combined roaming is true when roaming is true and ONS differs SPN
     *
     * @param h handler to notify
     * @param what what code of message when delivered
     * @param obj placed in Message.obj
     */
    public  void registerForRoamingOff(Handler h, int what, Object obj) {
        Registrant r = new Registrant(h, what, obj);
        mRoamingOffRegistrants.add(r);

        if (!mSS.getRoaming()) {
            r.notifyRegistrant();
        }
    }

    public  void unregisterForRoamingOff(Handler h) {
        mRoamingOffRegistrants.remove(h);
    }

    /**
     * Re-register network by toggling preferred network type.
     * This is a work-around to deregister and register network since there is
     * no ril api to set COPS=2 (deregister) only.
     *
     * @param onComplete is dispatched when this is complete.  it will be
     * an AsyncResult, and onComplete.obj.exception will be non-null
     * on failure.
     */
    public void reRegisterNetwork(Message onComplete) {
        mCi.getPreferredNetworkType(
                obtainMessage(EVENT_GET_PREFERRED_NETWORK_TYPE, onComplete));
    }

    public void
    setRadioPower(boolean power) {
        mDesiredPowerState = power;

        setPowerStateToDesired();
    }

    /**
     * These two flags manage the behavior of the cell lock -- the
     * lock should be held if either flag is true.  The intention is
     * to allow temporary acquisition of the lock to get a single
     * update.  Such a lock grab and release can thus be made to not
     * interfere with more permanent lock holds -- in other words, the
     * lock will only be released if both flags are false, and so
     * releases by temporary users will only affect the lock state if
     * there is no continuous user.
     */
    private boolean mWantContinuousLocationUpdates;
    private boolean mWantSingleLocationUpdate;

    public void enableSingleLocationUpdate() {
        if (mWantSingleLocationUpdate || mWantContinuousLocationUpdates) return;
        mWantSingleLocationUpdate = true;
        mCi.setLocationUpdates(true, obtainMessage(EVENT_LOCATION_UPDATES_ENABLED));
    }

    public void enableLocationUpdates() {
        if (mWantSingleLocationUpdate || mWantContinuousLocationUpdates) return;
        mWantContinuousLocationUpdates = true;
        mCi.setLocationUpdates(true, obtainMessage(EVENT_LOCATION_UPDATES_ENABLED));
    }

    protected void disableSingleLocationUpdate() {
        mWantSingleLocationUpdate = false;
        if (!mWantSingleLocationUpdate && !mWantContinuousLocationUpdates) {
            mCi.setLocationUpdates(false, null);
        }
    }

    public void disableLocationUpdates() {
        mWantContinuousLocationUpdates = false;
        if (!mWantSingleLocationUpdate && !mWantContinuousLocationUpdates) {
            mCi.setLocationUpdates(false, null);
        }
    }

    @Override
    public void handleMessage(Message msg) {
        switch (msg.what) {
            case EVENT_SET_RADIO_POWER_OFF:
                synchronized(this) {
                    if (mPendingRadioPowerOffAfterDataOff &&
                            (msg.arg1 == mPendingRadioPowerOffAfterDataOffTag)) {
                        if (DBG) log("EVENT_SET_RADIO_OFF, turn radio off now.");
                        hangupAndPowerOff();
                        mPendingRadioPowerOffAfterDataOffTag += 1;
                        mPendingRadioPowerOffAfterDataOff = false;
                    } else {
                        log("EVENT_SET_RADIO_OFF is stale arg1=" + msg.arg1 +
                                "!= tag=" + mPendingRadioPowerOffAfterDataOffTag);
                    }
                }
                break;

            case EVENT_ICC_CHANGED:
                onUpdateIccAvailability();
                break;

            case EVENT_GET_CELL_INFO_LIST: {
                AsyncResult ar = (AsyncResult) msg.obj;
                CellInfoResult result = (CellInfoResult) ar.userObj;
                synchronized(result.lockObj) {
                    if (ar.exception != null) {
                        log("EVENT_GET_CELL_INFO_LIST: error ret null, e=" + ar.exception);
                        result.list = null;
                    } else {
                        result.list = (List<CellInfo>) ar.result;

                        if (VDBG) {
                            log("EVENT_GET_CELL_INFO_LIST: size=" + result.list.size()
                                    + " list=" + result.list);
                        }
                    }
                    mLastCellInfoListTime = SystemClock.elapsedRealtime();
                    mLastCellInfoList = result.list;
                    result.lockObj.notify();
                    mCellInfoWaitList.remove(result);
                }
                break;
            }

            case EVENT_UNSOL_CELL_INFO_LIST: {
                AsyncResult ar = (AsyncResult) msg.obj;
                if (ar.exception != null) {
                    log("EVENT_UNSOL_CELL_INFO_LIST: error ignoring, e=" + ar.exception);
                } else {
                    List<CellInfo> list = (List<CellInfo>) ar.result;
                    if (DBG) {
                        log("EVENT_UNSOL_CELL_INFO_LIST: size=" + list.size()
                                + " list=" + list);
                    }
                    mLastCellInfoListTime = SystemClock.elapsedRealtime();
                    mLastCellInfoList = list;
                    mPhoneBase.notifyCellInfo(list);
                }
                break;
            }

            default:
                log("Unhandled message with number: " + msg.what);
                break;
        }
    }

    protected abstract Phone getPhone();
    protected abstract void handlePollStateResult(int what, AsyncResult ar);
    protected abstract void updateSpnDisplay();
    protected abstract void setPowerStateToDesired();
    protected abstract void onUpdateIccAvailability();
    protected abstract void log(String s);
    protected abstract void loge(String s);

    public abstract int getCurrentDataConnectionState();
    public abstract boolean isConcurrentVoiceAndDataAllowed();

    /**
     * Registration point for transition into DataConnection attached.
     * @param h handler to notify
     * @param what what code of message when delivered
     * @param obj placed in Message.obj
     */
    public void registerForDataConnectionAttached(Handler h, int what, Object obj) {
        Registrant r = new Registrant(h, what, obj);
        mAttachedRegistrants.add(r);

        if (getCurrentDataConnectionState() == ServiceState.STATE_IN_SERVICE) {
            r.notifyRegistrant();
        }
    }
    public void unregisterForDataConnectionAttached(Handler h) {
        mAttachedRegistrants.remove(h);
    }

    /**
     * Registration point for transition into DataConnection detached.
     * @param h handler to notify
     * @param what what code of message when delivered
     * @param obj placed in Message.obj
     */
    public void registerForDataConnectionDetached(Handler h, int what, Object obj) {
        Registrant r = new Registrant(h, what, obj);
        mDetachedRegistrants.add(r);

        if (getCurrentDataConnectionState() != ServiceState.STATE_IN_SERVICE) {
            r.notifyRegistrant();
        }
    }
    public void unregisterForDataConnectionDetached(Handler h) {
        mDetachedRegistrants.remove(h);
    }

    /**
     * Registration for DataConnection RIL Data Radio Technology changing. The
     * new radio technology will be returned AsyncResult#result as an Integer Object.
     * The AsyncResult will be in the notification Message#obj.
     *
     * @param h handler to notify
     * @param what what code of message when delivered
     * @param obj placed in Message.obj
     */
    public void registerForDataRegStateOrRatChanged(Handler h, int what, Object obj) {
        Registrant r = new Registrant(h, what, obj);
        mDataRegStateOrRatChangedRegistrants.add(r);
        notifyDataRegStateRilRadioTechnologyChanged();
    }
    public void unregisterForDataRegStateOrRatChanged(Handler h) {
        mDataRegStateOrRatChangedRegistrants.remove(h);
    }

    /**
     * Registration point for transition into network attached.
     * @param h handler to notify
     * @param what what code of message when delivered
     * @param obj in Message.obj
     */
    public void registerForNetworkAttached(Handler h, int what, Object obj) {
        Registrant r = new Registrant(h, what, obj);

        mNetworkAttachedRegistrants.add(r);
        if (mSS.getVoiceRegState() == ServiceState.STATE_IN_SERVICE) {
            r.notifyRegistrant();
        }
    }
    public void unregisterForNetworkAttached(Handler h) {
        mNetworkAttachedRegistrants.remove(h);
    }

    /**
     * Registration point for transition into packet service restricted zone.
     * @param h handler to notify
     * @param what what code of message when delivered
     * @param obj placed in Message.obj
     */
    public void registerForPsRestrictedEnabled(Handler h, int what, Object obj) {
        Registrant r = new Registrant(h, what, obj);
        mPsRestrictEnabledRegistrants.add(r);

        if (mRestrictedState.isPsRestricted()) {
            r.notifyRegistrant();
        }
    }

    public void unregisterForPsRestrictedEnabled(Handler h) {
        mPsRestrictEnabledRegistrants.remove(h);
    }

    /**
     * Registration point for transition out of packet service restricted zone.
     * @param h handler to notify
     * @param what what code of message when delivered
     * @param obj placed in Message.obj
     */
    public void registerForPsRestrictedDisabled(Handler h, int what, Object obj) {
        Registrant r = new Registrant(h, what, obj);
        mPsRestrictDisabledRegistrants.add(r);

        if (mRestrictedState.isPsRestricted()) {
            r.notifyRegistrant();
        }
    }

    public void unregisterForPsRestrictedDisabled(Handler h) {
        mPsRestrictDisabledRegistrants.remove(h);
    }

    /**
     * Clean up existing voice and data connection then turn off radio power.
     *
     * Hang up the existing voice calls to decrease call drop rate.
     */
    public void powerOffRadioSafely(DcTrackerBase dcTracker) {
        synchronized (this) {
            if (!mPendingRadioPowerOffAfterDataOff) {
                // To minimize race conditions we call cleanUpAllConnections on
                // both if else paths instead of before this isDisconnected test.
                if (dcTracker.isDisconnected()) {
                    // To minimize race conditions we do this after isDisconnected
                    dcTracker.cleanUpAllConnections(Phone.REASON_RADIO_TURNED_OFF);
                    if (DBG) log("Data disconnected, turn off radio right away.");
                    hangupAndPowerOff();
                } else {
                    dcTracker.cleanUpAllConnections(Phone.REASON_RADIO_TURNED_OFF);
                    Message msg = Message.obtain(this);
                    msg.what = EVENT_SET_RADIO_POWER_OFF;
                    msg.arg1 = ++mPendingRadioPowerOffAfterDataOffTag;
                    if (sendMessageDelayed(msg, 30000)) {
                        if (DBG) log("Wait upto 30s for data to disconnect, then turn off radio.");
                        mPendingRadioPowerOffAfterDataOff = true;
                    } else {
                        log("Cannot send delayed Msg, turn off radio right away.");
                        hangupAndPowerOff();
                    }
                }
            }
        }
    }

    /**
     * process the pending request to turn radio off after data is disconnected
     *
     * return true if there is pending request to process; false otherwise.
     */
    public boolean processPendingRadioPowerOffAfterDataOff() {
        synchronized(this) {
            if (mPendingRadioPowerOffAfterDataOff) {
                if (DBG) log("Process pending request to turn radio off.");
                mPendingRadioPowerOffAfterDataOffTag += 1;
                hangupAndPowerOff();
                mPendingRadioPowerOffAfterDataOff = false;
                return true;
            }
            return false;
        }
    }

    /**
     * send signal-strength-changed notification if changed Called both for
     * solicited and unsolicited signal strength updates
     *
     * @return true if the signal strength changed and a notification was sent.
     */
    protected boolean onSignalStrengthResult(AsyncResult ar, boolean isGsm) {
        SignalStrength oldSignalStrength = mSignalStrength;

        // This signal is used for both voice and data radio signal so parse
        // all fields

        if ((ar.exception == null) && (ar.result != null)) {
            mSignalStrength = (SignalStrength) ar.result;
            mSignalStrength.validateInput();
            mSignalStrength.setGsm(isGsm);
        } else {
            log("onSignalStrengthResult() Exception from RIL : " + ar.exception);
            mSignalStrength = new SignalStrength(isGsm);
        }

        return notifySignalStrength();
    }

    /**
     * Hang up all voice call and turn off radio. Implemented by derived class.
     */
    protected abstract void hangupAndPowerOff();

    /** Cancel a pending (if any) pollState() operation */
    protected void cancelPollState() {
        // This will effectively cancel the rest of the poll requests.
        mPollingContext = new int[1];
    }

    /**
     * Return true if time zone needs fixing.
     *
     * @param phoneBase
     * @param operatorNumeric
     * @param prevOperatorNumeric
     * @param needToFixTimeZone
     * @return true if time zone needs to be fixed
     */
    protected boolean shouldFixTimeZoneNow(PhoneBase phoneBase, String operatorNumeric,
            String prevOperatorNumeric, boolean needToFixTimeZone) {
        // Return false if the mcc isn't valid as we don't know where we are.
        // Return true if we have an IccCard and the mcc changed or we
        // need to fix it because when the NITZ time came in we didn't
        // know the country code.

        // If mcc is invalid then we'll return false
        int mcc;
        try {
            mcc = Integer.parseInt(operatorNumeric.substring(0, 3));
        } catch (Exception e) {
            if (DBG) {
                log("shouldFixTimeZoneNow: no mcc, operatorNumeric=" + operatorNumeric +
                        " retVal=false");
            }
            return false;
        }

        // If prevMcc is invalid will make it different from mcc
        // so we'll return true if the card exists.
        int prevMcc;
        try {
            prevMcc = Integer.parseInt(prevOperatorNumeric.substring(0, 3));
        } catch (Exception e) {
            prevMcc = mcc + 1;
        }

        // Determine if the Icc card exists
        boolean iccCardExist = false;
        if (mUiccApplcation != null) {
            iccCardExist = mUiccApplcation.getState() != AppState.APPSTATE_UNKNOWN;
        }

        // Determine retVal
        boolean retVal = ((iccCardExist && (mcc != prevMcc)) || needToFixTimeZone);
        if (DBG) {
            long ctm = System.currentTimeMillis();
            log("shouldFixTimeZoneNow: retVal=" + retVal +
                    " iccCardExist=" + iccCardExist +
                    " operatorNumeric=" + operatorNumeric + " mcc=" + mcc +
                    " prevOperatorNumeric=" + prevOperatorNumeric + " prevMcc=" + prevMcc +
                    " needToFixTimeZone=" + needToFixTimeZone +
                    " ltod=" + TimeUtils.logTimeOfDay(ctm));
        }
        return retVal;
    }

    /**
     * @return all available cell information or null if none.
     */
    public List<CellInfo> getAllCellInfo() {
        CellInfoResult result = new CellInfoResult();
        if (VDBG) log("SST.getAllCellInfo(): E");
        int ver = mCi.getRilVersion();
        if (ver >= 8) {
            if (isCallerOnDifferentThread()) {
                if ((SystemClock.elapsedRealtime() - mLastCellInfoListTime)
                        > LAST_CELL_INFO_LIST_MAX_AGE_MS) {
                    Message msg = obtainMessage(EVENT_GET_CELL_INFO_LIST, result);
                    synchronized(result.lockObj) {
                        mCi.getCellInfoList(msg);
                        try {
                            mCellInfoWaitList.add(result);
                            result.lockObj.wait();
                        } catch (InterruptedException e) {
                            e.printStackTrace();
                            result.list = null;
                            mCellInfoWaitList.remove(result);
                        }
                    }
                } else {
                    if (DBG) log("SST.getAllCellInfo(): return last, back to back calls");
                    result.list = mLastCellInfoList;
                }
            } else {
                if (DBG) log("SST.getAllCellInfo(): return last, same thread can't block");
                result.list = mLastCellInfoList;
            }
        } else {
            if (DBG) log("SST.getAllCellInfo(): not implemented");
            result.list = null;
        }
        if (DBG) {
            if (result.list != null) {
                log("SST.getAllCellInfo(): X size=" + result.list.size()
                        + " list=" + result.list);
            } else {
                log("SST.getAllCellInfo(): X size=0 list=null");
            }
        }
        return result.list;
    }

    /**
     * @return signal strength
     */
    public SignalStrength getSignalStrength() {
        synchronized(mCellInfo) {
            return mSignalStrength;
        }
    }

    public void dump(FileDescriptor fd, PrintWriter pw, String[] args) {
        pw.println("ServiceStateTracker:");
        pw.println(" mSS=" + mSS);
        pw.println(" mNewSS=" + mNewSS);
        pw.println(" mCellInfo=" + mCellInfo);
        pw.println(" mRestrictedState=" + mRestrictedState);
        pw.println(" mPollingContext=" + mPollingContext);
        pw.println(" mDesiredPowerState=" + mDesiredPowerState);
        pw.println(" mDontPollSignalStrength=" + mDontPollSignalStrength);
        pw.println(" mPendingRadioPowerOffAfterDataOff=" + mPendingRadioPowerOffAfterDataOff);
        pw.println(" mPendingRadioPowerOffAfterDataOffTag=" + mPendingRadioPowerOffAfterDataOffTag);
    }

    /**
     * Verifies the current thread is the same as the thread originally
     * used in the initialization of this instance. Throws RuntimeException
     * if not.
     *
     * @exception RuntimeException if the current thread is not
     * the thread that originally obtained this PhoneBase instance.
     */
    protected void checkCorrectThread() {
        if (Thread.currentThread() != getLooper().getThread()) {
            throw new RuntimeException(
                    "ServiceStateTracker must be used from within one thread");
        }
    }

    protected boolean isCallerOnDifferentThread() {
        boolean value = Thread.currentThread() != getLooper().getThread();
        if (VDBG) log("isCallerOnDifferentThread: " + value);
        return value;
    }

<<<<<<< HEAD
    protected boolean isIwlanFeatureAvailable() {
        boolean iwlanAvailable = mPhoneBase.getContext().getResources()
                .getBoolean(com.android.internal.R.bool.config_feature_iwlan_enabled);
        log("Iwlan feature available = " + iwlanAvailable);
        return iwlanAvailable && isWifiConnected();
    }

    protected boolean isWifiConnected() {
        log("isWifiConnected()");
        ConnectivityManager connManager
                = (ConnectivityManager) mPhoneBase.getContext().getSystemService(Context
                        .CONNECTIVITY_SERVICE);
        NetworkInfo mWifi = connManager.getNetworkInfo(ConnectivityManager.TYPE_WIFI);

        boolean wifi = mWifi.isConnected();
        log("isWifiConnected = " + wifi);

        return wifi;
    }

    /* Consider the below usecase.
     * 1. WQE and IWLAN features are enabled and hence device can have wifi and mobile
     * connectivity simultaneously.
     * 2. Current available RATs are WWAN and IWLAN, both co-exists.
     * 3. RIL informs preferred RAT as WWAN. Telephony could have default and
     * non-default PDP activated. Since IWLAN is also available, non-default pdp
     * would be over IWLAN.
     * 4. WWAN goes to OOS.
     * 5. RIL informs that default PDP is lost(unsol_data_call_list).
     * 6. Telephony attempts to retry the default APN context.
     * 7. RIL informs current preferred RAT is IWLAN.
     * 8. Telephony marks default/ia APN as "not available".
     * 9. Upon retry timer expiration, telephony does not bringup default APN
     * since is marked as unavailable. DC object moved to IDLE state.
     * 10 Later WWAN gets back in service.
     * 11. RIL informs preferred RAT as WWAN. So the RAT transition was as
     * follow.
     * IWLAN(Attached) -> WWAN(Attached)
     * 12. There is no trigger for telephony to initiate data call on
     * connnectable ApnContext after WWAN gets in service.
     * 13 Below method detects the transition from IWLAN to WWAN in attached
     * state and informs telephony that we are in WWAN attached state.
     * 14. Telephony would look into all the connectable APNs are would trigger
     * data call based on prevailing conditions.
     *
     */
    protected void processIwlanToWwanTransition(ServiceState ss) {
        // Wifi connected(iwlan feature on) AND a valid(non-wlan) RAT present
        // AND attached AND previous RAT was iwlan.
        //
        // Notify that we are attached so that we can setup connectable
        // APNs.
        if (isIwlanFeatureAvailable() &&
                (ss.getRilDataRadioTechnology()
                 != ServiceState.RIL_RADIO_TECHNOLOGY_IWLAN) &&
                (ss.getRilDataRadioTechnology()
                 != ServiceState.RIL_RADIO_TECHNOLOGY_UNKNOWN) &&
                (ss.getDataRegState() == ServiceState.STATE_IN_SERVICE) &&
                (mIwlanRatAvailable == true)) {

            log("pollStateDone: Wifi connected and moved out of iwlan " +
                    "and wwan is attached.");
            mAttachedRegistrants.notifyRegistrants();
        }

    }

=======
    protected void updateCarrierMccMncConfiguration(String newOp, String oldOp, Context context) {
        // if we have a change in operator, notify wifi (even to/from none)
        if (((newOp == null) && (TextUtils.isEmpty(oldOp) == false)) ||
                ((newOp != null) && (newOp.equals(oldOp) == false))) {
            MccTable.updateMccMncConfiguration(context, newOp, true);
        }
    }
>>>>>>> c187f0e9
}<|MERGE_RESOLUTION|>--- conflicted
+++ resolved
@@ -813,7 +813,13 @@
         return value;
     }
 
-<<<<<<< HEAD
+    protected void updateCarrierMccMncConfiguration(String newOp, String oldOp, Context context) {
+        // if we have a change in operator, notify wifi (even to/from none)
+        if (((newOp == null) && (TextUtils.isEmpty(oldOp) == false)) ||
+                ((newOp != null) && (newOp.equals(oldOp) == false))) {
+            MccTable.updateMccMncConfiguration(context, newOp, true);
+        }
+    }
     protected boolean isIwlanFeatureAvailable() {
         boolean iwlanAvailable = mPhoneBase.getContext().getResources()
                 .getBoolean(com.android.internal.R.bool.config_feature_iwlan_enabled);
@@ -880,14 +886,4 @@
         }
 
     }
-
-=======
-    protected void updateCarrierMccMncConfiguration(String newOp, String oldOp, Context context) {
-        // if we have a change in operator, notify wifi (even to/from none)
-        if (((newOp == null) && (TextUtils.isEmpty(oldOp) == false)) ||
-                ((newOp != null) && (newOp.equals(oldOp) == false))) {
-            MccTable.updateMccMncConfiguration(context, newOp, true);
-        }
-    }
->>>>>>> c187f0e9
 }