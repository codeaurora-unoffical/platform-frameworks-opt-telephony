/*
 * Copyright (C) 2006 The Android Open Source Project
 *
 * Licensed under the Apache License, Version 2.0 (the "License");
 * you may not use this file except in compliance with the License.
 * You may obtain a copy of the License at
 *
 *      http://www.apache.org/licenses/LICENSE-2.0
 *
 * Unless required by applicable law or agreed to in writing, software
 * distributed under the License is distributed on an "AS IS" BASIS,
 * WITHOUT WARRANTIES OR CONDITIONS OF ANY KIND, either express or implied.
 * See the License for the specific language governing permissions and
 * limitations under the License.
 */

package com.android.internal.telephony;

import android.app.PendingIntent;
import android.content.Context;
import android.content.IntentFilter;
import android.content.SharedPreferences;
import android.os.AsyncResult;
import android.os.Handler;
import android.os.Message;
import android.os.Registrant;
import android.os.RegistrantList;
import android.os.SystemClock;
import android.os.SystemProperties;
import android.preference.PreferenceManager;
import android.telephony.CellInfo;
import android.telephony.ServiceState;
import android.telephony.SignalStrength;
import android.telephony.SubscriptionManager;
import android.telephony.SubscriptionManager.OnSubscriptionsChangedListener;
import android.telephony.TelephonyManager;
import android.text.TextUtils;
import android.util.Pair;
import android.util.TimeUtils;
import android.net.ConnectivityManager;
import android.net.NetworkInfo;
import android.content.Context;

import java.io.FileDescriptor;
import java.io.PrintWriter;
import java.util.ArrayList;
import java.util.List;

import com.android.internal.telephony.dataconnection.DcTrackerBase;
import com.android.internal.telephony.uicc.IccCardApplicationStatus.AppState;
import com.android.internal.telephony.uicc.IccRecords;
import com.android.internal.telephony.uicc.UiccCardApplication;
import com.android.internal.telephony.uicc.UiccController;

/**
 * {@hide}
 */
public abstract class ServiceStateTracker extends Handler {
    protected  static final boolean DBG = true;
    protected static final boolean VDBG = false;

    protected static final String PROP_FORCE_ROAMING = "telephony.test.forceRoaming";

    protected CommandsInterface mCi;
    protected UiccController mUiccController = null;
    protected UiccCardApplication mUiccApplcation = null;
    protected IccRecords mIccRecords = null;

    protected PhoneBase mPhoneBase;

    protected boolean mVoiceCapable;

    public ServiceState mSS = new ServiceState();
    protected ServiceState mNewSS = new ServiceState();

    private static final long LAST_CELL_INFO_LIST_MAX_AGE_MS = 2000;
    protected long mLastCellInfoListTime;
    protected List<CellInfo> mLastCellInfoList = null;

    // This is final as subclasses alias to a more specific type
    // so we don't want the reference to change.
    protected final CellInfo mCellInfo;

    protected SignalStrength mSignalStrength = new SignalStrength();

    // TODO - this should not be public, right now used externally GsmConnetion.
    public RestrictedState mRestrictedState = new RestrictedState();

    /* The otaspMode passed to PhoneStateListener#onOtaspChanged */
    static public final int OTASP_UNINITIALIZED = 0;
    static public final int OTASP_UNKNOWN = 1;
    static public final int OTASP_NEEDED = 2;
    static public final int OTASP_NOT_NEEDED = 3;

    /**
     * A unique identifier to track requests associated with a poll
     * and ignore stale responses.  The value is a count-down of
     * expected responses in this pollingContext.
     */
    protected int[] mPollingContext;
    protected boolean mDesiredPowerState;

    /**
     * By default, strength polling is enabled.  However, if we're
     * getting unsolicited signal strength updates from the radio, set
     * value to true and don't bother polling any more.
     */
    protected boolean mDontPollSignalStrength = false;

    protected RegistrantList mVoiceRoamingOnRegistrants = new RegistrantList();
    protected RegistrantList mVoiceRoamingOffRegistrants = new RegistrantList();
    protected RegistrantList mDataRoamingOnRegistrants = new RegistrantList();
    protected RegistrantList mDataRoamingOffRegistrants = new RegistrantList();
    protected RegistrantList mAttachedRegistrants = new RegistrantList();
    protected RegistrantList mDetachedRegistrants = new RegistrantList();
    protected RegistrantList mDataRegStateOrRatChangedRegistrants = new RegistrantList();
    protected RegistrantList mNetworkAttachedRegistrants = new RegistrantList();
    protected RegistrantList mPsRestrictEnabledRegistrants = new RegistrantList();
    protected RegistrantList mPsRestrictDisabledRegistrants = new RegistrantList();

    /* Radio power off pending flag and tag counter */
    protected boolean mPendingRadioPowerOffAfterDataOff = false;
    protected int mPendingRadioPowerOffAfterDataOffTag = 0;

    /* Current rat is iwlan */
    protected boolean mIwlanRatAvailable = false;

    /** Signal strength poll rate. */
    protected static final int POLL_PERIOD_MILLIS = 20 * 1000;

    /** Waiting period before recheck gprs and voice registration. */
    public static final int DEFAULT_GPRS_CHECK_PERIOD_MILLIS = 60 * 1000;

    /** GSM events */
    protected static final int EVENT_RADIO_STATE_CHANGED               = 1;
    protected static final int EVENT_NETWORK_STATE_CHANGED             = 2;
    protected static final int EVENT_GET_SIGNAL_STRENGTH               = 3;
    protected static final int EVENT_POLL_STATE_REGISTRATION           = 4;
    protected static final int EVENT_POLL_STATE_GPRS                   = 5;
    protected static final int EVENT_POLL_STATE_OPERATOR               = 6;
    protected static final int EVENT_POLL_SIGNAL_STRENGTH              = 10;
    protected static final int EVENT_NITZ_TIME                         = 11;
    protected static final int EVENT_SIGNAL_STRENGTH_UPDATE            = 12;
    protected static final int EVENT_RADIO_AVAILABLE                   = 13;
    protected static final int EVENT_POLL_STATE_NETWORK_SELECTION_MODE = 14;
    protected static final int EVENT_GET_LOC_DONE                      = 15;
    protected static final int EVENT_SIM_RECORDS_LOADED                = 16;
    protected static final int EVENT_SIM_READY                         = 17;
    protected static final int EVENT_LOCATION_UPDATES_ENABLED          = 18;
    protected static final int EVENT_GET_PREFERRED_NETWORK_TYPE        = 19;
    protected static final int EVENT_SET_PREFERRED_NETWORK_TYPE        = 20;
    protected static final int EVENT_RESET_PREFERRED_NETWORK_TYPE      = 21;
    protected static final int EVENT_CHECK_REPORT_GPRS                 = 22;
    protected static final int EVENT_RESTRICTED_STATE_CHANGED          = 23;

    /** CDMA events */
    protected static final int EVENT_POLL_STATE_REGISTRATION_CDMA      = 24;
    protected static final int EVENT_POLL_STATE_OPERATOR_CDMA          = 25;
    protected static final int EVENT_RUIM_READY                        = 26;
    protected static final int EVENT_RUIM_RECORDS_LOADED               = 27;
    protected static final int EVENT_POLL_SIGNAL_STRENGTH_CDMA         = 28;
    protected static final int EVENT_GET_SIGNAL_STRENGTH_CDMA          = 29;
    protected static final int EVENT_NETWORK_STATE_CHANGED_CDMA        = 30;
    protected static final int EVENT_GET_LOC_DONE_CDMA                 = 31;
    //protected static final int EVENT_UNUSED                            = 32;
    protected static final int EVENT_NV_LOADED                         = 33;
    protected static final int EVENT_POLL_STATE_CDMA_SUBSCRIPTION      = 34;
    protected static final int EVENT_NV_READY                          = 35;
    protected static final int EVENT_ERI_FILE_LOADED                   = 36;
    protected static final int EVENT_OTA_PROVISION_STATUS_CHANGE       = 37;
    protected static final int EVENT_SET_RADIO_POWER_OFF               = 38;
    protected static final int EVENT_CDMA_SUBSCRIPTION_SOURCE_CHANGED  = 39;
    protected static final int EVENT_CDMA_PRL_VERSION_CHANGED          = 40;
    protected static final int EVENT_RADIO_ON                          = 41;
    public static final int EVENT_ICC_CHANGED                          = 42;
    protected static final int EVENT_GET_CELL_INFO_LIST                = 43;
    protected static final int EVENT_UNSOL_CELL_INFO_LIST              = 44;
    protected static final int EVENT_CHANGE_IMS_STATE                  = 45;
    protected static final int EVENT_IMS_STATE_CHANGED                 = 46;
    protected static final int EVENT_IMS_STATE_DONE                    = 47;

    protected static final String TIMEZONE_PROPERTY = "persist.sys.timezone";

    /**
     * List of ISO codes for countries that can have an offset of
     * GMT+0 when not in daylight savings time.  This ignores some
     * small places such as the Canary Islands (Spain) and
     * Danmarkshavn (Denmark).  The list must be sorted by code.
    */
    protected static final String[] GMT_COUNTRY_CODES = {
        "bf", // Burkina Faso
        "ci", // Cote d'Ivoire
        "eh", // Western Sahara
        "fo", // Faroe Islands, Denmark
        "gb", // United Kingdom of Great Britain and Northern Ireland
        "gh", // Ghana
        "gm", // Gambia
        "gn", // Guinea
        "gw", // Guinea Bissau
        "ie", // Ireland
        "lr", // Liberia
        "is", // Iceland
        "ma", // Morocco
        "ml", // Mali
        "mr", // Mauritania
        "pt", // Portugal
        "sl", // Sierra Leone
        "sn", // Senegal
        "st", // Sao Tome and Principe
        "tg", // Togo
    };

    private class CellInfoResult {
        List<CellInfo> list;
        Object lockObj = new Object();
    }

    /** Reason for registration denial. */
    protected static final String REGISTRATION_DENIED_GEN  = "General";
    protected static final String REGISTRATION_DENIED_AUTH = "Authentication Failure";

    protected boolean mImsRegistrationOnOff = false;
    protected boolean mAlarmSwitch = false;
    protected IntentFilter mIntentFilter = null;
    protected PendingIntent mRadioOffIntent = null;
    protected static final String ACTION_RADIO_OFF = "android.intent.action.ACTION_RADIO_OFF";
    protected boolean mPowerOffDelayNeed = true;
    protected boolean mDeviceShuttingDown = false;
    private boolean mImsRegistered = false;

    protected SubscriptionManager mSubscriptionManager;
    protected final OnSubscriptionsChangedListener mOnSubscriptionsChangedListener =
            new OnSubscriptionsChangedListener() {
        private int previousSubId = -1; // < 0 is invalid subId
        /**
         * Callback invoked when there is any change to any SubscriptionInfo. Typically
         * this method would invoke {@link SubscriptionManager#getActiveSubscriptionInfoList}
         */
        @Override
        public void onSubscriptionsChanged() {
            if (DBG) log("SubscriptionListener.onSubscriptionInfoChanged");
            // Set the network type, in case the radio does not restore it.
            int subId = mPhoneBase.getSubId();
            int previousSubId = mPhoneBase.getSubId();
            if (previousSubId != subId) {
                previousSubId = subId;
                if (SubscriptionManager.isValidSubscriptionId(subId)) {

                    mPhoneBase.notifyCallForwardingIndicator();
                    Context context = mPhoneBase.getContext();

                    // Remove old network selection sharedPreferences since SP key names are now
                    // changed to include subId. This will be done only once when upgrading from an
                    // older build that did not include subId in the names.
                    SharedPreferences sp = PreferenceManager.getDefaultSharedPreferences(
                            context);
                    String oldNetworkSelectionName = sp.getString(PhoneBase.
                            NETWORK_SELECTION_NAME_KEY, "");
                    String oldNetworkSelection = sp.getString(PhoneBase.NETWORK_SELECTION_KEY,
                            "");
                    if (!TextUtils.isEmpty(oldNetworkSelectionName) ||
                            !TextUtils.isEmpty(oldNetworkSelection)) {
                        SharedPreferences.Editor editor = sp.edit();
                        editor.putString(PhoneBase.NETWORK_SELECTION_NAME_KEY + subId,
                                oldNetworkSelectionName);
                        editor.putString(PhoneBase.NETWORK_SELECTION_KEY + subId,
                                oldNetworkSelection);
                        editor.remove(PhoneBase.NETWORK_SELECTION_NAME_KEY);
                        editor.remove(PhoneBase.NETWORK_SELECTION_KEY);
                        editor.commit();
                    }
                }
            }
        }
    };

    protected ServiceStateTracker(PhoneBase phoneBase, CommandsInterface ci, CellInfo cellInfo) {
        mPhoneBase = phoneBase;
        mCellInfo = cellInfo;
        mCi = ci;
        mVoiceCapable = mPhoneBase.getContext().getResources().getBoolean(
                com.android.internal.R.bool.config_voice_capable);
        mUiccController = UiccController.getInstance();
        mUiccController.registerForIccChanged(this, EVENT_ICC_CHANGED, null);
        mCi.setOnSignalStrengthUpdate(this, EVENT_SIGNAL_STRENGTH_UPDATE, null);
        mCi.registerForCellInfoList(this, EVENT_UNSOL_CELL_INFO_LIST, null);

        mSubscriptionManager = SubscriptionManager.from(phoneBase.getContext());
        mSubscriptionManager
            .addOnSubscriptionsChangedListener(mOnSubscriptionsChangedListener);

        mPhoneBase.setSystemProperty(TelephonyProperties.PROPERTY_DATA_NETWORK_TYPE,
            ServiceState.rilRadioTechnologyToString(ServiceState.RIL_RADIO_TECHNOLOGY_UNKNOWN));
        mCi.registerForImsNetworkStateChanged(this, EVENT_IMS_STATE_CHANGED, null);
    }

    void requestShutdown() {
        if (mDeviceShuttingDown == true) return;
        mDeviceShuttingDown = true;
        mDesiredPowerState = false;
        setPowerStateToDesired();
    }

    public void dispose() {
        mCi.unSetOnSignalStrengthUpdate(this);
        mUiccController.unregisterForIccChanged(this);
        mCi.unregisterForCellInfoList(this);
        mSubscriptionManager
            .removeOnSubscriptionsChangedListener(mOnSubscriptionsChangedListener);
    }

    public boolean getDesiredPowerState() {
        return mDesiredPowerState;
    }

    private SignalStrength mLastSignalStrength = null;
    protected boolean notifySignalStrength() {
        boolean notified = false;
        synchronized(mCellInfo) {
            if (!mSignalStrength.equals(mLastSignalStrength)) {
                try {
                    mPhoneBase.notifySignalStrength();
                    notified = true;
                } catch (NullPointerException ex) {
                    loge("updateSignalStrength() Phone already destroyed: " + ex
                            + "SignalStrength not notified");
                }
            }
        }
        return notified;
    }

    /**
     * Notify all mDataConnectionRatChangeRegistrants using an
     * AsyncResult in msg.obj where AsyncResult#result contains the
     * new RAT as an Integer Object.
     */
    protected void notifyDataRegStateRilRadioTechnologyChanged() {
        int rat = mSS.getRilDataRadioTechnology();
        int drs = mSS.getDataRegState();
        if (DBG) log("notifyDataRegStateRilRadioTechnologyChanged: drs=" + drs + " rat=" + rat);
        mPhoneBase.setSystemProperty(TelephonyProperties.PROPERTY_DATA_NETWORK_TYPE,
                ServiceState.rilRadioTechnologyToString(rat));
        mDataRegStateOrRatChangedRegistrants.notifyResult(new Pair<Integer, Integer>(drs, rat));
    }

    /**
     * Some operators have been known to report registration failure
     * data only devices, to fix that use DataRegState.
     */
    protected void useDataRegStateForDataOnlyDevices() {
        if (mVoiceCapable == false) {
            if (DBG) {
                log("useDataRegStateForDataOnlyDevice: VoiceRegState=" + mNewSS.getVoiceRegState()
                    + " DataRegState=" + mNewSS.getDataRegState());
            }
            // TODO: Consider not lying and instead have callers know the difference. 
            mNewSS.setVoiceRegState(mNewSS.getDataRegState());
        }
    }

    protected void updatePhoneObject() {
        if (mPhoneBase.getContext().getResources().
                getBoolean(com.android.internal.R.bool.config_switch_phone_on_voice_reg_state_change)) {
            mPhoneBase.updatePhoneObject(mSS.getRilVoiceRadioTechnology());
        }
    }

    /**
     * Registration point for combined roaming on of mobile voice
     * combined roaming is true when roaming is true and ONS differs SPN
     *
     * @param h handler to notify
     * @param what what code of message when delivered
     * @param obj placed in Message.obj
     */
    public void registerForVoiceRoamingOn(Handler h, int what, Object obj) {
        Registrant r = new Registrant(h, what, obj);
        mVoiceRoamingOnRegistrants.add(r);

        if (mSS.getVoiceRoaming()) {
            r.notifyRegistrant();
        }
    }

    public void unregisterForVoiceRoamingOn(Handler h) {
        mVoiceRoamingOnRegistrants.remove(h);
    }

    /**
     * Registration point for roaming off of mobile voice
     * combined roaming is true when roaming is true and ONS differs SPN
     *
     * @param h handler to notify
     * @param what what code of message when delivered
     * @param obj placed in Message.obj
     */
    public void registerForVoiceRoamingOff(Handler h, int what, Object obj) {
        Registrant r = new Registrant(h, what, obj);
        mVoiceRoamingOffRegistrants.add(r);

        if (!mSS.getVoiceRoaming()) {
            r.notifyRegistrant();
        }
    }

    public void unregisterForVoiceRoamingOff(Handler h) {
        mVoiceRoamingOffRegistrants.remove(h);
    }

    /**
     * Registration point for combined roaming on of mobile data
     * combined roaming is true when roaming is true and ONS differs SPN
     *
     * @param h handler to notify
     * @param what what code of message when delivered
     * @param obj placed in Message.obj
     */
    public void registerForDataRoamingOn(Handler h, int what, Object obj) {
        Registrant r = new Registrant(h, what, obj);
        mDataRoamingOnRegistrants.add(r);

        if (mSS.getDataRoaming()) {
            r.notifyRegistrant();
        }
    }

    public void unregisterForDataRoamingOn(Handler h) {
        mDataRoamingOnRegistrants.remove(h);
    }

    /**
     * Registration point for roaming off of mobile data
     * combined roaming is true when roaming is true and ONS differs SPN
     *
     * @param h handler to notify
     * @param what what code of message when delivered
     * @param obj placed in Message.obj
     */
    public void registerForDataRoamingOff(Handler h, int what, Object obj) {
        Registrant r = new Registrant(h, what, obj);
        mDataRoamingOffRegistrants.add(r);

        if (!mSS.getDataRoaming()) {
            r.notifyRegistrant();
        }
    }

    public void unregisterForDataRoamingOff(Handler h) {
        mDataRoamingOffRegistrants.remove(h);
    }

    /**
     * Re-register network by toggling preferred network type.
     * This is a work-around to deregister and register network since there is
     * no ril api to set COPS=2 (deregister) only.
     *
     * @param onComplete is dispatched when this is complete.  it will be
     * an AsyncResult, and onComplete.obj.exception will be non-null
     * on failure.
     */
    public void reRegisterNetwork(Message onComplete) {
        mCi.getPreferredNetworkType(
                obtainMessage(EVENT_GET_PREFERRED_NETWORK_TYPE, onComplete));
    }

    public void
    setRadioPower(boolean power) {
        mDesiredPowerState = power;

        setPowerStateToDesired();
    }

    /**
     * These two flags manage the behavior of the cell lock -- the
     * lock should be held if either flag is true.  The intention is
     * to allow temporary acquisition of the lock to get a single
     * update.  Such a lock grab and release can thus be made to not
     * interfere with more permanent lock holds -- in other words, the
     * lock will only be released if both flags are false, and so
     * releases by temporary users will only affect the lock state if
     * there is no continuous user.
     */
    private boolean mWantContinuousLocationUpdates;
    private boolean mWantSingleLocationUpdate;

    public void enableSingleLocationUpdate() {
        if (mWantSingleLocationUpdate || mWantContinuousLocationUpdates) return;
        mWantSingleLocationUpdate = true;
        mCi.setLocationUpdates(true, obtainMessage(EVENT_LOCATION_UPDATES_ENABLED));
    }

    public void enableLocationUpdates() {
        if (mWantSingleLocationUpdate || mWantContinuousLocationUpdates) return;
        mWantContinuousLocationUpdates = true;
        mCi.setLocationUpdates(true, obtainMessage(EVENT_LOCATION_UPDATES_ENABLED));
    }

    protected void disableSingleLocationUpdate() {
        mWantSingleLocationUpdate = false;
        if (!mWantSingleLocationUpdate && !mWantContinuousLocationUpdates) {
            mCi.setLocationUpdates(false, null);
        }
    }

    public void disableLocationUpdates() {
        mWantContinuousLocationUpdates = false;
        if (!mWantSingleLocationUpdate && !mWantContinuousLocationUpdates) {
            mCi.setLocationUpdates(false, null);
        }
    }

    @Override
    public void handleMessage(Message msg) {
        switch (msg.what) {
            case EVENT_SET_RADIO_POWER_OFF:
                synchronized(this) {
                    if (mPendingRadioPowerOffAfterDataOff &&
                            (msg.arg1 == mPendingRadioPowerOffAfterDataOffTag)) {
                        if (DBG) log("EVENT_SET_RADIO_OFF, turn radio off now.");
                        hangupAndPowerOff();
                        mPendingRadioPowerOffAfterDataOffTag += 1;
                        mPendingRadioPowerOffAfterDataOff = false;
                    } else {
                        log("EVENT_SET_RADIO_OFF is stale arg1=" + msg.arg1 +
                                "!= tag=" + mPendingRadioPowerOffAfterDataOffTag);
                    }
                }
                break;

            case EVENT_ICC_CHANGED:
                onUpdateIccAvailability();
                break;

            case EVENT_GET_CELL_INFO_LIST: {
                AsyncResult ar = (AsyncResult) msg.obj;
                CellInfoResult result = (CellInfoResult) ar.userObj;
                synchronized(result.lockObj) {
                    if (ar.exception != null) {
                        log("EVENT_GET_CELL_INFO_LIST: error ret null, e=" + ar.exception);
                        result.list = null;
                    } else {
                        result.list = (List<CellInfo>) ar.result;

                        if (VDBG) {
                            log("EVENT_GET_CELL_INFO_LIST: size=" + result.list.size()
                                    + " list=" + result.list);
                        }
                    }
                    mLastCellInfoListTime = SystemClock.elapsedRealtime();
                    mLastCellInfoList = result.list;
                    result.lockObj.notify();
                }
                break;
            }

            case EVENT_UNSOL_CELL_INFO_LIST: {
                AsyncResult ar = (AsyncResult) msg.obj;
                if (ar.exception != null) {
                    log("EVENT_UNSOL_CELL_INFO_LIST: error ignoring, e=" + ar.exception);
                } else {
                    List<CellInfo> list = (List<CellInfo>) ar.result;
                    if (DBG) {
                        log("EVENT_UNSOL_CELL_INFO_LIST: size=" + list.size()
                                + " list=" + list);
                    }
                    mLastCellInfoListTime = SystemClock.elapsedRealtime();
                    mLastCellInfoList = list;
                    mPhoneBase.notifyCellInfo(list);
                }
                break;
            }

            case  EVENT_IMS_STATE_CHANGED: // received unsol
                mCi.getImsRegistrationState(this.obtainMessage(EVENT_IMS_STATE_DONE));
                break;

            case EVENT_IMS_STATE_DONE:
                AsyncResult ar = (AsyncResult) msg.obj;
                if (ar.exception == null) {
                    int[] responseArray = (int[])ar.result;
                    mImsRegistered = (responseArray[0] == 1) ? true : false;
                }
                break;

            default:
                log("Unhandled message with number: " + msg.what);
                break;
        }
    }

    protected abstract Phone getPhone();
    protected abstract void handlePollStateResult(int what, AsyncResult ar);
    protected abstract void updateSpnDisplay();
    protected abstract void setPowerStateToDesired();
    protected abstract void onUpdateIccAvailability();
    protected abstract void log(String s);
    protected abstract void loge(String s);

    public abstract int getCurrentDataConnectionState();
    public abstract boolean isConcurrentVoiceAndDataAllowed();

    public abstract void setImsRegistrationState(boolean registered);
    public abstract void pollState();

    /**
     * Registration point for transition into DataConnection attached.
     * @param h handler to notify
     * @param what what code of message when delivered
     * @param obj placed in Message.obj
     */
    public void registerForDataConnectionAttached(Handler h, int what, Object obj) {
        Registrant r = new Registrant(h, what, obj);
        mAttachedRegistrants.add(r);

        if (getCurrentDataConnectionState() == ServiceState.STATE_IN_SERVICE) {
            r.notifyRegistrant();
        }
    }
    public void unregisterForDataConnectionAttached(Handler h) {
        mAttachedRegistrants.remove(h);
    }

    /**
     * Registration point for transition into DataConnection detached.
     * @param h handler to notify
     * @param what what code of message when delivered
     * @param obj placed in Message.obj
     */
    public void registerForDataConnectionDetached(Handler h, int what, Object obj) {
        Registrant r = new Registrant(h, what, obj);
        mDetachedRegistrants.add(r);

        if (getCurrentDataConnectionState() != ServiceState.STATE_IN_SERVICE) {
            r.notifyRegistrant();
        }
    }
    public void unregisterForDataConnectionDetached(Handler h) {
        mDetachedRegistrants.remove(h);
    }

    /**
     * Registration for DataConnection RIL Data Radio Technology changing. The
     * new radio technology will be returned AsyncResult#result as an Integer Object.
     * The AsyncResult will be in the notification Message#obj.
     *
     * @param h handler to notify
     * @param what what code of message when delivered
     * @param obj placed in Message.obj
     */
    public void registerForDataRegStateOrRatChanged(Handler h, int what, Object obj) {
        Registrant r = new Registrant(h, what, obj);
        mDataRegStateOrRatChangedRegistrants.add(r);
        notifyDataRegStateRilRadioTechnologyChanged();
    }
    public void unregisterForDataRegStateOrRatChanged(Handler h) {
        mDataRegStateOrRatChangedRegistrants.remove(h);
    }

    /**
     * Registration point for transition into network attached.
     * @param h handler to notify
     * @param what what code of message when delivered
     * @param obj in Message.obj
     */
    public void registerForNetworkAttached(Handler h, int what, Object obj) {
        Registrant r = new Registrant(h, what, obj);

        mNetworkAttachedRegistrants.add(r);
        if (mSS.getVoiceRegState() == ServiceState.STATE_IN_SERVICE) {
            r.notifyRegistrant();
        }
    }
    public void unregisterForNetworkAttached(Handler h) {
        mNetworkAttachedRegistrants.remove(h);
    }

    /**
     * Registration point for transition into packet service restricted zone.
     * @param h handler to notify
     * @param what what code of message when delivered
     * @param obj placed in Message.obj
     */
    public void registerForPsRestrictedEnabled(Handler h, int what, Object obj) {
        Registrant r = new Registrant(h, what, obj);
        mPsRestrictEnabledRegistrants.add(r);

        if (mRestrictedState.isPsRestricted()) {
            r.notifyRegistrant();
        }
    }

    public void unregisterForPsRestrictedEnabled(Handler h) {
        mPsRestrictEnabledRegistrants.remove(h);
    }

    /**
     * Registration point for transition out of packet service restricted zone.
     * @param h handler to notify
     * @param what what code of message when delivered
     * @param obj placed in Message.obj
     */
    public void registerForPsRestrictedDisabled(Handler h, int what, Object obj) {
        Registrant r = new Registrant(h, what, obj);
        mPsRestrictDisabledRegistrants.add(r);

        if (mRestrictedState.isPsRestricted()) {
            r.notifyRegistrant();
        }
    }

    public void unregisterForPsRestrictedDisabled(Handler h) {
        mPsRestrictDisabledRegistrants.remove(h);
    }

    /**
     * Clean up existing voice and data connection then turn off radio power.
     *
     * Hang up the existing voice calls to decrease call drop rate.
     */
    public void powerOffRadioSafely(DcTrackerBase dcTracker) {
        synchronized (this) {
            if (!mPendingRadioPowerOffAfterDataOff) {
                // In some network, deactivate PDP connection cause releasing of RRC connection,
                // which MM/IMSI detaching request needs. Without this detaching, network can
                // not release the network resources previously attached.
                // So we are avoiding data detaching on these networks.
                String[] networkNotClearData = mPhoneBase.getContext().getResources()
                        .getStringArray(com.android.internal.R.array.networks_not_clear_data);
                String currentNetwork = mSS.getOperatorNumeric();
                if ((networkNotClearData != null) && (currentNetwork != null)) {
                    for (int i = 0; i < networkNotClearData.length; i++) {
                        if (currentNetwork.equals(networkNotClearData[i])) {
                            // Don't clear data connection for this carrier
                            if (DBG)
                                log("Not disconnecting data for " + currentNetwork);
                            hangupAndPowerOff();
                            return;
                        }
                    }
                }
                // To minimize race conditions we call cleanUpAllConnections on
                // both if else paths instead of before this isDisconnected test.
                if (dcTracker.isDisconnected()) {
                    // To minimize race conditions we do this after isDisconnected
                    dcTracker.cleanUpAllConnections(Phone.REASON_RADIO_TURNED_OFF);
                    if (DBG) log("Data disconnected, turn off radio right away.");
                    hangupAndPowerOff();
                } else {
                    dcTracker.cleanUpAllConnections(Phone.REASON_RADIO_TURNED_OFF);
                    Message msg = Message.obtain(this);
                    msg.what = EVENT_SET_RADIO_POWER_OFF;
                    msg.arg1 = ++mPendingRadioPowerOffAfterDataOffTag;
                    if (sendMessageDelayed(msg, 30000)) {
                        if (DBG) log("Wait upto 30s for data to disconnect, then turn off radio.");
                        mPendingRadioPowerOffAfterDataOff = true;
                    } else {
                        log("Cannot send delayed Msg, turn off radio right away.");
                        hangupAndPowerOff();
                    }
                }
            }
        }
    }

    /**
     * process the pending request to turn radio off after data is disconnected
     *
     * return true if there is pending request to process; false otherwise.
     */
    public boolean processPendingRadioPowerOffAfterDataOff() {
        synchronized(this) {
            if (mPendingRadioPowerOffAfterDataOff) {
                if (DBG) log("Process pending request to turn radio off.");
                mPendingRadioPowerOffAfterDataOffTag += 1;
                hangupAndPowerOff();
                mPendingRadioPowerOffAfterDataOff = false;
                return true;
            }
            return false;
        }
    }

    /**
     * send signal-strength-changed notification if changed Called both for
     * solicited and unsolicited signal strength updates
     *
     * @return true if the signal strength changed and a notification was sent.
     */
    protected boolean onSignalStrengthResult(AsyncResult ar, boolean isGsm) {
        SignalStrength oldSignalStrength = mSignalStrength;

        // This signal is used for both voice and data radio signal so parse
        // all fields

        if ((ar.exception == null) && (ar.result != null)) {
            mSignalStrength = (SignalStrength) ar.result;
            mSignalStrength.validateInput();
            mSignalStrength.setGsm(isGsm);
        } else {
            log("onSignalStrengthResult() Exception from RIL : " + ar.exception);
            mSignalStrength = new SignalStrength(isGsm);
        }

        return notifySignalStrength();
    }

    /**
     * Hang up all voice call and turn off radio. Implemented by derived class.
     */
    protected abstract void hangupAndPowerOff();

    /** Cancel a pending (if any) pollState() operation */
    protected void cancelPollState() {
        // This will effectively cancel the rest of the poll requests.
        mPollingContext = new int[1];
    }

    /**
     * Return true if time zone needs fixing.
     *
     * @param phoneBase
     * @param operatorNumeric
     * @param prevOperatorNumeric
     * @param needToFixTimeZone
     * @return true if time zone needs to be fixed
     */
    protected boolean shouldFixTimeZoneNow(PhoneBase phoneBase, String operatorNumeric,
            String prevOperatorNumeric, boolean needToFixTimeZone) {
        // Return false if the mcc isn't valid as we don't know where we are.
        // Return true if we have an IccCard and the mcc changed or we
        // need to fix it because when the NITZ time came in we didn't
        // know the country code.

        // If mcc is invalid then we'll return false
        int mcc;
        try {
            mcc = Integer.parseInt(operatorNumeric.substring(0, 3));
        } catch (Exception e) {
            if (DBG) {
                log("shouldFixTimeZoneNow: no mcc, operatorNumeric=" + operatorNumeric +
                        " retVal=false");
            }
            return false;
        }

        // If prevMcc is invalid will make it different from mcc
        // so we'll return true if the card exists.
        int prevMcc;
        try {
            prevMcc = Integer.parseInt(prevOperatorNumeric.substring(0, 3));
        } catch (Exception e) {
            prevMcc = mcc + 1;
        }

        // Determine if the Icc card exists
        boolean iccCardExist = false;
        if (mUiccApplcation != null) {
            iccCardExist = mUiccApplcation.getState() != AppState.APPSTATE_UNKNOWN;
        }

        // Determine retVal
        boolean retVal = ((iccCardExist && (mcc != prevMcc)) || needToFixTimeZone);
        if (DBG) {
            long ctm = System.currentTimeMillis();
            log("shouldFixTimeZoneNow: retVal=" + retVal +
                    " iccCardExist=" + iccCardExist +
                    " operatorNumeric=" + operatorNumeric + " mcc=" + mcc +
                    " prevOperatorNumeric=" + prevOperatorNumeric + " prevMcc=" + prevMcc +
                    " needToFixTimeZone=" + needToFixTimeZone +
                    " ltod=" + TimeUtils.logTimeOfDay(ctm));
        }
        return retVal;
    }

    public String getSystemProperty(String property, String defValue) {
        return TelephonyManager.getTelephonyProperty(mPhoneBase.getPhoneId(), property, defValue);
    }

    /**
     * @return all available cell information or null if none.
     */
    public List<CellInfo> getAllCellInfo() {
        CellInfoResult result = new CellInfoResult();
        if (VDBG) log("SST.getAllCellInfo(): E");
        int ver = mCi.getRilVersion();
        if (ver >= 8) {
            if (isCallerOnDifferentThread()) {
                if ((SystemClock.elapsedRealtime() - mLastCellInfoListTime)
                        > LAST_CELL_INFO_LIST_MAX_AGE_MS) {
                    Message msg = obtainMessage(EVENT_GET_CELL_INFO_LIST, result);
                    synchronized(result.lockObj) {
                        result.list = null;
                        mCi.getCellInfoList(msg);
                        try {
                            result.lockObj.wait(5000);
                        } catch (InterruptedException e) {
                            e.printStackTrace();
                        }
                    }
                } else {
                    if (DBG) log("SST.getAllCellInfo(): return last, back to back calls");
                    result.list = mLastCellInfoList;
                }
            } else {
                if (DBG) log("SST.getAllCellInfo(): return last, same thread can't block");
                result.list = mLastCellInfoList;
            }
        } else {
            if (DBG) log("SST.getAllCellInfo(): not implemented");
            result.list = null;
        }
        synchronized(result.lockObj) {
            if (result.list != null) {
                if (DBG) log("SST.getAllCellInfo(): X size=" + result.list.size()
                        + " list=" + result.list);
                return result.list;
            } else {
                if (DBG) log("SST.getAllCellInfo(): X size=0 list=null");
                return null;
            }
        }
    }

    /**
     * @return signal strength
     */
    public SignalStrength getSignalStrength() {
        synchronized(mCellInfo) {
            return mSignalStrength;
        }
    }

    public void dump(FileDescriptor fd, PrintWriter pw, String[] args) {
        pw.println("ServiceStateTracker:");
        pw.println(" mSS=" + mSS);
        pw.println(" mNewSS=" + mNewSS);
        pw.println(" mCellInfo=" + mCellInfo);
        pw.println(" mRestrictedState=" + mRestrictedState);
        pw.println(" mPollingContext=" + mPollingContext);
        pw.println(" mDesiredPowerState=" + mDesiredPowerState);
        pw.println(" mDontPollSignalStrength=" + mDontPollSignalStrength);
        pw.println(" mPendingRadioPowerOffAfterDataOff=" + mPendingRadioPowerOffAfterDataOff);
        pw.println(" mPendingRadioPowerOffAfterDataOffTag=" + mPendingRadioPowerOffAfterDataOffTag);
        pw.flush();
    }

    public boolean isImsRegistered() {
        return mImsRegistered;
    }
    /**
     * Verifies the current thread is the same as the thread originally
     * used in the initialization of this instance. Throws RuntimeException
     * if not.
     *
     * @exception RuntimeException if the current thread is not
     * the thread that originally obtained this PhoneBase instance.
     */
    protected void checkCorrectThread() {
        if (Thread.currentThread() != getLooper().getThread()) {
            throw new RuntimeException(
                    "ServiceStateTracker must be used from within one thread");
        }
    }

    protected boolean isCallerOnDifferentThread() {
        boolean value = Thread.currentThread() != getLooper().getThread();
        if (VDBG) log("isCallerOnDifferentThread: " + value);
        return value;
    }

    protected void updateCarrierMccMncConfiguration(String newOp, String oldOp, Context context) {
        // if we have a change in operator, notify wifi (even to/from none)
        if (((newOp == null) && (TextUtils.isEmpty(oldOp) == false)) ||
                ((newOp != null) && (newOp.equals(oldOp) == false))) {
            log("update mccmnc=" + newOp + " fromServiceState=true");
            MccTable.updateMccMncConfiguration(context, newOp, true);
        }
    }

    protected boolean isIwlanFeatureAvailable() {
        boolean iwlanAvailable = mPhoneBase.getContext().getResources()
                .getBoolean(com.android.internal.R.bool.config_feature_iwlan_enabled);
        log("Iwlan feature available = " + iwlanAvailable);
        return iwlanAvailable;
    }

    /* Consider the below usecase.
     * 1. WQE and IWLAN features are enabled and hence device can have wifi and mobile
     * connectivity simultaneously.
     * 2. Current available RATs are WWAN and IWLAN, both co-exists.
     * 3. RIL informs preferred RAT as WWAN. Telephony could have default and
     * non-default PDP activated. Since IWLAN is also available, non-default pdp
     * would be over IWLAN.
     * 4. WWAN goes to OOS.
     * 5. RIL informs that default PDP is lost(unsol_data_call_list).
     * 6. Telephony attempts to retry the default APN context.
     * 7. RIL informs current preferred RAT is IWLAN.
     * 8. Telephony marks default/ia APN as "not available".
     * 9. Upon retry timer expiration, telephony does not bringup default APN
     * since is marked as unavailable. DC object moved to IDLE state.
     * 10 Later WWAN gets back in service.
     * 11. RIL informs preferred RAT as WWAN. So the RAT transition was as
     * follow.
     * IWLAN(Attached) -> WWAN(Attached)
     * 12. There is no trigger for telephony to initiate data call on
     * connnectable ApnContext after WWAN gets in service.
     * 13 Below method detects the transition from IWLAN to WWAN in attached
     * state and informs telephony that we are in WWAN attached state.
     * 14. Telephony would look into all the connectable APNs are would trigger
     * data call based on prevailing conditions.
     *
     */
    protected void processIwlanToWwanTransition(ServiceState ss) {
        // Wifi connected(iwlan feature on) AND a valid(non-wlan) RAT present
        // AND attached AND previous RAT was iwlan.
        //
        // Notify that we are attached so that we can setup connectable
        // APNs.
        if (isIwlanFeatureAvailable() &&
                (ss.getRilDataRadioTechnology()
                 != ServiceState.RIL_RADIO_TECHNOLOGY_IWLAN) &&
                (ss.getRilDataRadioTechnology()
                 != ServiceState.RIL_RADIO_TECHNOLOGY_UNKNOWN) &&
                (ss.getDataRegState() == ServiceState.STATE_IN_SERVICE) &&
                (mIwlanRatAvailable == true)) {

            log("pollStateDone: Wifi connected and moved out of iwlan " +
                    "and wwan is attached.");
            mAttachedRegistrants.notifyRegistrants();
        }

    }


    /* Reset Service state when IWLAN is enabled as polling in airplane mode
     * causes state to go to OUT_OF_SERVICE state instead of STATE_OFF
     */
    protected void resetServiceStateInIwlanMode() {
        if (mCi.getRadioState() == CommandsInterface.RadioState.RADIO_OFF) {
            boolean resetIwlanRatVal = false;
            log("set service state as POWER_OFF");
            if (isIwlanFeatureAvailable()
                    && (ServiceState.RIL_RADIO_TECHNOLOGY_IWLAN
                        == mNewSS.getRilDataRadioTechnology())) {
                log("pollStateDone: mNewSS = " + mNewSS);
                log("pollStateDone: reset iwlan RAT value");
                resetIwlanRatVal = true;
            }
            mNewSS.setStateOff();
            if (resetIwlanRatVal) {
                mNewSS.setRilDataRadioTechnology(ServiceState.RIL_RADIO_TECHNOLOGY_IWLAN);
                mNewSS.setDataRegState(ServiceState.STATE_IN_SERVICE);
                log("pollStateDone: mNewSS = " + mNewSS);
                resetIwlanRatVal = false;
            }
        }
    }
<<<<<<< HEAD
=======

    /**
     * Check ISO country by MCC to see if phone is roaming in same registered country
     */
    protected boolean inSameCountry(String operatorNumeric) {
        if (TextUtils.isEmpty(operatorNumeric) || (operatorNumeric.length() < 5)) {
            // Not a valid network
            return false;
        }
        final String homeNumeric = getHomeOperatorNumeric();
        if (TextUtils.isEmpty(homeNumeric) || (homeNumeric.length() < 5)) {
            // Not a valid SIM MCC
            return false;
        }
        boolean inSameCountry = true;
        final String networkMCC = operatorNumeric.substring(0, 3);
        final String homeMCC = homeNumeric.substring(0, 3);
        final String networkCountry = MccTable.countryCodeForMcc(Integer.parseInt(networkMCC));
        final String homeCountry = MccTable.countryCodeForMcc(Integer.parseInt(homeMCC));
        if (networkCountry.isEmpty() || homeCountry.isEmpty()) {
            // Not a valid country
            return false;
        }
        inSameCountry = homeCountry.equals(networkCountry);
        if (inSameCountry) {
            return inSameCountry;
        }
        // special same country cases
        if ("us".equals(homeCountry) && "vi".equals(networkCountry)) {
            inSameCountry = true;
        } else if ("vi".equals(homeCountry) && "us".equals(networkCountry)) {
            inSameCountry = true;
        }
        return inSameCountry;
    }

    protected abstract void setRoamingType(ServiceState currentServiceState);

    protected String getHomeOperatorNumeric() {
        return SystemProperties.get(TelephonyProperties.PROPERTY_ICC_OPERATOR_NUMERIC, "");
    }

    protected int getPhoneId() {
        return mPhoneBase.getPhoneId();
    }
>>>>>>> 94f87ba9
}<|MERGE_RESOLUTION|>--- conflicted
+++ resolved
@@ -1056,8 +1056,6 @@
             }
         }
     }
-<<<<<<< HEAD
-=======
 
     /**
      * Check ISO country by MCC to see if phone is roaming in same registered country
@@ -1103,5 +1101,4 @@
     protected int getPhoneId() {
         return mPhoneBase.getPhoneId();
     }
->>>>>>> 94f87ba9
 }