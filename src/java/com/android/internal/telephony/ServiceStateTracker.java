/*
 * Copyright (C) 2006 The Android Open Source Project
 *
 * Licensed under the Apache License, Version 2.0 (the "License");
 * you may not use this file except in compliance with the License.
 * You may obtain a copy of the License at
 *
 *      http://www.apache.org/licenses/LICENSE-2.0
 *
 * Unless required by applicable law or agreed to in writing, software
 * distributed under the License is distributed on an "AS IS" BASIS,
 * WITHOUT WARRANTIES OR CONDITIONS OF ANY KIND, either express or implied.
 * See the License for the specific language governing permissions and
 * limitations under the License.
 */

package com.android.internal.telephony;

import android.app.AlarmManager;
import android.app.Notification;
import android.app.NotificationManager;
import android.app.PendingIntent;
import android.content.BroadcastReceiver;
import android.content.ContentResolver;
import android.content.Context;
import android.content.Intent;
import android.content.IntentFilter;
import android.content.SharedPreferences;
import android.content.res.Resources;
import android.database.ContentObserver;
import android.os.AsyncResult;
import android.os.BaseBundle;
import android.os.Build;
import android.os.Handler;
import android.os.Looper;
import android.os.Message;
import android.os.PersistableBundle;
import android.os.PowerManager;
import android.os.Registrant;
import android.os.RegistrantList;
import android.os.RemoteException;
import android.os.ServiceManager;
import android.os.SystemClock;
import android.os.SystemProperties;
import android.os.UserHandle;
import android.preference.PreferenceManager;
import android.provider.Settings;
import android.telephony.CarrierConfigManager;
import android.telephony.CellIdentityGsm;
import android.telephony.CellIdentityLte;
import android.telephony.CellIdentityWcdma;
import android.telephony.CellInfo;
import android.telephony.CellInfoCdma;
import android.telephony.CellInfoGsm;
import android.telephony.CellInfoLte;
import android.telephony.CellInfoWcdma;
import android.telephony.CellLocation;
import android.telephony.CellSignalStrengthLte;
import android.telephony.Rlog;
import android.telephony.ServiceState;
import android.telephony.SignalStrength;
import android.telephony.SubscriptionManager;
import android.telephony.SubscriptionManager.OnSubscriptionsChangedListener;
import android.telephony.TelephonyManager;
import android.telephony.cdma.CdmaCellLocation;
import android.telephony.gsm.GsmCellLocation;
import android.text.TextUtils;
import android.util.EventLog;
import android.util.Pair;
import android.util.TimeUtils;

import java.io.FileDescriptor;
import java.io.PrintWriter;
import java.util.ArrayList;
import java.util.Arrays;
import java.util.Calendar;
import java.util.Date;
import java.util.List;
import java.util.TimeZone;
import java.util.concurrent.atomic.AtomicInteger;

import com.android.internal.annotations.VisibleForTesting;
import com.android.internal.telephony.cdma.CdmaSubscriptionSourceManager;
import com.android.internal.telephony.cdma.EriInfo;
import com.android.internal.telephony.dataconnection.DcTracker;
import com.android.internal.telephony.uicc.IccCardApplicationStatus.AppState;
import com.android.internal.telephony.uicc.IccRecords;
import com.android.internal.telephony.uicc.RuimRecords;
import com.android.internal.telephony.uicc.SIMRecords;
import com.android.internal.telephony.uicc.UiccCardApplication;
import com.android.internal.telephony.uicc.UiccController;

/**
 * {@hide}
 */
public class ServiceStateTracker extends Handler {
    private static final String LOG_TAG = "SST";
    private static final boolean DBG = true;
    private static final boolean VDBG = false;  // STOPSHIP if true

    private static final String PROP_FORCE_ROAMING = "telephony.test.forceRoaming";

    private CommandsInterface mCi;
    private UiccController mUiccController = null;
    private UiccCardApplication mUiccApplcation = null;
    private IccRecords mIccRecords = null;
    private TelephonyEventLog mEventLog;

    private boolean mVoiceCapable;

    public ServiceState mSS;
    private ServiceState mNewSS;

    private static final long LAST_CELL_INFO_LIST_MAX_AGE_MS = 2000;
    private long mLastCellInfoListTime;
    private List<CellInfo> mLastCellInfoList = null;

    private SignalStrength mSignalStrength;

    // TODO - this should not be public, right now used externally GsmConnetion.
    public RestrictedState mRestrictedState;

    /* The otaspMode passed to PhoneStateListener#onOtaspChanged */
    static public final int OTASP_UNINITIALIZED = 0;
    static public final int OTASP_UNKNOWN = 1;
    static public final int OTASP_NEEDED = 2;
    static public final int OTASP_NOT_NEEDED = 3;
    /**
     * OtaUtil has conflict enum 4: OtaUtils.OTASP_FAILURE_SPC_RETRIES
     */
    static public final int OTASP_SIM_UNPROVISIONED = 5;

    /**
     * A unique identifier to track requests associated with a poll
     * and ignore stale responses.  The value is a count-down of
     * expected responses in this pollingContext.
     */
    private int[] mPollingContext;
    private boolean mDesiredPowerState;

    /**
     * By default, strength polling is enabled.  However, if we're
     * getting unsolicited signal strength updates from the radio, set
     * value to true and don't bother polling any more.
     */
    private boolean mDontPollSignalStrength = false;

    private RegistrantList mVoiceRoamingOnRegistrants = new RegistrantList();
    private RegistrantList mVoiceRoamingOffRegistrants = new RegistrantList();
    private RegistrantList mDataRoamingOnRegistrants = new RegistrantList();
    private RegistrantList mDataRoamingOffRegistrants = new RegistrantList();
    protected RegistrantList mAttachedRegistrants = new RegistrantList();
    protected RegistrantList mDetachedRegistrants = new RegistrantList();
    private RegistrantList mDataRegStateOrRatChangedRegistrants = new RegistrantList();
    private RegistrantList mNetworkAttachedRegistrants = new RegistrantList();
    private RegistrantList mPsRestrictEnabledRegistrants = new RegistrantList();
    private RegistrantList mPsRestrictDisabledRegistrants = new RegistrantList();

    /* Radio power off pending flag and tag counter */
    private boolean mPendingRadioPowerOffAfterDataOff = false;
    private int mPendingRadioPowerOffAfterDataOffTag = 0;

    /** Signal strength poll rate. */
    private static final int POLL_PERIOD_MILLIS = 20 * 1000;

    /** Waiting period before recheck gprs and voice registration. */
    public static final int DEFAULT_GPRS_CHECK_PERIOD_MILLIS = 60 * 1000;

    /** GSM events */
    protected static final int EVENT_RADIO_STATE_CHANGED               = 1;
    protected static final int EVENT_NETWORK_STATE_CHANGED             = 2;
    protected static final int EVENT_GET_SIGNAL_STRENGTH               = 3;
    protected static final int EVENT_POLL_STATE_REGISTRATION           = 4;
    protected static final int EVENT_POLL_STATE_GPRS                   = 5;
    protected static final int EVENT_POLL_STATE_OPERATOR               = 6;
    protected static final int EVENT_POLL_SIGNAL_STRENGTH              = 10;
    protected static final int EVENT_NITZ_TIME                         = 11;
    protected static final int EVENT_SIGNAL_STRENGTH_UPDATE            = 12;
    protected static final int EVENT_RADIO_AVAILABLE                   = 13;
    protected static final int EVENT_POLL_STATE_NETWORK_SELECTION_MODE = 14;
    protected static final int EVENT_GET_LOC_DONE                      = 15;
    protected static final int EVENT_SIM_RECORDS_LOADED                = 16;
    protected static final int EVENT_SIM_READY                         = 17;
    protected static final int EVENT_LOCATION_UPDATES_ENABLED          = 18;
    protected static final int EVENT_GET_PREFERRED_NETWORK_TYPE        = 19;
    protected static final int EVENT_SET_PREFERRED_NETWORK_TYPE        = 20;
    protected static final int EVENT_RESET_PREFERRED_NETWORK_TYPE      = 21;
    protected static final int EVENT_CHECK_REPORT_GPRS                 = 22;
    protected static final int EVENT_RESTRICTED_STATE_CHANGED          = 23;

    /** CDMA events */
    protected static final int EVENT_RUIM_READY                        = 26;
    protected static final int EVENT_RUIM_RECORDS_LOADED               = 27;
    protected static final int EVENT_POLL_STATE_CDMA_SUBSCRIPTION      = 34;
    protected static final int EVENT_NV_READY                          = 35;
    protected static final int EVENT_ERI_FILE_LOADED                   = 36;
    protected static final int EVENT_OTA_PROVISION_STATUS_CHANGE       = 37;
    protected static final int EVENT_SET_RADIO_POWER_OFF               = 38;
    protected static final int EVENT_CDMA_SUBSCRIPTION_SOURCE_CHANGED  = 39;
    protected static final int EVENT_CDMA_PRL_VERSION_CHANGED          = 40;

    protected static final int EVENT_RADIO_ON                          = 41;
    public    static final int EVENT_ICC_CHANGED                       = 42;
    protected static final int EVENT_GET_CELL_INFO_LIST                = 43;
    protected static final int EVENT_UNSOL_CELL_INFO_LIST              = 44;
    protected static final int EVENT_CHANGE_IMS_STATE                  = 45;
    protected static final int EVENT_IMS_STATE_CHANGED                 = 46;
    protected static final int EVENT_IMS_STATE_DONE                    = 47;
    protected static final int EVENT_IMS_CAPABILITY_CHANGED            = 48;
    protected static final int EVENT_ALL_DATA_DISCONNECTED             = 49;
    protected static final int EVENT_PHONE_TYPE_SWITCHED               = 50;
    protected static final int EVENT_RADIO_POWER_OFF_DONE              = 51;

    protected static final String TIMEZONE_PROPERTY = "persist.sys.timezone";

    /**
     * List of ISO codes for countries that can have an offset of
     * GMT+0 when not in daylight savings time.  This ignores some
     * small places such as the Canary Islands (Spain) and
     * Danmarkshavn (Denmark).  The list must be sorted by code.
    */
    protected static final String[] GMT_COUNTRY_CODES = {
        "bf", // Burkina Faso
        "ci", // Cote d'Ivoire
        "eh", // Western Sahara
        "fo", // Faroe Islands, Denmark
        "gb", // United Kingdom of Great Britain and Northern Ireland
        "gh", // Ghana
        "gm", // Gambia
        "gn", // Guinea
        "gw", // Guinea Bissau
        "ie", // Ireland
        "lr", // Liberia
        "is", // Iceland
        "ma", // Morocco
        "ml", // Mali
        "mr", // Mauritania
        "pt", // Portugal
        "sl", // Sierra Leone
        "sn", // Senegal
        "st", // Sao Tome and Principe
        "tg", // Togo
    };

    private class CellInfoResult {
        List<CellInfo> list;
        Object lockObj = new Object();
    }

    /** Reason for registration denial. */
    protected static final String REGISTRATION_DENIED_GEN  = "General";
    protected static final String REGISTRATION_DENIED_AUTH = "Authentication Failure";

    private boolean mImsRegistrationOnOff = false;
    private boolean mAlarmSwitch = false;
    /** Radio is disabled by carrier. Radio power will not be override if this field is set */
    private boolean mRadioDisabledByCarrier = false;
    private PendingIntent mRadioOffIntent = null;
    private static final String ACTION_RADIO_OFF = "android.intent.action.ACTION_RADIO_OFF";
    private boolean mPowerOffDelayNeed = true;
    private boolean mDeviceShuttingDown = false;
    /** Keep track of SPN display rules, so we only broadcast intent if something changes. */
    private boolean mSpnUpdatePending = false;
    private String mCurSpn = null;
    private String mCurDataSpn = null;
    private String mCurPlmn = null;
    private boolean mCurShowPlmn = false;
    private boolean mCurShowSpn = false;
    private int mSubId = SubscriptionManager.INVALID_SUBSCRIPTION_ID;

    private boolean mImsRegistered = false;

    private SubscriptionManager mSubscriptionManager;
    private SubscriptionController mSubscriptionController;
    private final SstSubscriptionsChangedListener mOnSubscriptionsChangedListener =
        new SstSubscriptionsChangedListener();


    private final RatRatcheter mRatRatcheter;

    private class SstSubscriptionsChangedListener extends OnSubscriptionsChangedListener {
        public final AtomicInteger mPreviousSubId =
                new AtomicInteger(SubscriptionManager.INVALID_SUBSCRIPTION_ID);

        /**
         * Callback invoked when there is any change to any SubscriptionInfo. Typically
         * this method would invoke {@link SubscriptionManager#getActiveSubscriptionInfoList}
         */
        @Override
        public void onSubscriptionsChanged() {
            if (DBG) log("SubscriptionListener.onSubscriptionInfoChanged");
            // Set the network type, in case the radio does not restore it.
            int subId = mPhone.getSubId();
            if (mPreviousSubId.getAndSet(subId) != subId) {
                if (mSubscriptionController.isActiveSubId(subId)) {
                    Context context = mPhone.getContext();

                    mPhone.notifyPhoneStateChanged();
                    mPhone.notifyCallForwardingIndicator();

                    boolean restoreSelection = !context.getResources().getBoolean(
                            com.android.internal.R.bool.skip_restoring_network_selection);
                    mPhone.sendSubscriptionSettings(restoreSelection);

                    mPhone.setSystemProperty(TelephonyProperties.PROPERTY_DATA_NETWORK_TYPE,
                            ServiceState.rilRadioTechnologyToString(
                                    mSS.getRilDataRadioTechnology()));

                    if (mSpnUpdatePending) {
                        mSubscriptionController.setPlmnSpn(mPhone.getPhoneId(), mCurShowPlmn,
                                mCurPlmn, mCurShowSpn, mCurSpn);
                        mSpnUpdatePending = false;
                    }

                    // Remove old network selection sharedPreferences since SP key names are now
                    // changed to include subId. This will be done only once when upgrading from an
                    // older build that did not include subId in the names.
                    SharedPreferences sp = PreferenceManager.getDefaultSharedPreferences(
                            context);
                    String oldNetworkSelection = sp.getString(
                            Phone.NETWORK_SELECTION_KEY, "");
                    String oldNetworkSelectionName = sp.getString(
                            Phone.NETWORK_SELECTION_NAME_KEY, "");
                    String oldNetworkSelectionShort = sp.getString(
                            Phone.NETWORK_SELECTION_SHORT_KEY, "");
                    if (!TextUtils.isEmpty(oldNetworkSelection) ||
                            !TextUtils.isEmpty(oldNetworkSelectionName) ||
                            !TextUtils.isEmpty(oldNetworkSelectionShort)) {
                        SharedPreferences.Editor editor = sp.edit();
                        editor.putString(Phone.NETWORK_SELECTION_KEY + subId,
                                oldNetworkSelection);
                        editor.putString(Phone.NETWORK_SELECTION_NAME_KEY + subId,
                                oldNetworkSelectionName);
                        editor.putString(Phone.NETWORK_SELECTION_SHORT_KEY + subId,
                                oldNetworkSelectionShort);
                        editor.remove(Phone.NETWORK_SELECTION_KEY);
                        editor.remove(Phone.NETWORK_SELECTION_NAME_KEY);
                        editor.remove(Phone.NETWORK_SELECTION_SHORT_KEY);
                        editor.commit();
                    }

                    // Once sub id becomes valid, we need to update the service provider name
                    // displayed on the UI again. The old SPN update intents sent to
                    // MobileSignalController earlier were actually ignored due to invalid sub id.
                    updateSpnDisplay();
                }
                // update voicemail count and notify message waiting changed
                mPhone.updateVoiceMail();
            }
        }
    };

    //Common
    protected GsmCdmaPhone mPhone;
    public CellLocation mCellLoc;
    private CellLocation mNewCellLoc;
    public static final int MS_PER_HOUR = 60 * 60 * 1000;
    /* Time stamp after 19 January 2038 is not supported under 32 bit */
    private static final int MAX_NITZ_YEAR = 2037;
    /**
     * Sometimes we get the NITZ time before we know what country we
     * are in. Keep the time zone information from the NITZ string so
     * we can fix the time zone once know the country.
     */
    private boolean mNeedFixZoneAfterNitz = false;
    private int mZoneOffset;
    private boolean mZoneDst;
    private long mZoneTime;
    private boolean mGotCountryCode = false;
    private String mSavedTimeZone;
    private long mSavedTime;
    private long mSavedAtTime;
    /** Wake lock used while setting time of day. */
    private PowerManager.WakeLock mWakeLock;
    public static final String WAKELOCK_TAG = "ServiceStateTracker";
    private ContentResolver mCr;
    private ContentObserver mAutoTimeObserver = new ContentObserver(new Handler()) {
        @Override
        public void onChange(boolean selfChange) {
            Rlog.i(LOG_TAG, "Auto time state changed");
            revertToNitzTime();
        }
    };

    private ContentObserver mAutoTimeZoneObserver = new ContentObserver(new Handler()) {
        @Override
        public void onChange(boolean selfChange) {
            Rlog.i(LOG_TAG, "Auto time zone state changed");
            revertToNitzTimeZone();
        }
    };

    //GSM
    private int mPreferredNetworkType;
    private int mMaxDataCalls = 1;
    private int mNewMaxDataCalls = 1;
    private int mReasonDataDenied = -1;
    private int mNewReasonDataDenied = -1;
    /**
     * GSM roaming status solely based on TS 27.007 7.2 CREG. Only used by
     * handlePollStateResult to store CREG roaming result.
     */
    private boolean mGsmRoaming = false;
    /**
     * Data roaming status solely based on TS 27.007 10.1.19 CGREG. Only used by
     * handlePollStateResult to store CGREG roaming result.
     */
    private boolean mDataRoaming = false;
    /**
     * Mark when service state is in emergency call only mode
     */
    private boolean mEmergencyOnly = false;
    /** Boolean is true is setTimeFromNITZString was called */
    private boolean mNitzUpdatedTime = false;
    /** Started the recheck process after finding gprs should registered but not. */
    private boolean mStartedGprsRegCheck;
    /** Already sent the event-log for no gprs register. */
    private boolean mReportedGprsNoReg;
    /**
     * The Notification object given to the NotificationManager.
     */
    private Notification mNotification;
    /** Notification type. */
    public static final int PS_ENABLED = 1001;            // Access Control blocks data service
    public static final int PS_DISABLED = 1002;           // Access Control enables data service
    public static final int CS_ENABLED = 1003;            // Access Control blocks all voice/sms service
    public static final int CS_DISABLED = 1004;           // Access Control enables all voice/sms service
    public static final int CS_NORMAL_ENABLED = 1005;     // Access Control blocks normal voice/sms service
    public static final int CS_EMERGENCY_ENABLED = 1006;  // Access Control blocks emergency call service
    /** Notification id. */
    public static final int PS_NOTIFICATION = 888;  // Id to update and cancel PS restricted
    public static final int CS_NOTIFICATION = 999;  // Id to update and cancel CS restricted
    private BroadcastReceiver mIntentReceiver = new BroadcastReceiver() {
        @Override
        public void onReceive(Context context, Intent intent) {
            if (!mPhone.isPhoneTypeGsm()) {
                loge("Ignoring intent " + intent + " received on CDMA phone");
                return;
            }

            if (intent.getAction().equals(Intent.ACTION_LOCALE_CHANGED)) {
                // update emergency string whenever locale changed
                updateSpnDisplay();
            } else if (intent.getAction().equals(ACTION_RADIO_OFF)) {
                mAlarmSwitch = false;
                DcTracker dcTracker = mPhone.mDcTracker;
                powerOffRadioSafely(dcTracker);
            }
        }
    };

    //CDMA
    // Min values used to by getOtasp()
    public static final String UNACTIVATED_MIN2_VALUE = "000000";
    public static final String UNACTIVATED_MIN_VALUE = "1111110111";
    // Current Otasp value
    private int mCurrentOtaspMode = OTASP_UNINITIALIZED;
    /** if time between NITZ updates is less than mNitzUpdateSpacing the update may be ignored. */
    public static final int NITZ_UPDATE_SPACING_DEFAULT = 1000 * 60 * 10;
    private int mNitzUpdateSpacing = SystemProperties.getInt("ro.nitz_update_spacing",
            NITZ_UPDATE_SPACING_DEFAULT);
    /** If mNitzUpdateSpacing hasn't been exceeded but update is > mNitzUpdate do the update */
    public static final int NITZ_UPDATE_DIFF_DEFAULT = 2000;
    private int mNitzUpdateDiff = SystemProperties.getInt("ro.nitz_update_diff",
            NITZ_UPDATE_DIFF_DEFAULT);
    private int mRoamingIndicator;
    private boolean mIsInPrl;
    private int mDefaultRoamingIndicator;
    /**
     * Initially assume no data connection.
     */
    private int mRegistrationState = -1;
    private RegistrantList mCdmaForSubscriptionInfoReadyRegistrants = new RegistrantList();
    private String mMdn;
    private int mHomeSystemId[] = null;
    private int mHomeNetworkId[] = null;
    private String mMin;
    private String mPrlVersion;
    private boolean mIsMinInfoReady = false;
    private boolean mIsEriTextLoaded = false;
    private boolean mIsSubscriptionFromRuim = false;
    private CdmaSubscriptionSourceManager mCdmaSSM;
    public static final String INVALID_MCC = "000";
    public static final String DEFAULT_MNC = "00";
    private HbpcdUtils mHbpcdUtils = null;
    /* Used only for debugging purposes. */
    private String mRegistrationDeniedReason;
    private String mCurrentCarrier = null;

    public ServiceStateTracker(GsmCdmaPhone phone, CommandsInterface ci) {
        mPhone = phone;
        mCi = ci;

        mRatRatcheter = new RatRatcheter(mPhone);
        mVoiceCapable = mPhone.getContext().getResources().getBoolean(
                com.android.internal.R.bool.config_voice_capable);
        mUiccController = UiccController.getInstance();

        mUiccController.registerForIccChanged(this, EVENT_ICC_CHANGED, null);
        mCi.setOnSignalStrengthUpdate(this, EVENT_SIGNAL_STRENGTH_UPDATE, null);
        mCi.registerForCellInfoList(this, EVENT_UNSOL_CELL_INFO_LIST, null);

        mSubscriptionController = SubscriptionController.getInstance();
        mSubscriptionManager = SubscriptionManager.from(phone.getContext());
        mSubscriptionManager
                .addOnSubscriptionsChangedListener(mOnSubscriptionsChangedListener);

        mCi.registerForImsNetworkStateChanged(this, EVENT_IMS_STATE_CHANGED, null);

        PowerManager powerManager =
                (PowerManager)phone.getContext().getSystemService(Context.POWER_SERVICE);
        mWakeLock = powerManager.newWakeLock(PowerManager.PARTIAL_WAKE_LOCK, WAKELOCK_TAG);

        mCi.registerForRadioStateChanged(this, EVENT_RADIO_STATE_CHANGED, null);
        mCi.registerForVoiceNetworkStateChanged(this, EVENT_NETWORK_STATE_CHANGED, null);
        mCi.setOnNITZTime(this, EVENT_NITZ_TIME, null);

        mCr = phone.getContext().getContentResolver();
        // system setting property AIRPLANE_MODE_ON is set in Settings.
        int airplaneMode = Settings.Global.getInt(mCr, Settings.Global.AIRPLANE_MODE_ON, 0);
        int enableCellularOnBoot = Settings.Global.getInt(mCr,
                Settings.Global.ENABLE_CELLULAR_ON_BOOT, 1);
        mDesiredPowerState = (enableCellularOnBoot > 0) && ! (airplaneMode > 0);

        mCr.registerContentObserver(
                Settings.Global.getUriFor(Settings.Global.AUTO_TIME), true,
                mAutoTimeObserver);
        mCr.registerContentObserver(
                Settings.Global.getUriFor(Settings.Global.AUTO_TIME_ZONE), true,
                mAutoTimeZoneObserver);
        setSignalStrengthDefaultValues();

        // Monitor locale change
        Context context = mPhone.getContext();
        IntentFilter filter = new IntentFilter();
        filter.addAction(Intent.ACTION_LOCALE_CHANGED);
        context.registerReceiver(mIntentReceiver, filter);
        filter = new IntentFilter();
        filter.addAction(ACTION_RADIO_OFF);
        context.registerReceiver(mIntentReceiver, filter);

        mEventLog = new TelephonyEventLog(mPhone.getPhoneId());
        mPhone.notifyOtaspChanged(OTASP_UNINITIALIZED);

        updatePhoneType();
    }

    @VisibleForTesting
    public void updatePhoneType() {
        mSS = new ServiceState();
        mNewSS = new ServiceState();
        mLastCellInfoListTime = 0;
        mLastCellInfoList = null;
        mSignalStrength = new SignalStrength();
        mRestrictedState = new RestrictedState();
        mStartedGprsRegCheck = false;
        mReportedGprsNoReg = false;
        mMdn = null;
        mMin = null;
        mPrlVersion = null;
        mIsMinInfoReady = false;
        mNitzUpdatedTime = false;

        //cancel any pending pollstate request on voice tech switching
        cancelPollState();

        if (mPhone.isPhoneTypeGsm()) {
            //clear CDMA registrations first
            if (mCdmaSSM != null) {
                mCdmaSSM.dispose(this);
            }

            mCi.unregisterForCdmaPrlChanged(this);
            mPhone.unregisterForEriFileLoaded(this);
            mCi.unregisterForCdmaOtaProvision(this);
            mPhone.unregisterForSimRecordsLoaded(this);

            mCellLoc = new GsmCellLocation();
            mNewCellLoc = new GsmCellLocation();
            mCi.registerForAvailable(this, EVENT_RADIO_AVAILABLE, null);
            mCi.setOnRestrictedStateChanged(this, EVENT_RESTRICTED_STATE_CHANGED, null);
        } else {
            //clear GSM regsitrations first
            mCi.unregisterForAvailable(this);
            mCi.unSetOnRestrictedStateChanged(this);

            mPhone.registerForSimRecordsLoaded(this, EVENT_SIM_RECORDS_LOADED, null);
            mCellLoc = new CdmaCellLocation();
            mNewCellLoc = new CdmaCellLocation();
            mCdmaSSM = CdmaSubscriptionSourceManager.getInstance(mPhone.getContext(), mCi, this,
                    EVENT_CDMA_SUBSCRIPTION_SOURCE_CHANGED, null);
            mIsSubscriptionFromRuim = (mCdmaSSM.getCdmaSubscriptionSource() ==
                    CdmaSubscriptionSourceManager.SUBSCRIPTION_FROM_RUIM);

            mCi.registerForCdmaPrlChanged(this, EVENT_CDMA_PRL_VERSION_CHANGED, null);
            mPhone.registerForEriFileLoaded(this, EVENT_ERI_FILE_LOADED, null);
            mCi.registerForCdmaOtaProvision(this, EVENT_OTA_PROVISION_STATUS_CHANGE, null);

            mHbpcdUtils = new HbpcdUtils(mPhone.getContext());
            // update OTASP state in case previously set by another service
            updateOtaspState();
        }

        // This should be done after the technology specific initializations above since it relies
        // on fields like mIsSubscriptionFromRuim (which is updated above)
        onUpdateIccAvailability();

        mPhone.setSystemProperty(TelephonyProperties.PROPERTY_DATA_NETWORK_TYPE,
                ServiceState.rilRadioTechnologyToString(ServiceState.RIL_RADIO_TECHNOLOGY_UNKNOWN));
        // Query signal strength from the modem after service tracker is created (i.e. boot up,
        // switching between GSM and CDMA phone), because the unsolicited signal strength
        // information might come late or even never come. This will get the accurate signal
        // strength information displayed on the UI.
        mCi.getSignalStrength(obtainMessage(EVENT_GET_SIGNAL_STRENGTH));
        sendMessage(obtainMessage(EVENT_PHONE_TYPE_SWITCHED));
    }

    @VisibleForTesting
    public void requestShutdown() {
        if (mDeviceShuttingDown == true) return;
        mDeviceShuttingDown = true;
        mDesiredPowerState = false;
        setPowerStateToDesired();
    }

    public void dispose() {
        mCi.unSetOnSignalStrengthUpdate(this);
        mUiccController.unregisterForIccChanged(this);
        mCi.unregisterForCellInfoList(this);
        mSubscriptionManager
            .removeOnSubscriptionsChangedListener(mOnSubscriptionsChangedListener);
        mCi.unregisterForImsNetworkStateChanged(this);
    }

    public boolean getDesiredPowerState() {
        return mDesiredPowerState;
    }
    public boolean getPowerStateFromCarrier() { return !mRadioDisabledByCarrier; }

    private SignalStrength mLastSignalStrength = null;
    protected boolean notifySignalStrength() {
        boolean notified = false;
        if (!mSignalStrength.equals(mLastSignalStrength)) {
            try {
                mPhone.notifySignalStrength();
                notified = true;
            } catch (NullPointerException ex) {
                loge("updateSignalStrength() Phone already destroyed: " + ex
                        + "SignalStrength not notified");
            }
        }
        return notified;
    }

    /**
     * Notify all mDataConnectionRatChangeRegistrants using an
     * AsyncResult in msg.obj where AsyncResult#result contains the
     * new RAT as an Integer Object.
     */
    protected void notifyDataRegStateRilRadioTechnologyChanged() {
        int rat = mSS.getRilDataRadioTechnology();
        int drs = mSS.getDataRegState();
        if (DBG) log("notifyDataRegStateRilRadioTechnologyChanged: drs=" + drs + " rat=" + rat);

        mPhone.setSystemProperty(TelephonyProperties.PROPERTY_DATA_NETWORK_TYPE,
                ServiceState.rilRadioTechnologyToString(rat));
        mDataRegStateOrRatChangedRegistrants.notifyResult(new Pair<Integer, Integer>(drs, rat));
    }

    /**
     * Some operators have been known to report registration failure
     * data only devices, to fix that use DataRegState.
     */
    protected void useDataRegStateForDataOnlyDevices() {
        if (mVoiceCapable == false) {
            if (DBG) {
                log("useDataRegStateForDataOnlyDevice: VoiceRegState=" + mNewSS.getVoiceRegState()
                    + " DataRegState=" + mNewSS.getDataRegState());
            }
            // TODO: Consider not lying and instead have callers know the difference. 
            mNewSS.setVoiceRegState(mNewSS.getDataRegState());
        }
    }

    protected void updatePhoneObject() {
        if (mPhone.getContext().getResources().
                getBoolean(com.android.internal.R.bool.config_switch_phone_on_voice_reg_state_change)) {
            // If the phone is not registered on a network, no need to update.
            boolean isRegistered = mSS.getVoiceRegState() == ServiceState.STATE_IN_SERVICE ||
                    mSS.getVoiceRegState() == ServiceState.STATE_EMERGENCY_ONLY;
            if (!isRegistered) {
                log("updatePhoneObject: Ignore update");
                return;
            }
            mPhone.updatePhoneObject(mSS.getRilVoiceRadioTechnology());
        }
    }

    /**
     * Registration point for combined roaming on of mobile voice
     * combined roaming is true when roaming is true and ONS differs SPN
     *
     * @param h handler to notify
     * @param what what code of message when delivered
     * @param obj placed in Message.obj
     */
    public void registerForVoiceRoamingOn(Handler h, int what, Object obj) {
        Registrant r = new Registrant(h, what, obj);
        mVoiceRoamingOnRegistrants.add(r);

        if (mSS.getVoiceRoaming()) {
            r.notifyRegistrant();
        }
    }

    public void unregisterForVoiceRoamingOn(Handler h) {
        mVoiceRoamingOnRegistrants.remove(h);
    }

    /**
     * Registration point for roaming off of mobile voice
     * combined roaming is true when roaming is true and ONS differs SPN
     *
     * @param h handler to notify
     * @param what what code of message when delivered
     * @param obj placed in Message.obj
     */
    public void registerForVoiceRoamingOff(Handler h, int what, Object obj) {
        Registrant r = new Registrant(h, what, obj);
        mVoiceRoamingOffRegistrants.add(r);

        if (!mSS.getVoiceRoaming()) {
            r.notifyRegistrant();
        }
    }

    public void unregisterForVoiceRoamingOff(Handler h) {
        mVoiceRoamingOffRegistrants.remove(h);
    }

    /**
     * Registration point for combined roaming on of mobile data
     * combined roaming is true when roaming is true and ONS differs SPN
     *
     * @param h handler to notify
     * @param what what code of message when delivered
     * @param obj placed in Message.obj
     */
    public void registerForDataRoamingOn(Handler h, int what, Object obj) {
        Registrant r = new Registrant(h, what, obj);
        mDataRoamingOnRegistrants.add(r);

        if (mSS.getDataRoaming()) {
            r.notifyRegistrant();
        }
    }

    public void unregisterForDataRoamingOn(Handler h) {
        mDataRoamingOnRegistrants.remove(h);
    }

    /**
     * Registration point for roaming off of mobile data
     * combined roaming is true when roaming is true and ONS differs SPN
     *
     * @param h handler to notify
     * @param what what code of message when delivered
     * @param obj placed in Message.obj
     */
    public void registerForDataRoamingOff(Handler h, int what, Object obj) {
        Registrant r = new Registrant(h, what, obj);
        mDataRoamingOffRegistrants.add(r);

        if (!mSS.getDataRoaming()) {
            r.notifyRegistrant();
        }
    }

    public void unregisterForDataRoamingOff(Handler h) {
        mDataRoamingOffRegistrants.remove(h);
    }

    /**
     * Re-register network by toggling preferred network type.
     * This is a work-around to deregister and register network since there is
     * no ril api to set COPS=2 (deregister) only.
     *
     * @param onComplete is dispatched when this is complete.  it will be
     * an AsyncResult, and onComplete.obj.exception will be non-null
     * on failure.
     */
    public void reRegisterNetwork(Message onComplete) {
        mCi.getPreferredNetworkType(
                obtainMessage(EVENT_GET_PREFERRED_NETWORK_TYPE, onComplete));
    }

    public void
    setRadioPower(boolean power) {
        mDesiredPowerState = power;

        setPowerStateToDesired();
    }

    /**
     * Radio power set from carrier action. if set to false means carrier desire to turn radio off
     * and radio wont be re-enabled unless carrier explicitly turn it back on.
     * @param enable indicate if radio power is enabled or disabled from carrier action.
     */
    public void setRadioPowerFromCarrier(boolean enable) {
        mRadioDisabledByCarrier = !enable;
        setPowerStateToDesired();
    }

    /**
     * These two flags manage the behavior of the cell lock -- the
     * lock should be held if either flag is true.  The intention is
     * to allow temporary acquisition of the lock to get a single
     * update.  Such a lock grab and release can thus be made to not
     * interfere with more permanent lock holds -- in other words, the
     * lock will only be released if both flags are false, and so
     * releases by temporary users will only affect the lock state if
     * there is no continuous user.
     */
    private boolean mWantContinuousLocationUpdates;
    private boolean mWantSingleLocationUpdate;

    public void enableSingleLocationUpdate() {
        if (mWantSingleLocationUpdate || mWantContinuousLocationUpdates) return;
        mWantSingleLocationUpdate = true;
        mCi.setLocationUpdates(true, obtainMessage(EVENT_LOCATION_UPDATES_ENABLED));
    }

    public void enableLocationUpdates() {
        if (mWantSingleLocationUpdate || mWantContinuousLocationUpdates) return;
        mWantContinuousLocationUpdates = true;
        mCi.setLocationUpdates(true, obtainMessage(EVENT_LOCATION_UPDATES_ENABLED));
    }

    protected void disableSingleLocationUpdate() {
        mWantSingleLocationUpdate = false;
        if (!mWantSingleLocationUpdate && !mWantContinuousLocationUpdates) {
            mCi.setLocationUpdates(false, null);
        }
    }

    public void disableLocationUpdates() {
        mWantContinuousLocationUpdates = false;
        if (!mWantSingleLocationUpdate && !mWantContinuousLocationUpdates) {
            mCi.setLocationUpdates(false, null);
        }
    }

    @Override
    public void handleMessage(Message msg) {
        AsyncResult ar;
        int[] ints;
        Message message;
        switch (msg.what) {
            case EVENT_SET_RADIO_POWER_OFF:
                synchronized(this) {
                    if (mPendingRadioPowerOffAfterDataOff &&
                            (msg.arg1 == mPendingRadioPowerOffAfterDataOffTag)) {
                        if (DBG) log("EVENT_SET_RADIO_OFF, turn radio off now.");
                        hangupAndPowerOff();
                        mPendingRadioPowerOffAfterDataOffTag += 1;
                        mPendingRadioPowerOffAfterDataOff = false;
                    } else {
                        log("EVENT_SET_RADIO_OFF is stale arg1=" + msg.arg1 +
                                "!= tag=" + mPendingRadioPowerOffAfterDataOffTag);
                    }
                }
                break;

            case EVENT_ICC_CHANGED:
                onUpdateIccAvailability();
                break;

            case EVENT_GET_CELL_INFO_LIST: {
                ar = (AsyncResult) msg.obj;
                CellInfoResult result = (CellInfoResult) ar.userObj;
                synchronized(result.lockObj) {
                    if (ar.exception != null) {
                        log("EVENT_GET_CELL_INFO_LIST: error ret null, e=" + ar.exception);
                        result.list = null;
                    } else {
                        result.list = (List<CellInfo>) ar.result;

                        if (VDBG) {
                            log("EVENT_GET_CELL_INFO_LIST: size=" + result.list.size()
                                    + " list=" + result.list);
                        }
                    }
                    mLastCellInfoListTime = SystemClock.elapsedRealtime();
                    mLastCellInfoList = result.list;
                    result.lockObj.notify();
                }
                break;
            }

            case EVENT_UNSOL_CELL_INFO_LIST: {
                ar = (AsyncResult) msg.obj;
                if (ar.exception != null) {
                    log("EVENT_UNSOL_CELL_INFO_LIST: error ignoring, e=" + ar.exception);
                } else {
                    List<CellInfo> list = (List<CellInfo>) ar.result;
                    if (VDBG) {
                        log("EVENT_UNSOL_CELL_INFO_LIST: size=" + list.size() + " list=" + list);
                    }
                    mLastCellInfoListTime = SystemClock.elapsedRealtime();
                    mLastCellInfoList = list;
                    mPhone.notifyCellInfo(list);
                }
                break;
            }

            case  EVENT_IMS_STATE_CHANGED: // received unsol
                mCi.getImsRegistrationState(this.obtainMessage(EVENT_IMS_STATE_DONE));
                break;

            case EVENT_IMS_STATE_DONE:
                ar = (AsyncResult) msg.obj;
                if (ar.exception == null) {
                    int[] responseArray = (int[])ar.result;
                    mImsRegistered = (responseArray[0] == 1) ? true : false;
                }
                break;

            case EVENT_RADIO_POWER_OFF_DONE:
                if (DBG) log("EVENT_RADIO_POWER_OFF_DONE");
                if (mDeviceShuttingDown && mCi.getRadioState().isAvailable()) {
                    // during shutdown the modem may not send radio state changed event
                    // as a result of radio power request
                    // Hence, issuing shut down regardless of radio power response
                    mCi.requestShutdown(null);
                }
                break;
            //GSM
            case EVENT_RADIO_AVAILABLE:
                //this is unnecessary
                //setPowerStateToDesired();
                break;

            case EVENT_SIM_READY:
                // Reset the mPreviousSubId so we treat a SIM power bounce
                // as a first boot.  See b/19194287
                mOnSubscriptionsChangedListener.mPreviousSubId.set(-1);
                pollState();
                // Signal strength polling stops when radio is off
                queueNextSignalStrengthPoll();
                break;

            case EVENT_RADIO_STATE_CHANGED:
            case EVENT_PHONE_TYPE_SWITCHED:
                if(!mPhone.isPhoneTypeGsm() &&
                        mCi.getRadioState() == CommandsInterface.RadioState.RADIO_ON) {
                    handleCdmaSubscriptionSource(mCdmaSSM.getCdmaSubscriptionSource());

                    // Signal strength polling stops when radio is off.
                    queueNextSignalStrengthPoll();
                }
                // This will do nothing in the 'radio not available' case
                setPowerStateToDesired();
<<<<<<< HEAD
                if (mCi.getRilVersion() >= 10) {
                    modemTriggeredPollState();
                } else {
                    pollState();
                }
=======
                // These events are modem triggered, so pollState() needs to be forced
                modemTriggeredPollState();
>>>>>>> b7f55afe
                break;

            case EVENT_NETWORK_STATE_CHANGED:
                modemTriggeredPollState();
                break;

            case EVENT_GET_SIGNAL_STRENGTH:
                // This callback is called when signal strength is polled
                // all by itself

                if (!(mCi.getRadioState().isOn())) {
                    // Polling will continue when radio turns back on
                    return;
                }
                ar = (AsyncResult) msg.obj;
                onSignalStrengthResult(ar);
                queueNextSignalStrengthPoll();

                break;

            case EVENT_GET_LOC_DONE:
                ar = (AsyncResult) msg.obj;

                if (ar.exception == null) {
                    String states[] = (String[])ar.result;
                    if (mPhone.isPhoneTypeGsm()) {
                        int lac = -1;
                        int cid = -1;
                        if (states.length >= 3) {
                            try {
                                if (states[1] != null && states[1].length() > 0) {
                                    lac = Integer.parseInt(states[1], 16);
                                }
                                if (states[2] != null && states[2].length() > 0) {
                                    cid = Integer.parseInt(states[2], 16);
                                }
                            } catch (NumberFormatException ex) {
                                Rlog.w(LOG_TAG, "error parsing location: " + ex);
                            }
                        }
                        ((GsmCellLocation)mCellLoc).setLacAndCid(lac, cid);
                    } else {
                        int baseStationId = -1;
                        int baseStationLatitude = CdmaCellLocation.INVALID_LAT_LONG;
                        int baseStationLongitude = CdmaCellLocation.INVALID_LAT_LONG;
                        int systemId = -1;
                        int networkId = -1;

                        if (states.length > 9) {
                            try {
                                if (states[4] != null) {
                                    baseStationId = Integer.parseInt(states[4]);
                                }
                                if (states[5] != null) {
                                    baseStationLatitude = Integer.parseInt(states[5]);
                                }
                                if (states[6] != null) {
                                    baseStationLongitude = Integer.parseInt(states[6]);
                                }
                                // Some carriers only return lat-lngs of 0,0
                                if (baseStationLatitude == 0 && baseStationLongitude == 0) {
                                    baseStationLatitude  = CdmaCellLocation.INVALID_LAT_LONG;
                                    baseStationLongitude = CdmaCellLocation.INVALID_LAT_LONG;
                                }
                                if (states[8] != null) {
                                    systemId = Integer.parseInt(states[8]);
                                }
                                if (states[9] != null) {
                                    networkId = Integer.parseInt(states[9]);
                                }
                            } catch (NumberFormatException ex) {
                                loge("error parsing cell location data: " + ex);
                            }
                        }

                        ((CdmaCellLocation)mCellLoc).setCellLocationData(baseStationId,
                                baseStationLatitude, baseStationLongitude, systemId, networkId);
                    }
                    mPhone.notifyLocationChanged();
                }

                // Release any temporary cell lock, which could have been
                // acquired to allow a single-shot location update.
                disableSingleLocationUpdate();
                break;

            case EVENT_POLL_STATE_REGISTRATION:
            case EVENT_POLL_STATE_GPRS:
            case EVENT_POLL_STATE_OPERATOR:
                ar = (AsyncResult) msg.obj;
                handlePollStateResult(msg.what, ar);
                break;

            case EVENT_POLL_STATE_NETWORK_SELECTION_MODE:
                if (DBG) log("EVENT_POLL_STATE_NETWORK_SELECTION_MODE");
                ar = (AsyncResult) msg.obj;
                if (mPhone.isPhoneTypeGsm()) {
                    handlePollStateResult(msg.what, ar);
                } else {
                    if (ar.exception == null && ar.result != null) {
                        ints = (int[])ar.result;
                        if (ints[0] == 1) {  // Manual selection.
                            mPhone.setNetworkSelectionModeAutomatic(null);
                        }
                    } else {
                        log("Unable to getNetworkSelectionMode");
                    }
                }
                break;

            case EVENT_POLL_SIGNAL_STRENGTH:
                // Just poll signal strength...not part of pollState()

                mCi.getSignalStrength(obtainMessage(EVENT_GET_SIGNAL_STRENGTH));
                break;

            case EVENT_NITZ_TIME:
                ar = (AsyncResult) msg.obj;

                String nitzString = (String)((Object[])ar.result)[0];
                long nitzReceiveTime = ((Long)((Object[])ar.result)[1]).longValue();

                setTimeFromNITZString(nitzString, nitzReceiveTime);
                break;

            case EVENT_SIGNAL_STRENGTH_UPDATE:
                // This is a notification from CommandsInterface.setOnSignalStrengthUpdate

                ar = (AsyncResult) msg.obj;

                // The radio is telling us about signal strength changes
                // we don't have to ask it
                mDontPollSignalStrength = true;

                onSignalStrengthResult(ar);
                break;

            case EVENT_SIM_RECORDS_LOADED:
                log("EVENT_SIM_RECORDS_LOADED: what=" + msg.what);
                updatePhoneObject();
                updateOtaspState();
                if (mPhone.isPhoneTypeGsm()) {
                    updateSpnDisplay();
                }
                break;

            case EVENT_LOCATION_UPDATES_ENABLED:
                ar = (AsyncResult) msg.obj;

                if (ar.exception == null) {
                    mCi.getVoiceRegistrationState(obtainMessage(EVENT_GET_LOC_DONE, null));
                }
                break;

            case EVENT_SET_PREFERRED_NETWORK_TYPE:
                ar = (AsyncResult) msg.obj;
                // Don't care the result, only use for dereg network (COPS=2)
                message = obtainMessage(EVENT_RESET_PREFERRED_NETWORK_TYPE, ar.userObj);
                mCi.setPreferredNetworkType(mPreferredNetworkType, message);
                break;

            case EVENT_RESET_PREFERRED_NETWORK_TYPE:
                ar = (AsyncResult) msg.obj;
                if (ar.userObj != null) {
                    AsyncResult.forMessage(((Message) ar.userObj)).exception
                            = ar.exception;
                    ((Message) ar.userObj).sendToTarget();
                }
                break;

            case EVENT_GET_PREFERRED_NETWORK_TYPE:
                ar = (AsyncResult) msg.obj;

                if (ar.exception == null) {
                    mPreferredNetworkType = ((int[])ar.result)[0];
                } else {
                    mPreferredNetworkType = RILConstants.NETWORK_MODE_GLOBAL;
                }

                message = obtainMessage(EVENT_SET_PREFERRED_NETWORK_TYPE, ar.userObj);
                int toggledNetworkType = RILConstants.NETWORK_MODE_GLOBAL;

                mCi.setPreferredNetworkType(toggledNetworkType, message);
                break;

            case EVENT_CHECK_REPORT_GPRS:
                if (mPhone.isPhoneTypeGsm() && mSS != null &&
                        !isGprsConsistent(mSS.getDataRegState(), mSS.getVoiceRegState())) {

                    // Can't register data service while voice service is ok
                    // i.e. CREG is ok while CGREG is not
                    // possible a network or baseband side error
                    GsmCellLocation loc = ((GsmCellLocation)mPhone.getCellLocation());
                    EventLog.writeEvent(EventLogTags.DATA_NETWORK_REGISTRATION_FAIL,
                            mSS.getOperatorNumeric(), loc != null ? loc.getCid() : -1);
                    mReportedGprsNoReg = true;
                }
                mStartedGprsRegCheck = false;
                break;

            case EVENT_RESTRICTED_STATE_CHANGED:
                if (mPhone.isPhoneTypeGsm()) {
                    // This is a notification from
                    // CommandsInterface.setOnRestrictedStateChanged

                    if (DBG) log("EVENT_RESTRICTED_STATE_CHANGED");

                    ar = (AsyncResult) msg.obj;

                    onRestrictedStateChanged(ar);
                }
                break;

            case EVENT_ALL_DATA_DISCONNECTED:
                int dds = SubscriptionManager.getDefaultDataSubscriptionId();
                ProxyController.getInstance().unregisterForAllDataDisconnected(dds, this);
                synchronized(this) {
                    if (mPendingRadioPowerOffAfterDataOff) {
                        if (DBG) log("EVENT_ALL_DATA_DISCONNECTED, turn radio off now.");
                        hangupAndPowerOff();
                        mPendingRadioPowerOffAfterDataOff = false;
                    } else {
                        log("EVENT_ALL_DATA_DISCONNECTED is stale");
                    }
                }
                break;

            case EVENT_CHANGE_IMS_STATE:
                if (DBG) log("EVENT_CHANGE_IMS_STATE:");

                setPowerStateToDesired();
                break;

            case EVENT_IMS_CAPABILITY_CHANGED:
                if (DBG) log("EVENT_IMS_CAPABILITY_CHANGED");
                updateSpnDisplay();
                updateRilImsRadioTechnology();
                break;

            //CDMA
            case EVENT_CDMA_SUBSCRIPTION_SOURCE_CHANGED:
                handleCdmaSubscriptionSource(mCdmaSSM.getCdmaSubscriptionSource());
                break;

            case EVENT_RUIM_READY:
                if (mPhone.getLteOnCdmaMode() == PhoneConstants.LTE_ON_CDMA_TRUE) {
                    // Subscription will be read from SIM I/O
                    if (DBG) log("Receive EVENT_RUIM_READY");
                    pollState();
                } else {
                    if (DBG) log("Receive EVENT_RUIM_READY and Send Request getCDMASubscription.");
                    getSubscriptionInfoAndStartPollingThreads();
                }

                // Only support automatic selection mode in CDMA.
                mCi.getNetworkSelectionMode(obtainMessage(EVENT_POLL_STATE_NETWORK_SELECTION_MODE));

                break;

            case EVENT_NV_READY:
                updatePhoneObject();

                // Only support automatic selection mode in CDMA.
                mCi.getNetworkSelectionMode(obtainMessage(EVENT_POLL_STATE_NETWORK_SELECTION_MODE));

                // For Non-RUIM phones, the subscription information is stored in
                // Non Volatile. Here when Non-Volatile is ready, we can poll the CDMA
                // subscription info.
                getSubscriptionInfoAndStartPollingThreads();
                break;

            case EVENT_POLL_STATE_CDMA_SUBSCRIPTION: // Handle RIL_CDMA_SUBSCRIPTION
                if (!mPhone.isPhoneTypeGsm()) {
                    ar = (AsyncResult) msg.obj;

                    if (ar.exception == null) {
                        String cdmaSubscription[] = (String[]) ar.result;
                        if (cdmaSubscription != null && cdmaSubscription.length >= 5) {
                            mMdn = cdmaSubscription[0];
                            parseSidNid(cdmaSubscription[1], cdmaSubscription[2]);

                            mMin = cdmaSubscription[3];
                            mPrlVersion = cdmaSubscription[4];
                            if (DBG) log("GET_CDMA_SUBSCRIPTION: MDN=" + mMdn);

                            mIsMinInfoReady = true;

                            updateOtaspState();
                            // Notify apps subscription info is ready
                            notifyCdmaSubscriptionInfoReady();

                            if (!mIsSubscriptionFromRuim && mIccRecords != null) {
                                if (DBG) {
                                    log("GET_CDMA_SUBSCRIPTION set imsi in mIccRecords");
                                }
                                mIccRecords.setImsi(getImsi());
                            } else {
                                if (DBG) {
                                    log("GET_CDMA_SUBSCRIPTION either mIccRecords is null or NV " +
                                            "type device - not setting Imsi in mIccRecords");
                                }
                            }
                        } else {
                            if (DBG) {
                                log("GET_CDMA_SUBSCRIPTION: error parsing cdmaSubscription " +
                                        "params num=" + cdmaSubscription.length);
                            }
                        }
                    }
                }
                break;

            case EVENT_RUIM_RECORDS_LOADED:
                if (!mPhone.isPhoneTypeGsm()) {
                    log("EVENT_RUIM_RECORDS_LOADED: what=" + msg.what);
                    updatePhoneObject();
                    if (mPhone.isPhoneTypeCdma()) {
                        updateSpnDisplay();
                    } else {
                        RuimRecords ruim = (RuimRecords) mIccRecords;
                        if (ruim != null) {
                            if (ruim.isProvisioned()) {
                                mMdn = ruim.getMdn();
                                mMin = ruim.getMin();
                                parseSidNid(ruim.getSid(), ruim.getNid());
                                mPrlVersion = ruim.getPrlVersion();
                                mIsMinInfoReady = true;
                            }
                            updateOtaspState();
                            // Notify apps subscription info is ready
                            notifyCdmaSubscriptionInfoReady();
                        }
                        // SID/NID/PRL is loaded. Poll service state
                        // again to update to the roaming state with
                        // the latest variables.
                        pollState();
                    }
                }
                break;

            case EVENT_ERI_FILE_LOADED:
                // Repoll the state once the ERI file has been loaded.
                if (DBG) log("ERI file has been loaded, repolling.");
                pollState();
                break;

            case EVENT_OTA_PROVISION_STATUS_CHANGE:
                ar = (AsyncResult)msg.obj;
                if (ar.exception == null) {
                    ints = (int[]) ar.result;
                    int otaStatus = ints[0];
                    if (otaStatus == Phone.CDMA_OTA_PROVISION_STATUS_COMMITTED
                            || otaStatus == Phone.CDMA_OTA_PROVISION_STATUS_OTAPA_STOPPED) {
                        if (DBG) log("EVENT_OTA_PROVISION_STATUS_CHANGE: Complete, Reload MDN");
                        mCi.getCDMASubscription( obtainMessage(EVENT_POLL_STATE_CDMA_SUBSCRIPTION));
                    }
                }
                break;

            case EVENT_CDMA_PRL_VERSION_CHANGED:
                ar = (AsyncResult)msg.obj;
                if (ar.exception == null) {
                    ints = (int[]) ar.result;
                    mPrlVersion = Integer.toString(ints[0]);
                }
                break;

            default:
                log("Unhandled message with number: " + msg.what);
                break;
        }
    }

    protected boolean isSidsAllZeros() {
        if (mHomeSystemId != null) {
            for (int i=0; i < mHomeSystemId.length; i++) {
                if (mHomeSystemId[i] != 0) {
                    return false;
                }
            }
        }
        return true;
    }

    /**
     * Check whether a specified system ID that matches one of the home system IDs.
     */
    private boolean isHomeSid(int sid) {
        if (mHomeSystemId != null) {
            for (int i=0; i < mHomeSystemId.length; i++) {
                if (sid == mHomeSystemId[i]) {
                    return true;
                }
            }
        }
        return false;
    }

    public String getMdnNumber() {
        return mMdn;
    }

    public String getCdmaMin() {
        return mMin;
    }

    /** Returns null if NV is not yet ready */
    public String getPrlVersion() {
        return mPrlVersion;
    }

    /**
     * Returns IMSI as MCC + MNC + MIN
     */
    public String getImsi() {
        // TODO: When RUIM is enabled, IMSI will come from RUIM not build-time props.
        String operatorNumeric = ((TelephonyManager) mPhone.getContext().
                getSystemService(Context.TELEPHONY_SERVICE)).
                getSimOperatorNumericForPhone(mPhone.getPhoneId());

        if (!TextUtils.isEmpty(operatorNumeric) && getCdmaMin() != null) {
            return (operatorNumeric + getCdmaMin());
        } else {
            return null;
        }
    }

    /**
     * Check if subscription data has been assigned to mMin
     *
     * return true if MIN info is ready; false otherwise.
     */
    public boolean isMinInfoReady() {
        return mIsMinInfoReady;
    }

    /**
     * Returns OTASP_UNKNOWN, OTASP_UNINITIALIZED, OTASP_NEEDED or OTASP_NOT_NEEDED
     */
    public int getOtasp() {
        int provisioningState;
        // if sim is not loaded, return otasp uninitialized
        if(!mPhone.getIccRecordsLoaded()) {
            if(DBG) log("getOtasp: otasp uninitialized due to sim not loaded");
            return OTASP_UNINITIALIZED;
        }
        // if voice tech is Gsm, return otasp not needed
        if(mPhone.isPhoneTypeGsm()) {
            if(DBG) log("getOtasp: otasp not needed for GSM");
            return OTASP_NOT_NEEDED;
        }
        // for ruim, min is null means require otasp.
        if (mIsSubscriptionFromRuim && mMin == null) {
            return OTASP_NEEDED;
        }
        if (mMin == null || (mMin.length() < 6)) {
            if (DBG) log("getOtasp: bad mMin='" + mMin + "'");
            provisioningState = OTASP_UNKNOWN;
        } else {
            if ((mMin.equals(UNACTIVATED_MIN_VALUE)
                    || mMin.substring(0,6).equals(UNACTIVATED_MIN2_VALUE))
                    || SystemProperties.getBoolean("test_cdma_setup", false)) {
                provisioningState = OTASP_NEEDED;
            } else {
                provisioningState = OTASP_NOT_NEEDED;
            }
        }
        if (DBG) log("getOtasp: state=" + provisioningState);
        return provisioningState;
    }

    protected void parseSidNid (String sidStr, String nidStr) {
        if (sidStr != null) {
            String[] sid = sidStr.split(",");
            mHomeSystemId = new int[sid.length];
            for (int i = 0; i < sid.length; i++) {
                try {
                    mHomeSystemId[i] = Integer.parseInt(sid[i]);
                } catch (NumberFormatException ex) {
                    loge("error parsing system id: " + ex);
                }
            }
        }
        if (DBG) log("CDMA_SUBSCRIPTION: SID=" + sidStr);

        if (nidStr != null) {
            String[] nid = nidStr.split(",");
            mHomeNetworkId = new int[nid.length];
            for (int i = 0; i < nid.length; i++) {
                try {
                    mHomeNetworkId[i] = Integer.parseInt(nid[i]);
                } catch (NumberFormatException ex) {
                    loge("CDMA_SUBSCRIPTION: error parsing network id: " + ex);
                }
            }
        }
        if (DBG) log("CDMA_SUBSCRIPTION: NID=" + nidStr);
    }

    protected void updateOtaspState() {
        int otaspMode = getOtasp();
        int oldOtaspMode = mCurrentOtaspMode;
        mCurrentOtaspMode = otaspMode;

        if (oldOtaspMode != mCurrentOtaspMode) {
            if (DBG) {
                log("updateOtaspState: call notifyOtaspChanged old otaspMode=" +
                        oldOtaspMode + " new otaspMode=" + mCurrentOtaspMode);
            }
            mPhone.notifyOtaspChanged(mCurrentOtaspMode);
        }
    }

    protected Phone getPhone() {
        return mPhone;
    }

    protected void handlePollStateResult(int what, AsyncResult ar) {
        // Ignore stale requests from last poll
        if (ar.userObj != mPollingContext) return;

        if (ar.exception != null) {
            CommandException.Error err=null;

            if (ar.exception instanceof CommandException) {
                err = ((CommandException)(ar.exception)).getCommandError();
            }

            if (err == CommandException.Error.RADIO_NOT_AVAILABLE) {
                // Radio has crashed or turned off
                cancelPollState();
                return;
            }

            if (err != CommandException.Error.OP_NOT_ALLOWED_BEFORE_REG_NW) {
                loge("RIL implementation has returned an error where it must succeed" +
                        ar.exception);
            }
        } else try {
            handlePollStateResultMessage(what, ar);
        } catch (RuntimeException ex) {
            loge("Exception while polling service state. Probably malformed RIL response." + ex);
        }

        mPollingContext[0]--;

        if (mPollingContext[0] == 0) {
            if (mPhone.isPhoneTypeGsm()) {
                updateRoamingState();
                mNewSS.setEmergencyOnly(mEmergencyOnly);
            } else {
                boolean namMatch = false;
                if (!isSidsAllZeros() && isHomeSid(mNewSS.getSystemId())) {
                    namMatch = true;
                }

                // Setting SS Roaming (general)
                if (mIsSubscriptionFromRuim) {
                    mNewSS.setVoiceRoaming(isRoamingBetweenOperators(mNewSS.getVoiceRoaming(), mNewSS));
                }
                // For CDMA, voice and data should have the same roaming status
                final boolean isVoiceInService =
                        (mNewSS.getVoiceRegState() == ServiceState.STATE_IN_SERVICE);
                final int dataRegType = mNewSS.getRilDataRadioTechnology();
                if (isVoiceInService && ServiceState.isCdma(dataRegType)) {
                    mNewSS.setDataRoaming(mNewSS.getVoiceRoaming());
                }

                // Setting SS CdmaRoamingIndicator and CdmaDefaultRoamingIndicator
                mNewSS.setCdmaDefaultRoamingIndicator(mDefaultRoamingIndicator);
                mNewSS.setCdmaRoamingIndicator(mRoamingIndicator);
                boolean isPrlLoaded = true;
                if (TextUtils.isEmpty(mPrlVersion)) {
                    isPrlLoaded = false;
                }
                if (!isPrlLoaded || (mNewSS.getRilVoiceRadioTechnology()
                        == ServiceState.RIL_RADIO_TECHNOLOGY_UNKNOWN)) {
                    log("Turn off roaming indicator if !isPrlLoaded or voice RAT is unknown");
                    mNewSS.setCdmaRoamingIndicator(EriInfo.ROAMING_INDICATOR_OFF);
                } else if (!isSidsAllZeros()) {
                    if (!namMatch && !mIsInPrl) {
                        // Use default
                        mNewSS.setCdmaRoamingIndicator(mDefaultRoamingIndicator);
                    } else if (namMatch && !mIsInPrl) {
                        // TODO this will be removed when we handle roaming on LTE on CDMA+LTE phones
<<<<<<< HEAD
                        if (isRatLte(mNewSS.getRilVoiceRadioTechnology())) {
=======
                        if (ServiceState.isLte(mNewSS.getRilVoiceRadioTechnology())) {
>>>>>>> b7f55afe
                            log("Turn off roaming indicator as voice is LTE");
                            mNewSS.setCdmaRoamingIndicator(EriInfo.ROAMING_INDICATOR_OFF);
                        } else {
                            mNewSS.setCdmaRoamingIndicator(EriInfo.ROAMING_INDICATOR_FLASH);
                        }
                    } else if (!namMatch && mIsInPrl) {
                        // Use the one from PRL/ERI
                        mNewSS.setCdmaRoamingIndicator(mRoamingIndicator);
                    } else {
                        // It means namMatch && mIsInPrl
                        if ((mRoamingIndicator <= 2)) {
                            mNewSS.setCdmaRoamingIndicator(EriInfo.ROAMING_INDICATOR_OFF);
                        } else {
                            // Use the one from PRL/ERI
                            mNewSS.setCdmaRoamingIndicator(mRoamingIndicator);
                        }
                    }
                }

                int roamingIndicator = mNewSS.getCdmaRoamingIndicator();
                mNewSS.setCdmaEriIconIndex(mPhone.mEriManager.getCdmaEriIconIndex(roamingIndicator,
                        mDefaultRoamingIndicator));
                mNewSS.setCdmaEriIconMode(mPhone.mEriManager.getCdmaEriIconMode(roamingIndicator,
                        mDefaultRoamingIndicator));

                // NOTE: Some operator may require overriding mCdmaRoaming
                // (set by the modem), depending on the mRoamingIndicator.

                if (DBG) {
                    log("Set CDMA Roaming Indicator to: " + mNewSS.getCdmaRoamingIndicator()
                            + ". voiceRoaming = " + mNewSS.getVoiceRoaming()
                            + ". dataRoaming = " + mNewSS.getDataRoaming()
                            + ", isPrlLoaded = " + isPrlLoaded
                            + ". namMatch = " + namMatch + " , mIsInPrl = " + mIsInPrl
                            + ", mRoamingIndicator = " + mRoamingIndicator
                            + ", mDefaultRoamingIndicator= " + mDefaultRoamingIndicator);
                }
            }
            pollStateDone();
        }

    }

    /**
     * Set roaming state when cdmaRoaming is true and ons is different from spn
     * @param cdmaRoaming TS 27.007 7.2 CREG registered roaming
     * @param s ServiceState hold current ons
     * @return true for roaming state set
     */
    private boolean isRoamingBetweenOperators(boolean cdmaRoaming, ServiceState s) {
        return cdmaRoaming && !isSameOperatorNameFromSimAndSS(s);
    }

    protected void handlePollStateResultMessage(int what, AsyncResult ar) {
        int ints[];
        String states[];
        switch (what) {
            case EVENT_POLL_STATE_REGISTRATION: {
                if (mPhone.isPhoneTypeGsm()) {
                    states = (String[]) ar.result;
                    int lac = -1;
                    int cid = -1;
                    int type = ServiceState.RIL_RADIO_TECHNOLOGY_UNKNOWN;
                    int regState = ServiceState.RIL_REG_STATE_UNKNOWN;
                    int reasonRegStateDenied = -1;
                    int psc = -1;
                    int cssIndicator = 0;
                    if (states.length > 0) {
                        try {
                            regState = Integer.parseInt(states[0]);
                            if (states.length >= 3) {
                                if (states[1] != null && states[1].length() > 0) {
                                    lac = Integer.parseInt(states[1], 16);
                                }
                                if (states[2] != null && states[2].length() > 0) {
                                    cid = Integer.parseInt(states[2], 16);
                                }

                                // states[3] (if present) is the current radio technology
                                if (states.length >= 4 && states[3] != null) {
                                    type = Integer.parseInt(states[3]);
                                }
                            }
                            if (states.length >= 8 && (states[7] != null)) {
                                cssIndicator = Integer.parseInt(states[7]);
                            }
                            if (states.length > 14) {
                                if (states[14] != null && states[14].length() > 0) {
                                    psc = Integer.parseInt(states[14], 16);
                                }
                            }
                        } catch (NumberFormatException ex) {
                            loge("error parsing RegistrationState: " + ex);
                        }
                    }

                    mGsmRoaming = regCodeIsRoaming(regState);
                    mNewSS.setVoiceRegState(regCodeToServiceState(regState));
                    mNewSS.setRilVoiceRadioTechnology(type);
                    mNewSS.setCssIndicator(cssIndicator);

                    boolean isVoiceCapable = mPhone.getContext().getResources()
                            .getBoolean(com.android.internal.R.bool.config_voice_capable);
                    if ((regState == ServiceState.RIL_REG_STATE_DENIED_EMERGENCY_CALL_ENABLED
                            || regState == ServiceState.RIL_REG_STATE_NOT_REG_EMERGENCY_CALL_ENABLED
                            || regState == ServiceState.RIL_REG_STATE_SEARCHING_EMERGENCY_CALL_ENABLED
                            || regState == ServiceState.RIL_REG_STATE_UNKNOWN_EMERGENCY_CALL_ENABLED)
                            && isVoiceCapable) {
                        mEmergencyOnly = true;
                    } else {
                        mEmergencyOnly = false;
                    }

                    // LAC and CID are -1 if not avail
                    ((GsmCellLocation)mNewCellLoc).setLacAndCid(lac, cid);
                    ((GsmCellLocation)mNewCellLoc).setPsc(psc);
                } else {
                    states = (String[])ar.result;

                    int registrationState = 4;     //[0] registrationState
                    int radioTechnology = -1;      //[3] radioTechnology
                    int baseStationId = -1;        //[4] baseStationId
                    //[5] baseStationLatitude
                    int baseStationLatitude = CdmaCellLocation.INVALID_LAT_LONG;
                    //[6] baseStationLongitude
                    int baseStationLongitude = CdmaCellLocation.INVALID_LAT_LONG;
                    int cssIndicator = 0;          //[7] init with 0, because it is treated as a boolean
                    int systemId = 0;              //[8] systemId
                    int networkId = 0;             //[9] networkId
                    int roamingIndicator = -1;     //[10] Roaming indicator
                    int systemIsInPrl = 0;         //[11] Indicates if current system is in PRL
                    int defaultRoamingIndicator = 0;  //[12] Is default roaming indicator from PRL
                    int reasonForDenial = 0;       //[13] Denial reason if registrationState = 3

                    if (states.length >= 14) {
                        try {
                            if (states[0] != null) {
                                registrationState = Integer.parseInt(states[0]);
                            }
                            if (states[3] != null) {
                                radioTechnology = Integer.parseInt(states[3]);
                            }
                            if (states[4] != null) {
                                baseStationId = Integer.parseInt(states[4]);
                            }
                            if (states[5] != null) {
                                baseStationLatitude = Integer.parseInt(states[5]);
                            }
                            if (states[6] != null) {
                                baseStationLongitude = Integer.parseInt(states[6]);
                            }
                            // Some carriers only return lat-lngs of 0,0
                            if (baseStationLatitude == 0 && baseStationLongitude == 0) {
                                baseStationLatitude  = CdmaCellLocation.INVALID_LAT_LONG;
                                baseStationLongitude = CdmaCellLocation.INVALID_LAT_LONG;
                            }
                            if (states[7] != null) {
                                cssIndicator = Integer.parseInt(states[7]);
                            }
                            if (states[8] != null) {
                                systemId = Integer.parseInt(states[8]);
                            }
                            if (states[9] != null) {
                                networkId = Integer.parseInt(states[9]);
                            }
                            if (states[10] != null) {
                                roamingIndicator = Integer.parseInt(states[10]);
                            }
                            if (states[11] != null) {
                                systemIsInPrl = Integer.parseInt(states[11]);
                            }
                            if (states[12] != null) {
                                defaultRoamingIndicator = Integer.parseInt(states[12]);
                            }
                            if (states[13] != null) {
                                reasonForDenial = Integer.parseInt(states[13]);
                            }
                        } catch (NumberFormatException ex) {
                            loge("EVENT_POLL_STATE_REGISTRATION_CDMA: error parsing: " + ex);
                        }
                    } else {
                        throw new RuntimeException("Warning! Wrong number of parameters returned from "
                                + "RIL_REQUEST_REGISTRATION_STATE: expected 14 or more "
                                + "strings and got " + states.length + " strings");
                    }

                    mRegistrationState = registrationState;
                    // When registration state is roaming and TSB58
                    // roaming indicator is not in the carrier-specified
                    // list of ERIs for home system, mCdmaRoaming is true.
                    boolean cdmaRoaming =
                            regCodeIsRoaming(registrationState) && !isRoamIndForHomeSystem(states[10]);
                    mNewSS.setVoiceRoaming(cdmaRoaming);
                    mNewSS.setVoiceRegState(regCodeToServiceState(registrationState));

                    mNewSS.setRilVoiceRadioTechnology(radioTechnology);

                    mNewSS.setCssIndicator(cssIndicator);
                    mNewSS.setSystemAndNetworkId(systemId, networkId);
                    mRoamingIndicator = roamingIndicator;
                    mIsInPrl = (systemIsInPrl == 0) ? false : true;
                    mDefaultRoamingIndicator = defaultRoamingIndicator;


                    // Values are -1 if not available.
                    ((CdmaCellLocation)mNewCellLoc).setCellLocationData(baseStationId,
                            baseStationLatitude, baseStationLongitude, systemId, networkId);

                    if (reasonForDenial == 0) {
                        mRegistrationDeniedReason = ServiceStateTracker.REGISTRATION_DENIED_GEN;
                    } else if (reasonForDenial == 1) {
                        mRegistrationDeniedReason = ServiceStateTracker.REGISTRATION_DENIED_AUTH;
                    } else {
                        mRegistrationDeniedReason = "";
                    }

                    if (mRegistrationState == 3) {
                        if (DBG) log("Registration denied, " + mRegistrationDeniedReason);
                    }
                }
                break;
            }

            case EVENT_POLL_STATE_GPRS: {
                if (mPhone.isPhoneTypeGsm()) {
                    states = (String[]) ar.result;

                    int type = 0;
                    int regState = ServiceState.RIL_REG_STATE_UNKNOWN;
                    mNewReasonDataDenied = -1;
                    mNewMaxDataCalls = 1;
                    if (states.length > 0) {
                        try {
                            regState = Integer.parseInt(states[0]);

                            // states[3] (if present) is the current radio technology
                            if (states.length >= 4 && states[3] != null) {
                                type = Integer.parseInt(states[3]);
                            }
                            if ((states.length >= 5) &&
                                    (regState == ServiceState.RIL_REG_STATE_DENIED)) {
                                mNewReasonDataDenied = Integer.parseInt(states[4]);
                            }
                            if (states.length >= 6) {
                                mNewMaxDataCalls = Integer.parseInt(states[5]);
                            }
                        } catch (NumberFormatException ex) {
                            loge("error parsing GprsRegistrationState: " + ex);
                        }
                    }
                    int dataRegState = regCodeToServiceState(regState);
                    mNewSS.setDataRegState(dataRegState);
                    mDataRoaming = regCodeIsRoaming(regState);
                    mNewSS.setRilDataRadioTechnology(type);
                    if (DBG) {
                        log("handlPollStateResultMessage: GsmSST setDataRegState=" + dataRegState
                                + " regState=" + regState
                                + " dataRadioTechnology=" + type);
                    }
                } else if (mPhone.isPhoneTypeCdma()) {
                    states = (String[])ar.result;
                    if (DBG) {
                        log("handlePollStateResultMessage: EVENT_POLL_STATE_GPRS states.length=" +
                                states.length + " states=" + states);
                    }

                    int regState = ServiceState.RIL_REG_STATE_UNKNOWN;
                    int dataRadioTechnology = 0;

                    if (states.length > 0) {
                        try {
                            regState = Integer.parseInt(states[0]);

                            // states[3] (if present) is the current radio technology
                            if (states.length >= 4 && states[3] != null) {
                                dataRadioTechnology = Integer.parseInt(states[3]);
                            }
                        } catch (NumberFormatException ex) {
                            loge("handlePollStateResultMessage: error parsing GprsRegistrationState: "
                                    + ex);
                        }
                    }

                    int dataRegState = regCodeToServiceState(regState);
                    mNewSS.setDataRegState(dataRegState);
                    mNewSS.setRilDataRadioTechnology(dataRadioTechnology);
                    mNewSS.setDataRoaming(regCodeIsRoaming(regState));
                    if (DBG) {
                        log("handlPollStateResultMessage: cdma setDataRegState=" + dataRegState
                                + " regState=" + regState
                                + " dataRadioTechnology=" + dataRadioTechnology);
                    }
                } else {
                    states = (String[])ar.result;
                    if (DBG) {
                        log("handlePollStateResultMessage: EVENT_POLL_STATE_GPRS states.length=" +
                                states.length + " states=" + states);
                    }

                    int newDataRAT = ServiceState.RIL_RADIO_TECHNOLOGY_UNKNOWN;
                    int regState = -1;
                    if (states.length > 0) {
                        try {
                            regState = Integer.parseInt(states[0]);

                            // states[3] (if present) is the current radio technology
                            if (states.length >= 4 && states[3] != null) {
                                newDataRAT = Integer.parseInt(states[3]);
                            }
                        } catch (NumberFormatException ex) {
                            loge("handlePollStateResultMessage: error parsing GprsRegistrationState: "
                                    + ex);
                        }
                    }

                    // If the unsolicited signal strength comes just before data RAT family changes
                    // (i.e. from UNKNOWN to LTE, CDMA to LTE, LTE to CDMA), the signal bar might
                    // display the wrong information until the next unsolicited signal strength
                    // information coming from the modem, which might take a long time to come or
                    // even not come at all.  In order to provide the best user experience, we
                    // query the latest signal information so it will show up on the UI on time.
                    int oldDataRAT = mSS.getRilDataRadioTechnology();
                    if ((oldDataRAT == ServiceState.RIL_RADIO_TECHNOLOGY_UNKNOWN &&
                            newDataRAT != ServiceState.RIL_RADIO_TECHNOLOGY_UNKNOWN) ||
<<<<<<< HEAD
                            (ServiceState.isCdma(oldDataRAT) &&
                                    isRatLte(newDataRAT)) || (isRatLte(oldDataRAT) &&
                                    ServiceState.isCdma(newDataRAT))) {
=======
                            (ServiceState.isCdma(oldDataRAT) && ServiceState.isLte(newDataRAT)) ||
                            (ServiceState.isLte(oldDataRAT) && ServiceState.isCdma(newDataRAT))) {
>>>>>>> b7f55afe
                        mCi.getSignalStrength(obtainMessage(EVENT_GET_SIGNAL_STRENGTH));
                    }

                    mNewSS.setRilDataRadioTechnology(newDataRAT);
                    int dataRegState = regCodeToServiceState(regState);
                    mNewSS.setDataRegState(dataRegState);
                    // voice roaming state in done while handling EVENT_POLL_STATE_REGISTRATION_CDMA
                    mNewSS.setDataRoaming(regCodeIsRoaming(regState));
                    if (DBG) {
                        log("handlPollStateResultMessage: CdmaLteSST setDataRegState=" + dataRegState
                                + " regState=" + regState
                                + " dataRadioTechnology=" + newDataRAT);
                    }
                }
                break;
            }

            case EVENT_POLL_STATE_OPERATOR: {
                if (mPhone.isPhoneTypeGsm()) {
                    String opNames[] = (String[]) ar.result;

                    if (opNames != null && opNames.length >= 3) {
                        // FIXME: Giving brandOverride higher precedence, is this desired?
                        String brandOverride = mUiccController.getUiccCard(getPhoneId()) != null ?
                                mUiccController.getUiccCard(getPhoneId()).getOperatorBrandOverride() : null;
                        if (brandOverride != null) {
                            log("EVENT_POLL_STATE_OPERATOR: use brandOverride=" + brandOverride);
                            mNewSS.setOperatorName(brandOverride, brandOverride, opNames[2]);
                        } else {
                            mNewSS.setOperatorName(opNames[0], opNames[1], opNames[2]);
                        }
                    }
                } else {
                    String opNames[] = (String[])ar.result;

                    if (opNames != null && opNames.length >= 3) {
                        // TODO: Do we care about overriding in this case.
                        // If the NUMERIC field isn't valid use PROPERTY_CDMA_HOME_OPERATOR_NUMERIC
                        if ((opNames[2] == null) || (opNames[2].length() < 5)
                                || ("00000".equals(opNames[2]))) {
                            opNames[2] = SystemProperties.get(
                                    GsmCdmaPhone.PROPERTY_CDMA_HOME_OPERATOR_NUMERIC, "00000");
                            if (DBG) {
                                log("RIL_REQUEST_OPERATOR.response[2], the numeric, " +
                                        " is bad. Using SystemProperties '" +
                                        GsmCdmaPhone.PROPERTY_CDMA_HOME_OPERATOR_NUMERIC +
                                        "'= " + opNames[2]);
                            }
                        }

                        if (!mIsSubscriptionFromRuim) {
                            // NV device (as opposed to CSIM)
                            mNewSS.setOperatorName(opNames[0], opNames[1], opNames[2]);
                        } else {
                            String brandOverride = mUiccController.getUiccCard(getPhoneId()) != null ?
                                    mUiccController.getUiccCard(getPhoneId()).getOperatorBrandOverride() : null;
                            if (brandOverride != null) {
                                mNewSS.setOperatorName(brandOverride, brandOverride, opNames[2]);
                            } else {
                                mNewSS.setOperatorName(opNames[0], opNames[1], opNames[2]);
                            }
                        }
                    } else {
                        if (DBG) log("EVENT_POLL_STATE_OPERATOR_CDMA: error parsing opNames");
                    }
                }
                break;
            }

            case EVENT_POLL_STATE_NETWORK_SELECTION_MODE: {
                ints = (int[])ar.result;
                mNewSS.setIsManualSelection(ints[0] == 1);
                if ((ints[0] == 1) && (!mPhone.isManualNetSelAllowed())) {
                        /*
                         * modem is currently in manual selection but manual
                         * selection is not allowed in the current mode so
                         * switch to automatic registration
                         */
                    mPhone.setNetworkSelectionModeAutomatic (null);
                    log(" Forcing Automatic Network Selection, " +
                            "manual selection is not allowed");
                }
                break;
            }

            default:
                loge("handlePollStateResultMessage: Unexpected RIL response received: " + what);
        }
    }

    /**
     * Determine whether a roaming indicator is in the carrier-specified list of ERIs for
     * home system
     *
     * @param roamInd roaming indicator in String
     * @return true if the roamInd is in the carrier-specified list of ERIs for home network
     */
    private boolean isRoamIndForHomeSystem(String roamInd) {
        // retrieve the carrier-specified list of ERIs for home system
        String[] homeRoamIndicators = mPhone.getContext().getResources()
                .getStringArray(com.android.internal.R.array.config_cdma_home_system);

        if (homeRoamIndicators != null) {
            // searches through the comma-separated list for a match,
            // return true if one is found.
            for (String homeRoamInd : homeRoamIndicators) {
                if (homeRoamInd.equals(roamInd)) {
                    return true;
                }
            }
            // no matches found against the list!
            return false;
        }

        // no system property found for the roaming indicators for home system
        return false;
    }

    /**
     * Query the carrier configuration to determine if there any network overrides
     * for roaming or not roaming for the current service state.
     */
    protected void updateRoamingState() {
        if (mPhone.isPhoneTypeGsm()) {
            /**
             * Since the roaming state of gsm service (from +CREG) and
             * data service (from +CGREG) could be different, the new SS
             * is set to roaming when either is true.
             *
             * There are exceptions for the above rule.
             * The new SS is not set as roaming while gsm service reports
             * roaming but indeed it is same operator.
             * And the operator is considered non roaming.
             *
             * The test for the operators is to handle special roaming
             * agreements and MVNO's.
             */
            boolean roaming = (mGsmRoaming || mDataRoaming);
            if (mGsmRoaming && !isOperatorConsideredRoaming(mNewSS) &&
                    (isSameNamedOperators(mNewSS) || isOperatorConsideredNonRoaming(mNewSS))) {
                roaming = false;
            }

            // Save the roaming state before carrier config possibly overrides it.
            mNewSS.setDataRoamingFromRegistration(roaming);

            CarrierConfigManager configLoader = (CarrierConfigManager)
                    mPhone.getContext().getSystemService(Context.CARRIER_CONFIG_SERVICE);

            if (configLoader != null) {
                try {
                    PersistableBundle b = configLoader.getConfigForSubId(mPhone.getSubId());

                    if (alwaysOnHomeNetwork(b)) {
                        log("updateRoamingState: carrier config override always on home network");
                        roaming = false;
                    } else if (isNonRoamingInGsmNetwork(b, mNewSS.getOperatorNumeric())) {
                        log("updateRoamingState: carrier config override set non roaming:"
                                + mNewSS.getOperatorNumeric());
                        roaming = false;
                    } else if (isRoamingInGsmNetwork(b, mNewSS.getOperatorNumeric())) {
                        log("updateRoamingState: carrier config override set roaming:"
                                + mNewSS.getOperatorNumeric());
                        roaming = true;
                    }
                } catch (Exception e) {
                    loge("updateRoamingState: unable to access carrier config service");
                }
            } else {
                log("updateRoamingState: no carrier config service available");
            }

            mNewSS.setVoiceRoaming(roaming);
            mNewSS.setDataRoaming(roaming);
        } else {
            // Save the roaming state before carrier config possibly overrides it.
            mNewSS.setDataRoamingFromRegistration(mNewSS.getDataRoaming());

            CarrierConfigManager configLoader = (CarrierConfigManager)
                    mPhone.getContext().getSystemService(Context.CARRIER_CONFIG_SERVICE);
            if (configLoader != null) {
                try {
                    PersistableBundle b = configLoader.getConfigForSubId(mPhone.getSubId());
                    String systemId = Integer.toString(mNewSS.getSystemId());

                    if (alwaysOnHomeNetwork(b)) {
                        log("updateRoamingState: carrier config override always on home network");
                        setRoamingOff();
                    } else if (isNonRoamingInGsmNetwork(b, mNewSS.getOperatorNumeric())
                            || isNonRoamingInCdmaNetwork(b, systemId)) {
                        log("updateRoamingState: carrier config override set non-roaming:"
                                + mNewSS.getOperatorNumeric() + ", " + systemId);
                        setRoamingOff();
                    } else if (isRoamingInGsmNetwork(b, mNewSS.getOperatorNumeric())
                            || isRoamingInCdmaNetwork(b, systemId)) {
                        log("updateRoamingState: carrier config override set roaming:"
                                + mNewSS.getOperatorNumeric() + ", " + systemId);
                        setRoamingOn();
                    }
                } catch (Exception e) {
                    loge("updateRoamingState: unable to access carrier config service");
                }
            } else {
                log("updateRoamingState: no carrier config service available");
            }

            if (Build.IS_DEBUGGABLE && SystemProperties.getBoolean(PROP_FORCE_ROAMING, false)) {
                mNewSS.setVoiceRoaming(true);
                mNewSS.setDataRoaming(true);
            }
        }
    }

    private void setRoamingOn() {
        mNewSS.setVoiceRoaming(true);
        mNewSS.setDataRoaming(true);
        mNewSS.setCdmaEriIconIndex(EriInfo.ROAMING_INDICATOR_ON);
        mNewSS.setCdmaEriIconMode(EriInfo.ROAMING_ICON_MODE_NORMAL);
    }

    private void setRoamingOff() {
        mNewSS.setVoiceRoaming(false);
        mNewSS.setDataRoaming(false);
        mNewSS.setCdmaEriIconIndex(EriInfo.ROAMING_INDICATOR_OFF);
    }

    protected void updateSpnDisplay() {
        updateOperatorNameFromEri();

        String wfcVoiceSpnFormat = null;
        String wfcDataSpnFormat = null;
        if (mPhone.getImsPhone() != null && mPhone.getImsPhone().isWifiCallingEnabled()) {
            // In Wi-Fi Calling mode show SPN+WiFi

            String[] wfcSpnFormats = mPhone.getContext().getResources().getStringArray(
                    com.android.internal.R.array.wfcSpnFormats);
            int voiceIdx = 0;
            int dataIdx = 0;
            CarrierConfigManager configLoader = (CarrierConfigManager)
                    mPhone.getContext().getSystemService(Context.CARRIER_CONFIG_SERVICE);
            if (configLoader != null) {
                try {
                    PersistableBundle b = configLoader.getConfigForSubId(mPhone.getSubId());
                    if (b != null) {
                        voiceIdx = b.getInt(CarrierConfigManager.KEY_WFC_SPN_FORMAT_IDX_INT);
                        dataIdx = b.getInt(
                                CarrierConfigManager.KEY_WFC_DATA_SPN_FORMAT_IDX_INT);
                    }
                } catch (Exception e) {
                    loge("updateSpnDisplay: carrier config error: " + e);
                }
            }

            wfcVoiceSpnFormat = wfcSpnFormats[voiceIdx];
            wfcDataSpnFormat = wfcSpnFormats[dataIdx];
        }

        if (mPhone.isPhoneTypeGsm()) {
            // The values of plmn/showPlmn change in different scenarios.
            // 1) No service but emergency call allowed -> expected
            //    to show "Emergency call only"
            //    EXTRA_SHOW_PLMN = true
            //    EXTRA_PLMN = "Emergency call only"

            // 2) No service at all --> expected to show "No service"
            //    EXTRA_SHOW_PLMN = true
            //    EXTRA_PLMN = "No service"

            // 3) Normal operation in either home or roaming service
            //    EXTRA_SHOW_PLMN = depending on IccRecords rule
            //    EXTRA_PLMN = plmn

            // 4) No service due to power off, aka airplane mode
            //    EXTRA_SHOW_PLMN = false
            //    EXTRA_PLMN = null

            IccRecords iccRecords = mIccRecords;
            String plmn = null;
            boolean showPlmn = false;
            int rule = (iccRecords != null) ? iccRecords.getDisplayRule(mSS.getOperatorNumeric()) : 0;
            if (mSS.getVoiceRegState() == ServiceState.STATE_OUT_OF_SERVICE
                    || mSS.getVoiceRegState() == ServiceState.STATE_EMERGENCY_ONLY) {
                showPlmn = true;
                if (mEmergencyOnly) {
                    // No service but emergency call allowed
                    plmn = Resources.getSystem().
                            getText(com.android.internal.R.string.emergency_calls_only).toString();
                } else {
                    // No service at all
                    plmn = Resources.getSystem().
                            getText(com.android.internal.R.string.lockscreen_carrier_default).toString();
                }
                if (DBG) log("updateSpnDisplay: radio is on but out " +
                        "of service, set plmn='" + plmn + "'");
            } else if (mSS.getVoiceRegState() == ServiceState.STATE_IN_SERVICE) {
                // In either home or roaming service
                plmn = mSS.getOperatorAlphaLong();
                showPlmn = !TextUtils.isEmpty(plmn) &&
                        ((rule & SIMRecords.SPN_RULE_SHOW_PLMN)
                                == SIMRecords.SPN_RULE_SHOW_PLMN);
            } else {
                // Power off state, such as airplane mode, show plmn as "No service"
                showPlmn = true;
                plmn = Resources.getSystem().
                        getText(com.android.internal.R.string.lockscreen_carrier_default).toString();
                if (DBG) log("updateSpnDisplay: radio is off w/ showPlmn="
                        + showPlmn + " plmn=" + plmn);
            }

            // The value of spn/showSpn are same in different scenarios.
            //    EXTRA_SHOW_SPN = depending on IccRecords rule and radio/IMS state
            //    EXTRA_SPN = spn
            //    EXTRA_DATA_SPN = dataSpn
            String spn = (iccRecords != null) ? iccRecords.getServiceProviderName() : "";
            String dataSpn = spn;
            boolean showSpn = !TextUtils.isEmpty(spn)
                    && ((rule & SIMRecords.SPN_RULE_SHOW_SPN)
                    == SIMRecords.SPN_RULE_SHOW_SPN);

            if (!TextUtils.isEmpty(spn) && !TextUtils.isEmpty(wfcVoiceSpnFormat) &&
                    !TextUtils.isEmpty(wfcDataSpnFormat)) {
                // In Wi-Fi Calling mode show SPN+WiFi

                String originalSpn = spn.trim();
                spn = String.format(wfcVoiceSpnFormat, originalSpn);
                dataSpn = String.format(wfcDataSpnFormat, originalSpn);
                showSpn = true;
                showPlmn = false;
            } else if (mSS.getVoiceRegState() == ServiceState.STATE_POWER_OFF
                    || (showPlmn && TextUtils.equals(spn, plmn))) {
                // airplane mode or spn equals plmn, do not show spn
                spn = null;
                showSpn = false;
            }

            int subId = SubscriptionManager.INVALID_SUBSCRIPTION_ID;
            int[] subIds = SubscriptionManager.getSubId(mPhone.getPhoneId());
            if (subIds != null && subIds.length > 0) {
                subId = subIds[0];
            }

            // Update SPN_STRINGS_UPDATED_ACTION IFF any value changes
            if (mSubId != subId ||
                    showPlmn != mCurShowPlmn
                    || showSpn != mCurShowSpn
                    || !TextUtils.equals(spn, mCurSpn)
                    || !TextUtils.equals(dataSpn, mCurDataSpn)
                    || !TextUtils.equals(plmn, mCurPlmn)) {
                if (DBG) {
                    log(String.format("updateSpnDisplay: changed sending intent rule=" + rule +
                            " showPlmn='%b' plmn='%s' showSpn='%b' spn='%s' dataSpn='%s' " +
                            "subId='%d'", showPlmn, plmn, showSpn, spn, dataSpn, subId));
                }
                Intent intent = new Intent(TelephonyIntents.SPN_STRINGS_UPDATED_ACTION);
                intent.addFlags(Intent.FLAG_RECEIVER_REPLACE_PENDING);
                intent.putExtra(TelephonyIntents.EXTRA_SHOW_SPN, showSpn);
                intent.putExtra(TelephonyIntents.EXTRA_SPN, spn);
                intent.putExtra(TelephonyIntents.EXTRA_DATA_SPN, dataSpn);
                intent.putExtra(TelephonyIntents.EXTRA_SHOW_PLMN, showPlmn);
                intent.putExtra(TelephonyIntents.EXTRA_PLMN, plmn);
                SubscriptionManager.putPhoneIdAndSubIdExtra(intent, mPhone.getPhoneId());
                mPhone.getContext().sendStickyBroadcastAsUser(intent, UserHandle.ALL);

                if (!mSubscriptionController.setPlmnSpn(mPhone.getPhoneId(),
                        showPlmn, plmn, showSpn, spn)) {
                    mSpnUpdatePending = true;
                }
            }

            mSubId = subId;
            mCurShowSpn = showSpn;
            mCurShowPlmn = showPlmn;
            mCurSpn = spn;
            mCurDataSpn = dataSpn;
            mCurPlmn = plmn;
        } else {
            // mOperatorAlphaLong contains the ERI text
            String plmn = mSS.getOperatorAlphaLong();
            boolean showPlmn = false;

            showPlmn = plmn != null;

            int subId = SubscriptionManager.INVALID_SUBSCRIPTION_ID;
            int[] subIds = SubscriptionManager.getSubId(mPhone.getPhoneId());
            if (subIds != null && subIds.length > 0) {
                subId = subIds[0];
            }

            if (!TextUtils.isEmpty(plmn) && !TextUtils.isEmpty(wfcVoiceSpnFormat)) {
                // In Wi-Fi Calling mode show SPN+WiFi

                String originalPlmn = plmn.trim();
                plmn = String.format(wfcVoiceSpnFormat, originalPlmn);
            } else if (mCi.getRadioState() == CommandsInterface.RadioState.RADIO_OFF) {
                // todo: temporary hack; should have a better fix. This is to avoid using operator
                // name from ServiceState (populated in resetServiceStateInIwlanMode()) until
                // wifi calling is actually enabled
                log("updateSpnDisplay: overwriting plmn from " + plmn + " to null as radio " +
                        "state is off");
                plmn = null;
            }

            if (mSubId != subId || !TextUtils.equals(plmn, mCurPlmn)) {
                // Allow A blank plmn, "" to set showPlmn to true. Previously, we
                // would set showPlmn to true only if plmn was not empty, i.e. was not
                // null and not blank. But this would cause us to incorrectly display
                // "No Service". Now showPlmn is set to true for any non null string.
                if (DBG) {
                    log(String.format("updateSpnDisplay: changed sending intent" +
                            " showPlmn='%b' plmn='%s' subId='%d'", showPlmn, plmn, subId));
                }
                Intent intent = new Intent(TelephonyIntents.SPN_STRINGS_UPDATED_ACTION);
                intent.addFlags(Intent.FLAG_RECEIVER_REPLACE_PENDING);
                intent.putExtra(TelephonyIntents.EXTRA_SHOW_SPN, false);
                intent.putExtra(TelephonyIntents.EXTRA_SPN, "");
                intent.putExtra(TelephonyIntents.EXTRA_SHOW_PLMN, showPlmn);
                intent.putExtra(TelephonyIntents.EXTRA_PLMN, plmn);
                SubscriptionManager.putPhoneIdAndSubIdExtra(intent, mPhone.getPhoneId());
                mPhone.getContext().sendStickyBroadcastAsUser(intent, UserHandle.ALL);

                if (!mSubscriptionController.setPlmnSpn(mPhone.getPhoneId(),
                        showPlmn, plmn, false, "")) {
                    mSpnUpdatePending = true;
                }
            }

            mSubId = subId;
            mCurShowSpn = false;
            mCurShowPlmn = showPlmn;
            mCurSpn = "";
            mCurPlmn = plmn;
        }
    }

    protected void setPowerStateToDesired() {
        if (DBG) {
            log("mDeviceShuttingDown=" + mDeviceShuttingDown +
                    ", mDesiredPowerState=" + mDesiredPowerState +
                    ", getRadioState=" + mCi.getRadioState() +
                    ", mPowerOffDelayNeed=" + mPowerOffDelayNeed +
                    ", mAlarmSwitch=" + mAlarmSwitch +
                    ", mRadioDisabledByCarrier=" + mRadioDisabledByCarrier);
        }

        if (mPhone.isPhoneTypeGsm() && mAlarmSwitch) {
            if(DBG) log("mAlarmSwitch == true");
            Context context = mPhone.getContext();
            AlarmManager am = (AlarmManager) context.getSystemService(Context.ALARM_SERVICE);
            am.cancel(mRadioOffIntent);
            mAlarmSwitch = false;
        }

        // If we want it on and it's off, turn it on
        if (mDesiredPowerState && !mRadioDisabledByCarrier
                && mCi.getRadioState() == CommandsInterface.RadioState.RADIO_OFF) {
            mCi.setRadioPower(true, null);
        } else if ((!mDesiredPowerState || mRadioDisabledByCarrier) && mCi.getRadioState().isOn()) {
            // If it's on and available and we want it off gracefully
            if (mPhone.isPhoneTypeGsm() && mPowerOffDelayNeed) {
                if (mImsRegistrationOnOff && !mAlarmSwitch) {
                    if(DBG) log("mImsRegistrationOnOff == true");
                    Context context = mPhone.getContext();
                    AlarmManager am = (AlarmManager) context.getSystemService(Context.ALARM_SERVICE);

                    Intent intent = new Intent(ACTION_RADIO_OFF);
                    mRadioOffIntent = PendingIntent.getBroadcast(context, 0, intent, 0);

                    mAlarmSwitch = true;
                    if (DBG) log("Alarm setting");
                    am.set(AlarmManager.ELAPSED_REALTIME_WAKEUP,
                            SystemClock.elapsedRealtime() + 3000, mRadioOffIntent);
                } else {
                    DcTracker dcTracker = mPhone.mDcTracker;
                    powerOffRadioSafely(dcTracker);
                }
            } else {
                DcTracker dcTracker = mPhone.mDcTracker;
                powerOffRadioSafely(dcTracker);
            }
        }
    }

    protected void onUpdateIccAvailability() {
        if (mUiccController == null ) {
            return;
        }

        UiccCardApplication newUiccApplication = getUiccCardApplication();

        if (mUiccApplcation != newUiccApplication) {
            if (mUiccApplcation != null) {
                log("Removing stale icc objects.");
                mUiccApplcation.unregisterForReady(this);
                if (mIccRecords != null) {
                    mIccRecords.unregisterForRecordsLoaded(this);
                }
                mIccRecords = null;
                mUiccApplcation = null;
            }
            if (newUiccApplication != null) {
                log("New card found");
                mUiccApplcation = newUiccApplication;
                mIccRecords = mUiccApplcation.getIccRecords();
                if (mPhone.isPhoneTypeGsm()) {
                    mUiccApplcation.registerForReady(this, EVENT_SIM_READY, null);
                    if (mIccRecords != null) {
                        mIccRecords.registerForRecordsLoaded(this, EVENT_SIM_RECORDS_LOADED, null);
                    }
                } else if (mIsSubscriptionFromRuim) {
                    mUiccApplcation.registerForReady(this, EVENT_RUIM_READY, null);
                    if (mIccRecords != null) {
                        mIccRecords.registerForRecordsLoaded(this, EVENT_RUIM_RECORDS_LOADED, null);
                    }
                }
            }
        }
    }

    protected void log(String s) {
        Rlog.d(LOG_TAG, s);
    }

    protected void loge(String s) {
        Rlog.e(LOG_TAG, s);
    }

    /**
     * @return The current GPRS state. IN_SERVICE is the same as "attached"
     * and OUT_OF_SERVICE is the same as detached.
     */
    public int getCurrentDataConnectionState() {
        return mSS.getDataRegState();
    }

    /**
     * @return true if phone is camping on a technology (eg UMTS)
     * that could support voice and data simultaneously.
     */
    public boolean isConcurrentVoiceAndDataAllowed() {
        if (mPhone.isPhoneTypeGsm()) {
            if (mSS.getRilVoiceRadioTechnology() >= ServiceState.RIL_RADIO_TECHNOLOGY_UMTS) {
                return true;
            } else {
                return mSS.getCssIndicator() == 1;
            }
        } else if (mPhone.isPhoneTypeCdma()) {
            // Note: it needs to be confirmed which CDMA network types
            // can support voice and data calls concurrently.
            // For the time-being, the return value will be false.
            return false;
        } else {
            // Using the Conncurrent Service Supported flag for CdmaLte devices.
            return mSS.getCssIndicator() == 1;
        }
    }

    public void setImsRegistrationState(boolean registered) {
        log("ImsRegistrationState - registered : " + registered);

        if (mImsRegistrationOnOff && !registered) {
            if (mAlarmSwitch) {
                mImsRegistrationOnOff = registered;

                Context context = mPhone.getContext();
                AlarmManager am = (AlarmManager) context.getSystemService(Context.ALARM_SERVICE);
                am.cancel(mRadioOffIntent);
                mAlarmSwitch = false;

                sendMessage(obtainMessage(EVENT_CHANGE_IMS_STATE));
                return;
            }
        }
        mImsRegistrationOnOff = registered;
    }

    public void onImsCapabilityChanged() {
        sendMessage(obtainMessage(EVENT_IMS_CAPABILITY_CHANGED));
    }

    public boolean isRadioOn() {
        return mCi.getRadioState() == CommandsInterface.RadioState.RADIO_ON;
    }

    private void updateRilImsRadioTechnology() {
        int imsRadioTechnology = mPhone.getImsPhone() != null ?
                mPhone.getImsPhone().getServiceState().getRilImsRadioTechnology() :
                ServiceState.RIL_RADIO_TECHNOLOGY_UNKNOWN;
        if (imsRadioTechnology != mSS.getRilImsRadioTechnology()) {
            Rlog.i(LOG_TAG, "updateRilImsRadioTechnology : Old ims RAT: " +
                    mSS.getRilImsRadioTechnology() + " new ims RAT: " + imsRadioTechnology);
            mSS.setRilImsRadioTechnology(imsRadioTechnology);
            mPhone.notifyServiceStateChanged(mSS);
        }
    }

    /**
     * A complete "service state" from our perspective is
     * composed of a handful of separate requests to the radio.
     *
     * We make all of these requests at once, but then abandon them
     * and start over again if the radio notifies us that some
     * event has changed
     */
    public void pollState() {
        pollState(false);
    }
    /**
     * We insist on polling even if the radio says its off.
     * Used when we get a network changed notification
     * but the radio is off - part of iwlan hack
     */
    private void modemTriggeredPollState() {
        pollState(true);
    }

    public void pollState(boolean modemTriggered) {
        mPollingContext = new int[1];
        mPollingContext[0] = 0;

        switch (mCi.getRadioState()) {
            case RADIO_UNAVAILABLE:
                mNewSS.setStateOutOfService();
                mNewCellLoc.setStateInvalid();
                setSignalStrengthDefaultValues();
                mGotCountryCode = false;
                mNitzUpdatedTime = false;
                pollStateDone();
                break;

            case RADIO_OFF:
                mNewSS.setStateOff();
                mNewCellLoc.setStateInvalid();
                setSignalStrengthDefaultValues();
                mGotCountryCode = false;
                mNitzUpdatedTime = false;
                // don't poll for state when the radio is off
                // EXCEPT, if the poll was modemTrigged (they sent us new radio data)
                // or we're on IWLAN
                if (!modemTriggered && ServiceState.RIL_RADIO_TECHNOLOGY_IWLAN
                        != mSS.getRilDataRadioTechnology()) {
                    pollStateDone();
                    break;
                }

            default:
                // Issue all poll-related commands at once then count down the responses, which
                // are allowed to arrive out-of-order
                mPollingContext[0]++;
                mCi.getOperator(obtainMessage(EVENT_POLL_STATE_OPERATOR, mPollingContext));

                mPollingContext[0]++;
                mCi.getDataRegistrationState(obtainMessage(EVENT_POLL_STATE_GPRS, mPollingContext));

                mPollingContext[0]++;
                mCi.getVoiceRegistrationState(obtainMessage(EVENT_POLL_STATE_REGISTRATION,
                        mPollingContext));

                if (mPhone.isPhoneTypeGsm()) {
                    mPollingContext[0]++;
                    mCi.getNetworkSelectionMode(obtainMessage(
                            EVENT_POLL_STATE_NETWORK_SELECTION_MODE, mPollingContext));
                }
                break;
        }
    }

    //todo: try to merge pollstate functions
    private void pollStateDone() {
        if (mPhone.isPhoneTypeGsm()) {
            pollStateDoneGsm();
        } else if (mPhone.isPhoneTypeCdma()) {
            pollStateDoneCdma();
        } else {
            pollStateDoneCdmaLte();
        }
    }

    private void pollStateDoneGsm() {
        if (Build.IS_DEBUGGABLE && SystemProperties.getBoolean(PROP_FORCE_ROAMING, false)) {
            mNewSS.setVoiceRoaming(true);
            mNewSS.setDataRoaming(true);
        }
        useDataRegStateForDataOnlyDevices();
        resetServiceStateInIwlanMode();

        if (DBG) {
            log("Poll ServiceState done: " +
                    " oldSS=[" + mSS + "] newSS=[" + mNewSS + "]" +
                    " oldMaxDataCalls=" + mMaxDataCalls +
                    " mNewMaxDataCalls=" + mNewMaxDataCalls +
                    " oldReasonDataDenied=" + mReasonDataDenied +
                    " mNewReasonDataDenied=" + mNewReasonDataDenied);
        }

        boolean hasRegistered =
                mSS.getVoiceRegState() != ServiceState.STATE_IN_SERVICE
                        && mNewSS.getVoiceRegState() == ServiceState.STATE_IN_SERVICE;

        boolean hasDeregistered =
                mSS.getVoiceRegState() == ServiceState.STATE_IN_SERVICE
                        && mNewSS.getVoiceRegState() != ServiceState.STATE_IN_SERVICE;

        boolean hasGprsAttached =
                mSS.getDataRegState() != ServiceState.STATE_IN_SERVICE
                        && mNewSS.getDataRegState() == ServiceState.STATE_IN_SERVICE;

        boolean hasGprsDetached =
                mSS.getDataRegState() == ServiceState.STATE_IN_SERVICE
                        && mNewSS.getDataRegState() != ServiceState.STATE_IN_SERVICE;

        boolean hasDataRegStateChanged =
                mSS.getDataRegState() != mNewSS.getDataRegState();

        boolean hasVoiceRegStateChanged =
                mSS.getVoiceRegState() != mNewSS.getVoiceRegState();

        boolean hasLocationChanged = !mNewCellLoc.equals(mCellLoc);

        // ratchet the new tech up through it's rat family but don't drop back down
        // until cell change
        if (hasLocationChanged == false) {
            mRatRatcheter.ratchetRat(mSS, mNewSS);
        }

        boolean hasRilVoiceRadioTechnologyChanged =
                mSS.getRilVoiceRadioTechnology() != mNewSS.getRilVoiceRadioTechnology();

        boolean hasRilDataRadioTechnologyChanged =
                mSS.getRilDataRadioTechnology() != mNewSS.getRilDataRadioTechnology();

        boolean hasChanged = !mNewSS.equals(mSS);

        boolean hasVoiceRoamingOn = !mSS.getVoiceRoaming() && mNewSS.getVoiceRoaming();

        boolean hasVoiceRoamingOff = mSS.getVoiceRoaming() && !mNewSS.getVoiceRoaming();

        boolean hasDataRoamingOn = !mSS.getDataRoaming() && mNewSS.getDataRoaming();

        boolean hasDataRoamingOff = mSS.getDataRoaming() && !mNewSS.getDataRoaming();

<<<<<<< HEAD
        boolean hasLocationChanged = !mNewCellLoc.equals(mCellLoc);

        boolean hasCssIndicatorChanged = (mSS.getCssIndicator() != mNewSS.getCssIndicator());

=======
>>>>>>> b7f55afe
        TelephonyManager tm =
                (TelephonyManager) mPhone.getContext().getSystemService(Context.TELEPHONY_SERVICE);

        // Add an event log when connection state changes
        if (hasVoiceRegStateChanged || hasDataRegStateChanged) {
            EventLog.writeEvent(EventLogTags.GSM_SERVICE_STATE_CHANGE,
                    mSS.getVoiceRegState(), mSS.getDataRegState(),
                    mNewSS.getVoiceRegState(), mNewSS.getDataRegState());
        }

        // Add an event log when network type switched
        // TODO: we may add filtering to reduce the event logged,
        // i.e. check preferred network setting, only switch to 2G, etc
        if (hasRilVoiceRadioTechnologyChanged) {
            int cid = -1;
            GsmCellLocation loc = (GsmCellLocation)mNewCellLoc;
            if (loc != null) cid = loc.getCid();
            // NOTE: this code was previously located after mSS and mNewSS are swapped, so
            // existing logs were incorrectly using the new state for "network_from"
            // and STATE_OUT_OF_SERVICE for "network_to". To avoid confusion, use a new log tag
            // to record the correct states.
            EventLog.writeEvent(EventLogTags.GSM_RAT_SWITCHED_NEW, cid,
                    mSS.getRilVoiceRadioTechnology(),
                    mNewSS.getRilVoiceRadioTechnology());
            if (DBG) {
                log("RAT switched "
                        + ServiceState.rilRadioTechnologyToString(mSS.getRilVoiceRadioTechnology())
                        + " -> "
                        + ServiceState.rilRadioTechnologyToString(
                        mNewSS.getRilVoiceRadioTechnology()) + " at cell " + cid);
            }
        }

        // Ims call capable rat will be filled as part of service state changed.
        mNewSS.setRilImsRadioTechnology(mSS.getRilImsRadioTechnology());
        // swap mSS and mNewSS to put new state in mSS
        ServiceState tss = mSS;
        mSS = mNewSS;
        mNewSS = tss;
        // clean slate for next time
        mNewSS.setStateOutOfService();

        // swap mCellLoc and mNewCellLoc to put new state in mCellLoc
        GsmCellLocation tcl = (GsmCellLocation)mCellLoc;
        mCellLoc = mNewCellLoc;
        mNewCellLoc = tcl;

        mReasonDataDenied = mNewReasonDataDenied;
        mMaxDataCalls = mNewMaxDataCalls;

        if (hasRilVoiceRadioTechnologyChanged) {
            updatePhoneObject();
        }

        if (hasRilDataRadioTechnologyChanged) {
            tm.setDataNetworkTypeForPhone(mPhone.getPhoneId(), mSS.getRilDataRadioTechnology());

            if (ServiceState.RIL_RADIO_TECHNOLOGY_IWLAN
                    == mSS.getRilDataRadioTechnology()) {
                log("pollStateDone: IWLAN enabled");
            }
        }

        if (hasRegistered) {
            mNetworkAttachedRegistrants.notifyRegistrants();

            if (DBG) {
                log("pollStateDone: registering current mNitzUpdatedTime=" +
                        mNitzUpdatedTime + " changing to false");
            }
            mNitzUpdatedTime = false;
        }

        if (hasChanged) {
            String operatorNumeric;

            updateSpnDisplay();

            tm.setNetworkOperatorNameForPhone(mPhone.getPhoneId(), mSS.getOperatorAlphaLong());

            String prevOperatorNumeric = tm.getNetworkOperatorForPhone(mPhone.getPhoneId());
            operatorNumeric = mSS.getOperatorNumeric();
            tm.setNetworkOperatorNumericForPhone(mPhone.getPhoneId(), operatorNumeric);
            updateCarrierMccMncConfiguration(operatorNumeric,
                    prevOperatorNumeric, mPhone.getContext());
            if (operatorNumeric == null) {
                if (DBG) log("operatorNumeric is null");
                tm.setNetworkCountryIsoForPhone(mPhone.getPhoneId(), "");
                mGotCountryCode = false;
                mNitzUpdatedTime = false;
            } else {
                String iso = "";
                String mcc = "";
                try{
                    mcc = operatorNumeric.substring(0, 3);
                    iso = MccTable.countryCodeForMcc(Integer.parseInt(mcc));
                } catch ( NumberFormatException ex){
                    loge("pollStateDone: countryCodeForMcc error" + ex);
                } catch ( StringIndexOutOfBoundsException ex) {
                    loge("pollStateDone: countryCodeForMcc error" + ex);
                }

                tm.setNetworkCountryIsoForPhone(mPhone.getPhoneId(), iso);
                mGotCountryCode = true;

                TimeZone zone = null;

                if (!mNitzUpdatedTime && !mcc.equals("000") && !TextUtils.isEmpty(iso) &&
                        getAutoTimeZone()) {

                    // Test both paths if ignore nitz is true
                    boolean testOneUniqueOffsetPath = SystemProperties.getBoolean(
                            TelephonyProperties.PROPERTY_IGNORE_NITZ, false) &&
                            ((SystemClock.uptimeMillis() & 1) == 0);

                    ArrayList<TimeZone> uniqueZones = TimeUtils.getTimeZonesWithUniqueOffsets(iso);
                    if ((uniqueZones.size() == 1) || testOneUniqueOffsetPath) {
                        zone = uniqueZones.get(0);
                        if (DBG) {
                            log("pollStateDone: no nitz but one TZ for iso-cc=" + iso +
                                    " with zone.getID=" + zone.getID() +
                                    " testOneUniqueOffsetPath=" + testOneUniqueOffsetPath);
                        }
                        setAndBroadcastNetworkSetTimeZone(zone.getID());
                    } else {
                        if (DBG) {
                            log("pollStateDone: there are " + uniqueZones.size() +
                                    " unique offsets for iso-cc='" + iso +
                                    " testOneUniqueOffsetPath=" + testOneUniqueOffsetPath +
                                    "', do nothing");
                        }
                    }
                }

                if (shouldFixTimeZoneNow(mPhone, operatorNumeric, prevOperatorNumeric,
                        mNeedFixZoneAfterNitz)) {
                    fixTimeZone(iso);
                }
            }

            tm.setNetworkRoamingForPhone(mPhone.getPhoneId(), mSS.getVoiceRoaming());

            setRoamingType(mSS);
            log("Broadcasting ServiceState : " + mSS);
            mPhone.notifyServiceStateChanged(mSS);

            mEventLog.writeServiceStateChanged(mSS);
        }

        if (hasGprsAttached) {
            mAttachedRegistrants.notifyRegistrants();
        }

        if (hasGprsDetached) {
            mDetachedRegistrants.notifyRegistrants();
        }

        if (hasDataRegStateChanged || hasRilDataRadioTechnologyChanged) {
            notifyDataRegStateRilRadioTechnologyChanged();

            if (ServiceState.RIL_RADIO_TECHNOLOGY_IWLAN
                    == mSS.getRilDataRadioTechnology()) {
                mPhone.notifyDataConnection(Phone.REASON_IWLAN_AVAILABLE);
            } else {
                mPhone.notifyDataConnection(null);
            }
        }

        if (hasVoiceRoamingOn) {
            mVoiceRoamingOnRegistrants.notifyRegistrants();
        }

        if (hasVoiceRoamingOff) {
            mVoiceRoamingOffRegistrants.notifyRegistrants();
        }

        if (hasDataRoamingOn) {
            mDataRoamingOnRegistrants.notifyRegistrants();
        }

        if (hasDataRoamingOff) {
            mDataRoamingOffRegistrants.notifyRegistrants();
        }

        if (hasLocationChanged) {
            mPhone.notifyLocationChanged();
        }

        if (hasCssIndicatorChanged) {
            mPhone.notifyDataConnection(Phone.REASON_CSS_INDICATOR_CHANGED);
        }

        if (!isGprsConsistent(mSS.getDataRegState(), mSS.getVoiceRegState())) {
            if (!mStartedGprsRegCheck && !mReportedGprsNoReg) {
                mStartedGprsRegCheck = true;

                int check_period = Settings.Global.getInt(
                        mPhone.getContext().getContentResolver(),
                        Settings.Global.GPRS_REGISTER_CHECK_PERIOD_MS,
                        DEFAULT_GPRS_CHECK_PERIOD_MILLIS);
                sendMessageDelayed(obtainMessage(EVENT_CHECK_REPORT_GPRS),
                        check_period);
            }
        } else {
            mReportedGprsNoReg = false;
        }
    }

    protected void pollStateDoneCdma() {
        updateRoamingState();

        useDataRegStateForDataOnlyDevices();
        resetServiceStateInIwlanMode();
        if (DBG) log("pollStateDone: cdma oldSS=[" + mSS + "] newSS=[" + mNewSS + "]");

        boolean hasRegistered =
                mSS.getVoiceRegState() != ServiceState.STATE_IN_SERVICE
                        && mNewSS.getVoiceRegState() == ServiceState.STATE_IN_SERVICE;

        boolean hasCdmaDataConnectionAttached =
                mSS.getDataRegState() != ServiceState.STATE_IN_SERVICE
                        && mNewSS.getDataRegState() == ServiceState.STATE_IN_SERVICE;

        boolean hasCdmaDataConnectionDetached =
                mSS.getDataRegState() == ServiceState.STATE_IN_SERVICE
                        && mNewSS.getDataRegState() != ServiceState.STATE_IN_SERVICE;

        boolean hasCdmaDataConnectionChanged =
                mSS.getDataRegState() != mNewSS.getDataRegState();

        boolean hasLocationChanged = !mNewCellLoc.equals(mCellLoc);

        // ratchet the new tech up through it's rat family but don't drop back down
        // until cell change
        if (hasLocationChanged == false) {
            mRatRatcheter.ratchetRat(mSS, mNewSS);
        }

        boolean hasRilVoiceRadioTechnologyChanged =
                mSS.getRilVoiceRadioTechnology() != mNewSS.getRilVoiceRadioTechnology();

        boolean hasRilDataRadioTechnologyChanged =
                mSS.getRilDataRadioTechnology() != mNewSS.getRilDataRadioTechnology();

        boolean hasChanged = !mNewSS.equals(mSS);

        boolean hasVoiceRoamingOn = !mSS.getVoiceRoaming() && mNewSS.getVoiceRoaming();

        boolean hasVoiceRoamingOff = mSS.getVoiceRoaming() && !mNewSS.getVoiceRoaming();

        boolean hasDataRoamingOn = !mSS.getDataRoaming() && mNewSS.getDataRoaming();

        boolean hasDataRoamingOff = mSS.getDataRoaming() && !mNewSS.getDataRoaming();

        TelephonyManager tm =
                (TelephonyManager) mPhone.getContext().getSystemService(Context.TELEPHONY_SERVICE);

        // Add an event log when connection state changes
        if (mSS.getVoiceRegState() != mNewSS.getVoiceRegState() ||
                mSS.getDataRegState() != mNewSS.getDataRegState()) {
            EventLog.writeEvent(EventLogTags.CDMA_SERVICE_STATE_CHANGE,
                    mSS.getVoiceRegState(), mSS.getDataRegState(),
                    mNewSS.getVoiceRegState(), mNewSS.getDataRegState());
        }

        // Ims call capable rat will be filled as part of service state changed.
        mNewSS.setRilImsRadioTechnology(mSS.getRilImsRadioTechnology());
        ServiceState tss;
        tss = mSS;
        mSS = mNewSS;
        mNewSS = tss;
        // clean slate for next time
        mNewSS.setStateOutOfService();

        CdmaCellLocation tcl = (CdmaCellLocation)mCellLoc;
        mCellLoc = mNewCellLoc;
        mNewCellLoc = tcl;

        if (hasRilVoiceRadioTechnologyChanged) {
            updatePhoneObject();
        }

        if (hasRilDataRadioTechnologyChanged) {
            tm.setDataNetworkTypeForPhone(mPhone.getPhoneId(), mSS.getRilDataRadioTechnology());

            if (ServiceState.RIL_RADIO_TECHNOLOGY_IWLAN
                    == mSS.getRilDataRadioTechnology()) {
                log("pollStateDone: IWLAN enabled");
            }
        }

        if (hasRegistered) {
            mNetworkAttachedRegistrants.notifyRegistrants();
        }

        if (hasChanged) {
            updateSpnDisplay();

            String operatorNumeric;

            tm.setNetworkOperatorNameForPhone(mPhone.getPhoneId(), mSS.getOperatorAlphaLong());

            String prevOperatorNumeric = tm.getNetworkOperatorForPhone(mPhone.getPhoneId());
            operatorNumeric = mSS.getOperatorNumeric();

            // try to fix the invalid Operator Numeric
            if (isInvalidOperatorNumeric(operatorNumeric)) {
                int sid = mSS.getSystemId();
                operatorNumeric = fixUnknownMcc(operatorNumeric, sid);
            }

            tm.setNetworkOperatorNumericForPhone(mPhone.getPhoneId(), operatorNumeric);
            updateCarrierMccMncConfiguration(operatorNumeric,
                    prevOperatorNumeric, mPhone.getContext());

            if (isInvalidOperatorNumeric(operatorNumeric)) {
                if (DBG) log("operatorNumeric "+ operatorNumeric +"is invalid");
                tm.setNetworkCountryIsoForPhone(mPhone.getPhoneId(), "");
                mGotCountryCode = false;
            } else {
                String isoCountryCode = "";
                String mcc = operatorNumeric.substring(0, 3);
                try{
                    isoCountryCode = MccTable.countryCodeForMcc(Integer.parseInt(
                            operatorNumeric.substring(0, 3)));
                } catch ( NumberFormatException ex){
                    loge("pollStateDone: countryCodeForMcc error" + ex);
                } catch ( StringIndexOutOfBoundsException ex) {
                    loge("pollStateDone: countryCodeForMcc error" + ex);
                }

                tm.setNetworkCountryIsoForPhone(mPhone.getPhoneId(), isoCountryCode);
                mGotCountryCode = true;

                setOperatorIdd(operatorNumeric);

                if (shouldFixTimeZoneNow(mPhone, operatorNumeric, prevOperatorNumeric,
                        mNeedFixZoneAfterNitz)) {
                    fixTimeZone(isoCountryCode);
                }
            }

            tm.setNetworkRoamingForPhone(mPhone.getPhoneId(),
                    (mSS.getVoiceRoaming() || mSS.getDataRoaming()));

            // set roaming type
            setRoamingType(mSS);
            log("Broadcasting ServiceState : " + mSS);
            mPhone.notifyServiceStateChanged(mSS);
        }

        if (hasCdmaDataConnectionAttached) {
            mAttachedRegistrants.notifyRegistrants();
        }

        if (hasCdmaDataConnectionDetached) {
            mDetachedRegistrants.notifyRegistrants();
        }

        if (hasCdmaDataConnectionChanged || hasRilDataRadioTechnologyChanged) {
            notifyDataRegStateRilRadioTechnologyChanged();
            if (ServiceState.RIL_RADIO_TECHNOLOGY_IWLAN
                    == mSS.getRilDataRadioTechnology()) {
                mPhone.notifyDataConnection(Phone.REASON_IWLAN_AVAILABLE);
            } else {
                mPhone.notifyDataConnection(null);
            }
        }

        if (hasVoiceRoamingOn) {
            mVoiceRoamingOnRegistrants.notifyRegistrants();
        }

        if (hasVoiceRoamingOff) {
            mVoiceRoamingOffRegistrants.notifyRegistrants();
        }

        if (hasDataRoamingOn) {
            mDataRoamingOnRegistrants.notifyRegistrants();
        }

        if (hasDataRoamingOff) {
            mDataRoamingOffRegistrants.notifyRegistrants();
        }

        if (hasLocationChanged) {
            mPhone.notifyLocationChanged();
        }
        // TODO: Add CdmaCellIdenity updating, see CdmaLteServiceStateTracker.
    }

    protected void pollStateDoneCdmaLte() {
        updateRoamingState();

        if (Build.IS_DEBUGGABLE && SystemProperties.getBoolean(PROP_FORCE_ROAMING, false)) {
            mNewSS.setVoiceRoaming(true);
            mNewSS.setDataRoaming(true);
        }

        useDataRegStateForDataOnlyDevices();
        resetServiceStateInIwlanMode();
        log("pollStateDone: lte 1 ss=[" + mSS + "] newSS=[" + mNewSS + "]");

        boolean hasRegistered = mSS.getVoiceRegState() != ServiceState.STATE_IN_SERVICE
                && mNewSS.getVoiceRegState() == ServiceState.STATE_IN_SERVICE;

        boolean hasDeregistered = mSS.getVoiceRegState() == ServiceState.STATE_IN_SERVICE
                && mNewSS.getVoiceRegState() != ServiceState.STATE_IN_SERVICE;

        boolean hasCdmaDataConnectionAttached =
                mSS.getDataRegState() != ServiceState.STATE_IN_SERVICE
                        && mNewSS.getDataRegState() == ServiceState.STATE_IN_SERVICE;

        boolean hasCdmaDataConnectionDetached =
                mSS.getDataRegState() == ServiceState.STATE_IN_SERVICE
                        && mNewSS.getDataRegState() != ServiceState.STATE_IN_SERVICE;

        boolean hasCdmaDataConnectionChanged =
                mSS.getDataRegState() != mNewSS.getDataRegState();

        boolean hasLocationChanged = !mNewCellLoc.equals(mCellLoc);

        // ratchet the new tech up through it's rat family but don't drop back down
        // until cell change
        if (hasLocationChanged == false) {
            mRatRatcheter.ratchetRat(mSS, mNewSS);
        }

        boolean hasVoiceRadioTechnologyChanged = mSS.getRilVoiceRadioTechnology()
                != mNewSS.getRilVoiceRadioTechnology();

        boolean hasDataRadioTechnologyChanged = mSS.getRilDataRadioTechnology()
                != mNewSS.getRilDataRadioTechnology();

        boolean hasChanged = !mNewSS.equals(mSS);

        boolean hasVoiceRoamingOn = !mSS.getVoiceRoaming() && mNewSS.getVoiceRoaming();

        boolean hasVoiceRoamingOff = mSS.getVoiceRoaming() && !mNewSS.getVoiceRoaming();

        boolean hasDataRoamingOn = !mSS.getDataRoaming() && mNewSS.getDataRoaming();

        boolean hasDataRoamingOff = mSS.getDataRoaming() && !mNewSS.getDataRoaming();

        boolean has4gHandoff =
                mNewSS.getDataRegState() == ServiceState.STATE_IN_SERVICE &&
<<<<<<< HEAD
                        ((isRatLte(mSS.getRilDataRadioTechnology()) &&
                                (mNewSS.getRilDataRadioTechnology() == ServiceState.RIL_RADIO_TECHNOLOGY_EHRPD)) ||
                                ((mSS.getRilDataRadioTechnology() == ServiceState.RIL_RADIO_TECHNOLOGY_EHRPD) &&
                                        isRatLte(mNewSS.getRilDataRadioTechnology())));

        boolean hasMultiApnSupport =
                ((isRatLte(mNewSS.getRilDataRadioTechnology()) ||
                        (mNewSS.getRilDataRadioTechnology() == ServiceState.RIL_RADIO_TECHNOLOGY_EHRPD)) &&
                        (!isRatLte(mSS.getRilDataRadioTechnology()) &&
                                (mSS.getRilDataRadioTechnology() != ServiceState.RIL_RADIO_TECHNOLOGY_EHRPD)));
=======
                ((ServiceState.isLte(mSS.getRilDataRadioTechnology()) &&
                (mNewSS.getRilDataRadioTechnology() == ServiceState.RIL_RADIO_TECHNOLOGY_EHRPD)) ||
                ((mSS.getRilDataRadioTechnology() == ServiceState.RIL_RADIO_TECHNOLOGY_EHRPD) &&
                ServiceState.isLte(mNewSS.getRilDataRadioTechnology())));

        boolean hasMultiApnSupport =
                ((ServiceState.isLte(mNewSS.getRilDataRadioTechnology()) ||
                (mNewSS.getRilDataRadioTechnology() == ServiceState.RIL_RADIO_TECHNOLOGY_EHRPD)) &&
                (!ServiceState.isLte(mSS.getRilDataRadioTechnology()) &&
                (mSS.getRilDataRadioTechnology() != ServiceState.RIL_RADIO_TECHNOLOGY_EHRPD)));
>>>>>>> b7f55afe

        boolean hasLostMultiApnSupport =
                ((mNewSS.getRilDataRadioTechnology() >= ServiceState.RIL_RADIO_TECHNOLOGY_IS95A) &&
                (mNewSS.getRilDataRadioTechnology() <= ServiceState.RIL_RADIO_TECHNOLOGY_EVDO_A));

        TelephonyManager tm =
                (TelephonyManager) mPhone.getContext().getSystemService(Context.TELEPHONY_SERVICE);

        if (DBG) {
            log("pollStateDone:"
                    + " hasRegistered=" + hasRegistered
                    + " hasDeegistered=" + hasDeregistered
                    + " hasCdmaDataConnectionAttached=" + hasCdmaDataConnectionAttached
                    + " hasCdmaDataConnectionDetached=" + hasCdmaDataConnectionDetached
                    + " hasCdmaDataConnectionChanged=" + hasCdmaDataConnectionChanged
                    + " hasVoiceRadioTechnologyChanged= " + hasVoiceRadioTechnologyChanged
                    + " hasDataRadioTechnologyChanged=" + hasDataRadioTechnologyChanged
                    + " hasChanged=" + hasChanged
                    + " hasVoiceRoamingOn=" + hasVoiceRoamingOn
                    + " hasVoiceRoamingOff=" + hasVoiceRoamingOff
                    + " hasDataRoamingOn=" + hasDataRoamingOn
                    + " hasDataRoamingOff=" + hasDataRoamingOff
                    + " hasLocationChanged=" + hasLocationChanged
                    + " has4gHandoff = " + has4gHandoff
                    + " hasMultiApnSupport=" + hasMultiApnSupport
                    + " hasLostMultiApnSupport=" + hasLostMultiApnSupport);
        }
        // Add an event log when connection state changes
        if (mSS.getVoiceRegState() != mNewSS.getVoiceRegState()
                || mSS.getDataRegState() != mNewSS.getDataRegState()) {
            EventLog.writeEvent(EventLogTags.CDMA_SERVICE_STATE_CHANGE, mSS.getVoiceRegState(),
                    mSS.getDataRegState(), mNewSS.getVoiceRegState(), mNewSS.getDataRegState());
        }

        ServiceState tss;
        tss = mSS;
        mSS = mNewSS;
        mNewSS = tss;
        // clean slate for next time
        mNewSS.setStateOutOfService();

        CdmaCellLocation tcl = (CdmaCellLocation)mCellLoc;
        mCellLoc = mNewCellLoc;
        mNewCellLoc = tcl;

        mNewSS.setStateOutOfService(); // clean slate for next time

        if (hasVoiceRadioTechnologyChanged) {
            updatePhoneObject();
        }

        if (hasDataRadioTechnologyChanged) {
            tm.setDataNetworkTypeForPhone(mPhone.getPhoneId(), mSS.getRilDataRadioTechnology());

            if (ServiceState.RIL_RADIO_TECHNOLOGY_IWLAN
                    == mSS.getRilDataRadioTechnology()) {
                log("pollStateDone: IWLAN enabled");
            }
        }

        if (hasRegistered) {
            mNetworkAttachedRegistrants.notifyRegistrants();
        }

        if (hasChanged) {
<<<<<<< HEAD
            boolean hasBrandOverride = mUiccController.getUiccCard(getPhoneId()) == null ? false :
                    (mUiccController.getUiccCard(getPhoneId()).getOperatorBrandOverride() != null);
            if (!hasBrandOverride && (mCi.getRadioState().isOn()) && (mPhone.isEriFileLoaded()) &&
                    (!isRatLte(mSS.getRilVoiceRadioTechnology()) ||
                            mPhone.getContext().getResources().getBoolean(com.android.internal.R.
                                    bool.config_LTE_eri_for_network_name)) &&
                                    !mIsSubscriptionFromRuim) {
                // Only when CDMA is in service, ERI will take effect
                String eriText = mSS.getOperatorAlphaLong();
                // Now the Phone sees the new ServiceState so it can get the new ERI text
                if (mSS.getVoiceRegState() == ServiceState.STATE_IN_SERVICE) {
                    eriText = mPhone.getCdmaEriText();
                } else if (mSS.getVoiceRegState() == ServiceState.STATE_POWER_OFF) {
                    eriText = (mIccRecords != null) ? mIccRecords.getServiceProviderName() : null;
                    if (TextUtils.isEmpty(eriText)) {
                        // Sets operator alpha property by retrieving from
                        // build-time system property
                        eriText = SystemProperties.get("ro.cdma.home.operator.alpha");
                    }
                } else if (mSS.getDataRegState() != ServiceState.STATE_IN_SERVICE) {
                    // Note that ServiceState.STATE_OUT_OF_SERVICE is valid used
                    // for mRegistrationState 0,2,3 and 4
                    eriText = mPhone.getContext()
                            .getText(com.android.internal.R.string.roamingTextSearching).toString();
                }
                mSS.setOperatorAlphaLong(eriText);
            }

            if (mUiccApplcation != null && mUiccApplcation.getState() == AppState.APPSTATE_READY &&
                    mIccRecords != null &&
                    ((mSS.getVoiceRegState() == ServiceState.STATE_IN_SERVICE)
                    || (mSS.getDataRegState() == ServiceState.STATE_IN_SERVICE))
                    && !isRatLte(mSS.getRilVoiceRadioTechnology())) {
                // SIM is found on the device. If ERI roaming is OFF, and SID/NID matches
                // one configured in SIM, use operator name from CSIM record. Note that ERI, SID,
                // and NID are CDMA only, not applicable to LTE.
                boolean showSpn =
                        ((RuimRecords)mIccRecords).getCsimSpnDisplayCondition();
                int iconIndex = mSS.getCdmaEriIconIndex();

                if (showSpn && (iconIndex == EriInfo.ROAMING_INDICATOR_OFF) &&
                        isInHomeSidNid(mSS.getSystemId(), mSS.getNetworkId()) &&
                        mIccRecords != null) {
                    mSS.setOperatorAlphaLong(mIccRecords.getServiceProviderName());
                }
            }
=======
            updateSpnDisplay();
>>>>>>> b7f55afe

            String operatorNumeric;

            tm.setNetworkOperatorNameForPhone(mPhone.getPhoneId(), mSS.getOperatorAlphaLong());

            String prevOperatorNumeric = tm.getNetworkOperatorForPhone(mPhone.getPhoneId());
            operatorNumeric = mSS.getOperatorNumeric();
            // try to fix the invalid Operator Numeric
            if (isInvalidOperatorNumeric(operatorNumeric)) {
                int sid = mSS.getSystemId();
                operatorNumeric = fixUnknownMcc(operatorNumeric, sid);
            }
            tm.setNetworkOperatorNumericForPhone(mPhone.getPhoneId(), operatorNumeric);
            updateCarrierMccMncConfiguration(operatorNumeric,
                    prevOperatorNumeric, mPhone.getContext());

            if (isInvalidOperatorNumeric(operatorNumeric)) {
                if (DBG) log("operatorNumeric is null");
                tm.setNetworkCountryIsoForPhone(mPhone.getPhoneId(), "");
                mGotCountryCode = false;
            } else {
                String isoCountryCode = "";
                String mcc = operatorNumeric.substring(0, 3);
                try {
                    isoCountryCode = MccTable.countryCodeForMcc(Integer.parseInt(operatorNumeric
                            .substring(0, 3)));
                } catch (NumberFormatException ex) {
                    loge("countryCodeForMcc error" + ex);
                } catch (StringIndexOutOfBoundsException ex) {
                    loge("countryCodeForMcc error" + ex);
                }

                tm.setNetworkCountryIsoForPhone(mPhone.getPhoneId(), isoCountryCode);
                mGotCountryCode = true;

                setOperatorIdd(operatorNumeric);

                if (shouldFixTimeZoneNow(mPhone, operatorNumeric, prevOperatorNumeric,
                        mNeedFixZoneAfterNitz)) {
                    fixTimeZone(isoCountryCode);
                }
            }

            tm.setNetworkRoamingForPhone(mPhone.getPhoneId(),
                    (mSS.getVoiceRoaming() || mSS.getDataRoaming()));

            setRoamingType(mSS);
            log("Broadcasting ServiceState : " + mSS);
            mPhone.notifyServiceStateChanged(mSS);
        }

        if (hasCdmaDataConnectionAttached || has4gHandoff) {
            mAttachedRegistrants.notifyRegistrants();
        }

        if (hasCdmaDataConnectionDetached) {
            mDetachedRegistrants.notifyRegistrants();
        }

        if ((hasCdmaDataConnectionChanged || hasDataRadioTechnologyChanged)) {
            notifyDataRegStateRilRadioTechnologyChanged();
            if (ServiceState.RIL_RADIO_TECHNOLOGY_IWLAN
                    == mSS.getRilDataRadioTechnology()) {
                mPhone.notifyDataConnection(Phone.REASON_IWLAN_AVAILABLE);
            } else {
                mPhone.notifyDataConnection(null);
            }
        }

        if (hasVoiceRoamingOn) {
            mVoiceRoamingOnRegistrants.notifyRegistrants();
        }

        if (hasVoiceRoamingOff) {
            mVoiceRoamingOffRegistrants.notifyRegistrants();
        }

        if (hasDataRoamingOn) {
            mDataRoamingOnRegistrants.notifyRegistrants();
        }

        if (hasDataRoamingOff) {
            mDataRoamingOffRegistrants.notifyRegistrants();
        }

        if (hasLocationChanged) {
            mPhone.notifyLocationChanged();
        }
    }

    private void updateOperatorNameFromEri() {
        if (mPhone.isPhoneTypeCdma()) {
            if ((mCi.getRadioState().isOn()) && (!mIsSubscriptionFromRuim)) {
                String eriText;
                // Now the Phone sees the new ServiceState so it can get the new ERI text
                if (mSS.getVoiceRegState() == ServiceState.STATE_IN_SERVICE) {
                    eriText = mPhone.getCdmaEriText();
                } else {
                    // Note that ServiceState.STATE_OUT_OF_SERVICE is valid used for
                    // mRegistrationState 0,2,3 and 4
                    eriText = mPhone.getContext().getText(
                            com.android.internal.R.string.roamingTextSearching).toString();
                }
                mSS.setOperatorAlphaLong(eriText);
            }
        } else if (mPhone.isPhoneTypeCdmaLte()) {
            boolean hasBrandOverride = mUiccController.getUiccCard(getPhoneId()) != null &&
                    mUiccController.getUiccCard(getPhoneId()).getOperatorBrandOverride() != null;
            if (!hasBrandOverride && (mCi.getRadioState().isOn()) && (mPhone.isEriFileLoaded()) &&
                    (!ServiceState.isLte(mSS.getRilVoiceRadioTechnology()) ||
                            mPhone.getContext().getResources().getBoolean(com.android.internal.R.
                                    bool.config_LTE_eri_for_network_name))) {
                // Only when CDMA is in service, ERI will take effect
                String eriText = mSS.getOperatorAlphaLong();
                // Now the Phone sees the new ServiceState so it can get the new ERI text
                if (mSS.getVoiceRegState() == ServiceState.STATE_IN_SERVICE) {
                    eriText = mPhone.getCdmaEriText();
                } else if (mSS.getVoiceRegState() == ServiceState.STATE_POWER_OFF) {
                    eriText = (mIccRecords != null) ? mIccRecords.getServiceProviderName() : null;
                    if (TextUtils.isEmpty(eriText)) {
                        // Sets operator alpha property by retrieving from
                        // build-time system property
                        eriText = SystemProperties.get("ro.cdma.home.operator.alpha");
                    }
                } else if (mSS.getDataRegState() != ServiceState.STATE_IN_SERVICE) {
                    // Note that ServiceState.STATE_OUT_OF_SERVICE is valid used
                    // for mRegistrationState 0,2,3 and 4
                    eriText = mPhone.getContext()
                            .getText(com.android.internal.R.string.roamingTextSearching).toString();
                }
                mSS.setOperatorAlphaLong(eriText);
            }

            if (mUiccApplcation != null && mUiccApplcation.getState() == AppState.APPSTATE_READY &&
                    mIccRecords != null && (mSS.getVoiceRegState() == ServiceState.STATE_IN_SERVICE)
                    && !ServiceState.isLte(mSS.getRilVoiceRadioTechnology())) {
                // SIM is found on the device. If ERI roaming is OFF, and SID/NID matches
                // one configured in SIM, use operator name from CSIM record. Note that ERI, SID,
                // and NID are CDMA only, not applicable to LTE.
                boolean showSpn =
                        ((RuimRecords) mIccRecords).getCsimSpnDisplayCondition();
                int iconIndex = mSS.getCdmaEriIconIndex();

                if (showSpn && (iconIndex == EriInfo.ROAMING_INDICATOR_OFF) &&
                        isInHomeSidNid(mSS.getSystemId(), mSS.getNetworkId()) &&
                        mIccRecords != null) {
                    mSS.setOperatorAlphaLong(mIccRecords.getServiceProviderName());
                }
            }
        }
    }

    /**
     * Check whether the specified SID and NID pair appears in the HOME SID/NID list
     * read from NV or SIM.
     *
     * @return true if provided sid/nid pair belongs to operator's home network.
     */
    private boolean isInHomeSidNid(int sid, int nid) {
        // if SID/NID is not available, assume this is home network.
        if (isSidsAllZeros()) return true;

        // length of SID/NID shold be same
        if (mHomeSystemId.length != mHomeNetworkId.length) return true;

        if (sid == 0) return true;

        for (int i = 0; i < mHomeSystemId.length; i++) {
            // Use SID only if NID is a reserved value.
            // SID 0 and NID 0 and 65535 are reserved. (C.0005 2.6.5.2)
            if ((mHomeSystemId[i] == sid) &&
                    ((mHomeNetworkId[i] == 0) || (mHomeNetworkId[i] == 65535) ||
                            (nid == 0) || (nid == 65535) || (mHomeNetworkId[i] == nid))) {
                return true;
            }
        }
        // SID/NID are not in the list. So device is not in home network
        return false;
    }

    protected void setOperatorIdd(String operatorNumeric) {
        // Retrieve the current country information
        // with the MCC got from opeatorNumeric.
        String idd = mHbpcdUtils.getIddByMcc(
                Integer.parseInt(operatorNumeric.substring(0,3)));
        if (idd != null && !idd.isEmpty()) {
            mPhone.setSystemProperty(TelephonyProperties.PROPERTY_OPERATOR_IDP_STRING,
                    idd);
        } else {
            // use default "+", since we don't know the current IDP
            mPhone.setSystemProperty(TelephonyProperties.PROPERTY_OPERATOR_IDP_STRING, "+");
        }
    }

    protected boolean isInvalidOperatorNumeric(String operatorNumeric) {
        return operatorNumeric == null || operatorNumeric.length() < 5 ||
                operatorNumeric.startsWith(INVALID_MCC);
    }

    protected String fixUnknownMcc(String operatorNumeric, int sid) {
        if (sid <= 0) {
            // no cdma information is available, do nothing
            return operatorNumeric;
        }

        // resolve the mcc from sid;
        // if mSavedTimeZone is null, TimeZone would get the default timeZone,
        // and the fixTimeZone couldn't help, because it depends on operator Numeric;
        // if the sid is conflict and timezone is unavailable, the mcc may be not right.
        boolean isNitzTimeZone = false;
        int timeZone = 0;
        TimeZone tzone = null;
        if (mSavedTimeZone != null) {
            timeZone =
                    TimeZone.getTimeZone(mSavedTimeZone).getRawOffset()/MS_PER_HOUR;
            isNitzTimeZone = true;
        } else {
            tzone = getNitzTimeZone(mZoneOffset, mZoneDst, mZoneTime);
            if (tzone != null)
                timeZone = tzone.getRawOffset()/MS_PER_HOUR;
        }

        int mcc = mHbpcdUtils.getMcc(sid,
                timeZone, (mZoneDst ? 1 : 0), isNitzTimeZone);
        if (mcc > 0) {
            operatorNumeric = Integer.toString(mcc) + DEFAULT_MNC;
        }
        return operatorNumeric;
    }

    protected void fixTimeZone(String isoCountryCode) {
        TimeZone zone = null;
        // If the offset is (0, false) and the time zone property
        // is set, use the time zone property rather than GMT.
        String zoneName = SystemProperties.get(TIMEZONE_PROPERTY);
        if (DBG) {
            log("fixTimeZone zoneName='" + zoneName +
                    "' mZoneOffset=" + mZoneOffset + " mZoneDst=" + mZoneDst +
                    " iso-cc='" + isoCountryCode +
                    "' iso-cc-idx=" + Arrays.binarySearch(GMT_COUNTRY_CODES, isoCountryCode));
        }
        if ("".equals(isoCountryCode) && mNeedFixZoneAfterNitz) {
            // Country code not found.  This is likely a test network.
            // Get a TimeZone based only on the NITZ parameters (best guess).
            zone = getNitzTimeZone(mZoneOffset, mZoneDst, mZoneTime);
            if (DBG) log("pollStateDone: using NITZ TimeZone");
        } else if ((mZoneOffset == 0) && (mZoneDst == false) && (zoneName != null)
                && (zoneName.length() > 0)
                && (Arrays.binarySearch(GMT_COUNTRY_CODES, isoCountryCode) < 0)) {
            // For NITZ string without time zone,
            // need adjust time to reflect default time zone setting
            zone = TimeZone.getDefault();
            if (mNeedFixZoneAfterNitz) {
                long ctm = System.currentTimeMillis();
                long tzOffset = zone.getOffset(ctm);
                if (DBG) {
                    log("fixTimeZone: tzOffset=" + tzOffset +
                            " ltod=" + TimeUtils.logTimeOfDay(ctm));
                }
                if (getAutoTime()) {
                    long adj = ctm - tzOffset;
                    if (DBG) log("fixTimeZone: adj ltod=" + TimeUtils.logTimeOfDay(adj));
                    setAndBroadcastNetworkSetTime(adj);
                } else {
                    // Adjust the saved NITZ time to account for tzOffset.
                    mSavedTime = mSavedTime - tzOffset;
                    if (DBG) log("fixTimeZone: adj mSavedTime=" + mSavedTime);
                }
            }
            if (DBG) log("fixTimeZone: using default TimeZone");
        } else {
            zone = TimeUtils.getTimeZone(mZoneOffset, mZoneDst, mZoneTime, isoCountryCode);
            if (DBG) log("fixTimeZone: using getTimeZone(off, dst, time, iso)");
        }

        mNeedFixZoneAfterNitz = false;

        if (zone != null) {
            log("fixTimeZone: zone != null zone.getID=" + zone.getID());
            if (getAutoTimeZone()) {
                setAndBroadcastNetworkSetTimeZone(zone.getID());
            } else {
                log("fixTimeZone: skip changing zone as getAutoTimeZone was false");
            }
            saveNitzTimeZone(zone.getID());
        } else {
            log("fixTimeZone: zone == null, do nothing for zone");
        }
    }

    /**
     * Check if GPRS got registered while voice is registered.
     *
     * @param dataRegState i.e. CGREG in GSM
     * @param voiceRegState i.e. CREG in GSM
     * @return false if device only register to voice but not gprs
     */
    private boolean isGprsConsistent(int dataRegState, int voiceRegState) {
        return !((voiceRegState == ServiceState.STATE_IN_SERVICE) &&
                (dataRegState != ServiceState.STATE_IN_SERVICE));
    }

    /**
     * Returns a TimeZone object based only on parameters from the NITZ string.
     */
    private TimeZone getNitzTimeZone(int offset, boolean dst, long when) {
        TimeZone guess = findTimeZone(offset, dst, when);
        if (guess == null) {
            // Couldn't find a proper timezone.  Perhaps the DST data is wrong.
            guess = findTimeZone(offset, !dst, when);
        }
        if (DBG) log("getNitzTimeZone returning " + (guess == null ? guess : guess.getID()));
        return guess;
    }

    private TimeZone findTimeZone(int offset, boolean dst, long when) {
        int rawOffset = offset;
        if (dst) {
            rawOffset -= MS_PER_HOUR;
        }
        String[] zones = TimeZone.getAvailableIDs(rawOffset);
        TimeZone guess = null;
        Date d = new Date(when);
        for (String zone : zones) {
            TimeZone tz = TimeZone.getTimeZone(zone);
            if (tz.getOffset(when) == offset &&
                    tz.inDaylightTime(d) == dst) {
                guess = tz;
                break;
            }
        }

        return guess;
    }

    /** code is registration state 0-5 from TS 27.007 7.2 */
    private int regCodeToServiceState(int code) {
        switch (code) {
            case 0:
            case 2: // 2 is "searching"
            case 3: // 3 is "registration denied"
            case 4: // 4 is "unknown" no vaild in current baseband
            case 10:// same as 0, but indicates that emergency call is possible.
            case 12:// same as 2, but indicates that emergency call is possible.
            case 13:// same as 3, but indicates that emergency call is possible.
            case 14:// same as 4, but indicates that emergency call is possible.
                return ServiceState.STATE_OUT_OF_SERVICE;

            case 1:
            case 5: // 5 is "registered, roaming"
                return ServiceState.STATE_IN_SERVICE;

            default:
                loge("regCodeToServiceState: unexpected service state " + code);
                return ServiceState.STATE_OUT_OF_SERVICE;
        }
    }

    /**
     * code is registration state 0-5 from TS 27.007 7.2
     * returns true if registered roam, false otherwise
     */
    private boolean regCodeIsRoaming (int code) {
        return ServiceState.RIL_REG_STATE_ROAMING == code;
    }

    private boolean isSameOperatorNameFromSimAndSS(ServiceState s) {
        String spn = ((TelephonyManager) mPhone.getContext().
                getSystemService(Context.TELEPHONY_SERVICE)).
                getSimOperatorNameForPhone(getPhoneId());

        // NOTE: in case of RUIM we should completely ignore the ERI data file and
        // mOperatorAlphaLong is set from RIL_REQUEST_OPERATOR response 0 (alpha ONS)
        String onsl = s.getOperatorAlphaLong();
        String onss = s.getOperatorAlphaShort();

        boolean equalsOnsl = !TextUtils.isEmpty(spn) && spn.equalsIgnoreCase(onsl);
        boolean equalsOnss = !TextUtils.isEmpty(spn) && spn.equalsIgnoreCase(onss);

        return (equalsOnsl || equalsOnss);
    }

    /**
     * Set roaming state if operator mcc is the same as sim mcc
     * and ons is not different from spn
     *
     * @param s ServiceState hold current ons
     * @return true if same operator
     */
    private boolean isSameNamedOperators(ServiceState s) {
        return currentMccEqualsSimMcc(s) && isSameOperatorNameFromSimAndSS(s);
    }

    /**
     * Compare SIM MCC with Operator MCC
     *
     * @param s ServiceState hold current ons
     * @return true if both are same
     */
    private boolean currentMccEqualsSimMcc(ServiceState s) {
        String simNumeric = ((TelephonyManager) mPhone.getContext().
                getSystemService(Context.TELEPHONY_SERVICE)).
                getSimOperatorNumericForPhone(getPhoneId());
        String operatorNumeric = s.getOperatorNumeric();
        boolean equalsMcc = true;

        try {
            equalsMcc = simNumeric.substring(0, 3).
                    equals(operatorNumeric.substring(0, 3));
        } catch (Exception e){
        }
        return equalsMcc;
    }

    /**
     * Do not set roaming state in case of oprators considered non-roaming.
     *
     * Can use mcc or mcc+mnc as item of config_operatorConsideredNonRoaming.
     * For example, 302 or 21407. If mcc or mcc+mnc match with operator,
     * don't set roaming state.
     *
     * @param s ServiceState hold current ons
     * @return false for roaming state set
     */
    private boolean isOperatorConsideredNonRoaming(ServiceState s) {
        String operatorNumeric = s.getOperatorNumeric();
        String[] numericArray = mPhone.getContext().getResources().getStringArray(
                com.android.internal.R.array.config_operatorConsideredNonRoaming);

        if (numericArray.length == 0 || operatorNumeric == null) {
            return false;
        }

        for (String numeric : numericArray) {
            if (operatorNumeric.startsWith(numeric)) {
                return true;
            }
        }
        return false;
    }

    private boolean isOperatorConsideredRoaming(ServiceState s) {
        String operatorNumeric = s.getOperatorNumeric();
        String[] numericArray = mPhone.getContext().getResources().getStringArray(
                com.android.internal.R.array.config_sameNamedOperatorConsideredRoaming);

        if (numericArray.length == 0 || operatorNumeric == null) {
            return false;
        }

        for (String numeric : numericArray) {
            if (operatorNumeric.startsWith(numeric)) {
                return true;
            }
        }
        return false;
    }

    /**
     * Set restricted state based on the OnRestrictedStateChanged notification
     * If any voice or packet restricted state changes, trigger a UI
     * notification and notify registrants when sim is ready.
     *
     * @param ar an int value of RIL_RESTRICTED_STATE_*
     */
    private void onRestrictedStateChanged(AsyncResult ar) {
        RestrictedState newRs = new RestrictedState();

        if (DBG) log("onRestrictedStateChanged: E rs "+ mRestrictedState);

        if (ar.exception == null) {
            int[] ints = (int[])ar.result;
            int state = ints[0];

            newRs.setCsEmergencyRestricted(
                    ((state & RILConstants.RIL_RESTRICTED_STATE_CS_EMERGENCY) != 0) ||
                            ((state & RILConstants.RIL_RESTRICTED_STATE_CS_ALL) != 0) );
            //ignore the normal call and data restricted state before SIM READY
            if (mUiccApplcation != null && mUiccApplcation.getState() == AppState.APPSTATE_READY) {
                newRs.setCsNormalRestricted(
                        ((state & RILConstants.RIL_RESTRICTED_STATE_CS_NORMAL) != 0) ||
                                ((state & RILConstants.RIL_RESTRICTED_STATE_CS_ALL) != 0) );
                newRs.setPsRestricted(
                        (state & RILConstants.RIL_RESTRICTED_STATE_PS_ALL)!= 0);
            }

            if (DBG) log("onRestrictedStateChanged: new rs "+ newRs);

            if (!mRestrictedState.isPsRestricted() && newRs.isPsRestricted()) {
                mPsRestrictEnabledRegistrants.notifyRegistrants();
                setNotification(PS_ENABLED);
            } else if (mRestrictedState.isPsRestricted() && !newRs.isPsRestricted()) {
                mPsRestrictDisabledRegistrants.notifyRegistrants();
                setNotification(PS_DISABLED);
            }

            /**
             * There are two kind of cs restriction, normal and emergency. So
             * there are 4 x 4 combinations in current and new restricted states
             * and we only need to notify when state is changed.
             */
            if (mRestrictedState.isCsRestricted()) {
                if (!newRs.isCsRestricted()) {
                    // remove all restriction
                    setNotification(CS_DISABLED);
                } else if (!newRs.isCsNormalRestricted()) {
                    // remove normal restriction
                    setNotification(CS_EMERGENCY_ENABLED);
                } else if (!newRs.isCsEmergencyRestricted()) {
                    // remove emergency restriction
                    setNotification(CS_NORMAL_ENABLED);
                }
            } else if (mRestrictedState.isCsEmergencyRestricted() &&
                    !mRestrictedState.isCsNormalRestricted()) {
                if (!newRs.isCsRestricted()) {
                    // remove all restriction
                    setNotification(CS_DISABLED);
                } else if (newRs.isCsRestricted()) {
                    // enable all restriction
                    setNotification(CS_ENABLED);
                } else if (newRs.isCsNormalRestricted()) {
                    // remove emergency restriction and enable normal restriction
                    setNotification(CS_NORMAL_ENABLED);
                }
            } else if (!mRestrictedState.isCsEmergencyRestricted() &&
                    mRestrictedState.isCsNormalRestricted()) {
                if (!newRs.isCsRestricted()) {
                    // remove all restriction
                    setNotification(CS_DISABLED);
                } else if (newRs.isCsRestricted()) {
                    // enable all restriction
                    setNotification(CS_ENABLED);
                } else if (newRs.isCsEmergencyRestricted()) {
                    // remove normal restriction and enable emergency restriction
                    setNotification(CS_EMERGENCY_ENABLED);
                }
            } else {
                if (newRs.isCsRestricted()) {
                    // enable all restriction
                    setNotification(CS_ENABLED);
                } else if (newRs.isCsEmergencyRestricted()) {
                    // enable emergency restriction
                    setNotification(CS_EMERGENCY_ENABLED);
                } else if (newRs.isCsNormalRestricted()) {
                    // enable normal restriction
                    setNotification(CS_NORMAL_ENABLED);
                }
            }

            mRestrictedState = newRs;
        }
        log("onRestrictedStateChanged: X rs "+ mRestrictedState);
    }

    /**
     * @return the current cell location information. Prefer Gsm location
     * information if available otherwise return LTE location information
     */
    public CellLocation getCellLocation() {
        if (((GsmCellLocation)mCellLoc).getLac() >= 0 &&
                ((GsmCellLocation)mCellLoc).getCid() >= 0) {
            if (DBG) log("getCellLocation(): X good mCellLoc=" + mCellLoc);
            return mCellLoc;
        } else {
            List<CellInfo> result = getAllCellInfo();
            if (result != null) {
                // A hack to allow tunneling of LTE information via GsmCellLocation
                // so that older Network Location Providers can return some information
                // on LTE only networks, see bug 9228974.
                //
                // We'll search the return CellInfo array preferring GSM/WCDMA
                // data, but if there is none we'll tunnel the first LTE information
                // in the list.
                //
                // The tunnel'd LTE information is returned as follows:
                //   LAC = TAC field
                //   CID = CI field
                //   PSC = 0.
                GsmCellLocation cellLocOther = new GsmCellLocation();
                for (CellInfo ci : result) {
                    if (ci instanceof CellInfoGsm) {
                        CellInfoGsm cellInfoGsm = (CellInfoGsm)ci;
                        CellIdentityGsm cellIdentityGsm = cellInfoGsm.getCellIdentity();
                        cellLocOther.setLacAndCid(cellIdentityGsm.getLac(),
                                cellIdentityGsm.getCid());
                        cellLocOther.setPsc(cellIdentityGsm.getPsc());
                        if (DBG) log("getCellLocation(): X ret GSM info=" + cellLocOther);
                        return cellLocOther;
                    } else if (ci instanceof CellInfoWcdma) {
                        CellInfoWcdma cellInfoWcdma = (CellInfoWcdma)ci;
                        CellIdentityWcdma cellIdentityWcdma = cellInfoWcdma.getCellIdentity();
                        cellLocOther.setLacAndCid(cellIdentityWcdma.getLac(),
                                cellIdentityWcdma.getCid());
                        cellLocOther.setPsc(cellIdentityWcdma.getPsc());
                        if (DBG) log("getCellLocation(): X ret WCDMA info=" + cellLocOther);
                        return cellLocOther;
                    } else if ((ci instanceof CellInfoLte) &&
                            ((cellLocOther.getLac() < 0) || (cellLocOther.getCid() < 0))) {
                        // We'll return the first good LTE info we get if there is no better answer
                        CellInfoLte cellInfoLte = (CellInfoLte)ci;
                        CellIdentityLte cellIdentityLte = cellInfoLte.getCellIdentity();
                        if ((cellIdentityLte.getTac() != Integer.MAX_VALUE)
                                && (cellIdentityLte.getCi() != Integer.MAX_VALUE)) {
                            cellLocOther.setLacAndCid(cellIdentityLte.getTac(),
                                    cellIdentityLte.getCi());
                            cellLocOther.setPsc(0);
                            if (DBG) {
                                log("getCellLocation(): possible LTE cellLocOther=" + cellLocOther);
                            }
                        }
                    }
                }
                if (DBG) {
                    log("getCellLocation(): X ret best answer cellLocOther=" + cellLocOther);
                }
                return cellLocOther;
            } else {
                if (DBG) {
                    log("getCellLocation(): X empty mCellLoc and CellInfo mCellLoc=" + mCellLoc);
                }
                return mCellLoc;
            }
        }
    }

    /**
     * nitzReceiveTime is time_t that the NITZ time was posted
     */
    private void setTimeFromNITZString (String nitz, long nitzReceiveTime) {
        // "yy/mm/dd,hh:mm:ss(+/-)tz"
        // tz is in number of quarter-hours

        long start = SystemClock.elapsedRealtime();
        if (DBG) {log("NITZ: " + nitz + "," + nitzReceiveTime +
                " start=" + start + " delay=" + (start - nitzReceiveTime));
        }

        try {
            /* NITZ time (hour:min:sec) will be in UTC but it supplies the timezone
             * offset as well (which we won't worry about until later) */
            Calendar c = Calendar.getInstance(TimeZone.getTimeZone("GMT"));

            c.clear();
            c.set(Calendar.DST_OFFSET, 0);

            String[] nitzSubs = nitz.split("[/:,+-]");

            int year = 2000 + Integer.parseInt(nitzSubs[0]);
            if (year > MAX_NITZ_YEAR) {
                if (DBG) loge("NITZ year: " + year + " exceeds limit, skip NITZ time update");
                return;
            }
            c.set(Calendar.YEAR, year);

            // month is 0 based!
            int month = Integer.parseInt(nitzSubs[1]) - 1;
            c.set(Calendar.MONTH, month);

            int date = Integer.parseInt(nitzSubs[2]);
            c.set(Calendar.DATE, date);

            int hour = Integer.parseInt(nitzSubs[3]);
            c.set(Calendar.HOUR, hour);

            int minute = Integer.parseInt(nitzSubs[4]);
            c.set(Calendar.MINUTE, minute);

            int second = Integer.parseInt(nitzSubs[5]);
            c.set(Calendar.SECOND, second);

            boolean sign = (nitz.indexOf('-') == -1);

            int tzOffset = Integer.parseInt(nitzSubs[6]);

            int dst = (nitzSubs.length >= 8 ) ? Integer.parseInt(nitzSubs[7]) : 0;

            // The zone offset received from NITZ is for current local time,
            // so DST correction is already applied.  Don't add it again.
            //
            // tzOffset += dst * 4;
            //
            // We could unapply it if we wanted the raw offset.

            tzOffset = (sign ? 1 : -1) * tzOffset * 15 * 60 * 1000;

            TimeZone    zone = null;

            // As a special extension, the Android emulator appends the name of
            // the host computer's timezone to the nitz string. this is zoneinfo
            // timezone name of the form Area!Location or Area!Location!SubLocation
            // so we need to convert the ! into /
            if (nitzSubs.length >= 9) {
                String  tzname = nitzSubs[8].replace('!','/');
                zone = TimeZone.getTimeZone( tzname );
            }

            String iso = ((TelephonyManager) mPhone.getContext().
                    getSystemService(Context.TELEPHONY_SERVICE)).
                    getNetworkCountryIsoForPhone(mPhone.getPhoneId());

            if (zone == null) {

                if (mGotCountryCode) {
                    if (iso != null && iso.length() > 0) {
                        zone = TimeUtils.getTimeZone(tzOffset, dst != 0,
                                c.getTimeInMillis(),
                                iso);
                    } else {
                        // We don't have a valid iso country code.  This is
                        // most likely because we're on a test network that's
                        // using a bogus MCC (eg, "001"), so get a TimeZone
                        // based only on the NITZ parameters.
                        zone = getNitzTimeZone(tzOffset, (dst != 0), c.getTimeInMillis());
                    }
                }
            }

            if ((zone == null) || (mZoneOffset != tzOffset) || (mZoneDst != (dst != 0))){
                // We got the time before the country or the zone has changed
                // so we don't know how to identify the DST rules yet.  Save
                // the information and hope to fix it up later.

                mNeedFixZoneAfterNitz = true;
                mZoneOffset  = tzOffset;
                mZoneDst     = dst != 0;
                mZoneTime    = c.getTimeInMillis();
            }
            if (DBG) {
                log("NITZ: tzOffset=" + tzOffset + " dst=" + dst + " zone=" +
                        (zone!=null ? zone.getID() : "NULL") +
                        " iso=" + iso + " mGotCountryCode=" + mGotCountryCode +
                        " mNeedFixZoneAfterNitz=" + mNeedFixZoneAfterNitz);
            }

            if (zone != null) {
                if (getAutoTimeZone()) {
                    setAndBroadcastNetworkSetTimeZone(zone.getID());
                }
                saveNitzTimeZone(zone.getID());
            }

            String ignore = SystemProperties.get("gsm.ignore-nitz");
            if (ignore != null && ignore.equals("yes")) {
                log("NITZ: Not setting clock because gsm.ignore-nitz is set");
                return;
            }

            try {
                mWakeLock.acquire();

                if (!mPhone.isPhoneTypeGsm() || getAutoTime()) {
                    long millisSinceNitzReceived
                            = SystemClock.elapsedRealtime() - nitzReceiveTime;

                    if (millisSinceNitzReceived < 0) {
                        // Sanity check: something is wrong
                        if (DBG) {
                            log("NITZ: not setting time, clock has rolled "
                                    + "backwards since NITZ time was received, "
                                    + nitz);
                        }
                        return;
                    }

                    if (millisSinceNitzReceived > Integer.MAX_VALUE) {
                        // If the time is this far off, something is wrong > 24 days!
                        if (DBG) {
                            log("NITZ: not setting time, processing has taken "
                                    + (millisSinceNitzReceived / (1000 * 60 * 60 * 24))
                                    + " days");
                        }
                        return;
                    }

                    // Note: with range checks above, cast to int is safe
                    c.add(Calendar.MILLISECOND, (int)millisSinceNitzReceived);

                    if (DBG) {
                        log("NITZ: Setting time of day to " + c.getTime()
                                + " NITZ receive delay(ms): " + millisSinceNitzReceived
                                + " gained(ms): "
                                + (c.getTimeInMillis() - System.currentTimeMillis())
                                + " from " + nitz);
                    }
                    if (mPhone.isPhoneTypeGsm()) {
                        setAndBroadcastNetworkSetTime(c.getTimeInMillis());
                        Rlog.i(LOG_TAG, "NITZ: after Setting time of day");
                    } else {
                        if (getAutoTime()) {
                            /**
                             * Update system time automatically
                             */
                            long gained = c.getTimeInMillis() - System.currentTimeMillis();
                            long timeSinceLastUpdate = SystemClock.elapsedRealtime() - mSavedAtTime;
                            int nitzUpdateSpacing = Settings.Global.getInt(mCr,
                                    Settings.Global.NITZ_UPDATE_SPACING, mNitzUpdateSpacing);
                            int nitzUpdateDiff = Settings.Global.getInt(mCr,
                                    Settings.Global.NITZ_UPDATE_DIFF, mNitzUpdateDiff);

                            if ((mSavedAtTime == 0) || (timeSinceLastUpdate > nitzUpdateSpacing)
                                    || (Math.abs(gained) > nitzUpdateDiff)) {
                                if (DBG) {
                                    log("NITZ: Auto updating time of day to " + c.getTime()
                                            + " NITZ receive delay=" + millisSinceNitzReceived
                                            + "ms gained=" + gained + "ms from " + nitz);
                                }

                                setAndBroadcastNetworkSetTime(c.getTimeInMillis());
                            } else {
                                if (DBG) {
                                    log("NITZ: ignore, a previous update was "
                                            + timeSinceLastUpdate + "ms ago and gained=" + gained + "ms");
                                }
                                return;
                            }
                        }
                    }
                }
                SystemProperties.set("gsm.nitz.time", String.valueOf(c.getTimeInMillis()));
                saveNitzTime(c.getTimeInMillis());
                mNitzUpdatedTime = true;
            } finally {
                if (DBG) {
                    long end = SystemClock.elapsedRealtime();
                    log("NITZ: end=" + end + " dur=" + (end - start));
                }
                mWakeLock.release();
            }
        } catch (RuntimeException ex) {
            loge("NITZ: Parsing NITZ time " + nitz + " ex=" + ex);
        }
    }

    private boolean getAutoTime() {
        try {
            return Settings.Global.getInt(mCr, Settings.Global.AUTO_TIME) > 0;
        } catch (Settings.SettingNotFoundException snfe) {
            return true;
        }
    }

    private boolean getAutoTimeZone() {
        try {
            return Settings.Global.getInt(mCr, Settings.Global.AUTO_TIME_ZONE) > 0;
        } catch (Settings.SettingNotFoundException snfe) {
            return true;
        }
    }

    private void saveNitzTimeZone(String zoneId) {
        mSavedTimeZone = zoneId;
    }

    private void saveNitzTime(long time) {
        mSavedTime = time;
        mSavedAtTime = SystemClock.elapsedRealtime();
    }

    /**
     * Set the timezone and send out a sticky broadcast so the system can
     * determine if the timezone was set by the carrier.
     *
     * @param zoneId timezone set by carrier
     */
    private void setAndBroadcastNetworkSetTimeZone(String zoneId) {
        if (DBG) log("setAndBroadcastNetworkSetTimeZone: setTimeZone=" + zoneId);
        AlarmManager alarm =
                (AlarmManager) mPhone.getContext().getSystemService(Context.ALARM_SERVICE);
        alarm.setTimeZone(zoneId);
        Intent intent = new Intent(TelephonyIntents.ACTION_NETWORK_SET_TIMEZONE);
        intent.addFlags(Intent.FLAG_RECEIVER_REPLACE_PENDING);
        intent.putExtra("time-zone", zoneId);
        mPhone.getContext().sendStickyBroadcastAsUser(intent, UserHandle.ALL);
        if (DBG) {
            log("setAndBroadcastNetworkSetTimeZone: call alarm.setTimeZone and broadcast zoneId=" +
                    zoneId);
        }
    }

    /**
     * Set the time and Send out a sticky broadcast so the system can determine
     * if the time was set by the carrier.
     *
     * @param time time set by network
     */
    private void setAndBroadcastNetworkSetTime(long time) {
        if (DBG) log("setAndBroadcastNetworkSetTime: time=" + time + "ms");
        SystemClock.setCurrentTimeMillis(time);
        Intent intent = new Intent(TelephonyIntents.ACTION_NETWORK_SET_TIME);
        intent.addFlags(Intent.FLAG_RECEIVER_REPLACE_PENDING);
        intent.putExtra("time", time);
        mPhone.getContext().sendStickyBroadcastAsUser(intent, UserHandle.ALL);
    }

    private void revertToNitzTime() {
        if (Settings.Global.getInt(mCr, Settings.Global.AUTO_TIME, 0) == 0) {
            return;
        }
        if (DBG) {
            log("Reverting to NITZ Time: mSavedTime=" + mSavedTime + " mSavedAtTime=" +
                    mSavedAtTime);
        }
        if (mSavedTime != 0 && mSavedAtTime != 0) {
            setAndBroadcastNetworkSetTime(mSavedTime
                    + (SystemClock.elapsedRealtime() - mSavedAtTime));
        }
    }

    private void revertToNitzTimeZone() {
        if (Settings.Global.getInt(mCr, Settings.Global.AUTO_TIME_ZONE, 0) == 0) {
            return;
        }
        if (DBG) log("Reverting to NITZ TimeZone: tz='" + mSavedTimeZone);
        if (mSavedTimeZone != null) {
            setAndBroadcastNetworkSetTimeZone(mSavedTimeZone);
        }
    }

    /**
     * Post a notification to NotificationManager for restricted state
     *
     * @param notifyType is one state of PS/CS_*_ENABLE/DISABLE
     */
    private void setNotification(int notifyType) {
        if (DBG) log("setNotification: create notification " + notifyType);

        // Needed because sprout RIL sends these when they shouldn't?
        boolean isSetNotification = mPhone.getContext().getResources().getBoolean(
                com.android.internal.R.bool.config_user_notification_of_restrictied_mobile_access);
        if (!isSetNotification) {
            if (DBG) log("Ignore all the notifications");
            return;
        }

        Context context = mPhone.getContext();


        CharSequence details = "";
        CharSequence title = context.getText(com.android.internal.R.string.RestrictedOnData);
        int notificationId = CS_NOTIFICATION;

        switch (notifyType) {
            case PS_ENABLED:
                long dataSubId = SubscriptionManager.getDefaultDataSubscriptionId();
                if (dataSubId != mPhone.getSubId()) {
                    return;
                }
                notificationId = PS_NOTIFICATION;
                details = context.getText(com.android.internal.R.string.RestrictedOnData);
                break;
            case PS_DISABLED:
                notificationId = PS_NOTIFICATION;
                break;
            case CS_ENABLED:
                details = context.getText(com.android.internal.R.string.RestrictedOnAllVoice);
                break;
            case CS_NORMAL_ENABLED:
                details = context.getText(com.android.internal.R.string.RestrictedOnNormal);
                break;
            case CS_EMERGENCY_ENABLED:
                details = context.getText(com.android.internal.R.string.RestrictedOnEmergency);
                break;
            case CS_DISABLED:
                // do nothing and cancel the notification later
                break;
        }

        if (DBG) log("setNotification: put notification " + title + " / " +details);
        mNotification = new Notification.Builder(context)
                .setWhen(System.currentTimeMillis())
                .setAutoCancel(true)
                .setSmallIcon(com.android.internal.R.drawable.stat_sys_warning)
                .setTicker(title)
                .setColor(context.getResources().getColor(
                        com.android.internal.R.color.system_notification_accent_color))
                .setContentTitle(title)
                .setContentText(details)
                .build();

        NotificationManager notificationManager = (NotificationManager)
                context.getSystemService(Context.NOTIFICATION_SERVICE);

        if (notifyType == PS_DISABLED || notifyType == CS_DISABLED) {
            // cancel previous post notification
            notificationManager.cancel(notificationId);
        } else {
            // update restricted state notification
            notificationManager.notify(notificationId, mNotification);
        }
    }

    private UiccCardApplication getUiccCardApplication() {
        if (mPhone.isPhoneTypeGsm()) {
            return mUiccController.getUiccCardApplication(mPhone.getPhoneId(),
                    UiccController.APP_FAM_3GPP);
        } else {
            return mUiccController.getUiccCardApplication(mPhone.getPhoneId(),
                    UiccController.APP_FAM_3GPP2);
        }
    }

    private void queueNextSignalStrengthPoll() {
        if (mDontPollSignalStrength) {
            // The radio is telling us about signal strength changes
            // we don't have to ask it
            return;
        }

        Message msg;

        msg = obtainMessage();
        msg.what = EVENT_POLL_SIGNAL_STRENGTH;

        long nextTime;

        // TODO Don't poll signal strength if screen is off
        sendMessageDelayed(msg, POLL_PERIOD_MILLIS);
    }

    private void notifyCdmaSubscriptionInfoReady() {
        if (mCdmaForSubscriptionInfoReadyRegistrants != null) {
            if (DBG) log("CDMA_SUBSCRIPTION: call notifyRegistrants()");
            mCdmaForSubscriptionInfoReadyRegistrants.notifyRegistrants();
        }
    }

    /**
     * Registration point for transition into DataConnection attached.
     * @param h handler to notify
     * @param what what code of message when delivered
     * @param obj placed in Message.obj
     */
    public void registerForDataConnectionAttached(Handler h, int what, Object obj) {
        Registrant r = new Registrant(h, what, obj);
        mAttachedRegistrants.add(r);

        if (getCurrentDataConnectionState() == ServiceState.STATE_IN_SERVICE) {
            r.notifyRegistrant();
        }
    }
    public void unregisterForDataConnectionAttached(Handler h) {
        mAttachedRegistrants.remove(h);
    }

    /**
     * Registration point for transition into DataConnection detached.
     * @param h handler to notify
     * @param what what code of message when delivered
     * @param obj placed in Message.obj
     */
    public void registerForDataConnectionDetached(Handler h, int what, Object obj) {
        Registrant r = new Registrant(h, what, obj);
        mDetachedRegistrants.add(r);

        if (getCurrentDataConnectionState() != ServiceState.STATE_IN_SERVICE) {
            r.notifyRegistrant();
        }
    }
    public void unregisterForDataConnectionDetached(Handler h) {
        mDetachedRegistrants.remove(h);
    }

    /**
     * Registration for DataConnection RIL Data Radio Technology changing. The
     * new radio technology will be returned AsyncResult#result as an Integer Object.
     * The AsyncResult will be in the notification Message#obj.
     *
     * @param h handler to notify
     * @param what what code of message when delivered
     * @param obj placed in Message.obj
     */
    public void registerForDataRegStateOrRatChanged(Handler h, int what, Object obj) {
        Registrant r = new Registrant(h, what, obj);
        mDataRegStateOrRatChangedRegistrants.add(r);
        notifyDataRegStateRilRadioTechnologyChanged();
    }
    public void unregisterForDataRegStateOrRatChanged(Handler h) {
        mDataRegStateOrRatChangedRegistrants.remove(h);
    }

    /**
     * Registration point for transition into network attached.
     * @param h handler to notify
     * @param what what code of message when delivered
     * @param obj in Message.obj
     */
    public void registerForNetworkAttached(Handler h, int what, Object obj) {
        Registrant r = new Registrant(h, what, obj);

        mNetworkAttachedRegistrants.add(r);
        if (mSS.getVoiceRegState() == ServiceState.STATE_IN_SERVICE) {
            r.notifyRegistrant();
        }
    }
    public void unregisterForNetworkAttached(Handler h) {
        mNetworkAttachedRegistrants.remove(h);
    }

    /**
     * Registration point for transition into packet service restricted zone.
     * @param h handler to notify
     * @param what what code of message when delivered
     * @param obj placed in Message.obj
     */
    public void registerForPsRestrictedEnabled(Handler h, int what, Object obj) {
        Registrant r = new Registrant(h, what, obj);
        mPsRestrictEnabledRegistrants.add(r);

        if (mRestrictedState.isPsRestricted()) {
            r.notifyRegistrant();
        }
    }

    public void unregisterForPsRestrictedEnabled(Handler h) {
        mPsRestrictEnabledRegistrants.remove(h);
    }

    /**
     * Registration point for transition out of packet service restricted zone.
     * @param h handler to notify
     * @param what what code of message when delivered
     * @param obj placed in Message.obj
     */
    public void registerForPsRestrictedDisabled(Handler h, int what, Object obj) {
        Registrant r = new Registrant(h, what, obj);
        mPsRestrictDisabledRegistrants.add(r);

        if (mRestrictedState.isPsRestricted()) {
            r.notifyRegistrant();
        }
    }

    public void unregisterForPsRestrictedDisabled(Handler h) {
        mPsRestrictDisabledRegistrants.remove(h);
    }

    /**
     * Clean up existing voice and data connection then turn off radio power.
     *
     * Hang up the existing voice calls to decrease call drop rate.
     */
    public void powerOffRadioSafely(DcTracker dcTracker) {
        synchronized (this) {
            if (!mPendingRadioPowerOffAfterDataOff) {
                if (mPhone.isPhoneTypeGsm() || mPhone.isPhoneTypeCdma()
                        || mPhone.isPhoneTypeCdmaLte()) {
                    int dds = SubscriptionManager.getDefaultDataSubscriptionId();
                    // To minimize race conditions we call cleanUpAllConnections on
                    // both if else paths instead of before this isDisconnected test.
                    if (dcTracker.isDisconnected()
                            && (dds == mPhone.getSubId()
                            || (dds != mPhone.getSubId()
                            && ProxyController.getInstance().isDataDisconnected(dds)))) {
                        // To minimize race conditions we do this after isDisconnected
                        dcTracker.cleanUpAllConnections(Phone.REASON_RADIO_TURNED_OFF);
                        if (DBG) log("Data disconnected, turn off radio right away.");
                        hangupAndPowerOff();
                    } else {
                        // hang up all active voice calls first
                        if (mPhone.isPhoneTypeGsm() && mPhone.isInCall()) {
                            mPhone.mCT.mRingingCall.hangupIfAlive();
                            mPhone.mCT.mBackgroundCall.hangupIfAlive();
                            mPhone.mCT.mForegroundCall.hangupIfAlive();
                        }
                        dcTracker.cleanUpAllConnections(Phone.REASON_RADIO_TURNED_OFF);
                        if (dds != mPhone.getSubId()
                                && !ProxyController.getInstance().isDataDisconnected(dds)) {
                            if (DBG) log("Data is active on DDS.  Wait for all data disconnect");
                            // Data is not disconnected on DDS. Wait for the data disconnect complete
                            // before sending the RADIO_POWER off.
                            ProxyController.getInstance().registerForAllDataDisconnected(dds, this,
                                    EVENT_ALL_DATA_DISCONNECTED, null);
                            mPendingRadioPowerOffAfterDataOff = true;
                        }
                        Message msg = Message.obtain(this);
                        msg.what = EVENT_SET_RADIO_POWER_OFF;
                        msg.arg1 = ++mPendingRadioPowerOffAfterDataOffTag;
                        if (sendMessageDelayed(msg, 30000)) {
                            if (DBG) log("Wait upto 30s for data to disconnect, then turn off radio.");
                            mPendingRadioPowerOffAfterDataOff = true;
                        } else {
                            log("Cannot send delayed Msg, turn off radio right away.");
                            hangupAndPowerOff();
                            mPendingRadioPowerOffAfterDataOff = false;
                        }
                    }
                } else {
                    // In some network, deactivate PDP connection cause releasing of RRC connection,
                    // which MM/IMSI detaching request needs. Without this detaching, network can
                    // not release the network resources previously attached.
                    // So we are avoiding data detaching on these networks.
                    String[] networkNotClearData = mPhone.getContext().getResources()
                            .getStringArray(com.android.internal.R.array.networks_not_clear_data);
                    String currentNetwork = mSS.getOperatorNumeric();
                    if ((networkNotClearData != null) && (currentNetwork != null)) {
                        for (int i = 0; i < networkNotClearData.length; i++) {
                            if (currentNetwork.equals(networkNotClearData[i])) {
                                // Don't clear data connection for this carrier
                                if (DBG)
                                    log("Not disconnecting data for " + currentNetwork);
                                hangupAndPowerOff();
                                return;
                            }
                        }
                    }
                    // To minimize race conditions we call cleanUpAllConnections on
                    // both if else paths instead of before this isDisconnected test.
                    if (dcTracker.isDisconnected()) {
                        // To minimize race conditions we do this after isDisconnected
                        dcTracker.cleanUpAllConnections(Phone.REASON_RADIO_TURNED_OFF);
                        if (DBG) log("Data disconnected, turn off radio right away.");
                        hangupAndPowerOff();
                    } else {
                        dcTracker.cleanUpAllConnections(Phone.REASON_RADIO_TURNED_OFF);
                        Message msg = Message.obtain(this);
                        msg.what = EVENT_SET_RADIO_POWER_OFF;
                        msg.arg1 = ++mPendingRadioPowerOffAfterDataOffTag;
                        if (sendMessageDelayed(msg, 30000)) {
                            if (DBG)
                                log("Wait upto 30s for data to disconnect, then turn off radio.");
                            mPendingRadioPowerOffAfterDataOff = true;
                        } else {
                            log("Cannot send delayed Msg, turn off radio right away.");
                            hangupAndPowerOff();
                        }
                    }
                }
            }
        }
    }

    /**
     * process the pending request to turn radio off after data is disconnected
     *
     * return true if there is pending request to process; false otherwise.
     */
    public boolean processPendingRadioPowerOffAfterDataOff() {
        synchronized(this) {
            if (mPendingRadioPowerOffAfterDataOff) {
                if (DBG) log("Process pending request to turn radio off.");
                mPendingRadioPowerOffAfterDataOffTag += 1;
                hangupAndPowerOff();
                mPendingRadioPowerOffAfterDataOff = false;
                return true;
            }
            return false;
        }
    }

    /**
     * send signal-strength-changed notification if changed Called both for
     * solicited and unsolicited signal strength updates
     *
     * @return true if the signal strength changed and a notification was sent.
     */
    protected boolean onSignalStrengthResult(AsyncResult ar) {
        boolean isGsm = false;
        //override isGsm for CDMA LTE
        if (mPhone.isPhoneTypeGsm() ||
                (mPhone.isPhoneTypeCdmaLte() &&
<<<<<<< HEAD
                        isRatLte(mSS.getRilDataRadioTechnology()))) {
=======
                        ServiceState.isLte(mSS.getRilDataRadioTechnology()))) {
>>>>>>> b7f55afe
            isGsm = true;
        }

        // This signal is used for both voice and data radio signal so parse
        // all fields

        if ((ar.exception == null) && (ar.result != null)) {
            mSignalStrength = (SignalStrength) ar.result;
            mSignalStrength.validateInput();
            mSignalStrength.setGsm(isGsm);
        } else {
            log("onSignalStrengthResult() Exception from RIL : " + ar.exception);
            mSignalStrength = new SignalStrength(isGsm);
        }

        boolean ssChanged = notifySignalStrength();

        return ssChanged;
    }

    /**
     * Hang up all voice call and turn off radio. Implemented by derived class.
     */
    protected void hangupAndPowerOff() {
        // hang up all active voice calls
        if (!mPhone.isPhoneTypeGsm() || mPhone.isInCall()) {
            mPhone.mCT.mRingingCall.hangupIfAlive();
            mPhone.mCT.mBackgroundCall.hangupIfAlive();
            mPhone.mCT.mForegroundCall.hangupIfAlive();
        }

        mCi.setRadioPower(false, obtainMessage(EVENT_RADIO_POWER_OFF_DONE));

    }

    /** Cancel a pending (if any) pollState() operation */
    protected void cancelPollState() {
        // This will effectively cancel the rest of the poll requests.
        mPollingContext = new int[1];
    }

    /**
     * Return true if time zone needs fixing.
     *
     * @param phone
     * @param operatorNumeric
     * @param prevOperatorNumeric
     * @param needToFixTimeZone
     * @return true if time zone needs to be fixed
     */
    protected boolean shouldFixTimeZoneNow(Phone phone, String operatorNumeric,
            String prevOperatorNumeric, boolean needToFixTimeZone) {
        // Return false if the mcc isn't valid as we don't know where we are.
        // Return true if we have an IccCard and the mcc changed or we
        // need to fix it because when the NITZ time came in we didn't
        // know the country code.

        // If mcc is invalid then we'll return false
        int mcc;
        try {
            mcc = Integer.parseInt(operatorNumeric.substring(0, 3));
        } catch (Exception e) {
            if (DBG) {
                log("shouldFixTimeZoneNow: no mcc, operatorNumeric=" + operatorNumeric +
                        " retVal=false");
            }
            return false;
        }

        // If prevMcc is invalid will make it different from mcc
        // so we'll return true if the card exists.
        int prevMcc;
        try {
            prevMcc = Integer.parseInt(prevOperatorNumeric.substring(0, 3));
        } catch (Exception e) {
            prevMcc = mcc + 1;
        }

        // Determine if the Icc card exists
        boolean iccCardExist = false;
        if (mUiccApplcation != null) {
            iccCardExist = mUiccApplcation.getState() != AppState.APPSTATE_UNKNOWN;
        }

        // Determine retVal
        boolean retVal = ((iccCardExist && (mcc != prevMcc)) || needToFixTimeZone);
        if (DBG) {
            long ctm = System.currentTimeMillis();
            log("shouldFixTimeZoneNow: retVal=" + retVal +
                    " iccCardExist=" + iccCardExist +
                    " operatorNumeric=" + operatorNumeric + " mcc=" + mcc +
                    " prevOperatorNumeric=" + prevOperatorNumeric + " prevMcc=" + prevMcc +
                    " needToFixTimeZone=" + needToFixTimeZone +
                    " ltod=" + TimeUtils.logTimeOfDay(ctm));
        }
        return retVal;
    }

    public String getSystemProperty(String property, String defValue) {
        return TelephonyManager.getTelephonyProperty(mPhone.getPhoneId(), property, defValue);
    }

    /**
     * @return all available cell information or null if none.
     */
    public List<CellInfo> getAllCellInfo() {
        CellInfoResult result = new CellInfoResult();
        if (VDBG) log("SST.getAllCellInfo(): E");
        int ver = mCi.getRilVersion();
        if (ver >= 8) {
            if (isCallerOnDifferentThread()) {
                if ((SystemClock.elapsedRealtime() - mLastCellInfoListTime)
                        > LAST_CELL_INFO_LIST_MAX_AGE_MS) {
                    Message msg = obtainMessage(EVENT_GET_CELL_INFO_LIST, result);
                    synchronized(result.lockObj) {
                        result.list = null;
                        mCi.getCellInfoList(msg);
                        try {
                            result.lockObj.wait(5000);
                        } catch (InterruptedException e) {
                            e.printStackTrace();
                        }
                    }
                } else {
                    if (DBG) log("SST.getAllCellInfo(): return last, back to back calls");
                    result.list = mLastCellInfoList;
                }
            } else {
                if (DBG) log("SST.getAllCellInfo(): return last, same thread can't block");
                result.list = mLastCellInfoList;
            }
        } else {
            if (DBG) log("SST.getAllCellInfo(): not implemented");
            result.list = null;
        }
        synchronized(result.lockObj) {
            if (result.list != null) {
                if (VDBG) log("SST.getAllCellInfo(): X size=" + result.list.size()
                        + " list=" + result.list);
                return result.list;
            } else {
                if (DBG) log("SST.getAllCellInfo(): X size=0 list=null");
                return null;
            }
        }
    }

    /**
     * @return signal strength
     */
    public SignalStrength getSignalStrength() {
        return mSignalStrength;
    }

    /**
     * Registration point for subscription info ready
     * @param h handler to notify
     * @param what what code of message when delivered
     * @param obj placed in Message.obj
     */
    public void registerForSubscriptionInfoReady(Handler h, int what, Object obj) {
        Registrant r = new Registrant(h, what, obj);
        mCdmaForSubscriptionInfoReadyRegistrants.add(r);

        if (isMinInfoReady()) {
            r.notifyRegistrant();
        }
    }

    public void unregisterForSubscriptionInfoReady(Handler h) {
        mCdmaForSubscriptionInfoReadyRegistrants.remove(h);
    }

    /**
     * Save current source of cdma subscription
     * @param source - 1 for NV, 0 for RUIM
     */
    private void saveCdmaSubscriptionSource(int source) {
        log("Storing cdma subscription source: " + source);
        Settings.Global.putInt(mPhone.getContext().getContentResolver(),
                Settings.Global.CDMA_SUBSCRIPTION_MODE,
                source);
        log("Read from settings: " + Settings.Global.getInt(mPhone.getContext().getContentResolver(),
                Settings.Global.CDMA_SUBSCRIPTION_MODE, -1));
    }

    private void getSubscriptionInfoAndStartPollingThreads() {
        mCi.getCDMASubscription(obtainMessage(EVENT_POLL_STATE_CDMA_SUBSCRIPTION));

        // Get Registration Information
        pollState();
    }

    private void handleCdmaSubscriptionSource(int newSubscriptionSource) {
        log("Subscription Source : " + newSubscriptionSource);
        mIsSubscriptionFromRuim =
                (newSubscriptionSource == CdmaSubscriptionSourceManager.SUBSCRIPTION_FROM_RUIM);
        log("isFromRuim: " + mIsSubscriptionFromRuim);
        saveCdmaSubscriptionSource(newSubscriptionSource);
        if (!mIsSubscriptionFromRuim) {
            // NV is ready when subscription source is NV
            sendMessage(obtainMessage(EVENT_NV_READY));
        }
    }

    public void dump(FileDescriptor fd, PrintWriter pw, String[] args) {
        pw.println("ServiceStateTracker:");
        pw.println(" mSubId=" + mSubId);
        pw.println(" mSS=" + mSS);
        pw.println(" mNewSS=" + mNewSS);
        pw.println(" mVoiceCapable=" + mVoiceCapable);
        pw.println(" mRestrictedState=" + mRestrictedState);
        pw.println(" mPollingContext=" + mPollingContext + " - " +
                (mPollingContext != null ? mPollingContext[0] : ""));
        pw.println(" mDesiredPowerState=" + mDesiredPowerState);
        pw.println(" mDontPollSignalStrength=" + mDontPollSignalStrength);
        pw.println(" mSignalStrength=" + mSignalStrength);
        pw.println(" mLastSignalStrength=" + mLastSignalStrength);
        pw.println(" mRestrictedState=" + mRestrictedState);
        pw.println(" mPendingRadioPowerOffAfterDataOff=" + mPendingRadioPowerOffAfterDataOff);
        pw.println(" mPendingRadioPowerOffAfterDataOffTag=" + mPendingRadioPowerOffAfterDataOffTag);
        pw.println(" mCellLoc=" + mCellLoc);
        pw.println(" mNewCellLoc=" + mNewCellLoc);
        pw.println(" mLastCellInfoListTime=" + mLastCellInfoListTime);
        pw.println(" mPreferredNetworkType=" + mPreferredNetworkType);
        pw.println(" mMaxDataCalls=" + mMaxDataCalls);
        pw.println(" mNewMaxDataCalls=" + mNewMaxDataCalls);
        pw.println(" mReasonDataDenied=" + mReasonDataDenied);
        pw.println(" mNewReasonDataDenied=" + mNewReasonDataDenied);
        pw.println(" mGsmRoaming=" + mGsmRoaming);
        pw.println(" mDataRoaming=" + mDataRoaming);
        pw.println(" mEmergencyOnly=" + mEmergencyOnly);
        pw.println(" mNeedFixZoneAfterNitz=" + mNeedFixZoneAfterNitz);
        pw.flush();
        pw.println(" mZoneOffset=" + mZoneOffset);
        pw.println(" mZoneDst=" + mZoneDst);
        pw.println(" mZoneTime=" + mZoneTime);
        pw.println(" mGotCountryCode=" + mGotCountryCode);
        pw.println(" mNitzUpdatedTime=" + mNitzUpdatedTime);
        pw.println(" mSavedTimeZone=" + mSavedTimeZone);
        pw.println(" mSavedTime=" + mSavedTime);
        pw.println(" mSavedAtTime=" + mSavedAtTime);
        pw.println(" mStartedGprsRegCheck=" + mStartedGprsRegCheck);
        pw.println(" mReportedGprsNoReg=" + mReportedGprsNoReg);
        pw.println(" mNotification=" + mNotification);
        pw.println(" mWakeLock=" + mWakeLock);
        pw.println(" mCurSpn=" + mCurSpn);
        pw.println(" mCurDataSpn=" + mCurDataSpn);
        pw.println(" mCurShowSpn=" + mCurShowSpn);
        pw.println(" mCurPlmn=" + mCurPlmn);
        pw.println(" mCurShowPlmn=" + mCurShowPlmn);
        pw.flush();
        pw.println(" mCurrentOtaspMode=" + mCurrentOtaspMode);
        pw.println(" mRoamingIndicator=" + mRoamingIndicator);
        pw.println(" mIsInPrl=" + mIsInPrl);
        pw.println(" mDefaultRoamingIndicator=" + mDefaultRoamingIndicator);
        pw.println(" mRegistrationState=" + mRegistrationState);
        pw.println(" mMdn=" + mMdn);
        pw.println(" mHomeSystemId=" + mHomeSystemId);
        pw.println(" mHomeNetworkId=" + mHomeNetworkId);
        pw.println(" mMin=" + mMin);
        pw.println(" mPrlVersion=" + mPrlVersion);
        pw.println(" mIsMinInfoReady=" + mIsMinInfoReady);
        pw.println(" mIsEriTextLoaded=" + mIsEriTextLoaded);
        pw.println(" mIsSubscriptionFromRuim=" + mIsSubscriptionFromRuim);
        pw.println(" mCdmaSSM=" + mCdmaSSM);
        pw.println(" mRegistrationDeniedReason=" + mRegistrationDeniedReason);
        pw.println(" mCurrentCarrier=" + mCurrentCarrier);
        pw.flush();
        pw.println(" mImsRegistered=" + mImsRegistered);
        pw.println(" mImsRegistrationOnOff=" + mImsRegistrationOnOff);
        pw.println(" mAlarmSwitch=" + mAlarmSwitch);
        pw.println(" mRadioDisabledByCarrier" + mRadioDisabledByCarrier);
        pw.println(" mPowerOffDelayNeed=" + mPowerOffDelayNeed);
        pw.println(" mDeviceShuttingDown=" + mDeviceShuttingDown);
        pw.println(" mSpnUpdatePending=" + mSpnUpdatePending);


    }

    public boolean isImsRegistered() {
        return mImsRegistered;
    }
    /**
     * Verifies the current thread is the same as the thread originally
     * used in the initialization of this instance. Throws RuntimeException
     * if not.
     *
     * @exception RuntimeException if the current thread is not
     * the thread that originally obtained this Phone instance.
     */
    protected void checkCorrectThread() {
        if (Thread.currentThread() != getLooper().getThread()) {
            throw new RuntimeException(
                    "ServiceStateTracker must be used from within one thread");
        }
    }

    protected boolean isCallerOnDifferentThread() {
        boolean value = Thread.currentThread() != getLooper().getThread();
        if (VDBG) log("isCallerOnDifferentThread: " + value);
        return value;
    }

    protected void updateCarrierMccMncConfiguration(String newOp, String oldOp, Context context) {
        // if we have a change in operator, notify wifi (even to/from none)
        if (((newOp == null) && (TextUtils.isEmpty(oldOp) == false)) ||
                ((newOp != null) && (newOp.equals(oldOp) == false))) {
            log("update mccmnc=" + newOp + " fromServiceState=true");
            MccTable.updateMccMncConfiguration(context, newOp, true);
        }
    }

    /**
     * Check ISO country by MCC to see if phone is roaming in same registered country
     */
    protected boolean inSameCountry(String operatorNumeric) {
        if (TextUtils.isEmpty(operatorNumeric) || (operatorNumeric.length() < 5)) {
            // Not a valid network
            return false;
        }
        final String homeNumeric = getHomeOperatorNumeric();
        if (TextUtils.isEmpty(homeNumeric) || (homeNumeric.length() < 5)) {
            // Not a valid SIM MCC
            return false;
        }
        boolean inSameCountry = true;
        final String networkMCC = operatorNumeric.substring(0, 3);
        final String homeMCC = homeNumeric.substring(0, 3);
        final String networkCountry = MccTable.countryCodeForMcc(Integer.parseInt(networkMCC));
        final String homeCountry = MccTable.countryCodeForMcc(Integer.parseInt(homeMCC));
        if (networkCountry.isEmpty() || homeCountry.isEmpty()) {
            // Not a valid country
            return false;
        }
        inSameCountry = homeCountry.equals(networkCountry);
        if (inSameCountry) {
            return inSameCountry;
        }
        // special same country cases
        if ("us".equals(homeCountry) && "vi".equals(networkCountry)) {
            inSameCountry = true;
        } else if ("vi".equals(homeCountry) && "us".equals(networkCountry)) {
            inSameCountry = true;
        }
        return inSameCountry;
    }

    /**
     * Set both voice and data roaming type,
     * judging from the ISO country of SIM VS network.
     */
    protected void setRoamingType(ServiceState currentServiceState) {
        final boolean isVoiceInService =
                (currentServiceState.getVoiceRegState() == ServiceState.STATE_IN_SERVICE);
        if (isVoiceInService) {
            if (currentServiceState.getVoiceRoaming()) {
                if (mPhone.isPhoneTypeGsm()) {
                    // check roaming type by MCC
                    if (inSameCountry(currentServiceState.getVoiceOperatorNumeric())) {
                        currentServiceState.setVoiceRoamingType(
                                ServiceState.ROAMING_TYPE_DOMESTIC);
                    } else {
                        currentServiceState.setVoiceRoamingType(
                                ServiceState.ROAMING_TYPE_INTERNATIONAL);
                    }
                } else {
                    // some carrier defines international roaming by indicator
                    int[] intRoamingIndicators = mPhone.getContext().getResources().getIntArray(
                            com.android.internal.R.array.config_cdma_international_roaming_indicators);
                    if ((intRoamingIndicators != null) && (intRoamingIndicators.length > 0)) {
                        // It's domestic roaming at least now
                        currentServiceState.setVoiceRoamingType(ServiceState.ROAMING_TYPE_DOMESTIC);
                        int curRoamingIndicator = currentServiceState.getCdmaRoamingIndicator();
                        for (int i = 0; i < intRoamingIndicators.length; i++) {
                            if (curRoamingIndicator == intRoamingIndicators[i]) {
                                currentServiceState.setVoiceRoamingType(
                                        ServiceState.ROAMING_TYPE_INTERNATIONAL);
                                break;
                            }
                        }
                    } else {
                        // check roaming type by MCC
                        if (inSameCountry(currentServiceState.getVoiceOperatorNumeric())) {
                            currentServiceState.setVoiceRoamingType(
                                    ServiceState.ROAMING_TYPE_DOMESTIC);
                        } else {
                            currentServiceState.setVoiceRoamingType(
                                    ServiceState.ROAMING_TYPE_INTERNATIONAL);
                        }
                    }
                }
            } else {
                currentServiceState.setVoiceRoamingType(ServiceState.ROAMING_TYPE_NOT_ROAMING);
            }
        }
        final boolean isDataInService =
                (currentServiceState.getDataRegState() == ServiceState.STATE_IN_SERVICE);
        final int dataRegType = currentServiceState.getRilDataRadioTechnology();
        if (isDataInService) {
            if (!currentServiceState.getDataRoaming()) {
                currentServiceState.setDataRoamingType(ServiceState.ROAMING_TYPE_NOT_ROAMING);
            } else {
                if (mPhone.isPhoneTypeGsm()) {
                    if (ServiceState.isGsm(dataRegType)) {
                        if (isVoiceInService) {
                            // GSM data should have the same state as voice
                            currentServiceState.setDataRoamingType(currentServiceState
                                    .getVoiceRoamingType());
                        } else {
                            // we can not decide GSM data roaming type without voice
                            currentServiceState.setDataRoamingType(ServiceState.ROAMING_TYPE_UNKNOWN);
                        }
                    } else {
                        // we can not decide 3gpp2 roaming state here
                        currentServiceState.setDataRoamingType(ServiceState.ROAMING_TYPE_UNKNOWN);
                    }
                } else {
                    if (ServiceState.isCdma(dataRegType)) {
                        if (isVoiceInService) {
                            // CDMA data should have the same state as voice
                            currentServiceState.setDataRoamingType(currentServiceState
                                    .getVoiceRoamingType());
                        } else {
                            // we can not decide CDMA data roaming type without voice
                            // set it as same as last time
                            currentServiceState.setDataRoamingType(ServiceState.ROAMING_TYPE_UNKNOWN);
                        }
                    } else {
                        // take it as 3GPP roaming
                        if (inSameCountry(currentServiceState.getDataOperatorNumeric())) {
                            currentServiceState.setDataRoamingType(ServiceState.ROAMING_TYPE_DOMESTIC);
                        } else {
                            currentServiceState.setDataRoamingType(
                                    ServiceState.ROAMING_TYPE_INTERNATIONAL);
                        }
                    }
                }
            }
        }
    }

    private void setSignalStrengthDefaultValues() {
        mSignalStrength = new SignalStrength(true);
    }

    protected String getHomeOperatorNumeric() {
        String numeric = ((TelephonyManager) mPhone.getContext().
                getSystemService(Context.TELEPHONY_SERVICE)).
                getSimOperatorNumericForPhone(mPhone.getPhoneId());
        if (!mPhone.isPhoneTypeGsm() && TextUtils.isEmpty(numeric)) {
            numeric = SystemProperties.get(GsmCdmaPhone.PROPERTY_CDMA_HOME_OPERATOR_NUMERIC, "");
        }
        return numeric;
    }

    protected int getPhoneId() {
        return mPhone.getPhoneId();
    }

    /* Reset Service state when IWLAN is enabled as polling in airplane mode
     * causes state to go to OUT_OF_SERVICE state instead of STATE_OFF
     */
    protected void resetServiceStateInIwlanMode() {
        if (mCi.getRadioState() == CommandsInterface.RadioState.RADIO_OFF) {
            boolean resetIwlanRatVal = false;
            log("set service state as POWER_OFF");
            if (ServiceState.RIL_RADIO_TECHNOLOGY_IWLAN
                        == mNewSS.getRilDataRadioTechnology()) {
                log("pollStateDone: mNewSS = " + mNewSS);
                log("pollStateDone: reset iwlan RAT value");
                resetIwlanRatVal = true;
            }
            // operator info should be kept in SS
            String operator = mNewSS.getOperatorAlphaLong();
            mNewSS.setStateOff();
            if (resetIwlanRatVal) {
                mNewSS.setRilDataRadioTechnology(ServiceState.RIL_RADIO_TECHNOLOGY_IWLAN);
                mNewSS.setDataRegState(ServiceState.STATE_IN_SERVICE);
                mNewSS.setOperatorAlphaLong(operator);
                log("pollStateDone: mNewSS = " + mNewSS);
            }
        }
    }

    /**
     * Check if device is non-roaming and always on home network.
     *
     * @param b carrier config bundle obtained from CarrierConfigManager
     * @return true if network is always on home network, false otherwise
     * @see CarrierConfigManager
     */
    protected final boolean alwaysOnHomeNetwork(BaseBundle b) {
        return b.getBoolean(CarrierConfigManager.KEY_FORCE_HOME_NETWORK_BOOL);
    }

    /**
     * Check if the network identifier has membership in the set of
     * network identifiers stored in the carrier config bundle.
     *
     * @param b carrier config bundle obtained from CarrierConfigManager
     * @param network The network identifier to check network existence in bundle
     * @param key The key to index into the bundle presenting a string array of
     *            networks to check membership
     * @return true if network has membership in bundle networks, false otherwise
     * @see CarrierConfigManager
     */
    private boolean isInNetwork(BaseBundle b, String network, String key) {
        String[] networks = b.getStringArray(key);

        if (networks != null && Arrays.asList(networks).contains(network)) {
            return true;
        }
        return false;
    }

    protected final boolean isRoamingInGsmNetwork(BaseBundle b, String network) {
        return isInNetwork(b, network, CarrierConfigManager.KEY_GSM_ROAMING_NETWORKS_STRING_ARRAY);
    }

    protected final boolean isNonRoamingInGsmNetwork(BaseBundle b, String network) {
        return isInNetwork(b, network, CarrierConfigManager.KEY_GSM_NONROAMING_NETWORKS_STRING_ARRAY);
    }

    protected final boolean isRoamingInCdmaNetwork(BaseBundle b, String network) {
        return isInNetwork(b, network, CarrierConfigManager.KEY_CDMA_ROAMING_NETWORKS_STRING_ARRAY);
    }

    protected final boolean isNonRoamingInCdmaNetwork(BaseBundle b, String network) {
        return isInNetwork(b, network, CarrierConfigManager.KEY_CDMA_NONROAMING_NETWORKS_STRING_ARRAY);
    }

    /** Check if the device is shutting down. */
    public boolean isDeviceShuttingDown() {
        return mDeviceShuttingDown;
    }

    /**
     * {@hide}
     */
    public boolean isRatLte(int rat) {
        return (rat == ServiceState.RIL_RADIO_TECHNOLOGY_LTE ||
            rat == ServiceState.RIL_RADIO_TECHNOLOGY_LTE_CA);
    }
}<|MERGE_RESOLUTION|>--- conflicted
+++ resolved
@@ -960,16 +960,12 @@
                 }
                 // This will do nothing in the 'radio not available' case
                 setPowerStateToDesired();
-<<<<<<< HEAD
                 if (mCi.getRilVersion() >= 10) {
+                    // These events are modem triggered, so pollState() needs to be forced
                     modemTriggeredPollState();
                 } else {
                     pollState();
                 }
-=======
-                // These events are modem triggered, so pollState() needs to be forced
-                modemTriggeredPollState();
->>>>>>> b7f55afe
                 break;
 
             case EVENT_NETWORK_STATE_CHANGED:
@@ -1555,11 +1551,7 @@
                         mNewSS.setCdmaRoamingIndicator(mDefaultRoamingIndicator);
                     } else if (namMatch && !mIsInPrl) {
                         // TODO this will be removed when we handle roaming on LTE on CDMA+LTE phones
-<<<<<<< HEAD
-                        if (isRatLte(mNewSS.getRilVoiceRadioTechnology())) {
-=======
                         if (ServiceState.isLte(mNewSS.getRilVoiceRadioTechnology())) {
->>>>>>> b7f55afe
                             log("Turn off roaming indicator as voice is LTE");
                             mNewSS.setCdmaRoamingIndicator(EriInfo.ROAMING_INDICATOR_OFF);
                         } else {
@@ -1884,14 +1876,8 @@
                     int oldDataRAT = mSS.getRilDataRadioTechnology();
                     if ((oldDataRAT == ServiceState.RIL_RADIO_TECHNOLOGY_UNKNOWN &&
                             newDataRAT != ServiceState.RIL_RADIO_TECHNOLOGY_UNKNOWN) ||
-<<<<<<< HEAD
-                            (ServiceState.isCdma(oldDataRAT) &&
-                                    isRatLte(newDataRAT)) || (isRatLte(oldDataRAT) &&
-                                    ServiceState.isCdma(newDataRAT))) {
-=======
                             (ServiceState.isCdma(oldDataRAT) && ServiceState.isLte(newDataRAT)) ||
                             (ServiceState.isLte(oldDataRAT) && ServiceState.isCdma(newDataRAT))) {
->>>>>>> b7f55afe
                         mCi.getSignalStrength(obtainMessage(EVENT_GET_SIGNAL_STRENGTH));
                     }
 
@@ -2632,13 +2618,10 @@
 
         boolean hasDataRoamingOff = mSS.getDataRoaming() && !mNewSS.getDataRoaming();
 
-<<<<<<< HEAD
         boolean hasLocationChanged = !mNewCellLoc.equals(mCellLoc);
 
         boolean hasCssIndicatorChanged = (mSS.getCssIndicator() != mNewSS.getCssIndicator());
 
-=======
->>>>>>> b7f55afe
         TelephonyManager tm =
                 (TelephonyManager) mPhone.getContext().getSystemService(Context.TELEPHONY_SERVICE);
 
@@ -3085,18 +3068,6 @@
 
         boolean has4gHandoff =
                 mNewSS.getDataRegState() == ServiceState.STATE_IN_SERVICE &&
-<<<<<<< HEAD
-                        ((isRatLte(mSS.getRilDataRadioTechnology()) &&
-                                (mNewSS.getRilDataRadioTechnology() == ServiceState.RIL_RADIO_TECHNOLOGY_EHRPD)) ||
-                                ((mSS.getRilDataRadioTechnology() == ServiceState.RIL_RADIO_TECHNOLOGY_EHRPD) &&
-                                        isRatLte(mNewSS.getRilDataRadioTechnology())));
-
-        boolean hasMultiApnSupport =
-                ((isRatLte(mNewSS.getRilDataRadioTechnology()) ||
-                        (mNewSS.getRilDataRadioTechnology() == ServiceState.RIL_RADIO_TECHNOLOGY_EHRPD)) &&
-                        (!isRatLte(mSS.getRilDataRadioTechnology()) &&
-                                (mSS.getRilDataRadioTechnology() != ServiceState.RIL_RADIO_TECHNOLOGY_EHRPD)));
-=======
                 ((ServiceState.isLte(mSS.getRilDataRadioTechnology()) &&
                 (mNewSS.getRilDataRadioTechnology() == ServiceState.RIL_RADIO_TECHNOLOGY_EHRPD)) ||
                 ((mSS.getRilDataRadioTechnology() == ServiceState.RIL_RADIO_TECHNOLOGY_EHRPD) &&
@@ -3107,7 +3078,6 @@
                 (mNewSS.getRilDataRadioTechnology() == ServiceState.RIL_RADIO_TECHNOLOGY_EHRPD)) &&
                 (!ServiceState.isLte(mSS.getRilDataRadioTechnology()) &&
                 (mSS.getRilDataRadioTechnology() != ServiceState.RIL_RADIO_TECHNOLOGY_EHRPD)));
->>>>>>> b7f55afe
 
         boolean hasLostMultiApnSupport =
                 ((mNewSS.getRilDataRadioTechnology() >= ServiceState.RIL_RADIO_TECHNOLOGY_IS95A) &&
@@ -3173,56 +3143,7 @@
         }
 
         if (hasChanged) {
-<<<<<<< HEAD
-            boolean hasBrandOverride = mUiccController.getUiccCard(getPhoneId()) == null ? false :
-                    (mUiccController.getUiccCard(getPhoneId()).getOperatorBrandOverride() != null);
-            if (!hasBrandOverride && (mCi.getRadioState().isOn()) && (mPhone.isEriFileLoaded()) &&
-                    (!isRatLte(mSS.getRilVoiceRadioTechnology()) ||
-                            mPhone.getContext().getResources().getBoolean(com.android.internal.R.
-                                    bool.config_LTE_eri_for_network_name)) &&
-                                    !mIsSubscriptionFromRuim) {
-                // Only when CDMA is in service, ERI will take effect
-                String eriText = mSS.getOperatorAlphaLong();
-                // Now the Phone sees the new ServiceState so it can get the new ERI text
-                if (mSS.getVoiceRegState() == ServiceState.STATE_IN_SERVICE) {
-                    eriText = mPhone.getCdmaEriText();
-                } else if (mSS.getVoiceRegState() == ServiceState.STATE_POWER_OFF) {
-                    eriText = (mIccRecords != null) ? mIccRecords.getServiceProviderName() : null;
-                    if (TextUtils.isEmpty(eriText)) {
-                        // Sets operator alpha property by retrieving from
-                        // build-time system property
-                        eriText = SystemProperties.get("ro.cdma.home.operator.alpha");
-                    }
-                } else if (mSS.getDataRegState() != ServiceState.STATE_IN_SERVICE) {
-                    // Note that ServiceState.STATE_OUT_OF_SERVICE is valid used
-                    // for mRegistrationState 0,2,3 and 4
-                    eriText = mPhone.getContext()
-                            .getText(com.android.internal.R.string.roamingTextSearching).toString();
-                }
-                mSS.setOperatorAlphaLong(eriText);
-            }
-
-            if (mUiccApplcation != null && mUiccApplcation.getState() == AppState.APPSTATE_READY &&
-                    mIccRecords != null &&
-                    ((mSS.getVoiceRegState() == ServiceState.STATE_IN_SERVICE)
-                    || (mSS.getDataRegState() == ServiceState.STATE_IN_SERVICE))
-                    && !isRatLte(mSS.getRilVoiceRadioTechnology())) {
-                // SIM is found on the device. If ERI roaming is OFF, and SID/NID matches
-                // one configured in SIM, use operator name from CSIM record. Note that ERI, SID,
-                // and NID are CDMA only, not applicable to LTE.
-                boolean showSpn =
-                        ((RuimRecords)mIccRecords).getCsimSpnDisplayCondition();
-                int iconIndex = mSS.getCdmaEriIconIndex();
-
-                if (showSpn && (iconIndex == EriInfo.ROAMING_INDICATOR_OFF) &&
-                        isInHomeSidNid(mSS.getSystemId(), mSS.getNetworkId()) &&
-                        mIccRecords != null) {
-                    mSS.setOperatorAlphaLong(mIccRecords.getServiceProviderName());
-                }
-            }
-=======
             updateSpnDisplay();
->>>>>>> b7f55afe
 
             String operatorNumeric;
 
@@ -4483,11 +4404,7 @@
         //override isGsm for CDMA LTE
         if (mPhone.isPhoneTypeGsm() ||
                 (mPhone.isPhoneTypeCdmaLte() &&
-<<<<<<< HEAD
-                        isRatLte(mSS.getRilDataRadioTechnology()))) {
-=======
                         ServiceState.isLte(mSS.getRilDataRadioTechnology()))) {
->>>>>>> b7f55afe
             isGsm = true;
         }
 
