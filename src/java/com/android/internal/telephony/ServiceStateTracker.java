--- conflicted
+++ resolved
@@ -283,12 +283,9 @@
     private final LocalLog mAttachLog = new LocalLog(10);
     private final LocalLog mPhoneTypeLog = new LocalLog(10);
     private final LocalLog mRatLog = new LocalLog(20);
-<<<<<<< HEAD
     private final LocalLog mRadioPowerLog = new LocalLog(20);
-=======
     private final LocalLog mTimeLog = new LocalLog(15);
     private final LocalLog mTimeZoneLog = new LocalLog(15);
->>>>>>> 96140f71
 
     private class SstSubscriptionsChangedListener extends OnSubscriptionsChangedListener {
         public final AtomicInteger mPreviousSubId =
@@ -4850,11 +4847,11 @@
         mRatLog.dump(fd, ipw, args);
         ipw.decreaseIndent();
 
-<<<<<<< HEAD
         ipw.println(" Radio power Log:");
         ipw.increaseIndent();
         mRadioPowerLog.dump(fd, ipw, args);
-=======
+        ipw.decreaseIndent();
+
         ipw.println(" Time Logs:");
         ipw.increaseIndent();
         mTimeLog.dump(fd, ipw, args);
@@ -4863,7 +4860,6 @@
         ipw.println(" Time zone Logs:");
         ipw.increaseIndent();
         mTimeZoneLog.dump(fd, ipw, args);
->>>>>>> 96140f71
         ipw.decreaseIndent();
     }
 
