/*
 * Copyright (C) 2006 The Android Open Source Project
 *
 * Licensed under the Apache License, Version 2.0 (the "License");
 * you may not use this file except in compliance with the License.
 * You may obtain a copy of the License at
 *
 *      http://www.apache.org/licenses/LICENSE-2.0
 *
 * Unless required by applicable law or agreed to in writing, software
 * distributed under the License is distributed on an "AS IS" BASIS,
 * WITHOUT WARRANTIES OR CONDITIONS OF ANY KIND, either express or implied.
 * See the License for the specific language governing permissions and
 * limitations under the License.
 */

package com.android.internal.telephony;

import static android.provider.Telephony.ServiceStateTable.getContentValuesForServiceState;
import static android.provider.Telephony.ServiceStateTable.getUriForSubscriptionId;

import static com.android.internal.telephony.CarrierActionAgent.CARRIER_ACTION_SET_RADIO_ENABLED;

import android.app.AlarmManager;
import android.app.Notification;
import android.app.NotificationManager;
import android.app.PendingIntent;
import android.content.BroadcastReceiver;
import android.content.ContentResolver;
import android.content.Context;
import android.content.Intent;
import android.content.IntentFilter;
import android.content.SharedPreferences;
import android.content.res.Resources;
import android.hardware.radio.V1_0.CellInfoType;
import android.os.AsyncResult;
import android.os.BaseBundle;
import android.os.Build;
import android.os.Handler;
import android.os.Message;
import android.os.PersistableBundle;
import android.os.Registrant;
import android.os.RegistrantList;
import android.os.SystemClock;
import android.os.SystemProperties;
import android.os.UserHandle;
import android.os.WorkSource;
import android.preference.PreferenceManager;
import android.provider.Settings;
import android.telephony.AccessNetworkConstants;
import android.telephony.CarrierConfigManager;
import android.telephony.CellIdentity;
import android.telephony.CellIdentityCdma;
import android.telephony.CellIdentityGsm;
import android.telephony.CellIdentityLte;
import android.telephony.CellIdentityTdscdma;
import android.telephony.CellIdentityWcdma;
import android.telephony.CellInfo;
import android.telephony.CellInfoGsm;
import android.telephony.CellInfoLte;
import android.telephony.CellInfoWcdma;
import android.telephony.CellLocation;
import android.telephony.DataSpecificRegistrationStates;
import android.telephony.NetworkRegistrationState;
import android.telephony.PhysicalChannelConfig;
import android.telephony.Rlog;
import android.telephony.ServiceState;
import android.telephony.SignalStrength;
import android.telephony.SubscriptionManager;
import android.telephony.SubscriptionManager.OnSubscriptionsChangedListener;
import android.telephony.TelephonyManager;
import android.telephony.VoiceSpecificRegistrationStates;
import android.telephony.cdma.CdmaCellLocation;
import android.telephony.gsm.GsmCellLocation;
import android.text.TextUtils;
import android.util.EventLog;
import android.util.LocalLog;
import android.util.Pair;
import android.util.SparseArray;
import android.util.StatsLog;
import android.util.TimeUtils;

import com.android.internal.annotations.VisibleForTesting;
import com.android.internal.telephony.cdma.CdmaSubscriptionSourceManager;
import com.android.internal.telephony.cdma.EriInfo;
import com.android.internal.telephony.dataconnection.DcTracker;
import com.android.internal.telephony.dataconnection.TransportManager;
import com.android.internal.telephony.metrics.TelephonyMetrics;
import com.android.internal.telephony.uicc.IccCardApplicationStatus.AppState;
import com.android.internal.telephony.uicc.IccRecords;
import com.android.internal.telephony.uicc.RuimRecords;
import com.android.internal.telephony.uicc.SIMRecords;
import com.android.internal.telephony.uicc.UiccCardApplication;
import com.android.internal.telephony.uicc.UiccController;
import com.android.internal.telephony.util.NotificationChannelController;
import com.android.internal.telephony.util.TimeStampedValue;
import com.android.internal.util.ArrayUtils;
import com.android.internal.util.IndentingPrintWriter;

import java.io.FileDescriptor;
import java.io.PrintWriter;
import java.util.ArrayList;
import java.util.Arrays;
import java.util.List;
import java.util.TimeZone;
import java.util.concurrent.atomic.AtomicInteger;
import java.util.regex.PatternSyntaxException;

/**
 * {@hide}
 */
public class ServiceStateTracker extends Handler {
    static final String LOG_TAG = "SST";
    static final boolean DBG = true;
    private static final boolean VDBG = false;  // STOPSHIP if true

    private static final String PROP_FORCE_ROAMING = "telephony.test.forceRoaming";

    private CommandsInterface mCi;
    private UiccController mUiccController = null;
    private UiccCardApplication mUiccApplcation = null;
    private IccRecords mIccRecords = null;

    private boolean mVoiceCapable;

    public ServiceState mSS;
    private ServiceState mNewSS;

    private static final long LAST_CELL_INFO_LIST_MAX_AGE_MS = 2000;
    private long mLastCellInfoListTime;
    private List<CellInfo> mLastCellInfoList = null;

    private SignalStrength mSignalStrength;

    // TODO - this should not be public, right now used externally GsmConnetion.
    public RestrictedState mRestrictedState;

    /**
     * A unique identifier to track requests associated with a poll
     * and ignore stale responses.  The value is a count-down of
     * expected responses in this pollingContext.
     */
<<<<<<< HEAD
    protected int[] mPollingContext;
=======
    @VisibleForTesting
    public int[] mPollingContext;
>>>>>>> 38023348
    private boolean mDesiredPowerState;

    /**
     * By default, strength polling is enabled.  However, if we're
     * getting unsolicited signal strength updates from the radio, set
     * value to true and don't bother polling any more.
     */
    private boolean mDontPollSignalStrength = false;

    private RegistrantList mVoiceRoamingOnRegistrants = new RegistrantList();
    private RegistrantList mVoiceRoamingOffRegistrants = new RegistrantList();
    private RegistrantList mDataRoamingOnRegistrants = new RegistrantList();
    private RegistrantList mDataRoamingOffRegistrants = new RegistrantList();
    protected RegistrantList mAttachedRegistrants = new RegistrantList();
    protected RegistrantList mDetachedRegistrants = new RegistrantList();
    private RegistrantList mDataRegStateOrRatChangedRegistrants = new RegistrantList();
    private RegistrantList mNetworkAttachedRegistrants = new RegistrantList();
    private RegistrantList mNetworkDetachedRegistrants = new RegistrantList();
    private RegistrantList mPsRestrictEnabledRegistrants = new RegistrantList();
    private RegistrantList mPsRestrictDisabledRegistrants = new RegistrantList();

    /* Radio power off pending flag and tag counter */
    private boolean mPendingRadioPowerOffAfterDataOff = false;
    private int mPendingRadioPowerOffAfterDataOffTag = 0;

    /** Signal strength poll rate. */
    private static final int POLL_PERIOD_MILLIS = 20 * 1000;

    /** Waiting period before recheck gprs and voice registration. */
    public static final int DEFAULT_GPRS_CHECK_PERIOD_MILLIS = 60 * 1000;

    /** GSM events */
    protected static final int EVENT_RADIO_STATE_CHANGED               = 1;
    protected static final int EVENT_NETWORK_STATE_CHANGED             = 2;
    protected static final int EVENT_GET_SIGNAL_STRENGTH               = 3;
    protected static final int EVENT_POLL_STATE_REGISTRATION           = 4;
    protected static final int EVENT_POLL_STATE_GPRS                   = 5;
    protected static final int EVENT_POLL_STATE_OPERATOR               = 6;
    protected static final int EVENT_POLL_SIGNAL_STRENGTH              = 10;
    protected static final int EVENT_NITZ_TIME                         = 11;
    protected static final int EVENT_SIGNAL_STRENGTH_UPDATE            = 12;
    protected static final int EVENT_POLL_STATE_NETWORK_SELECTION_MODE = 14;
    protected static final int EVENT_GET_LOC_DONE                      = 15;
    protected static final int EVENT_SIM_RECORDS_LOADED                = 16;
    protected static final int EVENT_SIM_READY                         = 17;
    protected static final int EVENT_LOCATION_UPDATES_ENABLED          = 18;
    protected static final int EVENT_GET_PREFERRED_NETWORK_TYPE        = 19;
    protected static final int EVENT_SET_PREFERRED_NETWORK_TYPE        = 20;
    protected static final int EVENT_RESET_PREFERRED_NETWORK_TYPE      = 21;
    protected static final int EVENT_CHECK_REPORT_GPRS                 = 22;
    protected static final int EVENT_RESTRICTED_STATE_CHANGED          = 23;

    /** CDMA events */
    protected static final int EVENT_RUIM_READY                        = 26;
    protected static final int EVENT_RUIM_RECORDS_LOADED               = 27;
    protected static final int EVENT_POLL_STATE_CDMA_SUBSCRIPTION      = 34;
    protected static final int EVENT_NV_READY                          = 35;
    protected static final int EVENT_ERI_FILE_LOADED                   = 36;
    protected static final int EVENT_OTA_PROVISION_STATUS_CHANGE       = 37;
    protected static final int EVENT_SET_RADIO_POWER_OFF               = 38;
    protected static final int EVENT_CDMA_SUBSCRIPTION_SOURCE_CHANGED  = 39;
    protected static final int EVENT_CDMA_PRL_VERSION_CHANGED          = 40;

    protected static final int EVENT_RADIO_ON                          = 41;
    public    static final int EVENT_ICC_CHANGED                       = 42;
    protected static final int EVENT_GET_CELL_INFO_LIST                = 43;
    protected static final int EVENT_UNSOL_CELL_INFO_LIST              = 44;
    protected static final int EVENT_CHANGE_IMS_STATE                  = 45;
    protected static final int EVENT_IMS_STATE_CHANGED                 = 46;
    protected static final int EVENT_IMS_STATE_DONE                    = 47;
    protected static final int EVENT_IMS_CAPABILITY_CHANGED            = 48;
    protected static final int EVENT_ALL_DATA_DISCONNECTED             = 49;
    protected static final int EVENT_PHONE_TYPE_SWITCHED               = 50;
    protected static final int EVENT_RADIO_POWER_FROM_CARRIER          = 51;
    protected static final int EVENT_SIM_NOT_INSERTED                  = 52;
    protected static final int EVENT_IMS_SERVICE_STATE_CHANGED         = 53;
    protected static final int EVENT_RADIO_POWER_OFF_DONE              = 54;
    protected static final int EVENT_PHYSICAL_CHANNEL_CONFIG           = 55;

    private class CellInfoResult {
        List<CellInfo> list;
        Object lockObj = new Object();
    }

    /** Reason for registration denial. */
    protected static final String REGISTRATION_DENIED_GEN  = "General";
    protected static final String REGISTRATION_DENIED_AUTH = "Authentication Failure";

    private boolean mImsRegistrationOnOff = false;
    private boolean mAlarmSwitch = false;
    /** Radio is disabled by carrier. Radio power will not be override if this field is set */
    private boolean mRadioDisabledByCarrier = false;
    private PendingIntent mRadioOffIntent = null;
    private static final String ACTION_RADIO_OFF = "android.intent.action.ACTION_RADIO_OFF";
    private boolean mPowerOffDelayNeed = true;
    private boolean mDeviceShuttingDown = false;
    /** Keep track of SPN display rules, so we only broadcast intent if something changes. */
    private boolean mSpnUpdatePending = false;
    private String mCurSpn = null;
    private String mCurDataSpn = null;
    private String mCurPlmn = null;
    private boolean mCurShowPlmn = false;
    private boolean mCurShowSpn = false;
    private int mSubId = SubscriptionManager.INVALID_SUBSCRIPTION_ID;

    private boolean mImsRegistered = false;

    private SubscriptionManager mSubscriptionManager;
    private SubscriptionController mSubscriptionController;
    private final SstSubscriptionsChangedListener mOnSubscriptionsChangedListener =
        new SstSubscriptionsChangedListener();


    private final RatRatcheter mRatRatcheter;

    private final LocalLog mRoamingLog = new LocalLog(10);
    private final LocalLog mAttachLog = new LocalLog(10);
    private final LocalLog mPhoneTypeLog = new LocalLog(10);
    private final LocalLog mRatLog = new LocalLog(20);
    private final LocalLog mRadioPowerLog = new LocalLog(20);

    private class SstSubscriptionsChangedListener extends OnSubscriptionsChangedListener {
        public final AtomicInteger mPreviousSubId =
                new AtomicInteger(SubscriptionManager.INVALID_SUBSCRIPTION_ID);

        /**
         * Callback invoked when there is any change to any SubscriptionInfo. Typically
         * this method would invoke {@link SubscriptionManager#getActiveSubscriptionInfoList}
         */
        @Override
        public void onSubscriptionsChanged() {
            if (DBG) log("SubscriptionListener.onSubscriptionInfoChanged");
            // Set the network type, in case the radio does not restore it.
            int subId = mPhone.getSubId();
            if (mPreviousSubId.getAndSet(subId) != subId) {
                if (mSubscriptionController.isActiveSubId(subId)) {
                    Context context = mPhone.getContext();

                    mPhone.notifyPhoneStateChanged();
                    mPhone.notifyCallForwardingIndicator();

                    boolean restoreSelection = !context.getResources().getBoolean(
                            com.android.internal.R.bool.skip_restoring_network_selection);
                    mPhone.sendSubscriptionSettings(restoreSelection);

                    mPhone.setSystemProperty(TelephonyProperties.PROPERTY_DATA_NETWORK_TYPE,
                            ServiceState.rilRadioTechnologyToString(
                                    mSS.getRilDataRadioTechnology()));

                    if (mSpnUpdatePending) {
                        mSubscriptionController.setPlmnSpn(mPhone.getPhoneId(), mCurShowPlmn,
                                mCurPlmn, mCurShowSpn, mCurSpn);
                        mSpnUpdatePending = false;
                    }

                    // Remove old network selection sharedPreferences since SP key names are now
                    // changed to include subId. This will be done only once when upgrading from an
                    // older build that did not include subId in the names.
                    SharedPreferences sp = PreferenceManager.getDefaultSharedPreferences(
                            context);
                    String oldNetworkSelection = sp.getString(
                            Phone.NETWORK_SELECTION_KEY, "");
                    String oldNetworkSelectionName = sp.getString(
                            Phone.NETWORK_SELECTION_NAME_KEY, "");
                    String oldNetworkSelectionShort = sp.getString(
                            Phone.NETWORK_SELECTION_SHORT_KEY, "");
                    if (!TextUtils.isEmpty(oldNetworkSelection) ||
                            !TextUtils.isEmpty(oldNetworkSelectionName) ||
                            !TextUtils.isEmpty(oldNetworkSelectionShort)) {
                        SharedPreferences.Editor editor = sp.edit();
                        editor.putString(Phone.NETWORK_SELECTION_KEY + subId,
                                oldNetworkSelection);
                        editor.putString(Phone.NETWORK_SELECTION_NAME_KEY + subId,
                                oldNetworkSelectionName);
                        editor.putString(Phone.NETWORK_SELECTION_SHORT_KEY + subId,
                                oldNetworkSelectionShort);
                        editor.remove(Phone.NETWORK_SELECTION_KEY);
                        editor.remove(Phone.NETWORK_SELECTION_NAME_KEY);
                        editor.remove(Phone.NETWORK_SELECTION_SHORT_KEY);
                        editor.commit();
                    }

                    // Once sub id becomes valid, we need to update the service provider name
                    // displayed on the UI again. The old SPN update intents sent to
                    // MobileSignalController earlier were actually ignored due to invalid sub id.
                    updateSpnDisplay();
                }
                // update voicemail count and notify message waiting changed
                mPhone.updateVoiceMail();

                // cancel notifications if we see SIM_NOT_INSERTED (This happens on bootup before
                // the SIM is first detected and then subsequently on SIM removals)
                if (mSubscriptionController.getSlotIndex(subId)
                        == SubscriptionManager.SIM_NOT_INSERTED) {
                    // this is handled on the main thread to mitigate racing with setNotification().
                    sendMessage(obtainMessage(EVENT_SIM_NOT_INSERTED));
                }
            }
        }
    };

    //Common
    protected final GsmCdmaPhone mPhone;

    public CellLocation mCellLoc;
    private CellLocation mNewCellLoc;
    private static final int MS_PER_HOUR = 60 * 60 * 1000;
    private final NitzStateMachine mNitzState;
    private final ContentResolver mCr;

    //GSM
    private int mPreferredNetworkType;
    private int mMaxDataCalls = 1;
    private int mNewMaxDataCalls = 1;
    private int mReasonDataDenied = -1;
    private int mNewReasonDataDenied = -1;

    /**
     * The code of the rejection cause that is sent by network when the CS
     * registration is rejected. It should be shown to the user as a notification.
     */
    private int mRejectCode;
    private int mNewRejectCode;

    /**
     * GSM roaming status solely based on TS 27.007 7.2 CREG. Only used by
     * handlePollStateResult to store CREG roaming result.
     */
    private boolean mGsmRoaming = false;
    /**
     * Data roaming status solely based on TS 27.007 10.1.19 CGREG. Only used by
     * handlePollStateResult to store CGREG roaming result.
     */
    private boolean mDataRoaming = false;
    /**
     * Mark when service state is in emergency call only mode
     */
    private boolean mEmergencyOnly = false;
    /** Started the recheck process after finding gprs should registered but not. */
    private boolean mStartedGprsRegCheck;
    /** Already sent the event-log for no gprs register. */
    private boolean mReportedGprsNoReg;

    private CarrierServiceStateTracker mCSST;
    /**
     * The Notification object given to the NotificationManager.
     */
    private Notification mNotification;
    /** Notification type. */
    public static final int PS_ENABLED = 1001;            // Access Control blocks data service
    public static final int PS_DISABLED = 1002;           // Access Control enables data service
    public static final int CS_ENABLED = 1003;            // Access Control blocks all voice/sms service
    public static final int CS_DISABLED = 1004;           // Access Control enables all voice/sms service
    public static final int CS_NORMAL_ENABLED = 1005;     // Access Control blocks normal voice/sms service
    public static final int CS_EMERGENCY_ENABLED = 1006;  // Access Control blocks emergency call service
    public static final int CS_REJECT_CAUSE_ENABLED = 2001;     // Notify MM rejection cause
    /** Notification id. */
    public static final int PS_NOTIFICATION = 888;  // Id to update and cancel PS restricted
    public static final int CS_NOTIFICATION = 999;  // Id to update and cancel CS restricted
    public static final int CS_REJECT_CAUSE_NOTIFICATION = 111; // Id to update and cancel MM
                                                                // rejection cause

    /** To identify whether EVENT_SIM_READY is received or not */
    private boolean mIsSimReady = false;

    private BroadcastReceiver mIntentReceiver = new BroadcastReceiver() {
        @Override
        public void onReceive(Context context, Intent intent) {
            if (intent.getAction().equals(
                    CarrierConfigManager.ACTION_CARRIER_CONFIG_CHANGED)) {
                updateLteEarfcnLists();
                return;
            }

            if (!mPhone.isPhoneTypeGsm()) {
                loge("Ignoring intent " + intent + " received on CDMA phone");
                return;
            }

            if (intent.getAction().equals(Intent.ACTION_LOCALE_CHANGED)) {
                // update emergency string whenever locale changed
                updateSpnDisplay();
            } else if (intent.getAction().equals(ACTION_RADIO_OFF)) {
                mAlarmSwitch = false;
                DcTracker dcTracker = mPhone.mDcTracker;
                powerOffRadioSafely(dcTracker);
            }
        }
    };

    //CDMA
    // Min values used to by getOtasp()
    public static final String UNACTIVATED_MIN2_VALUE = "000000";
    public static final String UNACTIVATED_MIN_VALUE = "1111110111";
    // Current Otasp value
    private int mCurrentOtaspMode = TelephonyManager.OTASP_UNINITIALIZED;
    private int mRoamingIndicator;
    private boolean mIsInPrl;
    private int mDefaultRoamingIndicator;
    /**
     * Initially assume no data connection.
     */
    private int mRegistrationState = -1;
    private RegistrantList mCdmaForSubscriptionInfoReadyRegistrants = new RegistrantList();
    private String mMdn;
    private int mHomeSystemId[] = null;
    private int mHomeNetworkId[] = null;
    private String mMin;
    private String mPrlVersion;
    private boolean mIsMinInfoReady = false;
    private boolean mIsEriTextLoaded = false;
    private boolean mIsSubscriptionFromRuim = false;
    private CdmaSubscriptionSourceManager mCdmaSSM;
    public static final String INVALID_MCC = "000";
    public static final String DEFAULT_MNC = "00";
    private HbpcdUtils mHbpcdUtils = null;
    /* Used only for debugging purposes. */
    private String mRegistrationDeniedReason;
    private String mCurrentCarrier = null;

    private final TransportManager mTransportManager;
    private final SparseArray<NetworkRegistrationManager> mRegStateManagers = new SparseArray<>();

    /* list of LTE EARFCNs (E-UTRA Absolute Radio Frequency Channel Number,
     * Reference: 3GPP TS 36.104 5.4.3)
     * inclusive ranges for which the lte rsrp boost is applied */
    private ArrayList<Pair<Integer, Integer>> mEarfcnPairListForRsrpBoost = null;

    private int mLteRsrpBoost = 0; // offset which is reduced from the rsrp threshold
                                   // while calculating signal strength level.
    private final Object mLteRsrpBoostLock = new Object();
    private static final int INVALID_LTE_EARFCN = -1;

    public ServiceStateTracker(GsmCdmaPhone phone, CommandsInterface ci) {
        mNitzState = TelephonyComponentFactory.getInstance().makeNitzStateMachine(phone);
        mPhone = phone;
        mCi = ci;

        mRatRatcheter = new RatRatcheter(mPhone);
        mVoiceCapable = mPhone.getContext().getResources().getBoolean(
                com.android.internal.R.bool.config_voice_capable);
        mUiccController = UiccController.getInstance();

        mUiccController.registerForIccChanged(this, EVENT_ICC_CHANGED, null);
        mCi.setOnSignalStrengthUpdate(this, EVENT_SIGNAL_STRENGTH_UPDATE, null);
        mCi.registerForCellInfoList(this, EVENT_UNSOL_CELL_INFO_LIST, null);
        mCi.registerForPhysicalChannelConfiguration(this, EVENT_PHYSICAL_CHANNEL_CONFIG, null);

        mSubscriptionController = SubscriptionController.getInstance();
        mSubscriptionManager = SubscriptionManager.from(phone.getContext());
        mSubscriptionManager
                .addOnSubscriptionsChangedListener(mOnSubscriptionsChangedListener);
        mRestrictedState = new RestrictedState();

        mTransportManager = new TransportManager();

        for (int transportType : mTransportManager.getAvailableTransports()) {
            mRegStateManagers.append(transportType, new NetworkRegistrationManager(
                    transportType, phone));
            mRegStateManagers.get(transportType).registerForNetworkRegistrationStateChanged(
                    this, EVENT_NETWORK_STATE_CHANGED, null);
        }

        mCi.registerForImsNetworkStateChanged(this, EVENT_IMS_STATE_CHANGED, null);
        mCi.registerForRadioStateChanged(this, EVENT_RADIO_STATE_CHANGED, null);
        mCi.setOnNITZTime(this, EVENT_NITZ_TIME, null);

        mCr = phone.getContext().getContentResolver();
        // system setting property AIRPLANE_MODE_ON is set in Settings.
        int airplaneMode = Settings.Global.getInt(mCr, Settings.Global.AIRPLANE_MODE_ON, 0);
        int enableCellularOnBoot = Settings.Global.getInt(mCr,
                Settings.Global.ENABLE_CELLULAR_ON_BOOT, 1);
        mDesiredPowerState = (enableCellularOnBoot > 0) && ! (airplaneMode > 0);
        mRadioPowerLog.log("init : airplane mode = " + airplaneMode + " enableCellularOnBoot = " +
                enableCellularOnBoot);


        setSignalStrengthDefaultValues();
        mPhone.getCarrierActionAgent().registerForCarrierAction(CARRIER_ACTION_SET_RADIO_ENABLED,
                this, EVENT_RADIO_POWER_FROM_CARRIER, null, false);

        // Monitor locale change
        Context context = mPhone.getContext();
        IntentFilter filter = new IntentFilter();
        filter.addAction(Intent.ACTION_LOCALE_CHANGED);
        context.registerReceiver(mIntentReceiver, filter);
        filter = new IntentFilter();
        filter.addAction(ACTION_RADIO_OFF);
        context.registerReceiver(mIntentReceiver, filter);
        filter = new IntentFilter();
        filter.addAction(CarrierConfigManager.ACTION_CARRIER_CONFIG_CHANGED);
        context.registerReceiver(mIntentReceiver, filter);

        mPhone.notifyOtaspChanged(TelephonyManager.OTASP_UNINITIALIZED);

        mCi.setOnRestrictedStateChanged(this, EVENT_RESTRICTED_STATE_CHANGED, null);
        updatePhoneType();

        mCSST = new CarrierServiceStateTracker(phone, this);

        registerForNetworkAttached(mCSST,
                CarrierServiceStateTracker.CARRIER_EVENT_VOICE_REGISTRATION, null);
        registerForNetworkDetached(mCSST,
                CarrierServiceStateTracker.CARRIER_EVENT_VOICE_DEREGISTRATION, null);
        registerForDataConnectionAttached(mCSST,
                CarrierServiceStateTracker.CARRIER_EVENT_DATA_REGISTRATION, null);
        registerForDataConnectionDetached(mCSST,
                CarrierServiceStateTracker.CARRIER_EVENT_DATA_DEREGISTRATION, null);
    }

    @VisibleForTesting
    public void updatePhoneType() {
        // If we are previously voice roaming, we need to notify that roaming status changed before
        // we change back to non-roaming.
        if (mSS != null && mSS.getVoiceRoaming()) {
            mVoiceRoamingOffRegistrants.notifyRegistrants();
        }

        // If we are previously data roaming, we need to notify that roaming status changed before
        // we change back to non-roaming.
        if (mSS != null && mSS.getDataRoaming()) {
            mDataRoamingOffRegistrants.notifyRegistrants();
        }

        // If we are previously in service, we need to notify that we are out of service now.
        if (mSS != null && mSS.getDataRegState() == ServiceState.STATE_IN_SERVICE) {
            mDetachedRegistrants.notifyRegistrants();
        }

        mSS = new ServiceState();
        mNewSS = new ServiceState();
        mLastCellInfoListTime = 0;
        mLastCellInfoList = null;
        mSignalStrength = new SignalStrength();
        mStartedGprsRegCheck = false;
        mReportedGprsNoReg = false;
        mMdn = null;
        mMin = null;
        mPrlVersion = null;
        mIsMinInfoReady = false;
        mNitzState.handleNetworkUnavailable();

        //cancel any pending pollstate request on voice tech switching
        cancelPollState();

        if (mPhone.isPhoneTypeGsm()) {
            //clear CDMA registrations first
            if (mCdmaSSM != null) {
                mCdmaSSM.dispose(this);
            }

            mCi.unregisterForCdmaPrlChanged(this);
            mPhone.unregisterForEriFileLoaded(this);
            mCi.unregisterForCdmaOtaProvision(this);
            mPhone.unregisterForSimRecordsLoaded(this);

            mCellLoc = new GsmCellLocation();
            mNewCellLoc = new GsmCellLocation();
        } else {
            mPhone.registerForSimRecordsLoaded(this, EVENT_SIM_RECORDS_LOADED, null);
            mCellLoc = new CdmaCellLocation();
            mNewCellLoc = new CdmaCellLocation();
            mCdmaSSM = CdmaSubscriptionSourceManager.getInstance(mPhone.getContext(), mCi, this,
                    EVENT_CDMA_SUBSCRIPTION_SOURCE_CHANGED, null);
            mIsSubscriptionFromRuim = (mCdmaSSM.getCdmaSubscriptionSource() ==
                    CdmaSubscriptionSourceManager.SUBSCRIPTION_FROM_RUIM);

            mCi.registerForCdmaPrlChanged(this, EVENT_CDMA_PRL_VERSION_CHANGED, null);
            mPhone.registerForEriFileLoaded(this, EVENT_ERI_FILE_LOADED, null);
            mCi.registerForCdmaOtaProvision(this, EVENT_OTA_PROVISION_STATUS_CHANGE, null);

            mHbpcdUtils = new HbpcdUtils(mPhone.getContext());
            // update OTASP state in case previously set by another service
            updateOtaspState();
        }

        // This should be done after the technology specific initializations above since it relies
        // on fields like mIsSubscriptionFromRuim (which is updated above)
        onUpdateIccAvailability();

        mPhone.setSystemProperty(TelephonyProperties.PROPERTY_DATA_NETWORK_TYPE,
                ServiceState.rilRadioTechnologyToString(ServiceState.RIL_RADIO_TECHNOLOGY_UNKNOWN));
        // Query signal strength from the modem after service tracker is created (i.e. boot up,
        // switching between GSM and CDMA phone), because the unsolicited signal strength
        // information might come late or even never come. This will get the accurate signal
        // strength information displayed on the UI.
        mCi.getSignalStrength(obtainMessage(EVENT_GET_SIGNAL_STRENGTH));
        sendMessage(obtainMessage(EVENT_PHONE_TYPE_SWITCHED));

        logPhoneTypeChange();

        // Tell everybody that the registration state and RAT have changed.
        notifyDataRegStateRilRadioTechnologyChanged();
    }

    @VisibleForTesting
    public void requestShutdown() {
        if (mDeviceShuttingDown == true) return;
        mDeviceShuttingDown = true;
        mDesiredPowerState = false;
        setPowerStateToDesired();
    }

    public void dispose() {
        mCi.unSetOnSignalStrengthUpdate(this);
        mUiccController.unregisterForIccChanged(this);
        mCi.unregisterForCellInfoList(this);
        mCi.unregisterForPhysicalChannelConfiguration(this);
        mSubscriptionManager
            .removeOnSubscriptionsChangedListener(mOnSubscriptionsChangedListener);
        mCi.unregisterForImsNetworkStateChanged(this);
        mPhone.getCarrierActionAgent().unregisterForCarrierAction(this,
                CARRIER_ACTION_SET_RADIO_ENABLED);
    }

    public boolean getDesiredPowerState() {
        return mDesiredPowerState;
    }
    public boolean getPowerStateFromCarrier() { return !mRadioDisabledByCarrier; }

    private SignalStrength mLastSignalStrength = null;
    protected boolean notifySignalStrength() {
        boolean notified = false;
        if (!mSignalStrength.equals(mLastSignalStrength)) {
            try {
                mPhone.notifySignalStrength();
                notified = true;
                mLastSignalStrength = mSignalStrength;
            } catch (NullPointerException ex) {
                loge("updateSignalStrength() Phone already destroyed: " + ex
                        + "SignalStrength not notified");
            }
        }
        return notified;
    }

    /**
     * Notify all mDataConnectionRatChangeRegistrants using an
     * AsyncResult in msg.obj where AsyncResult#result contains the
     * new RAT as an Integer Object.
     */
    protected void notifyDataRegStateRilRadioTechnologyChanged() {
        int rat = mSS.getRilDataRadioTechnology();
        int drs = mSS.getDataRegState();
        if (DBG) log("notifyDataRegStateRilRadioTechnologyChanged: drs=" + drs + " rat=" + rat);

        mPhone.setSystemProperty(TelephonyProperties.PROPERTY_DATA_NETWORK_TYPE,
                ServiceState.rilRadioTechnologyToString(rat));
        mDataRegStateOrRatChangedRegistrants.notifyResult(new Pair<Integer, Integer>(drs, rat));
    }

    /**
     * Some operators have been known to report registration failure
     * data only devices, to fix that use DataRegState.
     */
    protected void useDataRegStateForDataOnlyDevices() {
        if (mVoiceCapable == false) {
            if (DBG) {
                log("useDataRegStateForDataOnlyDevice: VoiceRegState=" + mNewSS.getVoiceRegState()
                    + " DataRegState=" + mNewSS.getDataRegState());
            }
            // TODO: Consider not lying and instead have callers know the difference.
            mNewSS.setVoiceRegState(mNewSS.getDataRegState());
        }
    }

    protected void updatePhoneObject() {
        if (mPhone.getContext().getResources().
                getBoolean(com.android.internal.R.bool.config_switch_phone_on_voice_reg_state_change)) {
            // If the phone is not registered on a network, no need to update.
            boolean isRegistered = mSS.getVoiceRegState() == ServiceState.STATE_IN_SERVICE ||
                    mSS.getVoiceRegState() == ServiceState.STATE_EMERGENCY_ONLY;
            if (!isRegistered) {
                log("updatePhoneObject: Ignore update");
                return;
            }
            mPhone.updatePhoneObject(mSS.getRilVoiceRadioTechnology());
        }
    }

    /**
     * Registration point for combined roaming on of mobile voice
     * combined roaming is true when roaming is true and ONS differs SPN
     *
     * @param h handler to notify
     * @param what what code of message when delivered
     * @param obj placed in Message.obj
     */
    public void registerForVoiceRoamingOn(Handler h, int what, Object obj) {
        Registrant r = new Registrant(h, what, obj);
        mVoiceRoamingOnRegistrants.add(r);

        if (mSS.getVoiceRoaming()) {
            r.notifyRegistrant();
        }
    }

    public void unregisterForVoiceRoamingOn(Handler h) {
        mVoiceRoamingOnRegistrants.remove(h);
    }

    /**
     * Registration point for roaming off of mobile voice
     * combined roaming is true when roaming is true and ONS differs SPN
     *
     * @param h handler to notify
     * @param what what code of message when delivered
     * @param obj placed in Message.obj
     */
    public void registerForVoiceRoamingOff(Handler h, int what, Object obj) {
        Registrant r = new Registrant(h, what, obj);
        mVoiceRoamingOffRegistrants.add(r);

        if (!mSS.getVoiceRoaming()) {
            r.notifyRegistrant();
        }
    }

    public void unregisterForVoiceRoamingOff(Handler h) {
        mVoiceRoamingOffRegistrants.remove(h);
    }

    /**
     * Registration point for combined roaming on of mobile data
     * combined roaming is true when roaming is true and ONS differs SPN
     *
     * @param h handler to notify
     * @param what what code of message when delivered
     * @param obj placed in Message.obj
     */
    public void registerForDataRoamingOn(Handler h, int what, Object obj) {
        Registrant r = new Registrant(h, what, obj);
        mDataRoamingOnRegistrants.add(r);

        if (mSS.getDataRoaming()) {
            r.notifyRegistrant();
        }
    }

    public void unregisterForDataRoamingOn(Handler h) {
        mDataRoamingOnRegistrants.remove(h);
    }

    /**
     * Registration point for roaming off of mobile data
     * combined roaming is true when roaming is true and ONS differs SPN
     *
     * @param h handler to notify
     * @param what what code of message when delivered
     * @param obj placed in Message.obj
     * @param notifyNow notify upon registration if data roaming is off
     */
    public void registerForDataRoamingOff(Handler h, int what, Object obj, boolean notifyNow) {
        Registrant r = new Registrant(h, what, obj);
        mDataRoamingOffRegistrants.add(r);

        if (notifyNow && !mSS.getDataRoaming()) {
            r.notifyRegistrant();
        }
    }

    public void unregisterForDataRoamingOff(Handler h) {
        mDataRoamingOffRegistrants.remove(h);
    }

    /**
     * Re-register network by toggling preferred network type.
     * This is a work-around to deregister and register network since there is
     * no ril api to set COPS=2 (deregister) only.
     *
     * @param onComplete is dispatched when this is complete.  it will be
     * an AsyncResult, and onComplete.obj.exception will be non-null
     * on failure.
     */
    public void reRegisterNetwork(Message onComplete) {
        mCi.getPreferredNetworkType(
                obtainMessage(EVENT_GET_PREFERRED_NETWORK_TYPE, onComplete));
    }

    public void
    setRadioPower(boolean power) {
        mDesiredPowerState = power;

        setPowerStateToDesired();
    }

    /**
     * Radio power set from carrier action. if set to false means carrier desire to turn radio off
     * and radio wont be re-enabled unless carrier explicitly turn it back on.
     * @param enable indicate if radio power is enabled or disabled from carrier action.
     */
    public void setRadioPowerFromCarrier(boolean enable) {
        mRadioDisabledByCarrier = !enable;
        setPowerStateToDesired();
    }

    /**
     * These two flags manage the behavior of the cell lock -- the
     * lock should be held if either flag is true.  The intention is
     * to allow temporary acquisition of the lock to get a single
     * update.  Such a lock grab and release can thus be made to not
     * interfere with more permanent lock holds -- in other words, the
     * lock will only be released if both flags are false, and so
     * releases by temporary users will only affect the lock state if
     * there is no continuous user.
     */
    private boolean mWantContinuousLocationUpdates;
    private boolean mWantSingleLocationUpdate;

    public void enableSingleLocationUpdate() {
        if (mWantSingleLocationUpdate || mWantContinuousLocationUpdates) return;
        mWantSingleLocationUpdate = true;
        mCi.setLocationUpdates(true, obtainMessage(EVENT_LOCATION_UPDATES_ENABLED));
    }

    public void enableLocationUpdates() {
        if (mWantSingleLocationUpdate || mWantContinuousLocationUpdates) return;
        mWantContinuousLocationUpdates = true;
        mCi.setLocationUpdates(true, obtainMessage(EVENT_LOCATION_UPDATES_ENABLED));
    }

    protected void disableSingleLocationUpdate() {
        mWantSingleLocationUpdate = false;
        if (!mWantSingleLocationUpdate && !mWantContinuousLocationUpdates) {
            mCi.setLocationUpdates(false, null);
        }
    }

    public void disableLocationUpdates() {
        mWantContinuousLocationUpdates = false;
        if (!mWantSingleLocationUpdate && !mWantContinuousLocationUpdates) {
            mCi.setLocationUpdates(false, null);
        }
    }

    private void processCellLocationInfo(CellLocation cellLocation, CellIdentity cellIdentity) {
        if (mPhone.isPhoneTypeGsm()) {
            int psc = -1;
            int cid = -1;
            int lac = -1;
            if (cellIdentity != null) {
                switch (cellIdentity.getType()) {
                    case CellInfoType.GSM: {
                        cid = ((CellIdentityGsm) cellIdentity).getCid();
                        lac = ((CellIdentityGsm) cellIdentity).getLac();
                        break;
                    }
                    case CellInfoType.WCDMA: {
                        cid = ((CellIdentityWcdma) cellIdentity).getCid();
                        lac = ((CellIdentityWcdma) cellIdentity).getLac();
                        psc = ((CellIdentityWcdma) cellIdentity).getPsc();
                        break;
                    }
                    case CellInfoType.TD_SCDMA: {
                        cid = ((CellIdentityTdscdma) cellIdentity).getCid();
                        lac = ((CellIdentityTdscdma) cellIdentity).getLac();
                        break;
                    }
                    case CellInfoType.LTE: {
                        cid = ((CellIdentityLte) cellIdentity).getCi();
                        lac = ((CellIdentityLte) cellIdentity).getTac();
                        break;
                    }
                    default: {
                        break;
                    }
                }
            }
            // LAC and CID are -1 if not avail
            ((GsmCellLocation) cellLocation).setLacAndCid(lac, cid);
            ((GsmCellLocation) cellLocation).setPsc(psc);
        } else {
            int baseStationId = -1;
            int baseStationLatitude = CdmaCellLocation.INVALID_LAT_LONG;
            int baseStationLongitude = CdmaCellLocation.INVALID_LAT_LONG;
            int systemId = 0;
            int networkId = 0;

            if (cellIdentity != null) {
                switch (cellIdentity.getType()) {
                    case CellInfoType.CDMA: {
                        baseStationId = ((CellIdentityCdma) cellIdentity).getBasestationId();
                        baseStationLatitude = ((CellIdentityCdma) cellIdentity).getLatitude();
                        baseStationLongitude = ((CellIdentityCdma) cellIdentity).getLongitude();
                        systemId = ((CellIdentityCdma) cellIdentity).getSystemId();
                        networkId = ((CellIdentityCdma) cellIdentity).getNetworkId();
                        break;
                    }
                    default: {
                        break;
                    }
                }
            }

            // Some carriers only return lat-lngs of 0,0
            if (baseStationLatitude == 0 && baseStationLongitude == 0) {
                baseStationLatitude  = CdmaCellLocation.INVALID_LAT_LONG;
                baseStationLongitude = CdmaCellLocation.INVALID_LAT_LONG;
            }

            // Values are -1 if not available.
            ((CdmaCellLocation) cellLocation).setCellLocationData(baseStationId,
                    baseStationLatitude, baseStationLongitude, systemId, networkId);
        }
    }

    private int getLteEarfcn(CellIdentity cellIdentity) {
        int lteEarfcn = INVALID_LTE_EARFCN;
        if (cellIdentity != null) {
            switch (cellIdentity.getType()) {
                case CellInfoType.LTE: {
                    lteEarfcn = ((CellIdentityLte) cellIdentity).getEarfcn();
                    break;
                }
                default: {
                    break;
                }
            }
        }

        return lteEarfcn;
    }

    @Override
    public void handleMessage(Message msg) {
        AsyncResult ar;
        int[] ints;
        Message message;

        if (VDBG) log("received event " + msg.what);
        switch (msg.what) {
            case EVENT_SET_RADIO_POWER_OFF:
                synchronized(this) {
                    if (mPendingRadioPowerOffAfterDataOff &&
                            (msg.arg1 == mPendingRadioPowerOffAfterDataOffTag)) {
                        if (DBG) log("EVENT_SET_RADIO_OFF, turn radio off now.");
                        hangupAndPowerOff();
                        mPendingRadioPowerOffAfterDataOffTag += 1;
                        mPendingRadioPowerOffAfterDataOff = false;
                    } else {
                        log("EVENT_SET_RADIO_OFF is stale arg1=" + msg.arg1 +
                                "!= tag=" + mPendingRadioPowerOffAfterDataOffTag);
                    }
                }
                break;

            case EVENT_ICC_CHANGED:
                onUpdateIccAvailability();
                if (mUiccApplcation != null
                        && mUiccApplcation.getState() != AppState.APPSTATE_READY) {
                    mIsSimReady = false;
                    updateSpnDisplay();
                }
                break;

            case EVENT_GET_CELL_INFO_LIST: {
                ar = (AsyncResult) msg.obj;
                CellInfoResult result = (CellInfoResult) ar.userObj;
                synchronized(result.lockObj) {
                    if (ar.exception != null) {
                        log("EVENT_GET_CELL_INFO_LIST: error ret null, e=" + ar.exception);
                        result.list = null;
                    } else {
                        result.list = (List<CellInfo>) ar.result;

                        if (VDBG) {
                            log("EVENT_GET_CELL_INFO_LIST: size=" + result.list.size()
                                    + " list=" + result.list);
                        }
                    }
                    mLastCellInfoListTime = SystemClock.elapsedRealtime();
                    mLastCellInfoList = result.list;
                    result.lockObj.notify();
                }
                break;
            }

            case EVENT_UNSOL_CELL_INFO_LIST: {
                ar = (AsyncResult) msg.obj;
                if (ar.exception != null) {
                    log("EVENT_UNSOL_CELL_INFO_LIST: error ignoring, e=" + ar.exception);
                } else {
                    List<CellInfo> list = (List<CellInfo>) ar.result;
                    if (VDBG) {
                        log("EVENT_UNSOL_CELL_INFO_LIST: size=" + list.size() + " list=" + list);
                    }
                    mLastCellInfoListTime = SystemClock.elapsedRealtime();
                    mLastCellInfoList = list;
                    mPhone.notifyCellInfo(list);
                }
                break;
            }

            case  EVENT_IMS_STATE_CHANGED: // received unsol
                mCi.getImsRegistrationState(this.obtainMessage(EVENT_IMS_STATE_DONE));
                break;

            case EVENT_IMS_STATE_DONE:
                ar = (AsyncResult) msg.obj;
                if (ar.exception == null) {
                    int[] responseArray = (int[])ar.result;
                    mImsRegistered = (responseArray[0] == 1) ? true : false;
                }
                break;

            case EVENT_RADIO_POWER_OFF_DONE:
                if (DBG) log("EVENT_RADIO_POWER_OFF_DONE");
                if (mDeviceShuttingDown && mCi.getRadioState().isAvailable()) {
                    // during shutdown the modem may not send radio state changed event
                    // as a result of radio power request
                    // Hence, issuing shut down regardless of radio power response
                    mCi.requestShutdown(null);
                }
                break;

            // GSM
            case EVENT_SIM_READY:
                // Reset the mPreviousSubId so we treat a SIM power bounce
                // as a first boot.  See b/19194287
                mOnSubscriptionsChangedListener.mPreviousSubId.set(-1);
                mIsSimReady = true;
                pollState();
                // Signal strength polling stops when radio is off
                queueNextSignalStrengthPoll();
                break;

            case EVENT_RADIO_STATE_CHANGED:
            case EVENT_PHONE_TYPE_SWITCHED:
                if(!mPhone.isPhoneTypeGsm() &&
                        mCi.getRadioState() == CommandsInterface.RadioState.RADIO_ON) {
                    handleCdmaSubscriptionSource(mCdmaSSM.getCdmaSubscriptionSource());

                    // Signal strength polling stops when radio is off.
                    queueNextSignalStrengthPoll();
                }
                // This will do nothing in the 'radio not available' case
                setPowerStateToDesired();
                // These events are modem triggered, so pollState() needs to be forced
                modemTriggeredPollState();
                break;

            case EVENT_NETWORK_STATE_CHANGED:
                modemTriggeredPollState();
                break;

            case EVENT_GET_SIGNAL_STRENGTH:
                // This callback is called when signal strength is polled
                // all by itself

                if (!(mCi.getRadioState().isOn())) {
                    // Polling will continue when radio turns back on
                    return;
                }
                ar = (AsyncResult) msg.obj;
                onSignalStrengthResult(ar);
                queueNextSignalStrengthPoll();

                break;

            case EVENT_GET_LOC_DONE:
                ar = (AsyncResult) msg.obj;
                if (ar.exception == null) {
                    CellIdentity cellIdentity = ((NetworkRegistrationState) ar.result)
                            .getCellIdentity();
                    processCellLocationInfo(mCellLoc, cellIdentity);
                    mPhone.notifyLocationChanged();
                }

                // Release any temporary cell lock, which could have been
                // acquired to allow a single-shot location update.
                disableSingleLocationUpdate();
                break;

            case EVENT_POLL_STATE_REGISTRATION:
            case EVENT_POLL_STATE_GPRS:
            case EVENT_POLL_STATE_OPERATOR:
                ar = (AsyncResult) msg.obj;
                handlePollStateResult(msg.what, ar);
                break;

            case EVENT_POLL_STATE_NETWORK_SELECTION_MODE:
                if (DBG) log("EVENT_POLL_STATE_NETWORK_SELECTION_MODE");
                ar = (AsyncResult) msg.obj;
                if (mPhone.isPhoneTypeGsm()) {
                    handlePollStateResult(msg.what, ar);
                } else {
                    if (ar.exception == null && ar.result != null) {
                        ints = (int[])ar.result;
                        if (ints[0] == 1) {  // Manual selection.
                            mPhone.setNetworkSelectionModeAutomatic(null);
                        }
                    } else {
                        log("Unable to getNetworkSelectionMode");
                    }
                }
                break;

            case EVENT_POLL_SIGNAL_STRENGTH:
                // Just poll signal strength...not part of pollState()

                mCi.getSignalStrength(obtainMessage(EVENT_GET_SIGNAL_STRENGTH));
                break;

            case EVENT_NITZ_TIME:
                ar = (AsyncResult) msg.obj;

                String nitzString = (String)((Object[])ar.result)[0];
                long nitzReceiveTime = ((Long)((Object[])ar.result)[1]).longValue();

                setTimeFromNITZString(nitzString, nitzReceiveTime);
                break;

            case EVENT_SIGNAL_STRENGTH_UPDATE:
                // This is a notification from CommandsInterface.setOnSignalStrengthUpdate

                ar = (AsyncResult) msg.obj;

                // The radio is telling us about signal strength changes
                // we don't have to ask it
                mDontPollSignalStrength = true;

                onSignalStrengthResult(ar);
                break;

            case EVENT_SIM_RECORDS_LOADED:
                log("EVENT_SIM_RECORDS_LOADED: what=" + msg.what);
                updatePhoneObject();
                updateOtaspState();
                if (mPhone.isPhoneTypeGsm()) {
                    updateSpnDisplay();
                }
                break;

            case EVENT_LOCATION_UPDATES_ENABLED:
                ar = (AsyncResult) msg.obj;

                if (ar.exception == null) {
                    mRegStateManagers.get(AccessNetworkConstants.TransportType.WWAN)
                            .getNetworkRegistrationState(NetworkRegistrationState.DOMAIN_CS,
                            obtainMessage(EVENT_GET_LOC_DONE, null));
                }
                break;

            case EVENT_SET_PREFERRED_NETWORK_TYPE:
                ar = (AsyncResult) msg.obj;
                // Don't care the result, only use for dereg network (COPS=2)
                message = obtainMessage(EVENT_RESET_PREFERRED_NETWORK_TYPE, ar.userObj);
                mCi.setPreferredNetworkType(mPreferredNetworkType, message);
                break;

            case EVENT_RESET_PREFERRED_NETWORK_TYPE:
                ar = (AsyncResult) msg.obj;
                if (ar.userObj != null) {
                    AsyncResult.forMessage(((Message) ar.userObj)).exception
                            = ar.exception;
                    ((Message) ar.userObj).sendToTarget();
                }
                break;

            case EVENT_GET_PREFERRED_NETWORK_TYPE:
                ar = (AsyncResult) msg.obj;

                if (ar.exception == null) {
                    mPreferredNetworkType = ((int[])ar.result)[0];
                } else {
                    mPreferredNetworkType = RILConstants.NETWORK_MODE_GLOBAL;
                }

                message = obtainMessage(EVENT_SET_PREFERRED_NETWORK_TYPE, ar.userObj);
                int toggledNetworkType = RILConstants.NETWORK_MODE_GLOBAL;

                mCi.setPreferredNetworkType(toggledNetworkType, message);
                break;

            case EVENT_CHECK_REPORT_GPRS:
                if (mPhone.isPhoneTypeGsm() && mSS != null &&
                        !isGprsConsistent(mSS.getDataRegState(), mSS.getVoiceRegState())) {

                    // Can't register data service while voice service is ok
                    // i.e. CREG is ok while CGREG is not
                    // possible a network or baseband side error
                    GsmCellLocation loc = ((GsmCellLocation)mPhone.getCellLocation());
                    EventLog.writeEvent(EventLogTags.DATA_NETWORK_REGISTRATION_FAIL,
                            mSS.getOperatorNumeric(), loc != null ? loc.getCid() : -1);
                    mReportedGprsNoReg = true;
                }
                mStartedGprsRegCheck = false;
                break;

            case EVENT_RESTRICTED_STATE_CHANGED:
                if (mPhone.isPhoneTypeGsm()) {
                    // This is a notification from
                    // CommandsInterface.setOnRestrictedStateChanged

                    if (DBG) log("EVENT_RESTRICTED_STATE_CHANGED");

                    ar = (AsyncResult) msg.obj;

                    onRestrictedStateChanged(ar);
                }
                break;

            case EVENT_SIM_NOT_INSERTED:
                if (DBG) log("EVENT_SIM_NOT_INSERTED");
                cancelAllNotifications();
                mMdn = null;
                mMin = null;
                mIsMinInfoReady = false;
                break;

            case EVENT_ALL_DATA_DISCONNECTED:
                int dds = SubscriptionManager.getDefaultDataSubscriptionId();
                ProxyController.getInstance().unregisterForAllDataDisconnected(dds, this);
                synchronized(this) {
                    if (mPendingRadioPowerOffAfterDataOff) {
                        if (DBG) log("EVENT_ALL_DATA_DISCONNECTED, turn radio off now.");
                        hangupAndPowerOff();
                        mPendingRadioPowerOffAfterDataOff = false;
                    } else {
                        log("EVENT_ALL_DATA_DISCONNECTED is stale");
                    }
                }
                break;

            case EVENT_CHANGE_IMS_STATE:
                if (DBG) log("EVENT_CHANGE_IMS_STATE:");

                setPowerStateToDesired();
                break;

            case EVENT_IMS_CAPABILITY_CHANGED:
                if (DBG) log("EVENT_IMS_CAPABILITY_CHANGED");
                updateSpnDisplay();
                break;

            case EVENT_IMS_SERVICE_STATE_CHANGED:
                if (DBG) log("EVENT_IMS_SERVICE_STATE_CHANGED");
                // IMS state will only affect the merged service state if the service state of
                // GsmCdma phone is not STATE_IN_SERVICE.
                if (mSS.getState() != ServiceState.STATE_IN_SERVICE) {
                    mPhone.notifyServiceStateChanged(mPhone.getServiceState());
                }
                break;

            //CDMA
            case EVENT_CDMA_SUBSCRIPTION_SOURCE_CHANGED:
                handleCdmaSubscriptionSource(mCdmaSSM.getCdmaSubscriptionSource());
                break;

            case EVENT_RUIM_READY:
                if (mPhone.getLteOnCdmaMode() == PhoneConstants.LTE_ON_CDMA_TRUE) {
                    // Subscription will be read from SIM I/O
                    if (DBG) log("Receive EVENT_RUIM_READY");
                    pollState();
                } else {
                    if (DBG) log("Receive EVENT_RUIM_READY and Send Request getCDMASubscription.");
                    getSubscriptionInfoAndStartPollingThreads();
                }

                // Only support automatic selection mode in CDMA.
                mCi.getNetworkSelectionMode(obtainMessage(EVENT_POLL_STATE_NETWORK_SELECTION_MODE));

                break;

            case EVENT_NV_READY:
                updatePhoneObject();

                // Only support automatic selection mode in CDMA.
                mCi.getNetworkSelectionMode(obtainMessage(EVENT_POLL_STATE_NETWORK_SELECTION_MODE));

                // For Non-RUIM phones, the subscription information is stored in
                // Non Volatile. Here when Non-Volatile is ready, we can poll the CDMA
                // subscription info.
                getSubscriptionInfoAndStartPollingThreads();
                break;

            case EVENT_POLL_STATE_CDMA_SUBSCRIPTION: // Handle RIL_CDMA_SUBSCRIPTION
                if (!mPhone.isPhoneTypeGsm()) {
                    ar = (AsyncResult) msg.obj;

                    if (ar.exception == null) {
                        String cdmaSubscription[] = (String[]) ar.result;
                        if (cdmaSubscription != null && cdmaSubscription.length >= 5) {
                            mMdn = cdmaSubscription[0];
                            parseSidNid(cdmaSubscription[1], cdmaSubscription[2]);

                            mMin = cdmaSubscription[3];
                            mPrlVersion = cdmaSubscription[4];
                            if (DBG) log("GET_CDMA_SUBSCRIPTION: MDN=" + mMdn);

                            mIsMinInfoReady = true;

                            updateOtaspState();
                            // Notify apps subscription info is ready
                            notifyCdmaSubscriptionInfoReady();

                            if (!mIsSubscriptionFromRuim && mIccRecords != null) {
                                if (DBG) {
                                    log("GET_CDMA_SUBSCRIPTION set imsi in mIccRecords");
                                }
                                mIccRecords.setImsi(getImsi());
                            } else {
                                if (DBG) {
                                    log("GET_CDMA_SUBSCRIPTION either mIccRecords is null or NV " +
                                            "type device - not setting Imsi in mIccRecords");
                                }
                            }
                        } else {
                            if (DBG) {
                                log("GET_CDMA_SUBSCRIPTION: error parsing cdmaSubscription " +
                                        "params num=" + cdmaSubscription.length);
                            }
                        }
                    }
                }
                break;

            case EVENT_RUIM_RECORDS_LOADED:
                if (!mPhone.isPhoneTypeGsm()) {
                    log("EVENT_RUIM_RECORDS_LOADED: what=" + msg.what);
                    updatePhoneObject();
                    if (mPhone.isPhoneTypeCdma()) {
                        updateSpnDisplay();
                    } else {
                        RuimRecords ruim = (RuimRecords) mIccRecords;
                        if (ruim != null) {
                            if (ruim.isProvisioned()) {
                                mMdn = ruim.getMdn();
                                mMin = ruim.getMin();
                                parseSidNid(ruim.getSid(), ruim.getNid());
                                mPrlVersion = ruim.getPrlVersion();
                                mIsMinInfoReady = true;
                            }
                            updateOtaspState();
                            // Notify apps subscription info is ready
                            notifyCdmaSubscriptionInfoReady();
                        }
                        // SID/NID/PRL is loaded. Poll service state
                        // again to update to the roaming state with
                        // the latest variables.
                        pollState();
                    }
                }
                break;

            case EVENT_ERI_FILE_LOADED:
                // Repoll the state once the ERI file has been loaded.
                if (DBG) log("ERI file has been loaded, repolling.");
                pollState();
                break;

            case EVENT_OTA_PROVISION_STATUS_CHANGE:
                ar = (AsyncResult)msg.obj;
                if (ar.exception == null) {
                    ints = (int[]) ar.result;
                    int otaStatus = ints[0];
                    if (otaStatus == Phone.CDMA_OTA_PROVISION_STATUS_COMMITTED
                            || otaStatus == Phone.CDMA_OTA_PROVISION_STATUS_OTAPA_STOPPED) {
                        if (DBG) log("EVENT_OTA_PROVISION_STATUS_CHANGE: Complete, Reload MDN");
                        mCi.getCDMASubscription( obtainMessage(EVENT_POLL_STATE_CDMA_SUBSCRIPTION));
                    }
                }
                break;

            case EVENT_CDMA_PRL_VERSION_CHANGED:
                ar = (AsyncResult)msg.obj;
                if (ar.exception == null) {
                    ints = (int[]) ar.result;
                    mPrlVersion = Integer.toString(ints[0]);
                }
                break;

            case EVENT_RADIO_POWER_FROM_CARRIER:
                ar = (AsyncResult) msg.obj;
                if (ar.exception == null) {
                    boolean enable = (boolean) ar.result;
                    if (DBG) log("EVENT_RADIO_POWER_FROM_CARRIER: " + enable);
                    setRadioPowerFromCarrier(enable);
                }
                break;

            case EVENT_PHYSICAL_CHANNEL_CONFIG:
                ar = (AsyncResult) msg.obj;
                if (ar.exception == null) {
                    List<PhysicalChannelConfig> list = (List<PhysicalChannelConfig>) ar.result;
                    if (VDBG) {
                        log("EVENT_PHYSICAL_CHANNEL_CONFIG: size=" + list.size() + " list="
                                + list);
                    }
                    mPhone.notifyPhysicalChannelConfiguration(list);

                    // only notify if bandwidths changed
                    if (RatRatcheter.updateBandwidths(getBandwidthsFromConfigs(list), mSS)) {
                        mPhone.notifyServiceStateChanged(mSS);
                    }
                }
                break;

            default:
                log("Unhandled message with number: " + msg.what);
                break;
        }
    }

    private int[] getBandwidthsFromConfigs(List<PhysicalChannelConfig> list) {
        return list.stream()
                .map(PhysicalChannelConfig::getCellBandwidthDownlink)
                .mapToInt(Integer::intValue)
                .toArray();
    }

    protected boolean isSidsAllZeros() {
        if (mHomeSystemId != null) {
            for (int i=0; i < mHomeSystemId.length; i++) {
                if (mHomeSystemId[i] != 0) {
                    return false;
                }
            }
        }
        return true;
    }

    /**
     * Check whether a specified system ID that matches one of the home system IDs.
     */
    private boolean isHomeSid(int sid) {
        if (mHomeSystemId != null) {
            for (int i=0; i < mHomeSystemId.length; i++) {
                if (sid == mHomeSystemId[i]) {
                    return true;
                }
            }
        }
        return false;
    }

    public String getMdnNumber() {
        return mMdn;
    }

    public String getCdmaMin() {
        return mMin;
    }

    /** Returns null if NV is not yet ready */
    public String getPrlVersion() {
        return mPrlVersion;
    }

    /**
     * Returns IMSI as MCC + MNC + MIN
     */
    public String getImsi() {
        // TODO: When RUIM is enabled, IMSI will come from RUIM not build-time props.
        String operatorNumeric = ((TelephonyManager) mPhone.getContext().
                getSystemService(Context.TELEPHONY_SERVICE)).
                getSimOperatorNumericForPhone(mPhone.getPhoneId());

        if (!TextUtils.isEmpty(operatorNumeric) && getCdmaMin() != null) {
            return (operatorNumeric + getCdmaMin());
        } else {
            return null;
        }
    }

    /**
     * Check if subscription data has been assigned to mMin
     *
     * return true if MIN info is ready; false otherwise.
     */
    public boolean isMinInfoReady() {
        return mIsMinInfoReady;
    }

    /**
     * Returns OTASP_UNKNOWN, OTASP_UNINITIALIZED, OTASP_NEEDED or OTASP_NOT_NEEDED
     */
    public int getOtasp() {
        int provisioningState;
        // if sim is not loaded, return otasp uninitialized
        if(!mPhone.getIccRecordsLoaded()) {
            if(DBG) log("getOtasp: otasp uninitialized due to sim not loaded");
            return TelephonyManager.OTASP_UNINITIALIZED;
        }
        // if voice tech is Gsm, return otasp not needed
        if(mPhone.isPhoneTypeGsm()) {
            if(DBG) log("getOtasp: otasp not needed for GSM");
            return TelephonyManager.OTASP_NOT_NEEDED;
        }
        // for ruim, min is null means require otasp.
        if (mIsSubscriptionFromRuim && mMin == null) {
            return TelephonyManager.OTASP_NEEDED;
        }
        if (mMin == null || (mMin.length() < 6)) {
            if (DBG) log("getOtasp: bad mMin='" + mMin + "'");
            provisioningState = TelephonyManager.OTASP_UNKNOWN;
        } else {
            if ((mMin.equals(UNACTIVATED_MIN_VALUE)
                    || mMin.substring(0,6).equals(UNACTIVATED_MIN2_VALUE))
                    || SystemProperties.getBoolean("test_cdma_setup", false)) {
                provisioningState = TelephonyManager.OTASP_NEEDED;
            } else {
                provisioningState = TelephonyManager.OTASP_NOT_NEEDED;
            }
        }
        if (DBG) log("getOtasp: state=" + provisioningState);
        return provisioningState;
    }

    protected void parseSidNid (String sidStr, String nidStr) {
        if (sidStr != null) {
            String[] sid = sidStr.split(",");
            mHomeSystemId = new int[sid.length];
            for (int i = 0; i < sid.length; i++) {
                try {
                    mHomeSystemId[i] = Integer.parseInt(sid[i]);
                } catch (NumberFormatException ex) {
                    loge("error parsing system id: " + ex);
                }
            }
        }
        if (DBG) log("CDMA_SUBSCRIPTION: SID=" + sidStr);

        if (nidStr != null) {
            String[] nid = nidStr.split(",");
            mHomeNetworkId = new int[nid.length];
            for (int i = 0; i < nid.length; i++) {
                try {
                    mHomeNetworkId[i] = Integer.parseInt(nid[i]);
                } catch (NumberFormatException ex) {
                    loge("CDMA_SUBSCRIPTION: error parsing network id: " + ex);
                }
            }
        }
        if (DBG) log("CDMA_SUBSCRIPTION: NID=" + nidStr);
    }

    protected void updateOtaspState() {
        int otaspMode = getOtasp();
        int oldOtaspMode = mCurrentOtaspMode;
        mCurrentOtaspMode = otaspMode;

        if (oldOtaspMode != mCurrentOtaspMode) {
            if (DBG) {
                log("updateOtaspState: call notifyOtaspChanged old otaspMode=" +
                        oldOtaspMode + " new otaspMode=" + mCurrentOtaspMode);
            }
            mPhone.notifyOtaspChanged(mCurrentOtaspMode);
        }
    }

    protected Phone getPhone() {
        return mPhone;
    }

    protected void handlePollStateResult(int what, AsyncResult ar) {
        // Ignore stale requests from last poll
        if (ar.userObj != mPollingContext) return;

        if (ar.exception != null) {
            CommandException.Error err=null;

            if (ar.exception instanceof CommandException) {
                err = ((CommandException)(ar.exception)).getCommandError();
            }

            if (err == CommandException.Error.RADIO_NOT_AVAILABLE) {
                // Radio has crashed or turned off
                cancelPollState();
                return;
            }

            if (err != CommandException.Error.OP_NOT_ALLOWED_BEFORE_REG_NW) {
                loge("RIL implementation has returned an error where it must succeed" +
                        ar.exception);
            }
        } else try {
            handlePollStateResultMessage(what, ar);
        } catch (RuntimeException ex) {
            loge("Exception while polling service state. Probably malformed RIL response." + ex);
        }

        mPollingContext[0]--;

        if (mPollingContext[0] == 0) {
            if (mPhone.isPhoneTypeGsm()) {
                updateRoamingState();
                mNewSS.setEmergencyOnly(mEmergencyOnly);
            } else {
                boolean namMatch = false;
                if (!isSidsAllZeros() && isHomeSid(mNewSS.getCdmaSystemId())) {
                    namMatch = true;
                }

                // Setting SS Roaming (general)
                if (mIsSubscriptionFromRuim) {
                    boolean isRoamingBetweenOperators = isRoamingBetweenOperators(
                            mNewSS.getVoiceRoaming(), mNewSS);
                    if (isRoamingBetweenOperators != mNewSS.getVoiceRoaming()) {
                        log("isRoamingBetweenOperators=" + isRoamingBetweenOperators
                                + ". Override CDMA voice roaming to " + isRoamingBetweenOperators);
                        mNewSS.setVoiceRoaming(isRoamingBetweenOperators);
                    }
                }
                /**
                 * For CDMA, voice and data should have the same roaming status.
                 * If voice is not in service, use TSB58 roaming indicator to set
                 * data roaming status. If TSB58 roaming indicator is not in the
                 * carrier-specified list of ERIs for home system then set roaming.
                 */
                final int dataRat = mNewSS.getRilDataRadioTechnology();
                if (ServiceState.isCdma(dataRat)) {
                    final boolean isVoiceInService =
                            (mNewSS.getVoiceRegState() == ServiceState.STATE_IN_SERVICE);
                    if (isVoiceInService) {
                        boolean isVoiceRoaming = mNewSS.getVoiceRoaming();
                        if (mNewSS.getDataRoaming() != isVoiceRoaming) {
                            log("Data roaming != Voice roaming. Override data roaming to "
                                    + isVoiceRoaming);
                            mNewSS.setDataRoaming(isVoiceRoaming);
                        }
                    } else {
                        /**
                         * As per VoiceRegStateResult from radio types.hal the TSB58
                         * Roaming Indicator shall be sent if device is registered
                         * on a CDMA or EVDO system.
                         */
                        boolean isRoamIndForHomeSystem = isRoamIndForHomeSystem(
                                Integer.toString(mRoamingIndicator));
                        if (mNewSS.getDataRoaming() == isRoamIndForHomeSystem) {
                            log("isRoamIndForHomeSystem=" + isRoamIndForHomeSystem
                                    + ", override data roaming to " + !isRoamIndForHomeSystem);
                            mNewSS.setDataRoaming(!isRoamIndForHomeSystem);
                        }
                    }
                }

                // Setting SS CdmaRoamingIndicator and CdmaDefaultRoamingIndicator
                mNewSS.setCdmaDefaultRoamingIndicator(mDefaultRoamingIndicator);
                mNewSS.setCdmaRoamingIndicator(mRoamingIndicator);
                boolean isPrlLoaded = true;
                if (TextUtils.isEmpty(mPrlVersion)) {
                    isPrlLoaded = false;
                }
                if (!isPrlLoaded || (mNewSS.getRilVoiceRadioTechnology()
                        == ServiceState.RIL_RADIO_TECHNOLOGY_UNKNOWN)) {
                    log("Turn off roaming indicator if !isPrlLoaded or voice RAT is unknown");
                    mNewSS.setCdmaRoamingIndicator(EriInfo.ROAMING_INDICATOR_OFF);
                } else if (!isSidsAllZeros()) {
                    if (!namMatch && !mIsInPrl) {
                        // Use default
                        mNewSS.setCdmaRoamingIndicator(mDefaultRoamingIndicator);
                    } else if (namMatch && !mIsInPrl) {
                        // TODO this will be removed when we handle roaming on LTE on CDMA+LTE phones
                        if (ServiceState.isLte(mNewSS.getRilVoiceRadioTechnology())) {
                            log("Turn off roaming indicator as voice is LTE");
                            mNewSS.setCdmaRoamingIndicator(EriInfo.ROAMING_INDICATOR_OFF);
                        } else {
                            mNewSS.setCdmaRoamingIndicator(EriInfo.ROAMING_INDICATOR_FLASH);
                        }
                    } else if (!namMatch && mIsInPrl) {
                        // Use the one from PRL/ERI
                        mNewSS.setCdmaRoamingIndicator(mRoamingIndicator);
                    } else {
                        // It means namMatch && mIsInPrl
                        if ((mRoamingIndicator <= 2)) {
                            mNewSS.setCdmaRoamingIndicator(EriInfo.ROAMING_INDICATOR_OFF);
                        } else {
                            // Use the one from PRL/ERI
                            mNewSS.setCdmaRoamingIndicator(mRoamingIndicator);
                        }
                    }
                }

                int roamingIndicator = mNewSS.getCdmaRoamingIndicator();
                mNewSS.setCdmaEriIconIndex(mPhone.mEriManager.getCdmaEriIconIndex(roamingIndicator,
                        mDefaultRoamingIndicator));
                mNewSS.setCdmaEriIconMode(mPhone.mEriManager.getCdmaEriIconMode(roamingIndicator,
                        mDefaultRoamingIndicator));

                // NOTE: Some operator may require overriding mCdmaRoaming
                // (set by the modem), depending on the mRoamingIndicator.

                if (DBG) {
                    log("Set CDMA Roaming Indicator to: " + mNewSS.getCdmaRoamingIndicator()
                            + ". voiceRoaming = " + mNewSS.getVoiceRoaming()
                            + ". dataRoaming = " + mNewSS.getDataRoaming()
                            + ", isPrlLoaded = " + isPrlLoaded
                            + ". namMatch = " + namMatch + " , mIsInPrl = " + mIsInPrl
                            + ", mRoamingIndicator = " + mRoamingIndicator
                            + ", mDefaultRoamingIndicator= " + mDefaultRoamingIndicator);
                }
            }
            pollStateDone();
        }

    }

    /**
     * Set roaming state when cdmaRoaming is true and ons is different from spn
     * @param cdmaRoaming TS 27.007 7.2 CREG registered roaming
     * @param s ServiceState hold current ons
     * @return true for roaming state set
     */
    private boolean isRoamingBetweenOperators(boolean cdmaRoaming, ServiceState s) {
        return cdmaRoaming && !isSameOperatorNameFromSimAndSS(s);
    }


    protected void handlePollStateResultMessage(int what, AsyncResult ar) {
        int ints[];
        switch (what) {
            case EVENT_POLL_STATE_REGISTRATION: {
                NetworkRegistrationState networkRegState = (NetworkRegistrationState) ar.result;
                VoiceSpecificRegistrationStates voiceSpecificStates =
                        networkRegState.getVoiceSpecificStates();

                int registrationState = networkRegState.getRegState();
                int cssIndicator = voiceSpecificStates.cssSupported ? 1 : 0;
                int newVoiceRat = ServiceState.networkTypeToRilRadioTechnology(
                        networkRegState.getAccessNetworkTechnology());

                mNewSS.setVoiceRegState(regCodeToServiceState(registrationState));
                mNewSS.setCssIndicator(cssIndicator);
                mNewSS.setRilVoiceRadioTechnology(newVoiceRat);
                mNewSS.addNetworkRegistrationState(networkRegState);
                setChannelNumberFromCellIdentity(mNewSS, networkRegState.getCellIdentity());

                //Denial reason if registrationState = 3
                int reasonForDenial = networkRegState.getReasonForDenial();
                if (mPhone.isPhoneTypeGsm()) {

                    mGsmRoaming = regCodeIsRoaming(registrationState);
                    mNewRejectCode = reasonForDenial;

                    boolean isVoiceCapable = mPhone.getContext().getResources()
                            .getBoolean(com.android.internal.R.bool.config_voice_capable);
                    mEmergencyOnly = networkRegState.isEmergencyEnabled();
                } else {
                    int roamingIndicator = voiceSpecificStates.roamingIndicator;

                    //Indicates if current system is in PR
                    int systemIsInPrl = voiceSpecificStates.systemIsInPrl;

                    //Is default roaming indicator from PRL
                    int defaultRoamingIndicator = voiceSpecificStates.defaultRoamingIndicator;

                    mRegistrationState = registrationState;
                    // When registration state is roaming and TSB58
                    // roaming indicator is not in the carrier-specified
                    // list of ERIs for home system, mCdmaRoaming is true.
                    boolean cdmaRoaming =
                            regCodeIsRoaming(registrationState)
                                    && !isRoamIndForHomeSystem(
                                            Integer.toString(roamingIndicator));
                    mNewSS.setVoiceRoaming(cdmaRoaming);
                    mRoamingIndicator = roamingIndicator;
                    mIsInPrl = (systemIsInPrl == 0) ? false : true;
                    mDefaultRoamingIndicator = defaultRoamingIndicator;

                    int systemId = 0;
                    int networkId = 0;
                    CellIdentity cellIdentity = networkRegState.getCellIdentity();
                    if (cellIdentity != null && cellIdentity.getType() == CellInfoType.CDMA) {
                        systemId = ((CellIdentityCdma) cellIdentity).getSystemId();
                        networkId = ((CellIdentityCdma) cellIdentity).getNetworkId();
                    }
                    mNewSS.setCdmaSystemAndNetworkId(systemId, networkId);

                    if (reasonForDenial == 0) {
                        mRegistrationDeniedReason = ServiceStateTracker.REGISTRATION_DENIED_GEN;
                    } else if (reasonForDenial == 1) {
                        mRegistrationDeniedReason = ServiceStateTracker.REGISTRATION_DENIED_AUTH;
                    } else {
                        mRegistrationDeniedReason = "";
                    }

                    if (mRegistrationState == 3) {
                        if (DBG) log("Registration denied, " + mRegistrationDeniedReason);
                    }
                }

                processCellLocationInfo(mNewCellLoc, networkRegState.getCellIdentity());

                if (DBG) {
                    log("handlPollVoiceRegResultMessage: regState=" + registrationState
                            + " radioTechnology=" + newVoiceRat);
                }
                break;
            }

            case EVENT_POLL_STATE_GPRS: {
                NetworkRegistrationState networkRegState = (NetworkRegistrationState) ar.result;
                DataSpecificRegistrationStates dataSpecificStates =
                        networkRegState.getDataSpecificStates();
                int registrationState = networkRegState.getRegState();
                int serviceState = regCodeToServiceState(registrationState);
                int newDataRat = ServiceState.networkTypeToRilRadioTechnology(
                        networkRegState.getAccessNetworkTechnology());
                mNewSS.setDataRegState(serviceState);
                mNewSS.setRilDataRadioTechnology(newDataRat);
                mNewSS.addNetworkRegistrationState(networkRegState);
                setChannelNumberFromCellIdentity(mNewSS, networkRegState.getCellIdentity());

                if (mPhone.isPhoneTypeGsm()) {

                    mNewReasonDataDenied = networkRegState.getReasonForDenial();
                    mNewMaxDataCalls = dataSpecificStates.maxDataCalls;
                    mDataRoaming = regCodeIsRoaming(registrationState);
                    // Save the data roaming state reported by modem registration before resource
                    // overlay or carrier config possibly overrides it.
                    mNewSS.setDataRoamingFromRegistration(mDataRoaming);

                    if (DBG) {
                        log("handlPollStateResultMessage: GsmSST dataServiceState=" + serviceState
                                + " regState=" + registrationState
                                + " dataRadioTechnology=" + newDataRat);
                    }
                } else if (mPhone.isPhoneTypeCdma()) {

                    boolean isDataRoaming = regCodeIsRoaming(registrationState);
                    mNewSS.setDataRoaming(isDataRoaming);
                    // Save the data roaming state reported by modem registration before resource
                    // overlay or carrier config possibly overrides it.
                    mNewSS.setDataRoamingFromRegistration(isDataRoaming);

                    if (DBG) {
                        log("handlPollStateResultMessage: cdma dataServiceState=" + serviceState
                                + " regState=" + registrationState
                                + " dataRadioTechnology=" + newDataRat);
                    }
                } else {

                    // If the unsolicited signal strength comes just before data RAT family changes
                    // (i.e. from UNKNOWN to LTE, CDMA to LTE, LTE to CDMA), the signal bar might
                    // display the wrong information until the next unsolicited signal strength
                    // information coming from the modem, which might take a long time to come or
                    // even not come at all.  In order to provide the best user experience, we
                    // query the latest signal information so it will show up on the UI on time.
                    int oldDataRAT = mSS.getRilDataRadioTechnology();
                    if (((oldDataRAT == ServiceState.RIL_RADIO_TECHNOLOGY_UNKNOWN)
                            && (newDataRat != ServiceState.RIL_RADIO_TECHNOLOGY_UNKNOWN))
                            || (ServiceState.isCdma(oldDataRAT) && ServiceState.isLte(newDataRat))
                            || (ServiceState.isLte(oldDataRAT)
                            && ServiceState.isCdma(newDataRat))) {
                        mCi.getSignalStrength(obtainMessage(EVENT_GET_SIGNAL_STRENGTH));
                    }

                    // voice roaming state in done while handling EVENT_POLL_STATE_REGISTRATION_CDMA
                    boolean isDataRoaming = regCodeIsRoaming(registrationState);
                    mNewSS.setDataRoaming(isDataRoaming);
                    // Save the data roaming state reported by modem registration before resource
                    // overlay or carrier config possibly overrides it.
                    mNewSS.setDataRoamingFromRegistration(isDataRoaming);
                    if (DBG) {
                        log("handlPollStateResultMessage: CdmaLteSST dataServiceState="
                                + serviceState + " registrationState=" + registrationState
                                + " dataRadioTechnology=" + newDataRat);
                    }
                }

                updateServiceStateLteEarfcnBoost(mNewSS,
                        getLteEarfcn(networkRegState.getCellIdentity()));
                break;
            }

            case EVENT_POLL_STATE_OPERATOR: {
                if (mPhone.isPhoneTypeGsm()) {
                    String opNames[] = (String[]) ar.result;

                    if (opNames != null && opNames.length >= 3) {
                        // FIXME: Giving brandOverride higher precedence, is this desired?
                        String brandOverride = mUiccController.getUiccCard(getPhoneId()) != null
                                ? mUiccController.getUiccCard(getPhoneId())
                                        .getOperatorBrandOverride() : null;
                        if (brandOverride != null) {
                            log("EVENT_POLL_STATE_OPERATOR: use brandOverride=" + brandOverride);
                            mNewSS.setOperatorName(brandOverride, brandOverride, opNames[2]);
                        } else {
                            mNewSS.setOperatorName(opNames[0], opNames[1], opNames[2]);
                        }
                    }
                } else {
                    String opNames[] = (String[])ar.result;

                    if (opNames != null && opNames.length >= 3) {
                        // TODO: Do we care about overriding in this case.
                        // If the NUMERIC field isn't valid use PROPERTY_CDMA_HOME_OPERATOR_NUMERIC
                        if ((opNames[2] == null) || (opNames[2].length() < 5)
                                || ("00000".equals(opNames[2]))) {
                            opNames[2] = SystemProperties.get(
                                    GsmCdmaPhone.PROPERTY_CDMA_HOME_OPERATOR_NUMERIC, "00000");
                            if (DBG) {
                                log("RIL_REQUEST_OPERATOR.response[2], the numeric, " +
                                        " is bad. Using SystemProperties '" +
                                        GsmCdmaPhone.PROPERTY_CDMA_HOME_OPERATOR_NUMERIC +
                                        "'= " + opNames[2]);
                            }
                        }

                        if (!mIsSubscriptionFromRuim) {
                            // NV device (as opposed to CSIM)
                            mNewSS.setOperatorName(opNames[0], opNames[1], opNames[2]);
                        } else {
                            String brandOverride = mUiccController.getUiccCard(getPhoneId()) != null
                                    ? mUiccController.getUiccCard(getPhoneId())
                                    .getOperatorBrandOverride() : null;
                            if (brandOverride != null) {
                                mNewSS.setOperatorName(brandOverride, brandOverride, opNames[2]);
                            } else {
                                mNewSS.setOperatorName(opNames[0], opNames[1], opNames[2]);
                            }
                        }
                    } else {
                        if (DBG) log("EVENT_POLL_STATE_OPERATOR_CDMA: error parsing opNames");
                    }
                }
                break;
            }

            case EVENT_POLL_STATE_NETWORK_SELECTION_MODE: {
                ints = (int[])ar.result;
                mNewSS.setIsManualSelection(ints[0] == 1);
                if ((ints[0] == 1) && (mPhone.shouldForceAutoNetworkSelect())) {
                        /*
                         * modem is currently in manual selection but manual
                         * selection is not allowed in the current mode so
                         * switch to automatic registration
                         */
                    mPhone.setNetworkSelectionModeAutomatic (null);
                    log(" Forcing Automatic Network Selection, " +
                            "manual selection is not allowed");
                }
                break;
            }

            default:
                loge("handlePollStateResultMessage: Unexpected RIL response received: " + what);
        }
    }

    private void setChannelNumberFromCellIdentity(ServiceState ss, CellIdentity cellIdentity) {
        if (cellIdentity == null) {
            if (DBG) {
                log("Could not set ServiceState channel number. CellIdentity null");
            }
            return;
        }

        ss.setChannelNumber(cellIdentity.getChannelNumber());
        if (VDBG) {
            log("Setting channel number: " + cellIdentity.getChannelNumber());
        }
    }

    /**
     * Determine whether a roaming indicator is in the carrier-specified list of ERIs for
     * home system
     *
     * @param roamInd roaming indicator in String
     * @return true if the roamInd is in the carrier-specified list of ERIs for home network
     */
    private boolean isRoamIndForHomeSystem(String roamInd) {
        // retrieve the carrier-specified list of ERIs for home system
        String[] homeRoamIndicators = Resources.getSystem()
                .getStringArray(com.android.internal.R.array.config_cdma_home_system);
        log("isRoamIndForHomeSystem: homeRoamIndicators=" + Arrays.toString(homeRoamIndicators));

        if (homeRoamIndicators != null) {
            // searches through the comma-separated list for a match,
            // return true if one is found.
            for (String homeRoamInd : homeRoamIndicators) {
                if (homeRoamInd.equals(roamInd)) {
                    return true;
                }
            }
            // no matches found against the list!
            log("isRoamIndForHomeSystem: No match found against list for roamInd=" + roamInd);
            return false;
        }

        // no system property found for the roaming indicators for home system
        log("isRoamIndForHomeSystem: No list found");
        return false;
    }

    /**
     * Query the carrier configuration to determine if there any network overrides
     * for roaming or not roaming for the current service state.
     */
    protected void updateRoamingState() {
        if (mPhone.isPhoneTypeGsm()) {
            /**
             * Since the roaming state of gsm service (from +CREG) and
             * data service (from +CGREG) could be different, the new SS
             * is set to roaming when either is true.
             *
             * There are exceptions for the above rule.
             * The new SS is not set as roaming while gsm service reports
             * roaming but indeed it is same operator.
             * And the operator is considered non roaming.
             *
             * The test for the operators is to handle special roaming
             * agreements and MVNO's.
             */
            boolean roaming = (mGsmRoaming || mDataRoaming);

            if (mGsmRoaming && !isOperatorConsideredRoaming(mNewSS)
                    && (isSameNamedOperators(mNewSS) || isOperatorConsideredNonRoaming(mNewSS))) {
                log("updateRoamingState: resource override set non roaming.isSameNamedOperators="
                        + isSameNamedOperators(mNewSS) + ",isOperatorConsideredNonRoaming="
                        + isOperatorConsideredNonRoaming(mNewSS));
                roaming = false;
            }

            CarrierConfigManager configLoader = (CarrierConfigManager)
                    mPhone.getContext().getSystemService(Context.CARRIER_CONFIG_SERVICE);

            if (configLoader != null) {
                try {
                    PersistableBundle b = configLoader.getConfigForSubId(mPhone.getSubId());

                    if (alwaysOnHomeNetwork(b)) {
                        log("updateRoamingState: carrier config override always on home network");
                        roaming = false;
                    } else if (isNonRoamingInGsmNetwork(b, mNewSS.getOperatorNumeric())) {
                        log("updateRoamingState: carrier config override set non roaming:"
                                + mNewSS.getOperatorNumeric());
                        roaming = false;
                    } else if (isRoamingInGsmNetwork(b, mNewSS.getOperatorNumeric())) {
                        log("updateRoamingState: carrier config override set roaming:"
                                + mNewSS.getOperatorNumeric());
                        roaming = true;
                    }
                } catch (Exception e) {
                    loge("updateRoamingState: unable to access carrier config service");
                }
            } else {
                log("updateRoamingState: no carrier config service available");
            }

            mNewSS.setVoiceRoaming(roaming);
            mNewSS.setDataRoaming(roaming);
        } else {
            CarrierConfigManager configLoader = (CarrierConfigManager)
                    mPhone.getContext().getSystemService(Context.CARRIER_CONFIG_SERVICE);
            if (configLoader != null) {
                try {
                    PersistableBundle b = configLoader.getConfigForSubId(mPhone.getSubId());
                    String systemId = Integer.toString(mNewSS.getCdmaSystemId());

                    if (alwaysOnHomeNetwork(b)) {
                        log("updateRoamingState: carrier config override always on home network");
                        setRoamingOff();
                    } else if (isNonRoamingInGsmNetwork(b, mNewSS.getOperatorNumeric())
                            || isNonRoamingInCdmaNetwork(b, systemId)) {
                        log("updateRoamingState: carrier config override set non-roaming:"
                                + mNewSS.getOperatorNumeric() + ", " + systemId);
                        setRoamingOff();
                    } else if (isRoamingInGsmNetwork(b, mNewSS.getOperatorNumeric())
                            || isRoamingInCdmaNetwork(b, systemId)) {
                        log("updateRoamingState: carrier config override set roaming:"
                                + mNewSS.getOperatorNumeric() + ", " + systemId);
                        setRoamingOn();
                    }
                } catch (Exception e) {
                    loge("updateRoamingState: unable to access carrier config service");
                }
            } else {
                log("updateRoamingState: no carrier config service available");
            }

            if (Build.IS_DEBUGGABLE && SystemProperties.getBoolean(PROP_FORCE_ROAMING, false)) {
                mNewSS.setVoiceRoaming(true);
                mNewSS.setDataRoaming(true);
            }
        }
    }

    private void setRoamingOn() {
        mNewSS.setVoiceRoaming(true);
        mNewSS.setDataRoaming(true);
        mNewSS.setCdmaEriIconIndex(EriInfo.ROAMING_INDICATOR_ON);
        mNewSS.setCdmaEriIconMode(EriInfo.ROAMING_ICON_MODE_NORMAL);
    }

    private void setRoamingOff() {
        mNewSS.setVoiceRoaming(false);
        mNewSS.setDataRoaming(false);
        mNewSS.setCdmaEriIconIndex(EriInfo.ROAMING_INDICATOR_OFF);
    }

    protected void updateSpnDisplay() {
        updateOperatorNameFromEri();

        String wfcVoiceSpnFormat = null;
        String wfcDataSpnFormat = null;
        int combinedRegState = getCombinedRegState();
        if (mPhone.getImsPhone() != null && mPhone.getImsPhone().isWifiCallingEnabled()
                && (combinedRegState == ServiceState.STATE_IN_SERVICE)) {
            // In Wi-Fi Calling mode show SPN or PLMN + WiFi Calling
            //
            // 1) Show SPN + Wi-Fi Calling If SIM has SPN and SPN display condition
            //    is satisfied or SPN override is enabled for this carrier
            //
            // 2) Show PLMN + Wi-Fi Calling if there is no valid SPN in case 1

            String[] wfcSpnFormats = mPhone.getContext().getResources().getStringArray(
                    com.android.internal.R.array.wfcSpnFormats);
            int voiceIdx = 0;
            int dataIdx = 0;
            CarrierConfigManager configLoader = (CarrierConfigManager)
                    mPhone.getContext().getSystemService(Context.CARRIER_CONFIG_SERVICE);
            if (configLoader != null) {
                try {
                    PersistableBundle b = configLoader.getConfigForSubId(mPhone.getSubId());
                    if (b != null) {
                        voiceIdx = b.getInt(CarrierConfigManager.KEY_WFC_SPN_FORMAT_IDX_INT);
                        dataIdx = b.getInt(
                                CarrierConfigManager.KEY_WFC_DATA_SPN_FORMAT_IDX_INT);
                    }
                } catch (Exception e) {
                    loge("updateSpnDisplay: carrier config error: " + e);
                }
            }

            wfcVoiceSpnFormat = wfcSpnFormats[voiceIdx];
            wfcDataSpnFormat = wfcSpnFormats[dataIdx];
        }

        if (mPhone.isPhoneTypeGsm()) {
            // The values of plmn/showPlmn change in different scenarios.
            // 1) No service but emergency call allowed -> expected
            //    to show "Emergency call only"
            //    EXTRA_SHOW_PLMN = true
            //    EXTRA_PLMN = "Emergency call only"

            // 2) No service at all --> expected to show "No service"
            //    EXTRA_SHOW_PLMN = true
            //    EXTRA_PLMN = "No service"

            // 3) Normal operation in either home or roaming service
            //    EXTRA_SHOW_PLMN = depending on IccRecords rule
            //    EXTRA_PLMN = plmn

            // 4) No service due to power off, aka airplane mode
            //    EXTRA_SHOW_PLMN = false
            //    EXTRA_PLMN = null

            IccRecords iccRecords = mIccRecords;
            String plmn = null;
            boolean showPlmn = false;
            int rule = (iccRecords != null) ? iccRecords.getDisplayRule(mSS) : 0;
            boolean noService = false;
            if (combinedRegState == ServiceState.STATE_OUT_OF_SERVICE
                    || combinedRegState == ServiceState.STATE_EMERGENCY_ONLY) {
                showPlmn = true;

                // Force display no service
                final boolean forceDisplayNoService = mPhone.getContext().getResources().getBoolean(
                        com.android.internal.R.bool.config_display_no_service_when_sim_unready)
                                && !mIsSimReady;
                if (mEmergencyOnly && !forceDisplayNoService) {
                    // No service but emergency call allowed
                    plmn = Resources.getSystem().
                            getText(com.android.internal.R.string.emergency_calls_only).toString();
                } else {
                    // No service at all
                    plmn = Resources.getSystem().
                            getText(com.android.internal.R.string.lockscreen_carrier_default).toString();
                    noService = true;
                }
                if (DBG) log("updateSpnDisplay: radio is on but out " +
                        "of service, set plmn='" + plmn + "'");
            } else if (combinedRegState == ServiceState.STATE_IN_SERVICE) {
                // In either home or roaming service
                plmn = mSS.getOperatorAlpha();
                showPlmn = !TextUtils.isEmpty(plmn) &&
                        ((rule & SIMRecords.SPN_RULE_SHOW_PLMN)
                                == SIMRecords.SPN_RULE_SHOW_PLMN);
            } else {
                // Power off state, such as airplane mode, show plmn as "No service"
                showPlmn = true;
                plmn = Resources.getSystem().
                        getText(com.android.internal.R.string.lockscreen_carrier_default).toString();
                if (DBG) log("updateSpnDisplay: radio is off w/ showPlmn="
                        + showPlmn + " plmn=" + plmn);
            }

            // The value of spn/showSpn are same in different scenarios.
            //    EXTRA_SHOW_SPN = depending on IccRecords rule and radio/IMS state
            //    EXTRA_SPN = spn
            //    EXTRA_DATA_SPN = dataSpn
            String spn = (iccRecords != null) ? iccRecords.getServiceProviderName() : "";
            String dataSpn = spn;
            boolean showSpn = !noService && !TextUtils.isEmpty(spn)
                    && ((rule & SIMRecords.SPN_RULE_SHOW_SPN)
                    == SIMRecords.SPN_RULE_SHOW_SPN);

            if (!TextUtils.isEmpty(spn) && !TextUtils.isEmpty(wfcVoiceSpnFormat) &&
                    !TextUtils.isEmpty(wfcDataSpnFormat)) {
                // Show SPN + Wi-Fi Calling If SIM has SPN and SPN display condition
                // is satisfied or SPN override is enabled for this carrier.

                String originalSpn = spn.trim();
                spn = String.format(wfcVoiceSpnFormat, originalSpn);
                dataSpn = String.format(wfcDataSpnFormat, originalSpn);
                showSpn = true;
                showPlmn = false;
            } else if (!TextUtils.isEmpty(plmn) && !TextUtils.isEmpty(wfcVoiceSpnFormat)) {
                // Show PLMN + Wi-Fi Calling if there is no valid SPN in the above case

                String originalPlmn = plmn.trim();
                plmn = String.format(wfcVoiceSpnFormat, originalPlmn);
            } else if (mSS.getVoiceRegState() == ServiceState.STATE_POWER_OFF
                    || (showPlmn && TextUtils.equals(spn, plmn))) {
                // airplane mode or spn equals plmn, do not show spn
                spn = null;
                showSpn = false;
            }

            int subId = SubscriptionManager.INVALID_SUBSCRIPTION_ID;
            int[] subIds = SubscriptionManager.getSubId(mPhone.getPhoneId());
            if (subIds != null && subIds.length > 0) {
                subId = subIds[0];
            }

            // Update SPN_STRINGS_UPDATED_ACTION IFF any value changes
            if (mSubId != subId ||
                    showPlmn != mCurShowPlmn
                    || showSpn != mCurShowSpn
                    || !TextUtils.equals(spn, mCurSpn)
                    || !TextUtils.equals(dataSpn, mCurDataSpn)
                    || !TextUtils.equals(plmn, mCurPlmn)) {
                if (DBG) {
                    log(String.format("updateSpnDisplay: changed sending intent rule=" + rule +
                            " showPlmn='%b' plmn='%s' showSpn='%b' spn='%s' dataSpn='%s' " +
                            "subId='%d'", showPlmn, plmn, showSpn, spn, dataSpn, subId));
                }
                Intent intent = new Intent(TelephonyIntents.SPN_STRINGS_UPDATED_ACTION);
                intent.putExtra(TelephonyIntents.EXTRA_SHOW_SPN, showSpn);
                intent.putExtra(TelephonyIntents.EXTRA_SPN, spn);
                intent.putExtra(TelephonyIntents.EXTRA_DATA_SPN, dataSpn);
                intent.putExtra(TelephonyIntents.EXTRA_SHOW_PLMN, showPlmn);
                intent.putExtra(TelephonyIntents.EXTRA_PLMN, plmn);
                SubscriptionManager.putPhoneIdAndSubIdExtra(intent, mPhone.getPhoneId());
                mPhone.getContext().sendStickyBroadcastAsUser(intent, UserHandle.ALL);

                if (!mSubscriptionController.setPlmnSpn(mPhone.getPhoneId(),
                        showPlmn, plmn, showSpn, spn)) {
                    mSpnUpdatePending = true;
                }
            }

            mSubId = subId;
            mCurShowSpn = showSpn;
            mCurShowPlmn = showPlmn;
            mCurSpn = spn;
            mCurDataSpn = dataSpn;
            mCurPlmn = plmn;
        } else {
            // mOperatorAlpha contains the ERI text
            String plmn = mSS.getOperatorAlpha();
            boolean showPlmn = false;

            showPlmn = plmn != null;

            int subId = SubscriptionManager.INVALID_SUBSCRIPTION_ID;
            int[] subIds = SubscriptionManager.getSubId(mPhone.getPhoneId());
            if (subIds != null && subIds.length > 0) {
                subId = subIds[0];
            }

            if (!TextUtils.isEmpty(plmn) && !TextUtils.isEmpty(wfcVoiceSpnFormat)) {
                // In Wi-Fi Calling mode show SPN+WiFi

                String originalPlmn = plmn.trim();
                plmn = String.format(wfcVoiceSpnFormat, originalPlmn);
            } else if (mCi.getRadioState() == CommandsInterface.RadioState.RADIO_OFF) {
                // todo: temporary hack; should have a better fix. This is to avoid using operator
                // name from ServiceState (populated in resetServiceStateInIwlanMode()) until
                // wifi calling is actually enabled
                log("updateSpnDisplay: overwriting plmn from " + plmn + " to null as radio " +
                        "state is off");
                plmn = null;
            }

            if (combinedRegState == ServiceState.STATE_OUT_OF_SERVICE) {
                plmn = Resources.getSystem().getText(com.android.internal.R.string
                        .lockscreen_carrier_default).toString();
                if (DBG) {
                    log("updateSpnDisplay: radio is on but out of svc, set plmn='" + plmn + "'");
                }
            }

            if (mSubId != subId || !TextUtils.equals(plmn, mCurPlmn)) {
                // Allow A blank plmn, "" to set showPlmn to true. Previously, we
                // would set showPlmn to true only if plmn was not empty, i.e. was not
                // null and not blank. But this would cause us to incorrectly display
                // "No Service". Now showPlmn is set to true for any non null string.
                if (DBG) {
                    log(String.format("updateSpnDisplay: changed sending intent" +
                            " showPlmn='%b' plmn='%s' subId='%d'", showPlmn, plmn, subId));
                }
                Intent intent = new Intent(TelephonyIntents.SPN_STRINGS_UPDATED_ACTION);
                intent.putExtra(TelephonyIntents.EXTRA_SHOW_SPN, false);
                intent.putExtra(TelephonyIntents.EXTRA_SPN, "");
                intent.putExtra(TelephonyIntents.EXTRA_SHOW_PLMN, showPlmn);
                intent.putExtra(TelephonyIntents.EXTRA_PLMN, plmn);
                SubscriptionManager.putPhoneIdAndSubIdExtra(intent, mPhone.getPhoneId());
                mPhone.getContext().sendStickyBroadcastAsUser(intent, UserHandle.ALL);

                if (!mSubscriptionController.setPlmnSpn(mPhone.getPhoneId(),
                        showPlmn, plmn, false, "")) {
                    mSpnUpdatePending = true;
                }
            }

            mSubId = subId;
            mCurShowSpn = false;
            mCurShowPlmn = showPlmn;
            mCurSpn = "";
            mCurPlmn = plmn;
        }
    }

    protected void setPowerStateToDesired() {
        if (DBG) {
            String tmpLog = "mDeviceShuttingDown=" + mDeviceShuttingDown +
                    ", mDesiredPowerState=" + mDesiredPowerState +
                    ", getRadioState=" + mCi.getRadioState() +
                    ", mPowerOffDelayNeed=" + mPowerOffDelayNeed +
                    ", mAlarmSwitch=" + mAlarmSwitch +
                    ", mRadioDisabledByCarrier=" + mRadioDisabledByCarrier;
            log(tmpLog);
            mRadioPowerLog.log(tmpLog);
        }

        if (mPhone.isPhoneTypeGsm() && mAlarmSwitch) {
            if(DBG) log("mAlarmSwitch == true");
            Context context = mPhone.getContext();
            AlarmManager am = (AlarmManager) context.getSystemService(Context.ALARM_SERVICE);
            am.cancel(mRadioOffIntent);
            mAlarmSwitch = false;
        }

        // If we want it on and it's off, turn it on
        if (mDesiredPowerState && !mRadioDisabledByCarrier
                && mCi.getRadioState() == CommandsInterface.RadioState.RADIO_OFF) {
            mCi.setRadioPower(true, null);
        } else if ((!mDesiredPowerState || mRadioDisabledByCarrier) && mCi.getRadioState().isOn()) {
            // If it's on and available and we want it off gracefully
            if (mPhone.isPhoneTypeGsm() && mPowerOffDelayNeed) {
                if (mImsRegistrationOnOff && !mAlarmSwitch) {
                    if(DBG) log("mImsRegistrationOnOff == true");
                    Context context = mPhone.getContext();
                    AlarmManager am = (AlarmManager) context.getSystemService(Context.ALARM_SERVICE);

                    Intent intent = new Intent(ACTION_RADIO_OFF);
                    mRadioOffIntent = PendingIntent.getBroadcast(context, 0, intent, 0);

                    mAlarmSwitch = true;
                    if (DBG) log("Alarm setting");
                    am.set(AlarmManager.ELAPSED_REALTIME_WAKEUP,
                            SystemClock.elapsedRealtime() + 3000, mRadioOffIntent);
                } else {
                    DcTracker dcTracker = mPhone.mDcTracker;
                    powerOffRadioSafely(dcTracker);
                }
            } else {
                DcTracker dcTracker = mPhone.mDcTracker;
                powerOffRadioSafely(dcTracker);
            }
        } else if (mDeviceShuttingDown && mCi.getRadioState().isAvailable()) {
            mCi.requestShutdown(null);
        }
    }

    protected void onUpdateIccAvailability() {
        if (mUiccController == null ) {
            return;
        }

        UiccCardApplication newUiccApplication = getUiccCardApplication();

        if (mUiccApplcation != newUiccApplication) {
            if (mUiccApplcation != null) {
                log("Removing stale icc objects.");
                mUiccApplcation.unregisterForReady(this);
                if (mIccRecords != null) {
                    mIccRecords.unregisterForRecordsLoaded(this);
                }
                mIccRecords = null;
                mUiccApplcation = null;
            }
            if (newUiccApplication != null) {
                log("New card found");
                mUiccApplcation = newUiccApplication;
                mIccRecords = mUiccApplcation.getIccRecords();
                if (mPhone.isPhoneTypeGsm()) {
                    mUiccApplcation.registerForReady(this, EVENT_SIM_READY, null);
                    if (mIccRecords != null) {
                        mIccRecords.registerForRecordsLoaded(this, EVENT_SIM_RECORDS_LOADED, null);
                    }
                } else if (mIsSubscriptionFromRuim) {
                    mUiccApplcation.registerForReady(this, EVENT_RUIM_READY, null);
                    if (mIccRecords != null) {
                        mIccRecords.registerForRecordsLoaded(this, EVENT_RUIM_RECORDS_LOADED, null);
                    }
                }
            }
        }
    }

    private void logRoamingChange() {
        mRoamingLog.log(mSS.toString());
    }

    private void logAttachChange() {
        mAttachLog.log(mSS.toString());
    }

    private void logPhoneTypeChange() {
        mPhoneTypeLog.log(Integer.toString(mPhone.getPhoneType()));
    }

    private void logRatChange() {
        mRatLog.log(mSS.toString());
    }

    protected final void log(String s) {
        Rlog.d(LOG_TAG, "[" + mPhone.getPhoneId() + "] " + s);
    }

    protected final void loge(String s) {
        Rlog.e(LOG_TAG, "[" + mPhone.getPhoneId() + "] " + s);
    }

    /**
     * @return The current GPRS state. IN_SERVICE is the same as "attached"
     * and OUT_OF_SERVICE is the same as detached.
     */
    public int getCurrentDataConnectionState() {
        return mSS.getDataRegState();
    }

    /**
     * @return true if phone is camping on a technology (eg UMTS)
     * that could support voice and data simultaneously.
     */
    public boolean isConcurrentVoiceAndDataAllowed() {
        if (mSS.getCssIndicator() == 1) {
            // Checking the Concurrent Service Supported flag first for all phone types.
            return true;
        } else if (mPhone.isPhoneTypeGsm()) {
            return (mSS.getRilDataRadioTechnology() >= ServiceState.RIL_RADIO_TECHNOLOGY_UMTS);
        } else {
            return false;
        }
    }

    /** Called when the service state of ImsPhone is changed. */
    public void onImsServiceStateChanged() {
        sendMessage(obtainMessage(EVENT_IMS_SERVICE_STATE_CHANGED));
    }

    public void setImsRegistrationState(boolean registered) {
        log("ImsRegistrationState - registered : " + registered);

        if (mImsRegistrationOnOff && !registered) {
            if (mAlarmSwitch) {
                mImsRegistrationOnOff = registered;

                Context context = mPhone.getContext();
                AlarmManager am = (AlarmManager) context.getSystemService(Context.ALARM_SERVICE);
                am.cancel(mRadioOffIntent);
                mAlarmSwitch = false;

                sendMessage(obtainMessage(EVENT_CHANGE_IMS_STATE));
                return;
            }
        }
        mImsRegistrationOnOff = registered;
    }

    public void onImsCapabilityChanged() {
        sendMessage(obtainMessage(EVENT_IMS_CAPABILITY_CHANGED));
    }

    public boolean isRadioOn() {
        return mCi.getRadioState() == CommandsInterface.RadioState.RADIO_ON;
    }

    /**
     * A complete "service state" from our perspective is
     * composed of a handful of separate requests to the radio.
     *
     * We make all of these requests at once, but then abandon them
     * and start over again if the radio notifies us that some
     * event has changed
     */
    public void pollState() {
        pollState(false);
    }
    /**
     * We insist on polling even if the radio says its off.
     * Used when we get a network changed notification
     * but the radio is off - part of iwlan hack
     */
    private void modemTriggeredPollState() {
        pollState(true);
    }

    public void pollState(boolean modemTriggered) {
        mPollingContext = new int[1];
        mPollingContext[0] = 0;

        log("pollState: modemTriggered=" + modemTriggered);

        switch (mCi.getRadioState()) {
            case RADIO_UNAVAILABLE:
                mNewSS.setStateOutOfService();
                mNewCellLoc.setStateInvalid();
                setSignalStrengthDefaultValues();
                mNitzState.handleNetworkUnavailable();
                pollStateDone();
                break;

            case RADIO_OFF:
                mNewSS.setStateOff();
                mNewCellLoc.setStateInvalid();
                setSignalStrengthDefaultValues();
                mNitzState.handleNetworkUnavailable();
                // don't poll when device is shutting down or the poll was not modemTrigged
                // (they sent us new radio data) and current network is not IWLAN
                if (mDeviceShuttingDown ||
                        (!modemTriggered && ServiceState.RIL_RADIO_TECHNOLOGY_IWLAN
                        != mSS.getRilDataRadioTechnology())) {
                    pollStateDone();
                    break;
                }

            default:
                // Issue all poll-related commands at once then count down the responses, which
                // are allowed to arrive out-of-order
                // TODO: Add WLAN support.
                mPollingContext[0]++;
                mCi.getOperator(obtainMessage(EVENT_POLL_STATE_OPERATOR, mPollingContext));

                mPollingContext[0]++;
                mRegStateManagers.get(AccessNetworkConstants.TransportType.WWAN)
                        .getNetworkRegistrationState(NetworkRegistrationState.DOMAIN_PS,
                        obtainMessage(EVENT_POLL_STATE_GPRS, mPollingContext));

                mPollingContext[0]++;
                mRegStateManagers.get(AccessNetworkConstants.TransportType.WWAN)
                        .getNetworkRegistrationState(NetworkRegistrationState.DOMAIN_CS,
                        obtainMessage(EVENT_POLL_STATE_REGISTRATION, mPollingContext));

                if (mPhone.isPhoneTypeGsm()) {
                    mPollingContext[0]++;
                    mCi.getNetworkSelectionMode(obtainMessage(
                            EVENT_POLL_STATE_NETWORK_SELECTION_MODE, mPollingContext));
                }
                break;
        }
    }

    private void pollStateDone() {
        if (!mPhone.isPhoneTypeGsm()) {
            updateRoamingState();
        }

        if (Build.IS_DEBUGGABLE && SystemProperties.getBoolean(PROP_FORCE_ROAMING, false)) {
            mNewSS.setVoiceRoaming(true);
            mNewSS.setDataRoaming(true);
        }
        useDataRegStateForDataOnlyDevices();
        resetServiceStateInIwlanMode();

        if (Build.IS_DEBUGGABLE && mPhone.mTelephonyTester != null) {
            mPhone.mTelephonyTester.overrideServiceState(mNewSS);
        }

        if (DBG) {
            log("Poll ServiceState done: "
                    + " oldSS=[" + mSS + "] newSS=[" + mNewSS + "]"
                    + " oldMaxDataCalls=" + mMaxDataCalls
                    + " mNewMaxDataCalls=" + mNewMaxDataCalls
                    + " oldReasonDataDenied=" + mReasonDataDenied
                    + " mNewReasonDataDenied=" + mNewReasonDataDenied);
        }

        boolean hasRegistered =
                mSS.getVoiceRegState() != ServiceState.STATE_IN_SERVICE
                        && mNewSS.getVoiceRegState() == ServiceState.STATE_IN_SERVICE;

        boolean hasDeregistered =
                mSS.getVoiceRegState() == ServiceState.STATE_IN_SERVICE
                        && mNewSS.getVoiceRegState() != ServiceState.STATE_IN_SERVICE;

        boolean hasDataAttached =
                mSS.getDataRegState() != ServiceState.STATE_IN_SERVICE
                        && mNewSS.getDataRegState() == ServiceState.STATE_IN_SERVICE;

        boolean hasDataDetached =
                mSS.getDataRegState() == ServiceState.STATE_IN_SERVICE
                        && mNewSS.getDataRegState() != ServiceState.STATE_IN_SERVICE;

        boolean hasDataRegStateChanged =
                mSS.getDataRegState() != mNewSS.getDataRegState();

        boolean hasVoiceRegStateChanged =
                mSS.getVoiceRegState() != mNewSS.getVoiceRegState();

        boolean hasLocationChanged = !mNewCellLoc.equals(mCellLoc);

        // ratchet the new tech up through its rat family but don't drop back down
        // until cell change or device is OOS
        boolean isDataInService = mNewSS.getDataRegState() == ServiceState.STATE_IN_SERVICE;

        if (!hasLocationChanged && isDataInService) {
            mRatRatcheter.ratchet(mSS, mNewSS, hasLocationChanged);
        }

        boolean hasRilVoiceRadioTechnologyChanged =
                mSS.getRilVoiceRadioTechnology() != mNewSS.getRilVoiceRadioTechnology();

        boolean hasRilDataRadioTechnologyChanged =
                mSS.getRilDataRadioTechnology() != mNewSS.getRilDataRadioTechnology();

        boolean hasChanged = !mNewSS.equals(mSS);

        boolean hasVoiceRoamingOn = !mSS.getVoiceRoaming() && mNewSS.getVoiceRoaming();

        boolean hasVoiceRoamingOff = mSS.getVoiceRoaming() && !mNewSS.getVoiceRoaming();

        boolean hasDataRoamingOn = !mSS.getDataRoaming() && mNewSS.getDataRoaming();

        boolean hasDataRoamingOff = mSS.getDataRoaming() && !mNewSS.getDataRoaming();

        boolean hasRejectCauseChanged = mRejectCode != mNewRejectCode;

        boolean hasCssIndicatorChanged = (mSS.getCssIndicator() != mNewSS.getCssIndicator());

        boolean has4gHandoff = false;
        boolean hasMultiApnSupport = false;
        boolean hasLostMultiApnSupport = false;
        if (mPhone.isPhoneTypeCdmaLte()) {
            has4gHandoff = mNewSS.getDataRegState() == ServiceState.STATE_IN_SERVICE
                    && ((ServiceState.isLte(mSS.getRilDataRadioTechnology())
                    && (mNewSS.getRilDataRadioTechnology()
                    == ServiceState.RIL_RADIO_TECHNOLOGY_EHRPD))
                    ||
                    ((mSS.getRilDataRadioTechnology()
                            == ServiceState.RIL_RADIO_TECHNOLOGY_EHRPD)
                            && ServiceState.isLte(mNewSS.getRilDataRadioTechnology())));

            hasMultiApnSupport = ((ServiceState.isLte(mNewSS.getRilDataRadioTechnology())
                    || (mNewSS.getRilDataRadioTechnology()
                    == ServiceState.RIL_RADIO_TECHNOLOGY_EHRPD))
                    &&
                    (!ServiceState.isLte(mSS.getRilDataRadioTechnology())
                            && (mSS.getRilDataRadioTechnology()
                            != ServiceState.RIL_RADIO_TECHNOLOGY_EHRPD)));

            hasLostMultiApnSupport =
                    ((mNewSS.getRilDataRadioTechnology()
                            >= ServiceState.RIL_RADIO_TECHNOLOGY_IS95A)
                            && (mNewSS.getRilDataRadioTechnology()
                            <= ServiceState.RIL_RADIO_TECHNOLOGY_EVDO_A));
        }

        if (DBG) {
            log("pollStateDone:"
                    + " hasRegistered=" + hasRegistered
                    + " hasDeregistered=" + hasDeregistered
                    + " hasDataAttached=" + hasDataAttached
                    + " hasDataDetached=" + hasDataDetached
                    + " hasDataRegStateChanged=" + hasDataRegStateChanged
                    + " hasRilVoiceRadioTechnologyChanged= " + hasRilVoiceRadioTechnologyChanged
                    + " hasRilDataRadioTechnologyChanged=" + hasRilDataRadioTechnologyChanged
                    + " hasChanged=" + hasChanged
                    + " hasVoiceRoamingOn=" + hasVoiceRoamingOn
                    + " hasVoiceRoamingOff=" + hasVoiceRoamingOff
                    + " hasDataRoamingOn=" + hasDataRoamingOn
                    + " hasDataRoamingOff=" + hasDataRoamingOff
                    + " hasLocationChanged=" + hasLocationChanged
                    + " has4gHandoff = " + has4gHandoff
                    + " hasMultiApnSupport=" + hasMultiApnSupport
                    + " hasLostMultiApnSupport=" + hasLostMultiApnSupport
                    + " hasCssIndicatorChanged=" + hasCssIndicatorChanged);
        }

        // Add an event log when connection state changes
        if (hasVoiceRegStateChanged || hasDataRegStateChanged) {
            EventLog.writeEvent(mPhone.isPhoneTypeGsm() ? EventLogTags.GSM_SERVICE_STATE_CHANGE :
                            EventLogTags.CDMA_SERVICE_STATE_CHANGE,
                    mSS.getVoiceRegState(), mSS.getDataRegState(),
                    mNewSS.getVoiceRegState(), mNewSS.getDataRegState());
        }

        if (mPhone.isPhoneTypeGsm()) {
            // Add an event log when network type switched
            // TODO: we may add filtering to reduce the event logged,
            // i.e. check preferred network setting, only switch to 2G, etc
            if (hasRilVoiceRadioTechnologyChanged) {
                int cid = -1;
                GsmCellLocation loc = (GsmCellLocation) mNewCellLoc;
                if (loc != null) cid = loc.getCid();
                // NOTE: this code was previously located after mSS and mNewSS are swapped, so
                // existing logs were incorrectly using the new state for "network_from"
                // and STATE_OUT_OF_SERVICE for "network_to". To avoid confusion, use a new log tag
                // to record the correct states.
                EventLog.writeEvent(EventLogTags.GSM_RAT_SWITCHED_NEW, cid,
                        mSS.getRilVoiceRadioTechnology(),
                        mNewSS.getRilVoiceRadioTechnology());
                if (DBG) {
                    log("RAT switched "
                            + ServiceState.rilRadioTechnologyToString(
                            mSS.getRilVoiceRadioTechnology())
                            + " -> "
                            + ServiceState.rilRadioTechnologyToString(
                            mNewSS.getRilVoiceRadioTechnology()) + " at cell " + cid);
                }
            }

            if (hasCssIndicatorChanged) {
                mPhone.notifyDataConnection(Phone.REASON_CSS_INDICATOR_CHANGED);
            }

            mReasonDataDenied = mNewReasonDataDenied;
            mMaxDataCalls = mNewMaxDataCalls;
            mRejectCode = mNewRejectCode;
        }

        ServiceState oldMergedSS = mPhone.getServiceState();

        // swap mSS and mNewSS to put new state in mSS
        ServiceState tss = mSS;
        mSS = mNewSS;
        mNewSS = tss;
        // clean slate for next time
        mNewSS.setStateOutOfService();

        // swap mCellLoc and mNewCellLoc to put new state in mCellLoc
        CellLocation tcl = mCellLoc;
        mCellLoc = mNewCellLoc;
        mNewCellLoc = tcl;

        if (hasRilVoiceRadioTechnologyChanged) {
            updatePhoneObject();
        }

        TelephonyManager tm =
                (TelephonyManager) mPhone.getContext().getSystemService(Context.TELEPHONY_SERVICE);

        if (hasRilDataRadioTechnologyChanged) {
            tm.setDataNetworkTypeForPhone(mPhone.getPhoneId(), mSS.getRilDataRadioTechnology());
            StatsLog.write(StatsLog.MOBILE_RADIO_TECHNOLOGY_CHANGED,
                    ServiceState.rilRadioTechnologyToNetworkType(mSS.getRilDataRadioTechnology()),
                    mPhone.getPhoneId());

            if (ServiceState.RIL_RADIO_TECHNOLOGY_IWLAN
                    == mSS.getRilDataRadioTechnology()) {
                log("pollStateDone: IWLAN enabled");
            }
        }

        if (hasRegistered) {
            mNetworkAttachedRegistrants.notifyRegistrants();
            mNitzState.handleNetworkAvailable();
        }

        if (hasDeregistered) {
            mNetworkDetachedRegistrants.notifyRegistrants();
            mNitzState.handleNetworkUnavailable();
        }

        if (hasRejectCauseChanged) {
            setNotification(CS_REJECT_CAUSE_ENABLED);
        }

        if (hasChanged) {
            updateSpnDisplay();

            tm.setNetworkOperatorNameForPhone(mPhone.getPhoneId(), mSS.getOperatorAlpha());

            String prevOperatorNumeric = tm.getNetworkOperatorForPhone(mPhone.getPhoneId());
            String prevCountryIsoCode = tm.getNetworkCountryIso(mPhone.getPhoneId());
            String operatorNumeric = mSS.getOperatorNumeric();

            if (!mPhone.isPhoneTypeGsm()) {
                // try to fix the invalid Operator Numeric
                if (isInvalidOperatorNumeric(operatorNumeric)) {
                    int sid = mSS.getCdmaSystemId();
                    operatorNumeric = fixUnknownMcc(operatorNumeric, sid);
                }
            }

            tm.setNetworkOperatorNumericForPhone(mPhone.getPhoneId(), operatorNumeric);
            updateCarrierMccMncConfiguration(operatorNumeric,
                    prevOperatorNumeric, mPhone.getContext());
            if (isInvalidOperatorNumeric(operatorNumeric)) {
                if (DBG) log("operatorNumeric " + operatorNumeric + " is invalid");
                tm.setNetworkCountryIsoForPhone(mPhone.getPhoneId(), "");
                mNitzState.handleNetworkUnavailable();
            } else if (mSS.getRilDataRadioTechnology() != ServiceState.RIL_RADIO_TECHNOLOGY_IWLAN) {
                // If the device is on IWLAN, modems manufacture a ServiceState with the MCC/MNC of
                // the SIM as if we were talking to towers. Telephony code then uses that with
                // mccTable to suggest a timezone. We shouldn't do that if the MCC/MNC is from IWLAN

                // Update IDD.
                if (!mPhone.isPhoneTypeGsm()) {
                    setOperatorIdd(operatorNumeric);
                }

                // Update ISO.
                String countryIsoCode = "";
                try {
                    String mcc = operatorNumeric.substring(0, 3);
                    countryIsoCode = MccTable.countryCodeForMcc(Integer.parseInt(mcc));
                } catch (NumberFormatException | StringIndexOutOfBoundsException ex) {
                    loge("pollStateDone: countryCodeForMcc error: " + ex);
                }
                tm.setNetworkCountryIsoForPhone(mPhone.getPhoneId(), countryIsoCode);

                // Update Time Zone.
                boolean iccCardExists = iccCardExists();
                boolean networkIsoChanged =
                        networkCountryIsoChanged(countryIsoCode, prevCountryIsoCode);

                // Determine countryChanged: networkIso is only reliable if there's an ICC card.
                boolean countryChanged = iccCardExists && networkIsoChanged;
                if (DBG) {
                    long ctm = System.currentTimeMillis();
                    log("Before handleNetworkCountryCodeKnown:"
                            + " countryChanged=" + countryChanged
                            + " iccCardExist=" + iccCardExists
                            + " countryIsoChanged=" + networkIsoChanged
                            + " operatorNumeric=" + operatorNumeric
                            + " prevOperatorNumeric=" + prevOperatorNumeric
                            + " countryIsoCode=" + countryIsoCode
                            + " prevCountryIsoCode=" + prevCountryIsoCode
                            + " ltod=" + TimeUtils.logTimeOfDay(ctm));
                }
                mNitzState.handleNetworkCountryCodeSet(countryChanged);
            }

            tm.setNetworkRoamingForPhone(mPhone.getPhoneId(),
                    mPhone.isPhoneTypeGsm() ? mSS.getVoiceRoaming() :
                            (mSS.getVoiceRoaming() || mSS.getDataRoaming()));

            setRoamingType(mSS);
            log("Broadcasting ServiceState : " + mSS);
            // notify using PhoneStateListener and the legacy intent ACTION_SERVICE_STATE_CHANGED
            // notify service state changed only if the merged service state is changed.
            if (!oldMergedSS.equals(mPhone.getServiceState())) {
                mPhone.notifyServiceStateChanged(mPhone.getServiceState());
            }

            // insert into ServiceStateProvider. This will trigger apps to wake through JobScheduler
            mPhone.getContext().getContentResolver()
                    .insert(getUriForSubscriptionId(mPhone.getSubId()),
                            getContentValuesForServiceState(mSS));

            TelephonyMetrics.getInstance().writeServiceStateChanged(mPhone.getPhoneId(), mSS);
        }

        if (hasDataAttached || has4gHandoff || hasDataDetached || hasRegistered
                || hasDeregistered) {
            logAttachChange();
        }

        if (hasDataAttached || has4gHandoff) {
            mAttachedRegistrants.notifyRegistrants();
        }

        if (hasDataDetached) {
            mDetachedRegistrants.notifyRegistrants();
        }

        if (hasRilDataRadioTechnologyChanged || hasRilVoiceRadioTechnologyChanged) {
            logRatChange();
        }

        if (hasDataRegStateChanged || hasRilDataRadioTechnologyChanged) {
            notifyDataRegStateRilRadioTechnologyChanged();

            if (ServiceState.RIL_RADIO_TECHNOLOGY_IWLAN
                    == mSS.getRilDataRadioTechnology()) {
                mPhone.notifyDataConnection(Phone.REASON_IWLAN_AVAILABLE);
            } else {
                mPhone.notifyDataConnection(null);
            }
        }

        if (hasVoiceRoamingOn || hasVoiceRoamingOff || hasDataRoamingOn || hasDataRoamingOff) {
            logRoamingChange();
        }

        if (hasVoiceRoamingOn) {
            mVoiceRoamingOnRegistrants.notifyRegistrants();
        }

        if (hasVoiceRoamingOff) {
            mVoiceRoamingOffRegistrants.notifyRegistrants();
        }

        if (hasDataRoamingOn) {
            mDataRoamingOnRegistrants.notifyRegistrants();
        }

        if (hasDataRoamingOff) {
            mDataRoamingOffRegistrants.notifyRegistrants();
        }

        if (hasLocationChanged) {
            mPhone.notifyLocationChanged();
        }

        if (mPhone.isPhoneTypeGsm()) {
            if (!isGprsConsistent(mSS.getDataRegState(), mSS.getVoiceRegState())) {
                if (!mStartedGprsRegCheck && !mReportedGprsNoReg) {
                    mStartedGprsRegCheck = true;

                    int check_period = Settings.Global.getInt(
                            mPhone.getContext().getContentResolver(),
                            Settings.Global.GPRS_REGISTER_CHECK_PERIOD_MS,
                            DEFAULT_GPRS_CHECK_PERIOD_MILLIS);
                    sendMessageDelayed(obtainMessage(EVENT_CHECK_REPORT_GPRS),
                            check_period);
                }
            } else {
                mReportedGprsNoReg = false;
            }
        }
    }

    private void updateOperatorNameFromEri() {
        if (mPhone.isPhoneTypeCdma()) {
            if ((mCi.getRadioState().isOn()) && (!mIsSubscriptionFromRuim)) {
                String eriText;
                // Now the Phone sees the new ServiceState so it can get the new ERI text
                if (mSS.getVoiceRegState() == ServiceState.STATE_IN_SERVICE) {
                    eriText = mPhone.getCdmaEriText();
                } else {
                    // Note that ServiceState.STATE_OUT_OF_SERVICE is valid used for
                    // mRegistrationState 0,2,3 and 4
                    eriText = mPhone.getContext().getText(
                            com.android.internal.R.string.roamingTextSearching).toString();
                }
                mSS.setOperatorAlphaLong(eriText);
            }
        } else if (mPhone.isPhoneTypeCdmaLte()) {
            boolean hasBrandOverride = mUiccController.getUiccCard(getPhoneId()) != null &&
                    mUiccController.getUiccCard(getPhoneId()).getOperatorBrandOverride() != null;
            if (!hasBrandOverride && (mCi.getRadioState().isOn()) && (mPhone.isEriFileLoaded()) &&
                    (!ServiceState.isLte(mSS.getRilVoiceRadioTechnology()) ||
                            mPhone.getContext().getResources().getBoolean(com.android.internal.R.
                                    bool.config_LTE_eri_for_network_name)) &&
                                    (!mIsSubscriptionFromRuim)) {
                // Only when CDMA is in service, ERI will take effect
                String eriText = mSS.getOperatorAlpha();
                // Now the Phone sees the new ServiceState so it can get the new ERI text
                if (mSS.getVoiceRegState() == ServiceState.STATE_IN_SERVICE) {
                    eriText = mPhone.getCdmaEriText();
                } else if (mSS.getVoiceRegState() == ServiceState.STATE_POWER_OFF) {
                    eriText = (mIccRecords != null) ? mIccRecords.getServiceProviderName() : null;
                    if (TextUtils.isEmpty(eriText)) {
                        // Sets operator alpha property by retrieving from
                        // build-time system property
                        eriText = SystemProperties.get("ro.cdma.home.operator.alpha");
                    }
                } else if (mSS.getDataRegState() != ServiceState.STATE_IN_SERVICE) {
                    // Note that ServiceState.STATE_OUT_OF_SERVICE is valid used
                    // for mRegistrationState 0,2,3 and 4
                    eriText = mPhone.getContext()
                            .getText(com.android.internal.R.string.roamingTextSearching).toString();
                }
                mSS.setOperatorAlphaLong(eriText);
            }

            if (mUiccApplcation != null && mUiccApplcation.getState() == AppState.APPSTATE_READY &&
                    mIccRecords != null && getCombinedRegState() == ServiceState.STATE_IN_SERVICE
                    && !ServiceState.isLte(mSS.getRilVoiceRadioTechnology())) {
                // SIM is found on the device. If ERI roaming is OFF, and SID/NID matches
                // one configured in SIM, use operator name from CSIM record. Note that ERI, SID,
                // and NID are CDMA only, not applicable to LTE.
                boolean showSpn =
                        ((RuimRecords) mIccRecords).getCsimSpnDisplayCondition();
                int iconIndex = mSS.getCdmaEriIconIndex();

                if (showSpn && (iconIndex == EriInfo.ROAMING_INDICATOR_OFF)
                        && isInHomeSidNid(mSS.getCdmaSystemId(), mSS.getCdmaNetworkId())
                        && mIccRecords != null) {
                    mSS.setOperatorAlphaLong(mIccRecords.getServiceProviderName());
                }
            }
        }
    }

    /**
     * Check whether the specified SID and NID pair appears in the HOME SID/NID list
     * read from NV or SIM.
     *
     * @return true if provided sid/nid pair belongs to operator's home network.
     */
    private boolean isInHomeSidNid(int sid, int nid) {
        // if SID/NID is not available, assume this is home network.
        if (isSidsAllZeros()) return true;

        // length of SID/NID shold be same
        if (mHomeSystemId.length != mHomeNetworkId.length) return true;

        if (sid == 0) return true;

        for (int i = 0; i < mHomeSystemId.length; i++) {
            // Use SID only if NID is a reserved value.
            // SID 0 and NID 0 and 65535 are reserved. (C.0005 2.6.5.2)
            if ((mHomeSystemId[i] == sid) &&
                    ((mHomeNetworkId[i] == 0) || (mHomeNetworkId[i] == 65535) ||
                            (nid == 0) || (nid == 65535) || (mHomeNetworkId[i] == nid))) {
                return true;
            }
        }
        // SID/NID are not in the list. So device is not in home network
        return false;
    }

    protected void setOperatorIdd(String operatorNumeric) {
        // Retrieve the current country information
        // with the MCC got from opeatorNumeric.
        String idd = mHbpcdUtils.getIddByMcc(
                Integer.parseInt(operatorNumeric.substring(0,3)));
        if (idd != null && !idd.isEmpty()) {
            mPhone.setGlobalSystemProperty(TelephonyProperties.PROPERTY_OPERATOR_IDP_STRING,
                    idd);
        } else {
            // use default "+", since we don't know the current IDP
            mPhone.setGlobalSystemProperty(TelephonyProperties.PROPERTY_OPERATOR_IDP_STRING, "+");
        }
    }

    private boolean isInvalidOperatorNumeric(String operatorNumeric) {
        return operatorNumeric == null || operatorNumeric.length() < 5 ||
                operatorNumeric.startsWith(INVALID_MCC);
    }

    private String fixUnknownMcc(String operatorNumeric, int sid) {
        if (sid <= 0) {
            // no cdma information is available, do nothing
            return operatorNumeric;
        }

        // resolve the mcc from sid;
        // if mNitzState.getSavedTimeZoneId() is null, TimeZone would get the default timeZone,
        // and the mNitzState.fixTimeZone() couldn't help, because it depends on operator Numeric;
        // if the sid is conflict and timezone is unavailable, the mcc may be not right.
        boolean isNitzTimeZone;
        TimeZone tzone;
        if (mNitzState.getSavedTimeZoneId() != null) {
            tzone = TimeZone.getTimeZone(mNitzState.getSavedTimeZoneId());
            isNitzTimeZone = true;
        } else {
            NitzData lastNitzData = mNitzState.getCachedNitzData();
            if (lastNitzData == null) {
                tzone = null;
            } else {
                tzone = TimeZoneLookupHelper.guessZoneByNitzStatic(lastNitzData);
                if (ServiceStateTracker.DBG) {
                    log("fixUnknownMcc(): guessNitzTimeZone returned "
                            + (tzone == null ? tzone : tzone.getID()));
                }
            }
            isNitzTimeZone = false;
        }

        int utcOffsetHours = 0;
        if (tzone != null) {
            utcOffsetHours = tzone.getRawOffset() / MS_PER_HOUR;
        }

        NitzData nitzData = mNitzState.getCachedNitzData();
        boolean isDst = nitzData != null && nitzData.isDst();
        int mcc = mHbpcdUtils.getMcc(sid, utcOffsetHours, (isDst ? 1 : 0), isNitzTimeZone);
        if (mcc > 0) {
            operatorNumeric = Integer.toString(mcc) + DEFAULT_MNC;
        }
        return operatorNumeric;
    }

    /**
     * Check if GPRS got registered while voice is registered.
     *
     * @param dataRegState i.e. CGREG in GSM
     * @param voiceRegState i.e. CREG in GSM
     * @return false if device only register to voice but not gprs
     */
    private boolean isGprsConsistent(int dataRegState, int voiceRegState) {
        return !((voiceRegState == ServiceState.STATE_IN_SERVICE) &&
                (dataRegState != ServiceState.STATE_IN_SERVICE));
    }

    /** convert ServiceState registration code
     * to service state */
    private int regCodeToServiceState(int code) {
        switch (code) {
            case NetworkRegistrationState.REG_STATE_HOME:
            case NetworkRegistrationState.REG_STATE_ROAMING:
                return ServiceState.STATE_IN_SERVICE;
            default:
                return ServiceState.STATE_OUT_OF_SERVICE;
        }
    }

    /**
     * code is registration state 0-5 from TS 27.007 7.2
     * returns true if registered roam, false otherwise
     */
    private boolean regCodeIsRoaming (int code) {
        return NetworkRegistrationState.REG_STATE_ROAMING == code;
    }

    private boolean isSameOperatorNameFromSimAndSS(ServiceState s) {
        String spn = ((TelephonyManager) mPhone.getContext().
                getSystemService(Context.TELEPHONY_SERVICE)).
                getSimOperatorNameForPhone(getPhoneId());

        // NOTE: in case of RUIM we should completely ignore the ERI data file and
        // mOperatorAlphaLong is set from RIL_REQUEST_OPERATOR response 0 (alpha ONS)
        String onsl = s.getOperatorAlphaLong();
        String onss = s.getOperatorAlphaShort();

        boolean equalsOnsl = !TextUtils.isEmpty(spn) && spn.equalsIgnoreCase(onsl);
        boolean equalsOnss = !TextUtils.isEmpty(spn) && spn.equalsIgnoreCase(onss);

        return (equalsOnsl || equalsOnss);
    }

    /**
     * Set roaming state if operator mcc is the same as sim mcc
     * and ons is not different from spn
     *
     * @param s ServiceState hold current ons
     * @return true if same operator
     */
    private boolean isSameNamedOperators(ServiceState s) {
        return currentMccEqualsSimMcc(s) && isSameOperatorNameFromSimAndSS(s);
    }

    /**
     * Compare SIM MCC with Operator MCC
     *
     * @param s ServiceState hold current ons
     * @return true if both are same
     */
    private boolean currentMccEqualsSimMcc(ServiceState s) {
        String simNumeric = ((TelephonyManager) mPhone.getContext().
                getSystemService(Context.TELEPHONY_SERVICE)).
                getSimOperatorNumericForPhone(getPhoneId());
        String operatorNumeric = s.getOperatorNumeric();
        boolean equalsMcc = true;

        try {
            equalsMcc = simNumeric.substring(0, 3).
                    equals(operatorNumeric.substring(0, 3));
        } catch (Exception e){
        }
        return equalsMcc;
    }

    /**
     * Do not set roaming state in case of oprators considered non-roaming.
     *
     * Can use mcc or mcc+mnc as item of
     * {@link CarrierConfigManager#KEY_NON_ROAMING_OPERATOR_STRING_ARRAY}.
     * For example, 302 or 21407. If mcc or mcc+mnc match with operator,
     * don't set roaming state.
     *
     * @param s ServiceState hold current ons
     * @return false for roaming state set
     */
    private boolean isOperatorConsideredNonRoaming(ServiceState s) {
        String operatorNumeric = s.getOperatorNumeric();
        final CarrierConfigManager configManager = (CarrierConfigManager) mPhone.getContext()
                .getSystemService(Context.CARRIER_CONFIG_SERVICE);
        String[] numericArray = null;
        if (configManager != null) {
            PersistableBundle config = configManager.getConfigForSubId(mPhone.getSubId());
            if (config != null) {
                numericArray = config.getStringArray(
                        CarrierConfigManager.KEY_NON_ROAMING_OPERATOR_STRING_ARRAY);
            }
        }
        if (ArrayUtils.isEmpty(numericArray) || operatorNumeric == null) {
            return false;
        }

        for (String numeric : numericArray) {
            if (!TextUtils.isEmpty(numeric) && operatorNumeric.startsWith(numeric)) {
                return true;
            }
        }
        return false;
    }

    private boolean isOperatorConsideredRoaming(ServiceState s) {
        String operatorNumeric = s.getOperatorNumeric();
        final CarrierConfigManager configManager = (CarrierConfigManager) mPhone.getContext()
                .getSystemService(Context.CARRIER_CONFIG_SERVICE);
        String[] numericArray = null;
        if (configManager != null) {
            PersistableBundle config = configManager.getConfigForSubId(mPhone.getSubId());
            if (config != null) {
                numericArray = config.getStringArray(
                        CarrierConfigManager.KEY_ROAMING_OPERATOR_STRING_ARRAY);
            }
        }
        if (ArrayUtils.isEmpty(numericArray) || operatorNumeric == null) {
            return false;
        }

        for (String numeric : numericArray) {
            if (!TextUtils.isEmpty(numeric) && operatorNumeric.startsWith(numeric)) {
                return true;
            }
        }
        return false;
    }

    /**
     * Set restricted state based on the OnRestrictedStateChanged notification
     * If any voice or packet restricted state changes, trigger a UI
     * notification and notify registrants when sim is ready.
     *
     * @param ar an int value of RIL_RESTRICTED_STATE_*
     */
    private void onRestrictedStateChanged(AsyncResult ar) {
        RestrictedState newRs = new RestrictedState();

        if (DBG) log("onRestrictedStateChanged: E rs "+ mRestrictedState);

        if (ar.exception == null && ar.result != null) {
            int state = (int)ar.result;

            newRs.setCsEmergencyRestricted(
                    ((state & RILConstants.RIL_RESTRICTED_STATE_CS_EMERGENCY) != 0) ||
                            ((state & RILConstants.RIL_RESTRICTED_STATE_CS_ALL) != 0) );
            //ignore the normal call and data restricted state before SIM READY
            if (mUiccApplcation != null && mUiccApplcation.getState() == AppState.APPSTATE_READY) {
                newRs.setCsNormalRestricted(
                        ((state & RILConstants.RIL_RESTRICTED_STATE_CS_NORMAL) != 0) ||
                                ((state & RILConstants.RIL_RESTRICTED_STATE_CS_ALL) != 0) );
                newRs.setPsRestricted(
                        (state & RILConstants.RIL_RESTRICTED_STATE_PS_ALL)!= 0);
            }

            if (DBG) log("onRestrictedStateChanged: new rs "+ newRs);

            if (!mRestrictedState.isPsRestricted() && newRs.isPsRestricted()) {
                mPsRestrictEnabledRegistrants.notifyRegistrants();
                setNotification(PS_ENABLED);
            } else if (mRestrictedState.isPsRestricted() && !newRs.isPsRestricted()) {
                mPsRestrictDisabledRegistrants.notifyRegistrants();
                setNotification(PS_DISABLED);
            }

            /**
             * There are two kind of cs restriction, normal and emergency. So
             * there are 4 x 4 combinations in current and new restricted states
             * and we only need to notify when state is changed.
             */
            if (mRestrictedState.isCsRestricted()) {
                if (!newRs.isAnyCsRestricted()) {
                    // remove all restriction
                    setNotification(CS_DISABLED);
                } else if (!newRs.isCsNormalRestricted()) {
                    // remove normal restriction
                    setNotification(CS_EMERGENCY_ENABLED);
                } else if (!newRs.isCsEmergencyRestricted()) {
                    // remove emergency restriction
                    setNotification(CS_NORMAL_ENABLED);
                }
            } else if (mRestrictedState.isCsEmergencyRestricted() &&
                    !mRestrictedState.isCsNormalRestricted()) {
                if (!newRs.isAnyCsRestricted()) {
                    // remove all restriction
                    setNotification(CS_DISABLED);
                } else if (newRs.isCsRestricted()) {
                    // enable all restriction
                    setNotification(CS_ENABLED);
                } else if (newRs.isCsNormalRestricted()) {
                    // remove emergency restriction and enable normal restriction
                    setNotification(CS_NORMAL_ENABLED);
                }
            } else if (!mRestrictedState.isCsEmergencyRestricted() &&
                    mRestrictedState.isCsNormalRestricted()) {
                if (!newRs.isAnyCsRestricted()) {
                    // remove all restriction
                    setNotification(CS_DISABLED);
                } else if (newRs.isCsRestricted()) {
                    // enable all restriction
                    setNotification(CS_ENABLED);
                } else if (newRs.isCsEmergencyRestricted()) {
                    // remove normal restriction and enable emergency restriction
                    setNotification(CS_EMERGENCY_ENABLED);
                }
            } else {
                if (newRs.isCsRestricted()) {
                    // enable all restriction
                    setNotification(CS_ENABLED);
                } else if (newRs.isCsEmergencyRestricted()) {
                    // enable emergency restriction
                    setNotification(CS_EMERGENCY_ENABLED);
                } else if (newRs.isCsNormalRestricted()) {
                    // enable normal restriction
                    setNotification(CS_NORMAL_ENABLED);
                }
            }

            mRestrictedState = newRs;
        }
        log("onRestrictedStateChanged: X rs "+ mRestrictedState);
    }

    /**
     * @param workSource calling WorkSource
     * @return the current cell location information. Prefer Gsm location
     * information if available otherwise return LTE location information
     */
    public CellLocation getCellLocation(WorkSource workSource) {
        if (((GsmCellLocation)mCellLoc).getLac() >= 0 &&
                ((GsmCellLocation)mCellLoc).getCid() >= 0) {
            if (VDBG) log("getCellLocation(): X good mCellLoc=" + mCellLoc);
            return mCellLoc;
        } else {
            List<CellInfo> result = getAllCellInfo(workSource);
            if (result != null) {
                // A hack to allow tunneling of LTE information via GsmCellLocation
                // so that older Network Location Providers can return some information
                // on LTE only networks, see bug 9228974.
                //
                // We'll search the return CellInfo array preferring GSM/WCDMA
                // data, but if there is none we'll tunnel the first LTE information
                // in the list.
                //
                // The tunnel'd LTE information is returned as follows:
                //   LAC = TAC field
                //   CID = CI field
                //   PSC = 0.
                GsmCellLocation cellLocOther = new GsmCellLocation();
                for (CellInfo ci : result) {
                    if (ci instanceof CellInfoGsm) {
                        CellInfoGsm cellInfoGsm = (CellInfoGsm)ci;
                        CellIdentityGsm cellIdentityGsm = cellInfoGsm.getCellIdentity();
                        cellLocOther.setLacAndCid(cellIdentityGsm.getLac(),
                                cellIdentityGsm.getCid());
                        cellLocOther.setPsc(cellIdentityGsm.getPsc());
                        if (VDBG) log("getCellLocation(): X ret GSM info=" + cellLocOther);
                        return cellLocOther;
                    } else if (ci instanceof CellInfoWcdma) {
                        CellInfoWcdma cellInfoWcdma = (CellInfoWcdma)ci;
                        CellIdentityWcdma cellIdentityWcdma = cellInfoWcdma.getCellIdentity();
                        cellLocOther.setLacAndCid(cellIdentityWcdma.getLac(),
                                cellIdentityWcdma.getCid());
                        cellLocOther.setPsc(cellIdentityWcdma.getPsc());
                        if (VDBG) log("getCellLocation(): X ret WCDMA info=" + cellLocOther);
                        return cellLocOther;
                    } else if ((ci instanceof CellInfoLte) &&
                            ((cellLocOther.getLac() < 0) || (cellLocOther.getCid() < 0))) {
                        // We'll return the first good LTE info we get if there is no better answer
                        CellInfoLte cellInfoLte = (CellInfoLte)ci;
                        CellIdentityLte cellIdentityLte = cellInfoLte.getCellIdentity();
                        if ((cellIdentityLte.getTac() != Integer.MAX_VALUE)
                                && (cellIdentityLte.getCi() != Integer.MAX_VALUE)) {
                            cellLocOther.setLacAndCid(cellIdentityLte.getTac(),
                                    cellIdentityLte.getCi());
                            cellLocOther.setPsc(0);
                            if (VDBG) {
                                log("getCellLocation(): possible LTE cellLocOther=" + cellLocOther);
                            }
                        }
                    }
                }
                if (VDBG) {
                    log("getCellLocation(): X ret best answer cellLocOther=" + cellLocOther);
                }
                return cellLocOther;
            } else {
                if (VDBG) {
                    log("getCellLocation(): X empty mCellLoc and CellInfo mCellLoc=" + mCellLoc);
                }
                return mCellLoc;
            }
        }
    }

    /**
     * nitzReceiveTime is time_t that the NITZ time was posted
     */
    private void setTimeFromNITZString(String nitzString, long nitzReceiveTime) {
        long start = SystemClock.elapsedRealtime();
        if (DBG) {
            Rlog.d(LOG_TAG, "NITZ: " + nitzString + "," + nitzReceiveTime
                    + " start=" + start + " delay=" + (start - nitzReceiveTime));
        }
        NitzData newNitzData = NitzData.parse(nitzString);
        if (newNitzData != null) {
            try {
                TimeStampedValue<NitzData> nitzSignal =
                        new TimeStampedValue<>(newNitzData, nitzReceiveTime);
                mNitzState.handleNitzReceived(nitzSignal);
            } finally {
                if (DBG) {
                    long end = SystemClock.elapsedRealtime();
                    Rlog.d(LOG_TAG, "NITZ: end=" + end + " dur=" + (end - start));
                }
            }
        }
    }

    /**
     * Cancels all notifications posted to NotificationManager. These notifications for restricted
     * state and rejection cause for cs registration are no longer valid after the SIM has been
     * removed.
     */
    private void cancelAllNotifications() {
        if (DBG) log("setNotification: cancelAllNotifications");
        NotificationManager notificationManager = (NotificationManager)
                mPhone.getContext().getSystemService(Context.NOTIFICATION_SERVICE);
        notificationManager.cancel(PS_NOTIFICATION);
        notificationManager.cancel(CS_NOTIFICATION);
        notificationManager.cancel(CS_REJECT_CAUSE_NOTIFICATION);
    }

    /**
     * Post a notification to NotificationManager for restricted state and
     * rejection cause for cs registration
     *
     * @param notifyType is one state of PS/CS_*_ENABLE/DISABLE
     */
    @VisibleForTesting
    public void setNotification(int notifyType) {
        if (DBG) log("setNotification: create notification " + notifyType);

        // Needed because sprout RIL sends these when they shouldn't?
        boolean isSetNotification = mPhone.getContext().getResources().getBoolean(
                com.android.internal.R.bool.config_user_notification_of_restrictied_mobile_access);
        if (!isSetNotification) {
            if (DBG) log("Ignore all the notifications");
            return;
        }

        Context context = mPhone.getContext();

        CarrierConfigManager configManager = (CarrierConfigManager)
                context.getSystemService(Context.CARRIER_CONFIG_SERVICE);
        if (configManager != null) {
            PersistableBundle bundle = configManager.getConfig();
            if (bundle != null) {
                boolean disableVoiceBarringNotification = bundle.getBoolean(
                        CarrierConfigManager.KEY_DISABLE_VOICE_BARRING_NOTIFICATION_BOOL, false);
                if(disableVoiceBarringNotification && (notifyType == CS_ENABLED
                        || notifyType == CS_NORMAL_ENABLED
                        || notifyType == CS_EMERGENCY_ENABLED)) {
                    if (DBG) log("Voice/emergency call barred notification disabled");
                    return;
                }
            }
        }

        CharSequence details = "";
        CharSequence title = "";
        int notificationId = CS_NOTIFICATION;
        int icon = com.android.internal.R.drawable.stat_sys_warning;

        switch (notifyType) {
            case PS_ENABLED:
                long dataSubId = SubscriptionManager.getDefaultDataSubscriptionId();
                if (dataSubId != mPhone.getSubId()) {
                    return;
                }
                notificationId = PS_NOTIFICATION;
                title = context.getText(com.android.internal.R.string.RestrictedOnDataTitle);
                details = context.getText(com.android.internal.R.string.RestrictedStateContent);
                break;
            case PS_DISABLED:
                notificationId = PS_NOTIFICATION;
                break;
            case CS_ENABLED:
                title = context.getText(com.android.internal.R.string.RestrictedOnAllVoiceTitle);
                details = context.getText(
                        com.android.internal.R.string.RestrictedStateContent);
                break;
            case CS_NORMAL_ENABLED:
                title = context.getText(com.android.internal.R.string.RestrictedOnNormalTitle);
                details = context.getText(com.android.internal.R.string.RestrictedStateContent);
                break;
            case CS_EMERGENCY_ENABLED:
                title = context.getText(com.android.internal.R.string.RestrictedOnEmergencyTitle);
                details = context.getText(
                        com.android.internal.R.string.RestrictedStateContent);
                break;
            case CS_DISABLED:
                // do nothing and cancel the notification later
                break;
            case CS_REJECT_CAUSE_ENABLED:
                notificationId = CS_REJECT_CAUSE_NOTIFICATION;
                int resId = selectResourceForRejectCode(mRejectCode);
                if (0 == resId) {
                    loge("setNotification: mRejectCode=" + mRejectCode + " is not handled.");
                    return;
                } else {
                    icon = com.android.internal.R.drawable.stat_notify_mmcc_indication_icn;
                    title = Resources.getSystem().getString(resId);
                    details = null;
                }
                break;
        }

        if (DBG) {
            log("setNotification, create notification, notifyType: " + notifyType
                    + ", title: " + title + ", details: " + details);
        }

        mNotification = new Notification.Builder(context)
                .setWhen(System.currentTimeMillis())
                .setAutoCancel(true)
                .setSmallIcon(icon)
                .setTicker(title)
                .setColor(context.getResources().getColor(
                        com.android.internal.R.color.system_notification_accent_color))
                .setContentTitle(title)
                .setStyle(new Notification.BigTextStyle().bigText(details))
                .setContentText(details)
                .setChannel(NotificationChannelController.CHANNEL_ID_ALERT)
                .build();

        NotificationManager notificationManager = (NotificationManager)
                context.getSystemService(Context.NOTIFICATION_SERVICE);

        if (notifyType == PS_DISABLED || notifyType == CS_DISABLED) {
            // cancel previous post notification
            notificationManager.cancel(notificationId);
        } else {
            // update restricted state notification
            notificationManager.notify(notificationId, mNotification);
        }
    }

    /**
     * Selects the resource ID, which depends on rejection cause that is sent by the network when CS
     * registration is rejected.
     *
     * @param rejCode should be compatible with TS 24.008.
     */
    private int selectResourceForRejectCode(int rejCode) {
        int rejResourceId = 0;
        switch (rejCode) {
            case 1:// Authentication reject
                rejResourceId = com.android.internal.R.string.mmcc_authentication_reject;
                break;
            case 2:// IMSI unknown in HLR
                rejResourceId = com.android.internal.R.string.mmcc_imsi_unknown_in_hlr;
                break;
            case 3:// Illegal MS
                rejResourceId = com.android.internal.R.string.mmcc_illegal_ms;
                break;
            case 6:// Illegal ME
                rejResourceId = com.android.internal.R.string.mmcc_illegal_me;
                break;
            default:
                // The other codes are not defined or not required by operators till now.
                break;
        }
        return rejResourceId;
    }

    private UiccCardApplication getUiccCardApplication() {
        if (mPhone.isPhoneTypeGsm()) {
            return mUiccController.getUiccCardApplication(mPhone.getPhoneId(),
                    UiccController.APP_FAM_3GPP);
        } else {
            return mUiccController.getUiccCardApplication(mPhone.getPhoneId(),
                    UiccController.APP_FAM_3GPP2);
        }
    }

    private void queueNextSignalStrengthPoll() {
        if (mDontPollSignalStrength) {
            // The radio is telling us about signal strength changes
            // we don't have to ask it
            return;
        }

        Message msg;

        msg = obtainMessage();
        msg.what = EVENT_POLL_SIGNAL_STRENGTH;

        long nextTime;

        // TODO Don't poll signal strength if screen is off
        sendMessageDelayed(msg, POLL_PERIOD_MILLIS);
    }

    private void notifyCdmaSubscriptionInfoReady() {
        if (mCdmaForSubscriptionInfoReadyRegistrants != null) {
            if (DBG) log("CDMA_SUBSCRIPTION: call notifyRegistrants()");
            mCdmaForSubscriptionInfoReadyRegistrants.notifyRegistrants();
        }
    }

    /**
     * Registration point for transition into DataConnection attached.
     * @param h handler to notify
     * @param what what code of message when delivered
     * @param obj placed in Message.obj
     */
    public void registerForDataConnectionAttached(Handler h, int what, Object obj) {
        Registrant r = new Registrant(h, what, obj);
        mAttachedRegistrants.add(r);

        if (getCurrentDataConnectionState() == ServiceState.STATE_IN_SERVICE) {
            r.notifyRegistrant();
        }
    }
    public void unregisterForDataConnectionAttached(Handler h) {
        mAttachedRegistrants.remove(h);
    }

    /**
     * Registration point for transition into DataConnection detached.
     * @param h handler to notify
     * @param what what code of message when delivered
     * @param obj placed in Message.obj
     */
    public void registerForDataConnectionDetached(Handler h, int what, Object obj) {
        Registrant r = new Registrant(h, what, obj);
        mDetachedRegistrants.add(r);

        if (getCurrentDataConnectionState() != ServiceState.STATE_IN_SERVICE) {
            r.notifyRegistrant();
        }
    }
    public void unregisterForDataConnectionDetached(Handler h) {
        mDetachedRegistrants.remove(h);
    }

    /**
     * Registration for DataConnection RIL Data Radio Technology changing. The
     * new radio technology will be returned AsyncResult#result as an Integer Object.
     * The AsyncResult will be in the notification Message#obj.
     *
     * @param h handler to notify
     * @param what what code of message when delivered
     * @param obj placed in Message.obj
     */
    public void registerForDataRegStateOrRatChanged(Handler h, int what, Object obj) {
        Registrant r = new Registrant(h, what, obj);
        mDataRegStateOrRatChangedRegistrants.add(r);
        notifyDataRegStateRilRadioTechnologyChanged();
    }
    public void unregisterForDataRegStateOrRatChanged(Handler h) {
        mDataRegStateOrRatChangedRegistrants.remove(h);
    }

    /**
     * Registration point for transition into network attached.
     * @param h handler to notify
     * @param what what code of message when delivered
     * @param obj in Message.obj
     */
    public void registerForNetworkAttached(Handler h, int what, Object obj) {
        Registrant r = new Registrant(h, what, obj);

        mNetworkAttachedRegistrants.add(r);
        if (mSS.getVoiceRegState() == ServiceState.STATE_IN_SERVICE) {
            r.notifyRegistrant();
        }
    }

    public void unregisterForNetworkAttached(Handler h) {
        mNetworkAttachedRegistrants.remove(h);
    }

    /**
     * Registration point for transition into network detached.
     * @param h handler to notify
     * @param what what code of message when delivered
     * @param obj in Message.obj
     */
    public void registerForNetworkDetached(Handler h, int what, Object obj) {
        Registrant r = new Registrant(h, what, obj);

        mNetworkDetachedRegistrants.add(r);
        if (mSS.getVoiceRegState() != ServiceState.STATE_IN_SERVICE) {
            r.notifyRegistrant();
        }
    }

    public void unregisterForNetworkDetached(Handler h) {
        mNetworkDetachedRegistrants.remove(h);
    }

    /**
     * Registration point for transition into packet service restricted zone.
     * @param h handler to notify
     * @param what what code of message when delivered
     * @param obj placed in Message.obj
     */
    public void registerForPsRestrictedEnabled(Handler h, int what, Object obj) {
        Registrant r = new Registrant(h, what, obj);
        mPsRestrictEnabledRegistrants.add(r);

        if (mRestrictedState.isPsRestricted()) {
            r.notifyRegistrant();
        }
    }

    public void unregisterForPsRestrictedEnabled(Handler h) {
        mPsRestrictEnabledRegistrants.remove(h);
    }

    /**
     * Registration point for transition out of packet service restricted zone.
     * @param h handler to notify
     * @param what what code of message when delivered
     * @param obj placed in Message.obj
     */
    public void registerForPsRestrictedDisabled(Handler h, int what, Object obj) {
        Registrant r = new Registrant(h, what, obj);
        mPsRestrictDisabledRegistrants.add(r);

        if (mRestrictedState.isPsRestricted()) {
            r.notifyRegistrant();
        }
    }

    public void unregisterForPsRestrictedDisabled(Handler h) {
        mPsRestrictDisabledRegistrants.remove(h);
    }

    /**
     * Clean up existing voice and data connection then turn off radio power.
     *
     * Hang up the existing voice calls to decrease call drop rate.
     */
    public void powerOffRadioSafely(DcTracker dcTracker) {
        synchronized (this) {
            if (!mPendingRadioPowerOffAfterDataOff) {
                int dds = SubscriptionManager.getDefaultDataSubscriptionId();
                // To minimize race conditions we call cleanUpAllConnections on
                // both if else paths instead of before this isDisconnected test.
                if (dcTracker.isDisconnected()
                        && (dds == mPhone.getSubId()
                        || (dds != mPhone.getSubId()
                        && ProxyController.getInstance().isDataDisconnected(dds)))) {
                    // To minimize race conditions we do this after isDisconnected
                    dcTracker.cleanUpAllConnections(Phone.REASON_RADIO_TURNED_OFF);
                    if (DBG) log("Data disconnected, turn off radio right away.");
                    hangupAndPowerOff();
                } else {
                    // hang up all active voice calls first
                    if (mPhone.isPhoneTypeGsm() && mPhone.isInCall()) {
                        mPhone.mCT.mRingingCall.hangupIfAlive();
                        mPhone.mCT.mBackgroundCall.hangupIfAlive();
                        mPhone.mCT.mForegroundCall.hangupIfAlive();
                    }
                    dcTracker.cleanUpAllConnections(Phone.REASON_RADIO_TURNED_OFF);
                    if (dds != mPhone.getSubId()
                            && !ProxyController.getInstance().isDataDisconnected(dds)) {
                        if (DBG) log("Data is active on DDS.  Wait for all data disconnect");
                        // Data is not disconnected on DDS. Wait for the data disconnect complete
                        // before sending the RADIO_POWER off.
                        ProxyController.getInstance().registerForAllDataDisconnected(dds, this,
                                EVENT_ALL_DATA_DISCONNECTED, null);
                        mPendingRadioPowerOffAfterDataOff = true;
                    }
                    Message msg = Message.obtain(this);
                    msg.what = EVENT_SET_RADIO_POWER_OFF;
                    msg.arg1 = ++mPendingRadioPowerOffAfterDataOffTag;
                    if (sendMessageDelayed(msg, 30000)) {
                        if (DBG) log("Wait upto 30s for data to disconnect, then turn off radio.");
                        mPendingRadioPowerOffAfterDataOff = true;
                    } else {
                        log("Cannot send delayed Msg, turn off radio right away.");
                        hangupAndPowerOff();
                        mPendingRadioPowerOffAfterDataOff = false;
                    }
                }
            }
        }
    }

    /**
     * process the pending request to turn radio off after data is disconnected
     *
     * return true if there is pending request to process; false otherwise.
     */
    public boolean processPendingRadioPowerOffAfterDataOff() {
        synchronized(this) {
            if (mPendingRadioPowerOffAfterDataOff) {
                if (DBG) log("Process pending request to turn radio off.");
                mPendingRadioPowerOffAfterDataOffTag += 1;
                hangupAndPowerOff();
                mPendingRadioPowerOffAfterDataOff = false;
                return true;
            }
            return false;
        }
    }

    /**
     * Checks if the provided earfcn falls withing the range of earfcns.
     *
     * return true if earfcn falls within the provided range; false otherwise.
     */
    private boolean containsEarfcnInEarfcnRange(ArrayList<Pair<Integer, Integer>> earfcnPairList,
            int earfcn) {
        if (earfcnPairList != null) {
            for (Pair<Integer, Integer> earfcnPair : earfcnPairList) {
                if ((earfcn >= earfcnPair.first) && (earfcn <= earfcnPair.second)) {
                    return true;
                }
            }
        }

        return false;
    }

    /**
     * Convert the earfcnStringArray to list of pairs.
     *
     * Format of the earfcnsList is expected to be {"erafcn1_start-earfcn1_end",
     * "earfcn2_start-earfcn2_end" ... }
     */
    ArrayList<Pair<Integer, Integer>> convertEarfcnStringArrayToPairList(String[] earfcnsList) {
        ArrayList<Pair<Integer, Integer>> earfcnPairList = new ArrayList<Pair<Integer, Integer>>();

        if (earfcnsList != null) {
            int earfcnStart;
            int earfcnEnd;
            for (int i = 0; i < earfcnsList.length; i++) {
                try {
                    String[] earfcns = earfcnsList[i].split("-");
                    if (earfcns.length != 2) {
                        if (VDBG) {
                            log("Invalid earfcn range format");
                        }
                        return null;
                    }

                    earfcnStart = Integer.parseInt(earfcns[0]);
                    earfcnEnd = Integer.parseInt(earfcns[1]);

                    if (earfcnStart > earfcnEnd) {
                        if (VDBG) {
                            log("Invalid earfcn range format");
                        }
                        return null;
                    }

                    earfcnPairList.add(new Pair<Integer, Integer>(earfcnStart, earfcnEnd));
                } catch (PatternSyntaxException pse) {
                    if (VDBG) {
                        log("Invalid earfcn range format");
                    }
                    return null;
                } catch (NumberFormatException nfe) {
                    if (VDBG) {
                        log("Invalid earfcn number format");
                    }
                    return null;
                }
            }
        }

        return earfcnPairList;
    }
    private void updateLteEarfcnLists() {
        CarrierConfigManager configManager = (CarrierConfigManager)
                mPhone.getContext().getSystemService(Context.CARRIER_CONFIG_SERVICE);
        PersistableBundle b = configManager.getConfigForSubId(mPhone.getSubId());
        synchronized (mLteRsrpBoostLock) {
            mLteRsrpBoost = b.getInt(CarrierConfigManager.KEY_LTE_EARFCNS_RSRP_BOOST_INT, 0);
            String[] earfcnsStringArrayForRsrpBoost = b.getStringArray(
                    CarrierConfigManager.KEY_BOOSTED_LTE_EARFCNS_STRING_ARRAY);
            mEarfcnPairListForRsrpBoost = convertEarfcnStringArrayToPairList(
                    earfcnsStringArrayForRsrpBoost);
        }
    }

    private void updateServiceStateLteEarfcnBoost(ServiceState serviceState, int lteEarfcn) {
        synchronized (mLteRsrpBoostLock) {
            if ((lteEarfcn != INVALID_LTE_EARFCN)
                    && containsEarfcnInEarfcnRange(mEarfcnPairListForRsrpBoost, lteEarfcn)) {
                serviceState.setLteEarfcnRsrpBoost(mLteRsrpBoost);
            } else {
                serviceState.setLteEarfcnRsrpBoost(0);
            }
        }
    }

    /**
     * send signal-strength-changed notification if changed Called both for
     * solicited and unsolicited signal strength updates
     *
     * @return true if the signal strength changed and a notification was sent.
     */
    protected boolean onSignalStrengthResult(AsyncResult ar) {
        boolean isGsm = false;
        int dataRat = mSS.getRilDataRadioTechnology();
        int voiceRat = mSS.getRilVoiceRadioTechnology();

        // Override isGsm based on currently camped data and voice RATs
        // Set isGsm to true if the RAT belongs to GSM family and not IWLAN
        if ((dataRat != ServiceState.RIL_RADIO_TECHNOLOGY_IWLAN
                && ServiceState.isGsm(dataRat))
                || (voiceRat != ServiceState.RIL_RADIO_TECHNOLOGY_IWLAN
                && ServiceState.isGsm(voiceRat))) {
            isGsm = true;
        }

        // This signal is used for both voice and data radio signal so parse
        // all fields

        if ((ar.exception == null) && (ar.result != null)) {
            mSignalStrength = (SignalStrength) ar.result;
            mSignalStrength.validateInput();
            if (dataRat == ServiceState.RIL_RADIO_TECHNOLOGY_UNKNOWN
                    && voiceRat == ServiceState.RIL_RADIO_TECHNOLOGY_UNKNOWN) {
                mSignalStrength.fixType();
            } else {
                mSignalStrength.setGsm(isGsm);
            }
            mSignalStrength.setLteRsrpBoost(mSS.getLteEarfcnRsrpBoost());

            PersistableBundle config = getCarrierConfig();
            mSignalStrength.setUseOnlyRsrpForLteLevel(config.getBoolean(
                    CarrierConfigManager.KEY_USE_ONLY_RSRP_FOR_LTE_SIGNAL_BAR_BOOL));
            mSignalStrength.setLteRsrpThresholds(config.getIntArray(
                    CarrierConfigManager.KEY_LTE_RSRP_THRESHOLDS_INT_ARRAY));
            mSignalStrength.setWcdmaDefaultSignalMeasurement(config.getString(
                    CarrierConfigManager.KEY_WCDMA_DEFAULT_SIGNAL_STRENGTH_MEASUREMENT_STRING));
            mSignalStrength.setWcdmaRscpThresholds(config.getIntArray(
                    CarrierConfigManager.KEY_WCDMA_RSCP_THRESHOLDS_INT_ARRAY));
        } else {
            log("onSignalStrengthResult() Exception from RIL : " + ar.exception);
            mSignalStrength = new SignalStrength(isGsm);
        }

        boolean ssChanged = notifySignalStrength();

        return ssChanged;
    }

    /**
     * Hang up all voice call and turn off radio. Implemented by derived class.
     */
    protected void hangupAndPowerOff() {
        // hang up all active voice calls
        if (!mPhone.isPhoneTypeGsm() || mPhone.isInCall()) {
            mPhone.mCT.mRingingCall.hangupIfAlive();
            mPhone.mCT.mBackgroundCall.hangupIfAlive();
            mPhone.mCT.mForegroundCall.hangupIfAlive();
        }

        mCi.setRadioPower(false, obtainMessage(EVENT_RADIO_POWER_OFF_DONE));

    }

    /** Cancel a pending (if any) pollState() operation */
    protected void cancelPollState() {
        // This will effectively cancel the rest of the poll requests.
        mPollingContext = new int[1];
    }

    /**
     * Return true if the network operator's country code changed.
     */
    private boolean networkCountryIsoChanged(String newCountryIsoCode, String prevCountryIsoCode) {
        // Return false if the new ISO code isn't valid as we don't know where we are.
        // Return true if the previous ISO code wasn't valid, or if it was and the new one differs.

        // If newCountryIsoCode is invalid then we'll return false
        if (TextUtils.isEmpty(newCountryIsoCode)) {
            if (DBG) {
                log("countryIsoChanged: no new country ISO code");
            }
            return false;
        }

        if (TextUtils.isEmpty(prevCountryIsoCode)) {
            if (DBG) {
                log("countryIsoChanged: no previous country ISO code");
            }
            return true;
        }
        return !newCountryIsoCode.equals(prevCountryIsoCode);
    }

    // Determine if the Icc card exists
    private boolean iccCardExists() {
        boolean iccCardExist = false;
        if (mUiccApplcation != null) {
            iccCardExist = mUiccApplcation.getState() != AppState.APPSTATE_UNKNOWN;
        }
        return iccCardExist;
    }

    public String getSystemProperty(String property, String defValue) {
        return TelephonyManager.getTelephonyProperty(mPhone.getPhoneId(), property, defValue);
    }

    /**
     * @return all available cell information or null if none.
     */
    public List<CellInfo> getAllCellInfo(WorkSource workSource) {
        CellInfoResult result = new CellInfoResult();
        if (VDBG) log("SST.getAllCellInfo(): E");
        int ver = mCi.getRilVersion();
        if (ver >= 8) {
            if (isCallerOnDifferentThread()) {
                if ((SystemClock.elapsedRealtime() - mLastCellInfoListTime)
                        > LAST_CELL_INFO_LIST_MAX_AGE_MS) {
                    Message msg = obtainMessage(EVENT_GET_CELL_INFO_LIST, result);
                    synchronized(result.lockObj) {
                        result.list = null;
                        mCi.getCellInfoList(msg, workSource);
                        try {
                            result.lockObj.wait(5000);
                        } catch (InterruptedException e) {
                            e.printStackTrace();
                        }
                    }
                } else {
                    if (DBG) log("SST.getAllCellInfo(): return last, back to back calls");
                    result.list = mLastCellInfoList;
                }
            } else {
                if (DBG) log("SST.getAllCellInfo(): return last, same thread can't block");
                result.list = mLastCellInfoList;
            }
        } else {
            if (DBG) log("SST.getAllCellInfo(): not implemented");
            result.list = null;
        }
        synchronized(result.lockObj) {
            if (result.list != null) {
                if (VDBG) log("SST.getAllCellInfo(): X size=" + result.list.size()
                        + " list=" + result.list);
                return result.list;
            } else {
                if (DBG) log("SST.getAllCellInfo(): X size=0 list=null");
                return null;
            }
        }
    }

    /**
     * @return signal strength
     */
    public SignalStrength getSignalStrength() {
        return mSignalStrength;
    }

    /**
     * Registration point for subscription info ready
     * @param h handler to notify
     * @param what what code of message when delivered
     * @param obj placed in Message.obj
     */
    public void registerForSubscriptionInfoReady(Handler h, int what, Object obj) {
        Registrant r = new Registrant(h, what, obj);
        mCdmaForSubscriptionInfoReadyRegistrants.add(r);

        if (isMinInfoReady()) {
            r.notifyRegistrant();
        }
    }

    public void unregisterForSubscriptionInfoReady(Handler h) {
        mCdmaForSubscriptionInfoReadyRegistrants.remove(h);
    }

    /**
     * Save current source of cdma subscription
     * @param source - 1 for NV, 0 for RUIM
     */
    private void saveCdmaSubscriptionSource(int source) {
        log("Storing cdma subscription source: " + source);
        Settings.Global.putInt(mPhone.getContext().getContentResolver(),
                Settings.Global.CDMA_SUBSCRIPTION_MODE,
                source);
        log("Read from settings: " + Settings.Global.getInt(mPhone.getContext().getContentResolver(),
                Settings.Global.CDMA_SUBSCRIPTION_MODE, -1));
    }

    private void getSubscriptionInfoAndStartPollingThreads() {
        mCi.getCDMASubscription(obtainMessage(EVENT_POLL_STATE_CDMA_SUBSCRIPTION));

        // Get Registration Information
        pollState();
    }

    private void handleCdmaSubscriptionSource(int newSubscriptionSource) {
        log("Subscription Source : " + newSubscriptionSource);
        mIsSubscriptionFromRuim =
                (newSubscriptionSource == CdmaSubscriptionSourceManager.SUBSCRIPTION_FROM_RUIM);
        log("isFromRuim: " + mIsSubscriptionFromRuim);
        saveCdmaSubscriptionSource(newSubscriptionSource);
        if (!mIsSubscriptionFromRuim) {
            // NV is ready when subscription source is NV
            sendMessage(obtainMessage(EVENT_NV_READY));
        }
    }

    private void dumpEarfcnPairList(PrintWriter pw) {
        pw.print(" mEarfcnPairListForRsrpBoost={");
        if (mEarfcnPairListForRsrpBoost != null) {
            int i = mEarfcnPairListForRsrpBoost.size();
            for (Pair<Integer, Integer> earfcnPair : mEarfcnPairListForRsrpBoost) {
                pw.print("(");
                pw.print(earfcnPair.first);
                pw.print(",");
                pw.print(earfcnPair.second);
                pw.print(")");
                if ((--i) != 0) {
                    pw.print(",");
                }
            }
        }
        pw.println("}");
    }

    private void dumpCellInfoList(PrintWriter pw) {
        pw.print(" mLastCellInfoList={");
        if(mLastCellInfoList != null) {
            boolean first = true;
            for(CellInfo info : mLastCellInfoList) {
               if(first == false) {
                   pw.print(",");
               }
               first = false;
               pw.print(info.toString());
            }
        }
        pw.println("}");
    }

    public void dump(FileDescriptor fd, PrintWriter pw, String[] args) {
        pw.println("ServiceStateTracker:");
        pw.println(" mSubId=" + mSubId);
        pw.println(" mSS=" + mSS);
        pw.println(" mNewSS=" + mNewSS);
        pw.println(" mVoiceCapable=" + mVoiceCapable);
        pw.println(" mRestrictedState=" + mRestrictedState);
        pw.println(" mPollingContext=" + mPollingContext + " - " +
                (mPollingContext != null ? mPollingContext[0] : ""));
        pw.println(" mDesiredPowerState=" + mDesiredPowerState);
        pw.println(" mDontPollSignalStrength=" + mDontPollSignalStrength);
        pw.println(" mSignalStrength=" + mSignalStrength);
        pw.println(" mLastSignalStrength=" + mLastSignalStrength);
        pw.println(" mRestrictedState=" + mRestrictedState);
        pw.println(" mPendingRadioPowerOffAfterDataOff=" + mPendingRadioPowerOffAfterDataOff);
        pw.println(" mPendingRadioPowerOffAfterDataOffTag=" + mPendingRadioPowerOffAfterDataOffTag);
        pw.println(" mCellLoc=" + Rlog.pii(VDBG, mCellLoc));
        pw.println(" mNewCellLoc=" + Rlog.pii(VDBG, mNewCellLoc));
        pw.println(" mLastCellInfoListTime=" + mLastCellInfoListTime);
        dumpCellInfoList(pw);
        pw.flush();
        pw.println(" mPreferredNetworkType=" + mPreferredNetworkType);
        pw.println(" mMaxDataCalls=" + mMaxDataCalls);
        pw.println(" mNewMaxDataCalls=" + mNewMaxDataCalls);
        pw.println(" mReasonDataDenied=" + mReasonDataDenied);
        pw.println(" mNewReasonDataDenied=" + mNewReasonDataDenied);
        pw.println(" mGsmRoaming=" + mGsmRoaming);
        pw.println(" mDataRoaming=" + mDataRoaming);
        pw.println(" mEmergencyOnly=" + mEmergencyOnly);
        pw.flush();
        mNitzState.dumpState(pw);
        pw.flush();
        pw.println(" mStartedGprsRegCheck=" + mStartedGprsRegCheck);
        pw.println(" mReportedGprsNoReg=" + mReportedGprsNoReg);
        pw.println(" mNotification=" + mNotification);
        pw.println(" mCurSpn=" + mCurSpn);
        pw.println(" mCurDataSpn=" + mCurDataSpn);
        pw.println(" mCurShowSpn=" + mCurShowSpn);
        pw.println(" mCurPlmn=" + mCurPlmn);
        pw.println(" mCurShowPlmn=" + mCurShowPlmn);
        pw.flush();
        pw.println(" mCurrentOtaspMode=" + mCurrentOtaspMode);
        pw.println(" mRoamingIndicator=" + mRoamingIndicator);
        pw.println(" mIsInPrl=" + mIsInPrl);
        pw.println(" mDefaultRoamingIndicator=" + mDefaultRoamingIndicator);
        pw.println(" mRegistrationState=" + mRegistrationState);
        pw.println(" mMdn=" + mMdn);
        pw.println(" mHomeSystemId=" + mHomeSystemId);
        pw.println(" mHomeNetworkId=" + mHomeNetworkId);
        pw.println(" mMin=" + mMin);
        pw.println(" mPrlVersion=" + mPrlVersion);
        pw.println(" mIsMinInfoReady=" + mIsMinInfoReady);
        pw.println(" mIsEriTextLoaded=" + mIsEriTextLoaded);
        pw.println(" mIsSubscriptionFromRuim=" + mIsSubscriptionFromRuim);
        pw.println(" mCdmaSSM=" + mCdmaSSM);
        pw.println(" mRegistrationDeniedReason=" + mRegistrationDeniedReason);
        pw.println(" mCurrentCarrier=" + mCurrentCarrier);
        pw.flush();
        pw.println(" mImsRegistered=" + mImsRegistered);
        pw.println(" mImsRegistrationOnOff=" + mImsRegistrationOnOff);
        pw.println(" mAlarmSwitch=" + mAlarmSwitch);
        pw.println(" mRadioDisabledByCarrier" + mRadioDisabledByCarrier);
        pw.println(" mPowerOffDelayNeed=" + mPowerOffDelayNeed);
        pw.println(" mDeviceShuttingDown=" + mDeviceShuttingDown);
        pw.println(" mSpnUpdatePending=" + mSpnUpdatePending);
        pw.println(" mLteRsrpBoost=" + mLteRsrpBoost);
        dumpEarfcnPairList(pw);

        pw.println(" Roaming Log:");
        IndentingPrintWriter ipw = new IndentingPrintWriter(pw, "  ");
        ipw.increaseIndent();
        mRoamingLog.dump(fd, ipw, args);
        ipw.decreaseIndent();

        ipw.println(" Attach Log:");
        ipw.increaseIndent();
        mAttachLog.dump(fd, ipw, args);
        ipw.decreaseIndent();

        ipw.println(" Phone Change Log:");
        ipw.increaseIndent();
        mPhoneTypeLog.dump(fd, ipw, args);
        ipw.decreaseIndent();

        ipw.println(" Rat Change Log:");
        ipw.increaseIndent();
        mRatLog.dump(fd, ipw, args);
        ipw.decreaseIndent();

        ipw.println(" Radio power Log:");
        ipw.increaseIndent();
        mRadioPowerLog.dump(fd, ipw, args);

        mNitzState.dumpLogs(fd, ipw, args);
    }

    public boolean isImsRegistered() {
        return mImsRegistered;
    }
    /**
     * Verifies the current thread is the same as the thread originally
     * used in the initialization of this instance. Throws RuntimeException
     * if not.
     *
     * @exception RuntimeException if the current thread is not
     * the thread that originally obtained this Phone instance.
     */
    protected void checkCorrectThread() {
        if (Thread.currentThread() != getLooper().getThread()) {
            throw new RuntimeException(
                    "ServiceStateTracker must be used from within one thread");
        }
    }

    protected boolean isCallerOnDifferentThread() {
        boolean value = Thread.currentThread() != getLooper().getThread();
        if (VDBG) log("isCallerOnDifferentThread: " + value);
        return value;
    }

    protected void updateCarrierMccMncConfiguration(String newOp, String oldOp, Context context) {
        // if we have a change in operator, notify wifi (even to/from none)
        if (((newOp == null) && (TextUtils.isEmpty(oldOp) == false)) ||
                ((newOp != null) && (newOp.equals(oldOp) == false))) {
            log("update mccmnc=" + newOp + " fromServiceState=true");
            MccTable.updateMccMncConfiguration(context, newOp, true);
        }
    }

    /**
     * Check ISO country by MCC to see if phone is roaming in same registered country
     */
    protected boolean inSameCountry(String operatorNumeric) {
        if (TextUtils.isEmpty(operatorNumeric) || (operatorNumeric.length() < 5)) {
            // Not a valid network
            return false;
        }
        final String homeNumeric = getHomeOperatorNumeric();
        if (TextUtils.isEmpty(homeNumeric) || (homeNumeric.length() < 5)) {
            // Not a valid SIM MCC
            return false;
        }
        boolean inSameCountry = true;
        final String networkMCC = operatorNumeric.substring(0, 3);
        final String homeMCC = homeNumeric.substring(0, 3);
        final String networkCountry = MccTable.countryCodeForMcc(Integer.parseInt(networkMCC));
        final String homeCountry = MccTable.countryCodeForMcc(Integer.parseInt(homeMCC));
        if (networkCountry.isEmpty() || homeCountry.isEmpty()) {
            // Not a valid country
            return false;
        }
        inSameCountry = homeCountry.equals(networkCountry);
        if (inSameCountry) {
            return inSameCountry;
        }
        // special same country cases
        if ("us".equals(homeCountry) && "vi".equals(networkCountry)) {
            inSameCountry = true;
        } else if ("vi".equals(homeCountry) && "us".equals(networkCountry)) {
            inSameCountry = true;
        }
        return inSameCountry;
    }

    /**
     * Set both voice and data roaming type,
     * judging from the ISO country of SIM VS network.
     */
    protected void setRoamingType(ServiceState currentServiceState) {
        final boolean isVoiceInService =
                (currentServiceState.getVoiceRegState() == ServiceState.STATE_IN_SERVICE);
        if (isVoiceInService) {
            if (currentServiceState.getVoiceRoaming()) {
                if (mPhone.isPhoneTypeGsm()) {
                    // check roaming type by MCC
                    if (inSameCountry(currentServiceState.getVoiceOperatorNumeric())) {
                        currentServiceState.setVoiceRoamingType(
                                ServiceState.ROAMING_TYPE_DOMESTIC);
                    } else {
                        currentServiceState.setVoiceRoamingType(
                                ServiceState.ROAMING_TYPE_INTERNATIONAL);
                    }
                } else {
                    // some carrier defines international roaming by indicator
                    int[] intRoamingIndicators = mPhone.getContext().getResources().getIntArray(
                            com.android.internal.R.array.config_cdma_international_roaming_indicators);
                    if ((intRoamingIndicators != null) && (intRoamingIndicators.length > 0)) {
                        // It's domestic roaming at least now
                        currentServiceState.setVoiceRoamingType(ServiceState.ROAMING_TYPE_DOMESTIC);
                        int curRoamingIndicator = currentServiceState.getCdmaRoamingIndicator();
                        for (int i = 0; i < intRoamingIndicators.length; i++) {
                            if (curRoamingIndicator == intRoamingIndicators[i]) {
                                currentServiceState.setVoiceRoamingType(
                                        ServiceState.ROAMING_TYPE_INTERNATIONAL);
                                break;
                            }
                        }
                    } else {
                        // check roaming type by MCC
                        if (inSameCountry(currentServiceState.getVoiceOperatorNumeric())) {
                            currentServiceState.setVoiceRoamingType(
                                    ServiceState.ROAMING_TYPE_DOMESTIC);
                        } else {
                            currentServiceState.setVoiceRoamingType(
                                    ServiceState.ROAMING_TYPE_INTERNATIONAL);
                        }
                    }
                }
            } else {
                currentServiceState.setVoiceRoamingType(ServiceState.ROAMING_TYPE_NOT_ROAMING);
            }
        }
        final boolean isDataInService =
                (currentServiceState.getDataRegState() == ServiceState.STATE_IN_SERVICE);
        final int dataRegType = currentServiceState.getRilDataRadioTechnology();
        if (isDataInService) {
            if (!currentServiceState.getDataRoaming()) {
                currentServiceState.setDataRoamingType(ServiceState.ROAMING_TYPE_NOT_ROAMING);
            } else {
                if (mPhone.isPhoneTypeGsm()) {
                    if (ServiceState.isGsm(dataRegType)) {
                        if (isVoiceInService) {
                            // GSM data should have the same state as voice
                            currentServiceState.setDataRoamingType(currentServiceState
                                    .getVoiceRoamingType());
                        } else {
                            // we can not decide GSM data roaming type without voice
                            currentServiceState.setDataRoamingType(ServiceState.ROAMING_TYPE_UNKNOWN);
                        }
                    } else {
                        // we can not decide 3gpp2 roaming state here
                        currentServiceState.setDataRoamingType(ServiceState.ROAMING_TYPE_UNKNOWN);
                    }
                } else {
                    if (ServiceState.isCdma(dataRegType)) {
                        if (isVoiceInService) {
                            // CDMA data should have the same state as voice
                            currentServiceState.setDataRoamingType(currentServiceState
                                    .getVoiceRoamingType());
                        } else {
                            // we can not decide CDMA data roaming type without voice
                            // set it as same as last time
                            currentServiceState.setDataRoamingType(ServiceState.ROAMING_TYPE_UNKNOWN);
                        }
                    } else {
                        // take it as 3GPP roaming
                        if (inSameCountry(currentServiceState.getDataOperatorNumeric())) {
                            currentServiceState.setDataRoamingType(ServiceState.ROAMING_TYPE_DOMESTIC);
                        } else {
                            currentServiceState.setDataRoamingType(
                                    ServiceState.ROAMING_TYPE_INTERNATIONAL);
                        }
                    }
                }
            }
        }
    }

    private void setSignalStrengthDefaultValues() {
        mSignalStrength = new SignalStrength(true);
    }

    protected String getHomeOperatorNumeric() {
        String numeric = ((TelephonyManager) mPhone.getContext().
                getSystemService(Context.TELEPHONY_SERVICE)).
                getSimOperatorNumericForPhone(mPhone.getPhoneId());
        if (!mPhone.isPhoneTypeGsm() && TextUtils.isEmpty(numeric)) {
            numeric = SystemProperties.get(GsmCdmaPhone.PROPERTY_CDMA_HOME_OPERATOR_NUMERIC, "");
        }
        return numeric;
    }

    protected int getPhoneId() {
        return mPhone.getPhoneId();
    }

    /* Reset Service state when IWLAN is enabled as polling in airplane mode
     * causes state to go to OUT_OF_SERVICE state instead of STATE_OFF
     */
    protected void resetServiceStateInIwlanMode() {
        if (mCi.getRadioState() == CommandsInterface.RadioState.RADIO_OFF) {
            boolean resetIwlanRatVal = false;
            log("set service state as POWER_OFF");
            if (ServiceState.RIL_RADIO_TECHNOLOGY_IWLAN
                        == mNewSS.getRilDataRadioTechnology()) {
                log("pollStateDone: mNewSS = " + mNewSS);
                log("pollStateDone: reset iwlan RAT value");
                resetIwlanRatVal = true;
            }
            // operator info should be kept in SS
            String operator = mNewSS.getOperatorAlphaLong();
            mNewSS.setStateOff();
            if (resetIwlanRatVal) {
                mNewSS.setRilDataRadioTechnology(ServiceState.RIL_RADIO_TECHNOLOGY_IWLAN);
                mNewSS.setDataRegState(ServiceState.STATE_IN_SERVICE);
                mNewSS.setOperatorAlphaLong(operator);
                log("pollStateDone: mNewSS = " + mNewSS);
            }
        }
    }

    /**
     * Check if device is non-roaming and always on home network.
     *
     * @param b carrier config bundle obtained from CarrierConfigManager
     * @return true if network is always on home network, false otherwise
     * @see CarrierConfigManager
     */
    protected final boolean alwaysOnHomeNetwork(BaseBundle b) {
        return b.getBoolean(CarrierConfigManager.KEY_FORCE_HOME_NETWORK_BOOL);
    }

    /**
     * Check if the network identifier has membership in the set of
     * network identifiers stored in the carrier config bundle.
     *
     * @param b carrier config bundle obtained from CarrierConfigManager
     * @param network The network identifier to check network existence in bundle
     * @param key The key to index into the bundle presenting a string array of
     *            networks to check membership
     * @return true if network has membership in bundle networks, false otherwise
     * @see CarrierConfigManager
     */
    private boolean isInNetwork(BaseBundle b, String network, String key) {
        String[] networks = b.getStringArray(key);

        if (networks != null && Arrays.asList(networks).contains(network)) {
            return true;
        }
        return false;
    }

    protected final boolean isRoamingInGsmNetwork(BaseBundle b, String network) {
        return isInNetwork(b, network, CarrierConfigManager.KEY_GSM_ROAMING_NETWORKS_STRING_ARRAY);
    }

    protected final boolean isNonRoamingInGsmNetwork(BaseBundle b, String network) {
        return isInNetwork(b, network, CarrierConfigManager.KEY_GSM_NONROAMING_NETWORKS_STRING_ARRAY);
    }

    protected final boolean isRoamingInCdmaNetwork(BaseBundle b, String network) {
        return isInNetwork(b, network, CarrierConfigManager.KEY_CDMA_ROAMING_NETWORKS_STRING_ARRAY);
    }

    protected final boolean isNonRoamingInCdmaNetwork(BaseBundle b, String network) {
        return isInNetwork(b, network, CarrierConfigManager.KEY_CDMA_NONROAMING_NETWORKS_STRING_ARRAY);
    }

    /** Check if the device is shutting down. */
    public boolean isDeviceShuttingDown() {
        return mDeviceShuttingDown;
    }

    /**
     * Consider dataRegState if voiceRegState is OOS to determine SPN to be displayed
     */
    protected int getCombinedRegState() {
        int regState = mSS.getVoiceRegState();
        int dataRegState = mSS.getDataRegState();
        if ((regState == ServiceState.STATE_OUT_OF_SERVICE
                || regState == ServiceState.STATE_POWER_OFF)
                && (dataRegState == ServiceState.STATE_IN_SERVICE)) {
            log("getCombinedRegState: return STATE_IN_SERVICE as Data is in service");
            regState = dataRegState;
        }
        return regState;
    }

    /**
     * Gets the carrier configuration values for a particular subscription.
     *
     * @return A {@link PersistableBundle} containing the config for the given subId,
     *         or default values for an invalid subId.
     */
    private PersistableBundle getCarrierConfig() {
        CarrierConfigManager configManager = (CarrierConfigManager) mPhone.getContext()
                .getSystemService(Context.CARRIER_CONFIG_SERVICE);
        if (configManager != null) {
            // If an invalid subId is used, this bundle will contain default values.
            PersistableBundle config = configManager.getConfigForSubId(mPhone.getSubId());
            if (config != null) {
                return config;
            }
        }
        // Return static default defined in CarrierConfigManager.
        return CarrierConfigManager.getDefaultConfig();
    }
}<|MERGE_RESOLUTION|>--- conflicted
+++ resolved
@@ -140,12 +140,8 @@
      * and ignore stale responses.  The value is a count-down of
      * expected responses in this pollingContext.
      */
-<<<<<<< HEAD
-    protected int[] mPollingContext;
-=======
     @VisibleForTesting
     public int[] mPollingContext;
->>>>>>> 38023348
     private boolean mDesiredPowerState;
 
     /**
