--- conflicted
+++ resolved
@@ -1169,11 +1169,11 @@
             rat == ServiceState.RIL_RADIO_TECHNOLOGY_LTE_CA);
     }
 
-<<<<<<< HEAD
     /** Check if the device is shutting down. */
     public final boolean isDeviceShuttingDown() {
         return mDeviceShuttingDown;
-=======
+    }
+
     protected String maybeUpdateHDTagForSpn(boolean showSpn, String spn) {
         if (!showSpn) return spn;
         return maybeUpdateHDTag(spn);
@@ -1196,6 +1196,5 @@
                     " original name: " + originalNwName);
         }
         return networkName;
->>>>>>> 7a47c3ee
     }
 }