--- conflicted
+++ resolved
@@ -240,19 +240,12 @@
      *   extended data ("pdu").
      * @param priority Priority level of the message
      * @param subscription the subscription on which the SMS has to be sent.
-<<<<<<< HEAD
-     */
-    void sendMultipartTextWithOptions(String callingPkg, in String destinationAddress,
-            in String scAddress, in List<String> parts, in List<PendingIntent> sentIntents,
-            in List<PendingIntent> deliveryIntents, in int priority, in int subscription);
-=======
      * @param validityPeriod Validity Period of the message in Minutes.
      */
     void sendMultipartTextWithOptions(String callingPkg, in String destinationAddress,
             in String scAddress, in List<String> parts, in List<PendingIntent> sentIntents,
             in List<PendingIntent> deliveryIntents, in int priority, in boolean isExpectMore,
             in int validityPeriod, in int subscription);
->>>>>>> 12aaa4fe
 
     /**
      * Enable reception of cell broadcast (SMS-CB) messages with the given
