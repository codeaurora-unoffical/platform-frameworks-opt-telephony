/*
 * Copyright (C) 2012 The Android Open Source Project
 *
 * Licensed under the Apache License, Version 2.0 (the "License");
 * you may not use this file except in compliance with the License.
 * You may obtain a copy of the License at
 *
 *      http://www.apache.org/licenses/LICENSE-2.0
 *
 * Unless required by applicable law or agreed to in writing, software
 * distributed under the License is distributed on an "AS IS" BASIS,
 * WITHOUT WARRANTIES OR CONDITIONS OF ANY KIND, either express or implied.
 * See the License for the specific language governing permissions and
 * limitations under the License.
 */

package com.android.internal.telephony.cdma;

import android.app.AlarmManager;
import android.content.ContentResolver;
import android.content.Context;
import android.content.Intent;
import android.content.res.Resources;
import android.database.ContentObserver;
import android.os.AsyncResult;
import android.os.Build;
import android.os.Handler;
import android.os.Message;
import android.os.PowerManager;
import android.os.Registrant;
import android.os.RegistrantList;
import android.os.SystemClock;
import android.os.SystemProperties;
import android.os.UserHandle;
import android.provider.Settings;
import android.provider.Settings.SettingNotFoundException;
import android.telephony.CellInfo;
import android.telephony.CellInfoCdma;
import android.telephony.Rlog;
import android.telephony.ServiceState;
import android.telephony.SignalStrength;
import android.telephony.TelephonyManager;
import android.telephony.SubscriptionManager;
import android.telephony.cdma.CdmaCellLocation;
import android.text.TextUtils;
import android.util.EventLog;
import android.util.TimeUtils;

import com.android.internal.telephony.CommandException;
import com.android.internal.telephony.CommandsInterface;
import com.android.internal.telephony.CommandsInterface.RadioState;
import com.android.internal.telephony.EventLogTags;
import com.android.internal.telephony.MccTable;
import com.android.internal.telephony.Phone;
import com.android.internal.telephony.PhoneConstants;
import com.android.internal.telephony.PhoneFactory;
import com.android.internal.telephony.ServiceStateTracker;
import com.android.internal.telephony.TelephonyIntents;
import com.android.internal.telephony.TelephonyProperties;
import com.android.internal.telephony.dataconnection.DcTrackerBase;
import com.android.internal.telephony.uicc.UiccCardApplication;
import com.android.internal.telephony.uicc.UiccController;
import com.android.internal.telephony.HbpcdUtils;
import com.android.internal.telephony.uicc.RuimRecords;

import java.io.FileDescriptor;
import java.io.PrintWriter;
import java.util.Arrays;
import java.util.Calendar;
import java.util.Date;
import java.util.List;
import java.util.TimeZone;

/**
 * {@hide}
 */
public class CdmaServiceStateTracker extends ServiceStateTracker {
    static final String LOG_TAG = "CdmaSST";

    CDMAPhone mPhone;
    CdmaCellLocation mCellLoc;
    CdmaCellLocation mNewCellLoc;

    // Min values used to by getOtasp()
    private static final String UNACTIVATED_MIN2_VALUE = "000000";
    private static final String UNACTIVATED_MIN_VALUE = "1111110111";

    private static final int MS_PER_HOUR = 60 * 60 * 1000;

    // Current Otasp value
    int mCurrentOtaspMode = OTASP_UNINITIALIZED;

     /** if time between NITZ updates is less than mNitzUpdateSpacing the update may be ignored. */
    private static final int NITZ_UPDATE_SPACING_DEFAULT = 1000 * 60 * 10;
    private int mNitzUpdateSpacing = SystemProperties.getInt("ro.nitz_update_spacing",
            NITZ_UPDATE_SPACING_DEFAULT);

    /** If mNitzUpdateSpacing hasn't been exceeded but update is > mNitzUpdate do the update */
    private static final int NITZ_UPDATE_DIFF_DEFAULT = 2000;
    private int mNitzUpdateDiff = SystemProperties.getInt("ro.nitz_update_diff",
            NITZ_UPDATE_DIFF_DEFAULT);

    private boolean mCdmaRoaming = false;
    protected boolean mDataRoaming = false;
    private int mRoamingIndicator = EriInfo.ROAMING_INDICATOR_OFF;
    private boolean mIsInPrl;
    private int mDefaultRoamingIndicator = EriInfo.ROAMING_INDICATOR_OFF;

    /**
     * Initially assume no data connection.
     */
    protected int mRegistrationState = -1;
    protected RegistrantList mCdmaForSubscriptionInfoReadyRegistrants = new RegistrantList();

    /**
     * Sometimes we get the NITZ time before we know what country we
     * are in. Keep the time zone information from the NITZ string so
     * we can fix the time zone once know the country.
     */
    protected boolean mNeedFixZone = false;
    private int mZoneOffset;
    private boolean mZoneDst;
    private long mZoneTime;
    protected boolean mGotCountryCode = false;
    String mSavedTimeZone;
    long mSavedTime;
    long mSavedAtTime;

    /** Wake lock used while setting time of day. */
    private PowerManager.WakeLock mWakeLock;
    private static final String WAKELOCK_TAG = "ServiceStateTracker";

    /** Contains the name of the registered network in CDMA (either ONS or ERI text). */
    protected String mCurPlmn = null;

    protected String mMdn;
    protected int mHomeSystemId[] = null;
    protected int mHomeNetworkId[] = null;
    protected String mMin;
    protected String mPrlVersion;
    protected boolean mIsMinInfoReady = false;

    private boolean mIsEriTextLoaded = false;
    protected boolean mIsSubscriptionFromRuim = false;
    private CdmaSubscriptionSourceManager mCdmaSSM;

    protected static final String INVALID_MCC = "000";
    protected static final String DEFAULT_MNC = "00";

    protected HbpcdUtils mHbpcdUtils = null;

    /* Used only for debugging purposes. */
    private String mRegistrationDeniedReason;

    private ContentResolver mCr;
    private String mCurrentCarrier = null;

    private ContentObserver mAutoTimeObserver = new ContentObserver(new Handler()) {
        @Override
        public void onChange(boolean selfChange) {
            if (DBG) log("Auto time state changed");
            revertToNitzTime();
        }
    };

    private ContentObserver mAutoTimeZoneObserver = new ContentObserver(new Handler()) {
        @Override
        public void onChange(boolean selfChange) {
            if (DBG) log("Auto time zone state changed");
            revertToNitzTimeZone();
        }
    };

    public CdmaServiceStateTracker(CDMAPhone phone) {
        this(phone, new CellInfoCdma());
    }

    protected CdmaServiceStateTracker(CDMAPhone phone, CellInfo cellInfo) {
        super(phone, phone.mCi, cellInfo);

        mPhone = phone;
        mCr = phone.getContext().getContentResolver();
        mCellLoc = new CdmaCellLocation();
        mNewCellLoc = new CdmaCellLocation();

        mCdmaSSM = CdmaSubscriptionSourceManager.getInstance(phone.getContext(), mCi, this,
                EVENT_CDMA_SUBSCRIPTION_SOURCE_CHANGED, null);
        mIsSubscriptionFromRuim = (mCdmaSSM.getCdmaSubscriptionSource() ==
                          CdmaSubscriptionSourceManager.SUBSCRIPTION_FROM_RUIM);

        PowerManager powerManager =
                (PowerManager)phone.getContext().getSystemService(Context.POWER_SERVICE);
        mWakeLock = powerManager.newWakeLock(PowerManager.PARTIAL_WAKE_LOCK, WAKELOCK_TAG);

        mCi.registerForRadioStateChanged(this, EVENT_RADIO_STATE_CHANGED, null);

        mCi.registerForVoiceNetworkStateChanged(this, EVENT_NETWORK_STATE_CHANGED_CDMA, null);
        mCi.setOnNITZTime(this, EVENT_NITZ_TIME, null);

        mCi.registerForCdmaPrlChanged(this, EVENT_CDMA_PRL_VERSION_CHANGED, null);
        phone.registerForEriFileLoaded(this, EVENT_ERI_FILE_LOADED, null);
        mCi.registerForCdmaOtaProvision(this,EVENT_OTA_PROVISION_STATUS_CHANGE, null);

        // System setting property AIRPLANE_MODE_ON is set in Settings.
        int airplaneMode = Settings.Global.getInt(mCr, Settings.Global.AIRPLANE_MODE_ON, 0);
        mDesiredPowerState = ! (airplaneMode > 0);

        mCr.registerContentObserver(
                Settings.Global.getUriFor(Settings.Global.AUTO_TIME), true,
                mAutoTimeObserver);
        mCr.registerContentObserver(
            Settings.Global.getUriFor(Settings.Global.AUTO_TIME_ZONE), true,
            mAutoTimeZoneObserver);
        setSignalStrengthDefaultValues();

        mHbpcdUtils = new HbpcdUtils(phone.getContext());

        // Reset OTASP state in case previously set by another service
        phone.notifyOtaspChanged(OTASP_UNINITIALIZED);
    }

    @Override
    public void dispose() {
        checkCorrectThread();
        log("ServiceStateTracker dispose");

        // Unregister for all events.
        mCi.unregisterForRadioStateChanged(this);
        mCi.unregisterForVoiceNetworkStateChanged(this);
        mCi.unregisterForCdmaOtaProvision(this);
        mPhone.unregisterForEriFileLoaded(this);
        unregisterForRuimEvents();
        mCi.unSetOnNITZTime(this);
        mCr.unregisterContentObserver(mAutoTimeObserver);
        mCr.unregisterContentObserver(mAutoTimeZoneObserver);
        mCdmaSSM.dispose(this);
        mCi.unregisterForCdmaPrlChanged(this);
        super.dispose();
    }

    @Override
    protected void finalize() {
        if (DBG) log("CdmaServiceStateTracker finalized");
    }

    /**
     * Registration point for subscription info ready
     * @param h handler to notify
     * @param what what code of message when delivered
     * @param obj placed in Message.obj
     */
    public void registerForSubscriptionInfoReady(Handler h, int what, Object obj) {
        Registrant r = new Registrant(h, what, obj);
        mCdmaForSubscriptionInfoReadyRegistrants.add(r);

        if (isMinInfoReady()) {
            r.notifyRegistrant();
        }
    }

    public void unregisterForSubscriptionInfoReady(Handler h) {
        mCdmaForSubscriptionInfoReadyRegistrants.remove(h);
    }

    /**
     * Save current source of cdma subscription
     * @param source - 1 for NV, 0 for RUIM
     */
    private void saveCdmaSubscriptionSource(int source) {
        log("Storing cdma subscription source: " + source);
        Settings.Global.putInt(mPhone.getContext().getContentResolver(),
                Settings.Global.CDMA_SUBSCRIPTION_MODE,
                source );
    }

    private void getSubscriptionInfoAndStartPollingThreads() {
        mCi.getCDMASubscription(obtainMessage(EVENT_POLL_STATE_CDMA_SUBSCRIPTION));

        // Get Registration Information
        pollState();
    }

    @Override
    public void handleMessage (Message msg) {
        AsyncResult ar;
        int[] ints;
        String[] strings;

        if (!mPhone.mIsTheCurrentActivePhone) {
            loge("Received message " + msg + "[" + msg.what + "]" +
                    " while being destroyed. Ignoring.");
            return;
        }

        switch (msg.what) {
        case EVENT_CDMA_SUBSCRIPTION_SOURCE_CHANGED:
            handleCdmaSubscriptionSource(mCdmaSSM.getCdmaSubscriptionSource());
            break;

        case EVENT_RUIM_READY:
            int networkType = PhoneFactory.calculatePreferredNetworkType(
                    mPhone.getContext(), mPhone.getPhoneId());
            mCi.setPreferredNetworkType(networkType, null);

            if (DBG) log("Receive EVENT_RUIM_READY");
            pollState();

            boolean skipRestoringSelection = mPhone.getContext().getResources().getBoolean(
                    com.android.internal.R.bool.skip_restoring_network_selection);
            if (!skipRestoringSelection) {
                 // Only support automatic selection mode in CDMA.
                 mCi.getNetworkSelectionMode(obtainMessage(EVENT_POLL_STATE_NETWORK_SELECTION_MODE));
            }

            mPhone.prepareEri();
            break;

        case EVENT_NV_READY:
            updatePhoneObject();

            // Only support automatic selection mode in CDMA.
            mCi.getNetworkSelectionMode(obtainMessage(EVENT_POLL_STATE_NETWORK_SELECTION_MODE));

            // For Non-RUIM phones, the subscription information is stored in
            // Non Volatile. Here when Non-Volatile is ready, we can poll the CDMA
            // subscription info.
            getSubscriptionInfoAndStartPollingThreads();
            break;

        case EVENT_RADIO_STATE_CHANGED:
            if(mCi.getRadioState() == RadioState.RADIO_ON) {
                handleCdmaSubscriptionSource(mCdmaSSM.getCdmaSubscriptionSource());

                // Signal strength polling stops when radio is off.
                queueNextSignalStrengthPoll();
            }
            // This will do nothing in the 'radio not available' case.
            setPowerStateToDesired();
            pollState();
            break;

        case EVENT_NETWORK_STATE_CHANGED_CDMA:
            pollState();
            break;

        case EVENT_GET_SIGNAL_STRENGTH:
            // This callback is called when signal strength is polled
            // all by itself.

            if (!(mCi.getRadioState().isOn())) {
                // Polling will continue when radio turns back on.
                return;
            }
            ar = (AsyncResult) msg.obj;
            onSignalStrengthResult(ar, false);
            queueNextSignalStrengthPoll();

            break;

        case EVENT_GET_LOC_DONE_CDMA:
            ar = (AsyncResult) msg.obj;

            if (ar.exception == null) {
                String states[] = (String[])ar.result;
                int baseStationId = -1;
                int baseStationLatitude = CdmaCellLocation.INVALID_LAT_LONG;
                int baseStationLongitude = CdmaCellLocation.INVALID_LAT_LONG;
                int systemId = -1;
                int networkId = -1;

                if (states.length > 9) {
                    try {
                        if (states[4] != null) {
                            baseStationId = Integer.parseInt(states[4]);
                        }
                        if (states[5] != null) {
                            baseStationLatitude = Integer.parseInt(states[5]);
                        }
                        if (states[6] != null) {
                            baseStationLongitude = Integer.parseInt(states[6]);
                        }
                        // Some carriers only return lat-lngs of 0,0
                        if (baseStationLatitude == 0 && baseStationLongitude == 0) {
                            baseStationLatitude  = CdmaCellLocation.INVALID_LAT_LONG;
                            baseStationLongitude = CdmaCellLocation.INVALID_LAT_LONG;
                        }
                        if (states[8] != null) {
                            systemId = Integer.parseInt(states[8]);
                        }
                        if (states[9] != null) {
                            networkId = Integer.parseInt(states[9]);
                        }
                    } catch (NumberFormatException ex) {
                        loge("error parsing cell location data: " + ex);
                    }
                }

                mCellLoc.setCellLocationData(baseStationId, baseStationLatitude,
                        baseStationLongitude, systemId, networkId);
                mPhone.notifyLocationChanged();
            }

            // Release any temporary cell lock, which could have been
            // acquired to allow a single-shot location update.
            disableSingleLocationUpdate();
            break;

        case EVENT_POLL_STATE_REGISTRATION_CDMA:
        case EVENT_POLL_STATE_OPERATOR_CDMA:
        case EVENT_POLL_STATE_GPRS:
            ar = (AsyncResult) msg.obj;
            handlePollStateResult(msg.what, ar);
            break;

        case EVENT_POLL_STATE_CDMA_SUBSCRIPTION: // Handle RIL_CDMA_SUBSCRIPTION
            ar = (AsyncResult) msg.obj;

            if (ar.exception == null) {
                String cdmaSubscription[] = (String[])ar.result;
                if (cdmaSubscription != null && cdmaSubscription.length >= 5) {
                    if (null != cdmaSubscription[0]) {
                        mMdn = cdmaSubscription[0];
                    }
                    parseSidNid(cdmaSubscription[1], cdmaSubscription[2]);

                    if (null != cdmaSubscription[3]) {
                        mMin = cdmaSubscription[3];
                    }
                    if (null != cdmaSubscription[4]) {
                        mPrlVersion = cdmaSubscription[4];
                    }
                    if (DBG) log("GET_CDMA_SUBSCRIPTION: MDN=" + mMdn);

                    mIsMinInfoReady = true;

                    updateOtaspState();
                    if (!mIsSubscriptionFromRuim && mIccRecords != null) {
                        if (DBG) {
                            log("GET_CDMA_SUBSCRIPTION set imsi in mIccRecords");
                        }
                        mIccRecords.setImsi(getImsi());
                    } else {
                        if (DBG) {
                            log("GET_CDMA_SUBSCRIPTION either mIccRecords is null  or NV type device" +
                                    " - not setting Imsi in mIccRecords");
                        }
                    }
                } else {
                    if (DBG) {
                        log("GET_CDMA_SUBSCRIPTION: error parsing cdmaSubscription params num="
                            + cdmaSubscription.length);
                    }
                }
            }
            break;

        case EVENT_POLL_SIGNAL_STRENGTH:
            // Just poll signal strength...not part of pollState()

            mCi.getSignalStrength(obtainMessage(EVENT_GET_SIGNAL_STRENGTH));
            break;

        case EVENT_NITZ_TIME:
            ar = (AsyncResult) msg.obj;

            String nitzString = (String)((Object[])ar.result)[0];
            long nitzReceiveTime = ((Long)((Object[])ar.result)[1]).longValue();

            setTimeFromNITZString(nitzString, nitzReceiveTime);
            break;

        case EVENT_SIGNAL_STRENGTH_UPDATE:
            // This is a notification from CommandsInterface.setOnSignalStrengthUpdate.

            ar = (AsyncResult) msg.obj;

            // The radio is telling us about signal strength changes,
            // so we don't have to ask it.
            mDontPollSignalStrength = true;

            onSignalStrengthResult(ar, false);
            break;

        case EVENT_RUIM_RECORDS_LOADED:
            log("EVENT_RUIM_RECORDS_LOADED: what=" + msg.what);
            updatePhoneObject();
            RuimRecords ruim = (RuimRecords)mIccRecords;
            if ((ruim != null) && ruim.isProvisioned()) {
                mMdn = ruim.getMdn();
                mMin = ruim.getMin();
                parseSidNid(ruim.getSid(), ruim.getNid());
                mPrlVersion = ruim.getPrlVersion();
                mIsMinInfoReady = true;
                updateOtaspState();
            }
            // SID/NID/PRL is loaded. Poll service state
            // again to update to the roaming state with
            // the latest variables.
            getSubscriptionInfoAndStartPollingThreads();
            break;

        case EVENT_LOCATION_UPDATES_ENABLED:
            ar = (AsyncResult) msg.obj;

            if (ar.exception == null) {
                mCi.getVoiceRegistrationState(obtainMessage(EVENT_GET_LOC_DONE_CDMA, null));
            }
            break;

        case EVENT_ERI_FILE_LOADED:
            // Repoll the state once the ERI file has been loaded.
            if (DBG) log("[CdmaServiceStateTracker] ERI file has been loaded, repolling.");
            pollState();
            break;

        case EVENT_OTA_PROVISION_STATUS_CHANGE:
            ar = (AsyncResult)msg.obj;
            if (ar.exception == null) {
                ints = (int[]) ar.result;
                int otaStatus = ints[0];
                if (otaStatus == Phone.CDMA_OTA_PROVISION_STATUS_COMMITTED
                    || otaStatus == Phone.CDMA_OTA_PROVISION_STATUS_OTAPA_STOPPED) {
                    if (DBG) log("EVENT_OTA_PROVISION_STATUS_CHANGE: Complete, Reload MDN");
                    mCi.getCDMASubscription( obtainMessage(EVENT_POLL_STATE_CDMA_SUBSCRIPTION));
                }
            }
            break;

        case EVENT_CDMA_PRL_VERSION_CHANGED:
            ar = (AsyncResult)msg.obj;
            if (ar.exception == null) {
                ints = (int[]) ar.result;
                mPrlVersion = Integer.toString(ints[0]);
            }
            break;

        case EVENT_CHANGE_IMS_STATE:
            if (DBG) log("EVENT_CHANGE_IMS_STATE");
            setPowerStateToDesired();
            break;

        case EVENT_POLL_STATE_NETWORK_SELECTION_MODE:
            if (DBG) log("EVENT_POLL_STATE_NETWORK_SELECTION_MODE");
            ar = (AsyncResult) msg.obj;
            if (ar.exception == null && ar.result != null) {
                ints = (int[])ar.result;
                if (ints[0] == 1) {  // Manual selection.
                    mPhone.setNetworkSelectionModeAutomatic(null);
                }
            } else {
                log("Unable to getNetworkSelectionMode");
            }
            break;

        default:
            super.handleMessage(msg);
        break;
        }
    }

    private void handleCdmaSubscriptionSource(int newSubscriptionSource) {
        log("Subscription Source : " + newSubscriptionSource);
        mIsSubscriptionFromRuim =
            (newSubscriptionSource == CdmaSubscriptionSourceManager.SUBSCRIPTION_FROM_RUIM);
        saveCdmaSubscriptionSource(newSubscriptionSource);
        if (!mIsSubscriptionFromRuim) {
            // Unregister from any previous RUIM events if registered
            // (switching from RUIM/SIM to NV)
            unregisterForRuimEvents();
            // NV is ready when subscription source is NV
            sendMessage(obtainMessage(EVENT_NV_READY));
        } else {
            registerForRuimEvents();
        }
    }

    @Override
    protected void setPowerStateToDesired() {
        // If we want it on and it's off, turn it on
        if (mDesiredPowerState
            && mCi.getRadioState() == CommandsInterface.RadioState.RADIO_OFF) {
            mCi.setRadioPower(true, null);
        } else if (!mDesiredPowerState && mCi.getRadioState().isOn()) {
            DcTrackerBase dcTracker = mPhone.mDcTracker;

            // If it's on and available and we want it off gracefully
            powerOffRadioSafely(dcTracker);
        } else if (mDeviceShuttingDown && mCi.getRadioState().isAvailable()) {
            mCi.requestShutdown(null);
        }
    }

    @Override
    protected void updateSpnDisplay() {
        // mOperatorAlphaLong contains the ERI text
        String plmn = mSS.getOperatorAlphaLong();

        int combinedRegState = getCombinedRegState();
        if (combinedRegState == ServiceState.STATE_OUT_OF_SERVICE) {
            plmn = Resources.getSystem().getText(com.android.internal.
                    R.string.lockscreen_carrier_default).toString();
            if (DBG) log("updateSpnDisplay: radio is on but out " +
                    "of service, set plmn='" + plmn + "'");
        }

        if (!TextUtils.equals(plmn, mCurPlmn)) {
            // Allow A blank plmn, "" to set showPlmn to true. Previously, we
            // would set showPlmn to true only if plmn was not empty, i.e. was not
            // null and not blank. But this would cause us to incorrectly display
            // "No Service". Now showPlmn is set to true for any non null string.
            boolean showPlmn = plmn != null;
            if (DBG) {
                log(String.format("updateSpnDisplay: changed sending intent" +
                            " showPlmn='%b' plmn='%s'", showPlmn, plmn));
            }
            Intent intent = new Intent(TelephonyIntents.SPN_STRINGS_UPDATED_ACTION);
            intent.addFlags(Intent.FLAG_RECEIVER_REPLACE_PENDING);
            intent.putExtra(TelephonyIntents.EXTRA_SHOW_SPN, false);
            intent.putExtra(TelephonyIntents.EXTRA_SPN, "");
            intent.putExtra(TelephonyIntents.EXTRA_SHOW_PLMN, showPlmn);
            intent.putExtra(TelephonyIntents.EXTRA_PLMN, plmn);
            SubscriptionManager.putPhoneIdAndSubIdExtra(intent, mPhone.getPhoneId());
            mPhone.getContext().sendStickyBroadcastAsUser(intent, UserHandle.ALL);
        }

        mCurPlmn = plmn;
    }

    /**
     * Consider dataRegState if voiceRegState is OOS to determine SPN to be
     * displayed
     */
    private int getCombinedRegState() {
        int regState = mSS.getVoiceRegState();
        int dataRegState = mSS.getDataRegState();

        if ((regState == ServiceState.STATE_OUT_OF_SERVICE)
                && (dataRegState == ServiceState.STATE_IN_SERVICE)) {
            log("getCombinedRegState: return STATE_IN_SERVICE as Data is in service");
            regState = dataRegState;
        }

        return regState;
    }

    @Override
    protected Phone getPhone() {
        return mPhone;
    }

    /**
    * Hanlde the PollStateResult message
    */
    protected void handlePollStateResultMessage(int what, AsyncResult ar){
        int ints[];
        String states[];
        switch (what) {
            case EVENT_POLL_STATE_GPRS:
                states = (String[])ar.result;
                if (DBG) {
                    log("handlePollStateResultMessage: EVENT_POLL_STATE_GPRS states.length=" +
                            states.length + " states=" + states);
                }

                int regState = ServiceState.RIL_REG_STATE_UNKNOWN;
                int dataRadioTechnology = 0;

                if (states.length > 0) {
                    try {
                        regState = Integer.parseInt(states[0]);
    
                        // states[3] (if present) is the current radio technology
                        if (states.length >= 4 && states[3] != null) {
                            dataRadioTechnology = Integer.parseInt(states[3]);
                        }
                    } catch (NumberFormatException ex) {
                        loge("handlePollStateResultMessage: error parsing GprsRegistrationState: "
                                        + ex);
                    }
                }

                int dataRegState = regCodeToServiceState(regState);
                mNewSS.setDataRegState(dataRegState);
                mNewSS.setRilDataRadioTechnology(dataRadioTechnology);
                mNewSS.setDataRoaming(regCodeIsRoaming(regState));
                if (DBG) {
                    log("handlPollStateResultMessage: cdma setDataRegState=" + dataRegState
                            + " regState=" + regState
                            + " dataRadioTechnology=" + dataRadioTechnology);
                }
                break;

            case EVENT_POLL_STATE_REGISTRATION_CDMA: // Handle RIL_REQUEST_REGISTRATION_STATE.
                states = (String[])ar.result;

                int registrationState = 4;     //[0] registrationState
                int radioTechnology = -1;      //[3] radioTechnology
                int baseStationId = -1;        //[4] baseStationId
                //[5] baseStationLatitude
                int baseStationLatitude = CdmaCellLocation.INVALID_LAT_LONG;
                //[6] baseStationLongitude
                int baseStationLongitude = CdmaCellLocation.INVALID_LAT_LONG;
                int cssIndicator = 0;          //[7] init with 0, because it is treated as a boolean
                int systemId = 0;              //[8] systemId
                int networkId = 0;             //[9] networkId
                int roamingIndicator = EriInfo.ROAMING_INDICATOR_OFF;     //[10] Roaming indicator
                int systemIsInPrl = 0;         //[11] Indicates if current system is in PRL
                int defaultRoamingIndicator = EriInfo.ROAMING_INDICATOR_OFF;  //[12] def RI from PRL
                int reasonForDenial = 0;       //[13] Denial reason if registrationState = 3

                if (states.length >= 14) {
                    try {
                        if (states[0] != null) {
                            registrationState = Integer.parseInt(states[0]);
                        }
                        if (states[3] != null) {
                            radioTechnology = Integer.parseInt(states[3]);
                        }
                        if (states[4] != null) {
                            baseStationId = Integer.parseInt(states[4]);
                        }
                        if (states[5] != null) {
                            baseStationLatitude = Integer.parseInt(states[5]);
                        }
                        if (states[6] != null) {
                            baseStationLongitude = Integer.parseInt(states[6]);
                        }
                        // Some carriers only return lat-lngs of 0,0
                        if (baseStationLatitude == 0 && baseStationLongitude == 0) {
                            baseStationLatitude  = CdmaCellLocation.INVALID_LAT_LONG;
                            baseStationLongitude = CdmaCellLocation.INVALID_LAT_LONG;
                        }
                        if (states[7] != null) {
                            cssIndicator = Integer.parseInt(states[7]);
                        }
                        if (states[8] != null) {
                            systemId = Integer.parseInt(states[8]);
                        }
                        if (states[9] != null) {
                            networkId = Integer.parseInt(states[9]);
                        }
                        if (states[10] != null) {
                            roamingIndicator = Integer.parseInt(states[10]);
                        }
                        if (states[11] != null) {
                            systemIsInPrl = Integer.parseInt(states[11]);
                        }
                        if (states[12] != null) {
                            defaultRoamingIndicator = Integer.parseInt(states[12]);
                        }
                        if (states[13] != null) {
                            reasonForDenial = Integer.parseInt(states[13]);
                        }
                    } catch (NumberFormatException ex) {
                        loge("EVENT_POLL_STATE_REGISTRATION_CDMA: error parsing: " + ex);
                    }
                } else {
                    throw new RuntimeException("Warning! Wrong number of parameters returned from "
                                         + "RIL_REQUEST_REGISTRATION_STATE: expected 14 or more "
                                         + "strings and got " + states.length + " strings");
                }

                mRegistrationState = registrationState;
                // When registration state is roaming and TSB58
                // roaming indicator is not in the carrier-specified
                // list of ERIs for home system, mCdmaRoaming is true.
<<<<<<< HEAD
                mCdmaRoaming = regCodeIsRoaming(registrationState);
=======
                mCdmaRoaming =  regCodeIsRoaming(registrationState) && !isRoamIndForHomeSystem(states[10]);
                mNewSS.setVoiceRoaming(mCdmaRoaming);
>>>>>>> 539672d5
                mNewSS.setState (regCodeToServiceState(registrationState));
                mNewSS.setRilVoiceRadioTechnology(radioTechnology);
                mNewSS.setCssIndicator(cssIndicator);
                mNewSS.setSystemAndNetworkId(systemId, networkId);
                mRoamingIndicator = roamingIndicator;
                mIsInPrl = (systemIsInPrl == 0) ? false : true;
                mDefaultRoamingIndicator = defaultRoamingIndicator;


                // Values are -1 if not available.
                mNewCellLoc.setCellLocationData(baseStationId, baseStationLatitude,
                        baseStationLongitude, systemId, networkId);

                if (reasonForDenial == 0) {
                    mRegistrationDeniedReason = ServiceStateTracker.REGISTRATION_DENIED_GEN;
                } else if (reasonForDenial == 1) {
                    mRegistrationDeniedReason = ServiceStateTracker.REGISTRATION_DENIED_AUTH;
                } else {
                    mRegistrationDeniedReason = "";
                }

                if (mRegistrationState == 3) {
                    if (DBG) log("Registration denied, " + mRegistrationDeniedReason);
                }
                break;

            case EVENT_POLL_STATE_OPERATOR_CDMA: // Handle RIL_REQUEST_OPERATOR
                String opNames[] = (String[])ar.result;

                if (opNames != null && opNames.length >= 3) {
                    // TODO: Do we care about overriding in this case.
                    // If the NUMERIC field isn't valid use PROPERTY_CDMA_HOME_OPERATOR_NUMERIC
                    if ((opNames[2] == null) || (opNames[2].length() < 5)
                            || ("00000".equals(opNames[2]))) {
                        opNames[2] = SystemProperties.get(
                                CDMAPhone.PROPERTY_CDMA_HOME_OPERATOR_NUMERIC, "00000");
                        if (DBG) {
                            log("RIL_REQUEST_OPERATOR.response[2], the numeric, " +
                                    " is bad. Using SystemProperties '" +
                                            CDMAPhone.PROPERTY_CDMA_HOME_OPERATOR_NUMERIC +
                                    "'= " + opNames[2]);
                        }
                    }

                    if (!mIsSubscriptionFromRuim) {
                        // NV device (as opposed to CSIM)
                        mNewSS.setOperatorName(opNames[0], opNames[1], opNames[2]);
                    } else {
                        String brandOverride = mUiccController.getUiccCard(getPhoneId()) != null ?
                            mUiccController.getUiccCard(getPhoneId()).getOperatorBrandOverride() : null;
                        if (brandOverride != null) {
                            mNewSS.setOperatorName(brandOverride, brandOverride, opNames[2]);
                        } else {
                            mNewSS.setOperatorName(opNames[0], opNames[1], opNames[2]);
                        }
                    }
                } else {
                    if (DBG) log("EVENT_POLL_STATE_OPERATOR_CDMA: error parsing opNames");
                }
                break;

            default:
                loge("handlePollStateResultMessage: RIL response handle in wrong phone!"
                        + " Expected CDMA RIL request and get GSM RIL request.");
                break;
        }
    }

    /**
     * Handle the result of one of the pollState() - related requests
     */
    @Override
    protected void handlePollStateResult(int what, AsyncResult ar) {
        // Ignore stale requests from last poll.
        if (ar.userObj != mPollingContext) return;

        if (ar.exception != null) {
            CommandException.Error err=null;

            if (ar.exception instanceof CommandException) {
                err = ((CommandException)(ar.exception)).getCommandError();
            }

            if (err == CommandException.Error.RADIO_NOT_AVAILABLE) {
                // Radio has crashed or turned off.
                cancelPollState();
                return;
            }


            if (err != CommandException.Error.OP_NOT_ALLOWED_BEFORE_REG_NW) {
                loge("handlePollStateResult: RIL returned an error where it must succeed"
                        + ar.exception);
            }
        } else try {
            handlePollStateResultMessage(what, ar);
        } catch (RuntimeException ex) {
            loge("handlePollStateResult: Exception while polling service state. "
                    + "Probably malformed RIL response." + ex);
        }

        mPollingContext[0]--;

        if (mPollingContext[0] == 0) {
            boolean namMatch = false;
            if (!isSidsAllZeros() && isHomeSid(mNewSS.getSystemId())) {
                namMatch = true;
            }
            mCdmaRoaming =
                    (mCdmaRoaming || mDataRoaming) &&
                            !isRoamIndForHomeSystem(String.valueOf(mRoamingIndicator));
            // Setting SS Roaming (general)
            if (mIsSubscriptionFromRuim) {
                mNewSS.setVoiceRoaming(isRoamingBetweenOperators(mNewSS.getVoiceRoaming(), mNewSS));
            }
            // For CDMA, voice and data should have the same roaming status
            final boolean isVoiceInService =
                    (mNewSS.getVoiceRegState() == ServiceState.STATE_IN_SERVICE);
            final int dataRegType = mNewSS.getRilDataRadioTechnology();
            if (isVoiceInService && ServiceState.isCdma(dataRegType)) {
                mNewSS.setDataRoaming(mNewSS.getVoiceRoaming());
            }

            // Setting SS CdmaRoamingIndicator and CdmaDefaultRoamingIndicator
            mNewSS.setCdmaDefaultRoamingIndicator(mDefaultRoamingIndicator);
            mNewSS.setCdmaRoamingIndicator(mRoamingIndicator);
            boolean isPrlLoaded = true;
            if (TextUtils.isEmpty(mPrlVersion)) {
                isPrlLoaded = false;
            }
            if (!isPrlLoaded || (mNewSS.getRilVoiceRadioTechnology()
                                        == ServiceState.RIL_RADIO_TECHNOLOGY_UNKNOWN)) {
                log("Turn off roaming indicator if !isPrlLoaded or voice RAT is unknown");
                mNewSS.setCdmaRoamingIndicator(EriInfo.ROAMING_INDICATOR_OFF);
            } else if (!isSidsAllZeros()) {
                if (!namMatch && !mIsInPrl) {
                    // Use default
                    mNewSS.setCdmaRoamingIndicator(mDefaultRoamingIndicator);
                } else if (namMatch && !mIsInPrl) {
                    // TODO this will be removed when we handle roaming on LTE on CDMA+LTE phones
                    if (mNewSS.getRilVoiceRadioTechnology()
                            == ServiceState.RIL_RADIO_TECHNOLOGY_LTE) {
                        log("Turn off roaming indicator as voice is LTE");
                        mNewSS.setCdmaRoamingIndicator(EriInfo.ROAMING_INDICATOR_OFF);
                    } else {
                        mNewSS.setCdmaRoamingIndicator(EriInfo.ROAMING_INDICATOR_FLASH);
                    }
                } else if (!namMatch && mIsInPrl) {
                    // Use the one from PRL/ERI
                    mNewSS.setCdmaRoamingIndicator(mRoamingIndicator);
                } else {
                    // It means namMatch && mIsInPrl
                    if ((mRoamingIndicator <= 2)) {
                        mNewSS.setCdmaRoamingIndicator(EriInfo.ROAMING_INDICATOR_OFF);
                    } else {
                        // Use the one from PRL/ERI
                        mNewSS.setCdmaRoamingIndicator(mRoamingIndicator);
                    }
                }
            }

            int roamingIndicator = mNewSS.getCdmaRoamingIndicator();
            mNewSS.setCdmaEriIconIndex(mPhone.mEriManager.getCdmaEriIconIndex(roamingIndicator,
                    mDefaultRoamingIndicator));
            mNewSS.setCdmaEriIconMode(mPhone.mEriManager.getCdmaEriIconMode(roamingIndicator,
                    mDefaultRoamingIndicator));

            // NOTE: Some operator may require overriding mCdmaRoaming
            // (set by the modem), depending on the mRoamingIndicator.

            if (DBG) {
                log("Set CDMA Roaming Indicator to: " + mNewSS.getCdmaRoamingIndicator()
                    + ". voiceRoaming = " + mNewSS.getVoiceRoaming()
                    + ". dataRoaming = " + mNewSS.getDataRoaming()
                    + ", isPrlLoaded = " + isPrlLoaded
                    + ". namMatch = " + namMatch + " , mIsInPrl = " + mIsInPrl
                    + ", mRoamingIndicator = " + mRoamingIndicator
                    + ", mDefaultRoamingIndicator= " + mDefaultRoamingIndicator);
            }
            pollStateDone();
        }

    }

    /**
     * Set both voice and data roaming type,
     * judging from the roaming indicator
     * or ISO country of SIM VS network.
     */
    protected void setRoamingType(ServiceState currentServiceState) {
        final boolean isVoiceInService =
                (currentServiceState.getVoiceRegState() == ServiceState.STATE_IN_SERVICE);
        if (isVoiceInService) {
            if (currentServiceState.getVoiceRoaming()) {
                // some carrier defines international roaming by indicator
                int[] intRoamingIndicators = mPhone.getContext().getResources().getIntArray(
                        com.android.internal.R.array.config_cdma_international_roaming_indicators);
                if ((intRoamingIndicators != null) && (intRoamingIndicators.length > 0)) {
                    // It's domestic roaming at least now
                    currentServiceState.setVoiceRoamingType(ServiceState.ROAMING_TYPE_DOMESTIC);
                    int curRoamingIndicator = currentServiceState.getCdmaRoamingIndicator();
                    for (int i = 0; i < intRoamingIndicators.length; i++) {
                        if (curRoamingIndicator == intRoamingIndicators[i]) {
                            currentServiceState.setVoiceRoamingType(
                                    ServiceState.ROAMING_TYPE_INTERNATIONAL);
                            break;
                        }
                    }
                } else {
                    // check roaming type by MCC
                    if (inSameCountry(currentServiceState.getVoiceOperatorNumeric())) {
                        currentServiceState.setVoiceRoamingType(
                                ServiceState.ROAMING_TYPE_DOMESTIC);
                    } else {
                        currentServiceState.setVoiceRoamingType(
                                ServiceState.ROAMING_TYPE_INTERNATIONAL);
                    }
                }
            } else {
                currentServiceState.setVoiceRoamingType(ServiceState.ROAMING_TYPE_NOT_ROAMING);
            }
        }
        final boolean isDataInService =
                (currentServiceState.getDataRegState() == ServiceState.STATE_IN_SERVICE);
        final int dataRegType = currentServiceState.getRilDataRadioTechnology();
        if (isDataInService) {
            if (!currentServiceState.getDataRoaming()) {
                currentServiceState.setDataRoamingType(ServiceState.ROAMING_TYPE_NOT_ROAMING);
            } else if (ServiceState.isCdma(dataRegType)) {
                if (isVoiceInService) {
                    // CDMA data should have the same state as voice
                    currentServiceState.setDataRoamingType(currentServiceState
                            .getVoiceRoamingType());
                } else {
                    // we can not decide CDMA data roaming type without voice
                    // set it as same as last time
                    currentServiceState.setDataRoamingType(ServiceState.ROAMING_TYPE_UNKNOWN);
                }
            } else {
                // take it as 3GPP roaming
                if (inSameCountry(currentServiceState.getDataOperatorNumeric())) {
                    currentServiceState.setDataRoamingType(ServiceState.ROAMING_TYPE_DOMESTIC);
                } else {
                    currentServiceState.setDataRoamingType(
                            ServiceState.ROAMING_TYPE_INTERNATIONAL);
                }
            }
        }
    }

    protected String getHomeOperatorNumeric() {
        final String cdmaNumeric =
                SystemProperties.get(CDMAPhone.PROPERTY_CDMA_HOME_OPERATOR_NUMERIC, "");
        final String simNumeric = SystemProperties.get(
                TelephonyProperties.PROPERTY_ICC_OPERATOR_NUMERIC, cdmaNumeric);
        return simNumeric;
    }

    protected void setSignalStrengthDefaultValues() {
        mSignalStrength = new SignalStrength( false);
    }

    /**
     * A complete "service state" from our perspective is
     * composed of a handful of separate requests to the radio.
     *
     * We make all of these requests at once, but then abandon them
     * and start over again if the radio notifies us that some
     * event has changed
     */
    @Override
    public void pollState() {
        mPollingContext = new int[1];
        mPollingContext[0] = 0;

        switch (mCi.getRadioState()) {
        case RADIO_UNAVAILABLE:
            mNewSS.setStateOutOfService();
            mNewCellLoc.setStateInvalid();
            setSignalStrengthDefaultValues();
            mGotCountryCode = false;

            pollStateDone();
            break;

        case RADIO_OFF:
            mNewSS.setStateOff();
            mNewCellLoc.setStateInvalid();
            setSignalStrengthDefaultValues();
            mGotCountryCode = false;

            if (!isIwlanFeatureAvailable()
                    || (ServiceState.RIL_RADIO_TECHNOLOGY_IWLAN
                        != mSS.getRilDataRadioTechnology())) {
                pollStateDone();
            }

            /**
             * If iwlan feature is enabled then we do get
             * voice_network_change indication from RIL. At this moment we
             * dont know the current RAT since we are in Airplane mode.
             * We have to request for current registration state and hence
             * fallthrough to default case only if iwlan feature is
             * applicable.
             */
            if (!isIwlanFeatureAvailable()) {
                /* fall-through */
                break;
            }

        default:
            // Issue all poll-related commands at once, then count
            // down the responses which are allowed to arrive
            // out-of-order.

            mPollingContext[0]++;
            // RIL_REQUEST_OPERATOR is necessary for CDMA
            mCi.getOperator(
                    obtainMessage(EVENT_POLL_STATE_OPERATOR_CDMA, mPollingContext));

            mPollingContext[0]++;
            // RIL_REQUEST_VOICE_REGISTRATION_STATE is necessary for CDMA
            mCi.getVoiceRegistrationState(
                    obtainMessage(EVENT_POLL_STATE_REGISTRATION_CDMA, mPollingContext));

            mPollingContext[0]++;
            // RIL_REQUEST_DATA_REGISTRATION_STATE
            mCi.getDataRegistrationState(obtainMessage(EVENT_POLL_STATE_GPRS,
                                        mPollingContext));
            break;
        }
    }

    protected void fixTimeZone(String isoCountryCode) {
        TimeZone zone = null;
        // If the offset is (0, false) and the time zone property
        // is set, use the time zone property rather than GMT.
        String zoneName = SystemProperties.get(TIMEZONE_PROPERTY);
        if (DBG) {
            log("fixTimeZone zoneName='" + zoneName +
                "' mZoneOffset=" + mZoneOffset + " mZoneDst=" + mZoneDst +
                " iso-cc='" + isoCountryCode +
                "' iso-cc-idx=" + Arrays.binarySearch(GMT_COUNTRY_CODES, isoCountryCode));
        }
        if ((mZoneOffset == 0) && (mZoneDst == false) && (zoneName != null)
                && (zoneName.length() > 0)
                && (Arrays.binarySearch(GMT_COUNTRY_CODES, isoCountryCode) < 0)) {
            // For NITZ string without time zone,
            // need adjust time to reflect default time zone setting
            zone = TimeZone.getDefault();
            if (mNeedFixZone) {
                long ctm = System.currentTimeMillis();
                long tzOffset = zone.getOffset(ctm);
                if (DBG) {
                    log("fixTimeZone: tzOffset=" + tzOffset +
                            " ltod=" + TimeUtils.logTimeOfDay(ctm));
                }
                if (getAutoTime()) {
                    long adj = ctm - tzOffset;
                    if (DBG) log("fixTimeZone: adj ltod=" + TimeUtils.logTimeOfDay(adj));
                    setAndBroadcastNetworkSetTime(adj);
                } else {
                    // Adjust the saved NITZ time to account for tzOffset.
                    mSavedTime = mSavedTime - tzOffset;
                    if (DBG) log("fixTimeZone: adj mSavedTime=" + mSavedTime);
                }
            }
            if (DBG) log("fixTimeZone: using default TimeZone");
        } else if (isoCountryCode.equals("")) {
            // Country code not found. This is likely a test network.
            // Get a TimeZone based only on the NITZ parameters (best guess).
            zone = getNitzTimeZone(mZoneOffset, mZoneDst, mZoneTime);
            if (DBG) log("fixTimeZone: using NITZ TimeZone");
        } else {
            zone = TimeUtils.getTimeZone(mZoneOffset, mZoneDst, mZoneTime, isoCountryCode);
            if (DBG) log("fixTimeZone: using getTimeZone(off, dst, time, iso)");
        }

        mNeedFixZone = false;

        if (zone != null) {
            log("fixTimeZone: zone != null zone.getID=" + zone.getID());
            if (getAutoTimeZone()) {
                setAndBroadcastNetworkSetTimeZone(zone.getID());
            } else {
                log("fixTimeZone: skip changing zone as getAutoTimeZone was false");
            }
            saveNitzTimeZone(zone.getID());
        } else {
            log("fixTimeZone: zone == null, do nothing for zone");
        }
    }

    protected void pollStateDone() {
        if (DBG) log("pollStateDone: cdma oldSS=[" + mSS + "] newSS=[" + mNewSS + "]");

        if (mPhone.isMccMncMarkedAsNonRoaming(mNewSS.getOperatorNumeric()) ||
                mPhone.isSidMarkedAsNonRoaming(mNewSS.getSystemId())) {
            log("pollStateDone: override - marked as non-roaming.");
            mNewSS.setRoaming(false);
            mNewSS.setCdmaEriIconIndex(EriInfo.ROAMING_INDICATOR_OFF);
        } else if (mPhone.isMccMncMarkedAsRoaming(mNewSS.getOperatorNumeric()) ||
                mPhone.isSidMarkedAsRoaming(mNewSS.getSystemId())) {
            log("pollStateDone: override - marked as roaming.");
            mNewSS.setRoaming(true);
            mNewSS.setCdmaEriIconIndex(EriInfo.ROAMING_INDICATOR_ON);
            mNewSS.setCdmaEriIconMode(EriInfo.ROAMING_ICON_MODE_NORMAL);
        }

        if (Build.IS_DEBUGGABLE && SystemProperties.getBoolean(PROP_FORCE_ROAMING, false)) {
            mNewSS.setVoiceRoaming(true);
            mNewSS.setDataRoaming(true);
        }

        useDataRegStateForDataOnlyDevices();

        boolean hasRegistered =
            mSS.getVoiceRegState() != ServiceState.STATE_IN_SERVICE
            && mNewSS.getVoiceRegState() == ServiceState.STATE_IN_SERVICE;

        boolean hasDeregistered =
            mSS.getVoiceRegState() == ServiceState.STATE_IN_SERVICE
            && mNewSS.getVoiceRegState() != ServiceState.STATE_IN_SERVICE;

        boolean hasCdmaDataConnectionAttached =
            mSS.getDataRegState() != ServiceState.STATE_IN_SERVICE
            && mNewSS.getDataRegState() == ServiceState.STATE_IN_SERVICE;

        boolean hasCdmaDataConnectionDetached =
            mSS.getDataRegState() == ServiceState.STATE_IN_SERVICE
            && mNewSS.getDataRegState() != ServiceState.STATE_IN_SERVICE;

        boolean hasCdmaDataConnectionChanged =
                       mSS.getDataRegState() != mNewSS.getDataRegState();

        boolean hasRilVoiceRadioTechnologyChanged =
                mSS.getRilVoiceRadioTechnology() != mNewSS.getRilVoiceRadioTechnology();

        boolean hasRilDataRadioTechnologyChanged =
                mSS.getRilDataRadioTechnology() != mNewSS.getRilDataRadioTechnology();

        boolean hasChanged = !mNewSS.equals(mSS);

        boolean hasVoiceRoamingOn = !mSS.getVoiceRoaming() && mNewSS.getVoiceRoaming();

        boolean hasVoiceRoamingOff = mSS.getVoiceRoaming() && !mNewSS.getVoiceRoaming();

        boolean hasDataRoamingOn = !mSS.getDataRoaming() && mNewSS.getDataRoaming();

        boolean hasDataRoamingOff = mSS.getDataRoaming() && !mNewSS.getDataRoaming();

        boolean hasLocationChanged = !mNewCellLoc.equals(mCellLoc);

        resetServiceStateInIwlanMode();

        // Add an event log when connection state changes
        if (mSS.getVoiceRegState() != mNewSS.getVoiceRegState() ||
                mSS.getDataRegState() != mNewSS.getDataRegState()) {
            EventLog.writeEvent(EventLogTags.CDMA_SERVICE_STATE_CHANGE,
                    mSS.getVoiceRegState(), mSS.getDataRegState(),
                    mNewSS.getVoiceRegState(), mNewSS.getDataRegState());
        }

        ServiceState tss;
        tss = mSS;
        mSS = mNewSS;
        mNewSS = tss;
        // clean slate for next time
        mNewSS.setStateOutOfService();

        CdmaCellLocation tcl = mCellLoc;
        mCellLoc = mNewCellLoc;
        mNewCellLoc = tcl;

        if (hasRilVoiceRadioTechnologyChanged) {
            updatePhoneObject();
        }

        if (hasRilDataRadioTechnologyChanged) {
            mPhone.setSystemProperty(TelephonyProperties.PROPERTY_DATA_NETWORK_TYPE,
                    ServiceState.rilRadioTechnologyToString(mSS.getRilDataRadioTechnology()));

            if (isIwlanFeatureAvailable()
                    && (ServiceState.RIL_RADIO_TECHNOLOGY_IWLAN
                        == mSS.getRilDataRadioTechnology())) {
                log("pollStateDone: IWLAN enabled");
            }
        }

        if (hasRegistered) {
            mNetworkAttachedRegistrants.notifyRegistrants();
        }

        if (hasChanged) {
            if ((mCi.getRadioState().isOn()) && (!mIsSubscriptionFromRuim)) {
                String eriText;
                // Now the CDMAPhone sees the new ServiceState so it can get the new ERI text
                if (mSS.getVoiceRegState() == ServiceState.STATE_IN_SERVICE) {
                    eriText = mPhone.getCdmaEriText();
                } else {
                    // Note that ServiceState.STATE_OUT_OF_SERVICE is valid used for
                    // mRegistrationState 0,2,3 and 4
                    eriText = mPhone.getContext().getText(
                            com.android.internal.R.string.roamingTextSearching).toString();
                }
                mSS.setOperatorAlphaLong(eriText);
            }

            String operatorNumeric;

            mPhone.setSystemProperty(TelephonyProperties.PROPERTY_OPERATOR_ALPHA,
                    mSS.getOperatorAlphaLong());

            String prevOperatorNumeric =
                    SystemProperties.get(TelephonyProperties.PROPERTY_OPERATOR_NUMERIC, "");
            operatorNumeric = mSS.getOperatorNumeric();

            // try to fix the invalid Operator Numeric
            if (isInvalidOperatorNumeric(operatorNumeric)) {
                int sid = mSS.getSystemId();
                operatorNumeric = fixUnknownMcc(operatorNumeric, sid);
            }

            mPhone.setSystemProperty(TelephonyProperties.PROPERTY_OPERATOR_NUMERIC, operatorNumeric);
            updateCarrierMccMncConfiguration(operatorNumeric,
                    prevOperatorNumeric, mPhone.getContext());

            if (isInvalidOperatorNumeric(operatorNumeric)) {
                if (DBG) log("operatorNumeric "+ operatorNumeric +"is invalid");
                mPhone.setSystemProperty(TelephonyProperties.PROPERTY_OPERATOR_ISO_COUNTRY, "");
                mGotCountryCode = false;
            } else {
                String isoCountryCode = "";
                String mcc = operatorNumeric.substring(0, 3);
                try{
                    isoCountryCode = MccTable.countryCodeForMcc(Integer.parseInt(
                            operatorNumeric.substring(0,3)));
                } catch ( NumberFormatException ex){
                    loge("pollStateDone: countryCodeForMcc error" + ex);
                } catch ( StringIndexOutOfBoundsException ex) {
                    loge("pollStateDone: countryCodeForMcc error" + ex);
                }

                mPhone.setSystemProperty(TelephonyProperties.PROPERTY_OPERATOR_ISO_COUNTRY,
                        isoCountryCode);
                mGotCountryCode = true;

                setOperatorIdd(operatorNumeric);

                if (shouldFixTimeZoneNow(mPhone, operatorNumeric, prevOperatorNumeric,
                        mNeedFixZone)) {
                    fixTimeZone(isoCountryCode);
                }
            }

            mPhone.setSystemProperty(TelephonyProperties.PROPERTY_OPERATOR_ISROAMING,
                    (mSS.getVoiceRoaming() || mSS.getDataRoaming()) ? "true" : "false");

            updateSpnDisplay();
            // set roaming type
            setRoamingType(mSS);
            log("Broadcasting ServiceState : " + mSS);
            mPhone.notifyServiceStateChanged(mSS);
        }

        // First notify detached, then rat changed, then attached - that's the way it
        // happens in the modem.
        // Behavior of recipients (DcTracker, for instance) depends on this sequence
        // since DcTracker reloads profiles on "rat_changed" notification and sets up
        // data call on "attached" notification.
        if (hasCdmaDataConnectionDetached) {
            mDetachedRegistrants.notifyRegistrants();
        }

        if (hasCdmaDataConnectionChanged || hasRilDataRadioTechnologyChanged) {
            notifyDataRegStateRilRadioTechnologyChanged();
            if (isIwlanFeatureAvailable()
                    && (ServiceState.RIL_RADIO_TECHNOLOGY_IWLAN
                        == mSS.getRilDataRadioTechnology())) {
                mPhone.notifyDataConnection(Phone.REASON_IWLAN_AVAILABLE);
                mIwlanRatAvailable = true;
            } else {
                processIwlanToWwanTransition(mSS);

                mPhone.notifyDataConnection(null);
                mIwlanRatAvailable = false;
            }
        }

        if (hasCdmaDataConnectionAttached) {
            mAttachedRegistrants.notifyRegistrants();
        }

        if (hasVoiceRoamingOn) {
            mVoiceRoamingOnRegistrants.notifyRegistrants();
        }

        if (hasVoiceRoamingOff) {
            mVoiceRoamingOffRegistrants.notifyRegistrants();
        }

        if (hasDataRoamingOn) {
            mDataRoamingOnRegistrants.notifyRegistrants();
        }

        if (hasDataRoamingOff) {
            mDataRoamingOffRegistrants.notifyRegistrants();
        }

        if (hasLocationChanged) {
            mPhone.notifyLocationChanged();
        }
        // TODO: Add CdmaCellIdenity updating, see CdmaLteServiceStateTracker.
    }

    protected boolean isInvalidOperatorNumeric(String operatorNumeric) {
        return operatorNumeric == null || operatorNumeric.length() < 5 ||
                    operatorNumeric.startsWith(INVALID_MCC);
    }

    protected String fixUnknownMcc(String operatorNumeric, int sid) {
        if (sid <= 0) {
            // no cdma information is available, do nothing
            return operatorNumeric;
        }

        // resolve the mcc from sid;
        // if mSavedTimeZone is null, TimeZone would get the default timeZone,
        // and the fixTimeZone couldn't help, because it depends on operator Numeric;
        // if the sid is conflict and timezone is unavailable, the mcc may be not right.
        boolean isNitzTimeZone = false;
        int timeZone = 0;
        TimeZone tzone = null;
        if (mSavedTimeZone != null) {
             timeZone =
                     TimeZone.getTimeZone(mSavedTimeZone).getRawOffset()/MS_PER_HOUR;
             isNitzTimeZone = true;
        } else {
             tzone = getNitzTimeZone(mZoneOffset, mZoneDst, mZoneTime);
             if (tzone != null)
                     timeZone = tzone.getRawOffset()/MS_PER_HOUR;
        }

        int mcc = mHbpcdUtils.getMcc(sid,
                timeZone, (mZoneDst ? 1 : 0), isNitzTimeZone);
        if (mcc > 0) {
            operatorNumeric = Integer.toString(mcc) + DEFAULT_MNC;
        }
        return operatorNumeric;
    }

    protected void setOperatorIdd(String operatorNumeric) {
        // Retrieve the current country information
        // with the MCC got from opeatorNumeric.
        String idd = mHbpcdUtils.getIddByMcc(
                Integer.parseInt(operatorNumeric.substring(0,3)));
        if (idd != null && !idd.isEmpty()) {
            mPhone.setSystemProperty(TelephonyProperties.PROPERTY_OPERATOR_IDP_STRING,
                     idd);
        } else {
            // use default "+", since we don't know the current IDP
            mPhone.setSystemProperty(TelephonyProperties.PROPERTY_OPERATOR_IDP_STRING, "+");
        }
    }

    /**
     * Returns a TimeZone object based only on parameters from the NITZ string.
     */
    private TimeZone getNitzTimeZone(int offset, boolean dst, long when) {
        TimeZone guess = findTimeZone(offset, dst, when);
        if (guess == null) {
            // Couldn't find a proper timezone.  Perhaps the DST data is wrong.
            guess = findTimeZone(offset, !dst, when);
        }
        if (DBG) log("getNitzTimeZone returning " + (guess == null ? guess : guess.getID()));
        return guess;
    }

    private TimeZone findTimeZone(int offset, boolean dst, long when) {
        int rawOffset = offset;
        if (dst) {
            rawOffset -= MS_PER_HOUR;
        }
        String[] zones = TimeZone.getAvailableIDs(rawOffset);
        TimeZone guess = null;
        Date d = new Date(when);
        for (String zone : zones) {
            TimeZone tz = TimeZone.getTimeZone(zone);
            if (tz.getOffset(when) == offset &&
                    tz.inDaylightTime(d) == dst) {
                guess = tz;
                break;
            }
        }

        return guess;
    }

    /**
     * TODO: This code is exactly the same as in GsmServiceStateTracker
     * and has a TODO to not poll signal strength if screen is off.
     * This code should probably be hoisted to the base class so
     * the fix, when added, works for both.
     */
    private void
    queueNextSignalStrengthPoll() {
        if (mDontPollSignalStrength) {
            // The radio is telling us about signal strength changes
            // we don't have to ask it
            return;
        }

        Message msg;

        msg = obtainMessage();
        msg.what = EVENT_POLL_SIGNAL_STRENGTH;

        // TODO Don't poll signal strength if screen is off
        sendMessageDelayed(msg, POLL_PERIOD_MILLIS);
    }

    protected int radioTechnologyToDataServiceState(int code) {
        int retVal = ServiceState.STATE_OUT_OF_SERVICE;
        switch(code) {
        case 0:
        case 1:
        case 2:
        case 3:
        case 4:
        case 5:
            break;
        case 6: // RADIO_TECHNOLOGY_1xRTT
        case 7: // RADIO_TECHNOLOGY_EVDO_0
        case 8: // RADIO_TECHNOLOGY_EVDO_A
        case 12: // RADIO_TECHNOLOGY_EVDO_B
        case 13: // RADIO_TECHNOLOGY_EHRPD
            retVal = ServiceState.STATE_IN_SERVICE;
            break;
        default:
            loge("radioTechnologyToDataServiceState: Wrong radioTechnology code.");
        break;
        }
        return(retVal);
    }

    /** code is registration state 0-5 from TS 27.007 7.2 */
    protected int
    regCodeToServiceState(int code) {
        switch (code) {
        case 0: // Not searching and not registered
            return ServiceState.STATE_OUT_OF_SERVICE;
        case 1:
            return ServiceState.STATE_IN_SERVICE;
        case 2: // 2 is "searching", fall through
        case 3: // 3 is "registration denied", fall through
        case 4: // 4 is "unknown", not valid in current baseband
            return ServiceState.STATE_OUT_OF_SERVICE;
        case 5:// 5 is "Registered, roaming"
            return ServiceState.STATE_IN_SERVICE;

        default:
            loge("regCodeToServiceState: unexpected service state " + code);
        return ServiceState.STATE_OUT_OF_SERVICE;
        }
    }

    @Override
    public int getCurrentDataConnectionState() {
        return mSS.getDataRegState();
    }

    /**
     * code is registration state 0-5 from TS 27.007 7.2
     * returns true if registered roam, false otherwise
     */
    protected boolean
    regCodeIsRoaming (int code) {
        // 5 is  "in service -- roam"
        return 5 == code;
    }

    /**
     * Determine whether a roaming indicator is in the carrier-specified list of ERIs for
     * home system
     *
     * @param roamInd roaming indicator in String
     * @return true if the roamInd is in the carrier-specified list of ERIs for home network
     */
    private boolean isRoamIndForHomeSystem(String roamInd) {
        // retrieve the carrier-specified list of ERIs for home system
        String[] homeRoamIndicators = mPhone.getContext().getResources()
                .getStringArray(com.android.internal.R.array.config_cdma_home_system);

        if (homeRoamIndicators != null) {
            // searches through the comma-separated list for a match,
            // return true if one is found.
            for (String homeRoamInd : homeRoamIndicators) {
                if (homeRoamInd.equals(roamInd)) {
                    return true;
                }
            }
            // no matches found against the list!
            return false;
        }

        // no system property found for the roaming indicators for home system
        return false;
    }

    /**
     * Set roaming state when cdmaRoaming is true and ons is different from spn
     * @param cdmaRoaming TS 27.007 7.2 CREG registered roaming
     * @param s ServiceState hold current ons
     * @return true for roaming state set
     */
    private
    boolean isRoamingBetweenOperators(boolean cdmaRoaming, ServiceState s) {
        String spn = getSystemProperty(TelephonyProperties.PROPERTY_ICC_OPERATOR_ALPHA, "empty");

        // NOTE: in case of RUIM we should completely ignore the ERI data file and
        // mOperatorAlphaLong is set from RIL_REQUEST_OPERATOR response 0 (alpha ONS)
        String onsl = s.getVoiceOperatorAlphaLong();
        String onss = s.getVoiceOperatorAlphaShort();

        boolean equalsOnsl = onsl != null && spn.equals(onsl);
        boolean equalsOnss = onss != null && spn.equals(onss);

        return cdmaRoaming && !(equalsOnsl || equalsOnss);
    }


    /**
     * nitzReceiveTime is time_t that the NITZ time was posted
     */

    private
    void setTimeFromNITZString (String nitz, long nitzReceiveTime)
    {
        // "yy/mm/dd,hh:mm:ss(+/-)tz"
        // tz is in number of quarter-hours

        long start = SystemClock.elapsedRealtime();
        if (DBG) {
            log("NITZ: " + nitz + "," + nitzReceiveTime +
                        " start=" + start + " delay=" + (start - nitzReceiveTime));
        }

        try {
            /* NITZ time (hour:min:sec) will be in UTC but it supplies the timezone
             * offset as well (which we won't worry about until later) */
            Calendar c = Calendar.getInstance(TimeZone.getTimeZone("GMT"));

            c.clear();
            c.set(Calendar.DST_OFFSET, 0);

            String[] nitzSubs = nitz.split("[/:,+-]");

            int year = 2000 + Integer.parseInt(nitzSubs[0]);
            c.set(Calendar.YEAR, year);

            // month is 0 based!
            int month = Integer.parseInt(nitzSubs[1]) - 1;
            c.set(Calendar.MONTH, month);

            int date = Integer.parseInt(nitzSubs[2]);
            c.set(Calendar.DATE, date);

            int hour = Integer.parseInt(nitzSubs[3]);
            c.set(Calendar.HOUR, hour);

            int minute = Integer.parseInt(nitzSubs[4]);
            c.set(Calendar.MINUTE, minute);

            int second = Integer.parseInt(nitzSubs[5]);
            c.set(Calendar.SECOND, second);

            boolean sign = (nitz.indexOf('-') == -1);

            int tzOffset = Integer.parseInt(nitzSubs[6]);

            int dst = (nitzSubs.length >= 8 ) ? Integer.parseInt(nitzSubs[7])
                                              : 0;

            // The zone offset received from NITZ is for current local time,
            // so DST correction is already applied.  Don't add it again.
            //
            // tzOffset += dst * 4;
            //
            // We could unapply it if we wanted the raw offset.

            tzOffset = (sign ? 1 : -1) * tzOffset * 15 * 60 * 1000;

            TimeZone    zone = null;

            // As a special extension, the Android emulator appends the name of
            // the host computer's timezone to the nitz string. this is zoneinfo
            // timezone name of the form Area!Location or Area!Location!SubLocation
            // so we need to convert the ! into /
            if (nitzSubs.length >= 9) {
                String  tzname = nitzSubs[8].replace('!','/');
                zone = TimeZone.getTimeZone( tzname );
            }

            String iso = getSystemProperty(TelephonyProperties.PROPERTY_OPERATOR_ISO_COUNTRY, "");

            if (zone == null) {
                if (mGotCountryCode) {
                    if (iso != null && iso.length() > 0) {
                        zone = TimeUtils.getTimeZone(tzOffset, dst != 0,
                                c.getTimeInMillis(),
                                iso);
                    } else {
                        // We don't have a valid iso country code.  This is
                        // most likely because we're on a test network that's
                        // using a bogus MCC (eg, "001"), so get a TimeZone
                        // based only on the NITZ parameters.
                        zone = getNitzTimeZone(tzOffset, (dst != 0), c.getTimeInMillis());
                    }
                }
            }

            if ((zone == null) || (mZoneOffset != tzOffset) || (mZoneDst != (dst != 0))){
                // We got the time before the country or the zone has changed
                // so we don't know how to identify the DST rules yet.  Save
                // the information and hope to fix it up later.

                mNeedFixZone = true;
                mZoneOffset  = tzOffset;
                mZoneDst     = dst != 0;
                mZoneTime    = c.getTimeInMillis();
            }
            if (DBG) {
                log("NITZ: tzOffset=" + tzOffset + " dst=" + dst + " zone=" +
                        (zone!=null ? zone.getID() : "NULL") +
                        " iso=" + iso + " mGotCountryCode=" + mGotCountryCode +
                        " mNeedFixZone=" + mNeedFixZone);
            }

            if (zone != null) {
                if (getAutoTimeZone()) {
                    setAndBroadcastNetworkSetTimeZone(zone.getID());
                }
                saveNitzTimeZone(zone.getID());
            }

            String ignore = SystemProperties.get("gsm.ignore-nitz");
            if (ignore != null && ignore.equals("yes")) {
                if (DBG) log("NITZ: Not setting clock because gsm.ignore-nitz is set");
                return;
            }

            try {
                mWakeLock.acquire();

                /**
                 * Correct the NITZ time by how long its taken to get here.
                 */
                long millisSinceNitzReceived
                        = SystemClock.elapsedRealtime() - nitzReceiveTime;

                if (millisSinceNitzReceived < 0) {
                    // Sanity check: something is wrong
                    if (DBG) {
                        log("NITZ: not setting time, clock has rolled "
                                        + "backwards since NITZ time was received, "
                                        + nitz);
                    }
                    return;
                }

                if (millisSinceNitzReceived > Integer.MAX_VALUE) {
                    // If the time is this far off, something is wrong > 24 days!
                    if (DBG) {
                        log("NITZ: not setting time, processing has taken "
                                    + (millisSinceNitzReceived / (1000 * 60 * 60 * 24))
                                    + " days");
                    }
                    return;
                }

                // Note: with range checks above, cast to int is safe
                c.add(Calendar.MILLISECOND, (int)millisSinceNitzReceived);

                if (getAutoTime()) {
                    /**
                     * Update system time automatically
                     */
                    long gained = c.getTimeInMillis() - System.currentTimeMillis();
                    long timeSinceLastUpdate = SystemClock.elapsedRealtime() - mSavedAtTime;
                    int nitzUpdateSpacing = Settings.Global.getInt(mCr,
                            Settings.Global.NITZ_UPDATE_SPACING, mNitzUpdateSpacing);
                    int nitzUpdateDiff = Settings.Global.getInt(mCr,
                            Settings.Global.NITZ_UPDATE_DIFF, mNitzUpdateDiff);

                    if ((mSavedAtTime == 0) || (timeSinceLastUpdate > nitzUpdateSpacing)
                            || (Math.abs(gained) > nitzUpdateDiff)) {
                        if (DBG) {
                            log("NITZ: Auto updating time of day to " + c.getTime()
                                + " NITZ receive delay=" + millisSinceNitzReceived
                                + "ms gained=" + gained + "ms from " + nitz);
                        }

                        setAndBroadcastNetworkSetTime(c.getTimeInMillis());
                    } else {
                        if (DBG) {
                            log("NITZ: ignore, a previous update was "
                                + timeSinceLastUpdate + "ms ago and gained=" + gained + "ms");
                        }
                        return;
                    }
                }

                /**
                 * Update properties and save the time we did the update
                 */
                if (DBG) log("NITZ: update nitz time property");
                SystemProperties.set("gsm.nitz.time", String.valueOf(c.getTimeInMillis()));
                mSavedTime = c.getTimeInMillis();
                mSavedAtTime = SystemClock.elapsedRealtime();
            } finally {
                long end = SystemClock.elapsedRealtime();
                if (DBG) log("NITZ: end=" + end + " dur=" + (end - start));
                mWakeLock.release();
            }
        } catch (RuntimeException ex) {
            loge("NITZ: Parsing NITZ time " + nitz + " ex=" + ex);
        }
    }

    private boolean getAutoTime() {
        try {
            return Settings.Global.getInt(mCr, Settings.Global.AUTO_TIME) > 0;
        } catch (SettingNotFoundException snfe) {
            return true;
        }
    }

    private boolean getAutoTimeZone() {
        try {
            return Settings.Global.getInt(mCr, Settings.Global.AUTO_TIME_ZONE) > 0;
        } catch (SettingNotFoundException snfe) {
            return true;
        }
    }

    private void saveNitzTimeZone(String zoneId) {
        mSavedTimeZone = zoneId;
    }

    /**
     * Set the timezone and send out a sticky broadcast so the system can
     * determine if the timezone was set by the carrier.
     *
     * @param zoneId timezone set by carrier
     */
    private void setAndBroadcastNetworkSetTimeZone(String zoneId) {
        if (DBG) log("setAndBroadcastNetworkSetTimeZone: setTimeZone=" + zoneId);
        AlarmManager alarm =
            (AlarmManager) mPhone.getContext().getSystemService(Context.ALARM_SERVICE);
        alarm.setTimeZone(zoneId);
        Intent intent = new Intent(TelephonyIntents.ACTION_NETWORK_SET_TIMEZONE);
        intent.addFlags(Intent.FLAG_RECEIVER_REPLACE_PENDING);
        intent.putExtra("time-zone", zoneId);
        mPhone.getContext().sendStickyBroadcastAsUser(intent, UserHandle.ALL);
    }

    /**
     * Set the time and Send out a sticky broadcast so the system can determine
     * if the time was set by the carrier.
     *
     * @param time time set by network
     */
    private void setAndBroadcastNetworkSetTime(long time) {
        if (DBG) log("setAndBroadcastNetworkSetTime: time=" + time + "ms");
        SystemClock.setCurrentTimeMillis(time);
        Intent intent = new Intent(TelephonyIntents.ACTION_NETWORK_SET_TIME);
        intent.addFlags(Intent.FLAG_RECEIVER_REPLACE_PENDING);
        intent.putExtra("time", time);
        mPhone.getContext().sendStickyBroadcastAsUser(intent, UserHandle.ALL);
    }

    private void revertToNitzTime() {
        if (Settings.Global.getInt(mCr, Settings.Global.AUTO_TIME, 0) == 0) {
            return;
        }
        if (DBG) {
            log("revertToNitzTime: mSavedTime=" + mSavedTime + " mSavedAtTime=" + mSavedAtTime);
        }
        if (mSavedTime != 0 && mSavedAtTime != 0) {
            setAndBroadcastNetworkSetTime(mSavedTime
                    + (SystemClock.elapsedRealtime() - mSavedAtTime));
        }
    }

    private void revertToNitzTimeZone() {
        if (Settings.Global.getInt(mPhone.getContext().getContentResolver(),
                Settings.Global.AUTO_TIME_ZONE, 0) == 0) {
            return;
        }
        if (DBG) log("revertToNitzTimeZone: tz='" + mSavedTimeZone);
        if (mSavedTimeZone != null) {
            setAndBroadcastNetworkSetTimeZone(mSavedTimeZone);
        }
    }

    protected boolean isSidsAllZeros() {
        if (mHomeSystemId != null) {
            for (int i=0; i < mHomeSystemId.length; i++) {
                if (mHomeSystemId[i] != 0) {
                    return false;
                }
            }
        }
        return true;
    }

    /**
     * Check whether a specified system ID that matches one of the home system IDs.
     */
    private boolean isHomeSid(int sid) {
        if (mHomeSystemId != null) {
            for (int i=0; i < mHomeSystemId.length; i++) {
                if (sid == mHomeSystemId[i]) {
                    return true;
                }
            }
        }
        return false;
    }

    /**
     * @return true if phone is camping on a technology
     * that could support voice and data simultaneously.
     */
    @Override
    public boolean isConcurrentVoiceAndDataAllowed() {
        // Note: it needs to be confirmed which CDMA network types
        // can support voice and data calls concurrently.
        // For the time-being, the return value will be false.
        return false;
    }

    public String getMdnNumber() {
        return mMdn;
    }

    public String getCdmaMin() {
         return mMin;
    }

    /** Returns null if NV is not yet ready */
    public String getPrlVersion() {
        return mPrlVersion;
    }

    /**
     * Returns IMSI as MCC + MNC + MIN
     */
    String getImsi() {
        // TODO: When RUIM is enabled, IMSI will come from RUIM not build-time props.
        String operatorNumeric = getSystemProperty(
                TelephonyProperties.PROPERTY_ICC_OPERATOR_NUMERIC, "");

        if (!TextUtils.isEmpty(operatorNumeric) && getCdmaMin() != null) {
            return (operatorNumeric + getCdmaMin());
        } else {
            return null;
        }
    }

    /**
     * Check if subscription data has been assigned to mMin
     *
     * return true if MIN info is ready; false otherwise.
     */
    public boolean isMinInfoReady() {
        return mIsMinInfoReady;
    }

    /**
     * Returns OTASP_UNKNOWN, OTASP_NEEDED or OTASP_NOT_NEEDED
     */
    int getOtasp() {
        int provisioningState;
        // for ruim, min is null means require otasp.
        if (mIsSubscriptionFromRuim && mMin == null) {
            return OTASP_NEEDED;
        }
        if (mMin == null || (mMin.length() < 6)) {
            if (DBG) log("getOtasp: bad mMin='" + mMin + "'");
            provisioningState = OTASP_UNKNOWN;
        } else {
            if ((mMin.equals(UNACTIVATED_MIN_VALUE)
                    || mMin.substring(0,6).equals(UNACTIVATED_MIN2_VALUE))
                    || SystemProperties.getBoolean("test_cdma_setup", false)) {
                provisioningState = OTASP_NEEDED;
            } else {
                provisioningState = OTASP_NOT_NEEDED;
            }
        }
        if (DBG) log("getOtasp: state=" + provisioningState);
        return provisioningState;
    }

    @Override
    protected void hangupAndPowerOff() {
        // hang up all active voice calls
        mPhone.mCT.mRingingCall.hangupIfAlive();
        mPhone.mCT.mBackgroundCall.hangupIfAlive();
        mPhone.mCT.mForegroundCall.hangupIfAlive();
        mCi.setRadioPower(false, null);
    }

    protected void parseSidNid (String sidStr, String nidStr) {
        if (sidStr != null) {
            String[] sid = sidStr.split(",");
            mHomeSystemId = new int[sid.length];
            for (int i = 0; i < sid.length; i++) {
                try {
                    mHomeSystemId[i] = Integer.parseInt(sid[i]);
                } catch (NumberFormatException ex) {
                    loge("error parsing system id: " + ex);
                }
            }
        }
        if (DBG) log("CDMA_SUBSCRIPTION: SID=" + sidStr);

        if (nidStr != null) {
            String[] nid = nidStr.split(",");
            mHomeNetworkId = new int[nid.length];
            for (int i = 0; i < nid.length; i++) {
                try {
                    mHomeNetworkId[i] = Integer.parseInt(nid[i]);
                } catch (NumberFormatException ex) {
                    loge("CDMA_SUBSCRIPTION: error parsing network id: " + ex);
                }
            }
        }
        if (DBG) log("CDMA_SUBSCRIPTION: NID=" + nidStr);
    }

    protected void updateOtaspState() {
        int otaspMode = getOtasp();
        int oldOtaspMode = mCurrentOtaspMode;
        mCurrentOtaspMode = otaspMode;

        // Notify apps subscription info is ready
        if (mCdmaForSubscriptionInfoReadyRegistrants != null) {
            if (DBG) log("CDMA_SUBSCRIPTION: call notifyRegistrants()");
            mCdmaForSubscriptionInfoReadyRegistrants.notifyRegistrants();
        }
        if (oldOtaspMode != mCurrentOtaspMode) {
            if (DBG) {
                log("CDMA_SUBSCRIPTION: call notifyOtaspChanged old otaspMode=" +
                    oldOtaspMode + " new otaspMode=" + mCurrentOtaspMode);
            }
            mPhone.notifyOtaspChanged(mCurrentOtaspMode);
        }
    }

    private void registerForRuimEvents() {
        log("registerForRuimEvents");
        if (mUiccApplcation != null) {
            mUiccApplcation.registerForReady(this, EVENT_RUIM_READY, null);
        }
        if (mIccRecords != null) {
            mIccRecords.registerForRecordsLoaded(this, EVENT_RUIM_RECORDS_LOADED, null);
        }
    }

    private void unregisterForRuimEvents() {
        log("unregisterForRuimEvents");
        if (mUiccApplcation != null) {
            mUiccApplcation.unregisterForReady(this);
        }
        if (mIccRecords != null) {
            mIccRecords.unregisterForRecordsLoaded(this);
        }
    }

    protected UiccCardApplication getUiccCardApplication() {
            return  mUiccController.getUiccCardApplication(mPhone.getPhoneId(),
                    UiccController.APP_FAM_3GPP2);
    }

    @Override
    protected void onUpdateIccAvailability() {
        if (mUiccController == null ) {
            return;
        }

        UiccCardApplication newUiccApplication = getUiccCardApplication();

        if (mUiccApplcation != newUiccApplication) {
            log("Removing stale icc objects.");
            unregisterForRuimEvents();
            mIccRecords = null;
            mUiccApplcation = null;
            if (newUiccApplication != null) {
                log("New card found");
                mUiccApplcation = newUiccApplication;
                mIccRecords = mUiccApplcation.getIccRecords();
                if (mIsSubscriptionFromRuim) {
                    registerForRuimEvents();
                }
            }
        }
    }

    @Override
    protected void log(String s) {
        Rlog.d(LOG_TAG, "[CdmaSST] " + s);
    }

    @Override
    protected void loge(String s) {
        Rlog.e(LOG_TAG, "[CdmaSST] " + s);
    }

    @Override
    public void dump(FileDescriptor fd, PrintWriter pw, String[] args) {
        pw.println("CdmaServiceStateTracker extends:");
        super.dump(fd, pw, args);
        pw.flush();
        pw.println(" mPhone=" + mPhone);
        pw.println(" mSS=" + mSS);
        pw.println(" mNewSS=" + mNewSS);
        pw.println(" mCellLoc=" + mCellLoc);
        pw.println(" mNewCellLoc=" + mNewCellLoc);
        pw.println(" mCurrentOtaspMode=" + mCurrentOtaspMode);
        pw.println(" mRoamingIndicator=" + mRoamingIndicator);
        pw.println(" mIsInPrl=" + mIsInPrl);
        pw.println(" mDefaultRoamingIndicator=" + mDefaultRoamingIndicator);
        pw.println(" mRegistrationState=" + mRegistrationState);
        pw.println(" mNeedFixZone=" + mNeedFixZone);
        pw.flush();
        pw.println(" mZoneOffset=" + mZoneOffset);
        pw.println(" mZoneDst=" + mZoneDst);
        pw.println(" mZoneTime=" + mZoneTime);
        pw.println(" mGotCountryCode=" + mGotCountryCode);
        pw.println(" mSavedTimeZone=" + mSavedTimeZone);
        pw.println(" mSavedTime=" + mSavedTime);
        pw.println(" mSavedAtTime=" + mSavedAtTime);
        pw.println(" mWakeLock=" + mWakeLock);
        pw.println(" mCurPlmn=" + mCurPlmn);
        pw.println(" mMdn=" + mMdn);
        pw.println(" mHomeSystemId=" + mHomeSystemId);
        pw.println(" mHomeNetworkId=" + mHomeNetworkId);
        pw.println(" mMin=" + mMin);
        pw.println(" mPrlVersion=" + mPrlVersion);
        pw.println(" mIsMinInfoReady=" + mIsMinInfoReady);
        pw.println(" mIsEriTextLoaded=" + mIsEriTextLoaded);
        pw.println(" mIsSubscriptionFromRuim=" + mIsSubscriptionFromRuim);
        pw.println(" mCdmaSSM=" + mCdmaSSM);
        pw.println(" mRegistrationDeniedReason=" + mRegistrationDeniedReason);
        pw.println(" mCurrentCarrier=" + mCurrentCarrier);
        pw.flush();
    }

    @Override
    public void setImsRegistrationState(boolean registered) {
        log("ImsRegistrationState - registered : " + registered);

        if (mImsRegistrationOnOff && !registered) {
            if (mAlarmSwitch) {
                mImsRegistrationOnOff = registered;

                Context context = mPhone.getContext();
                AlarmManager am = (AlarmManager) context.getSystemService(Context.ALARM_SERVICE);
                am.cancel(mRadioOffIntent);
                mAlarmSwitch = false;

                sendMessage(obtainMessage(EVENT_CHANGE_IMS_STATE));
                return;
            }
        }
        mImsRegistrationOnOff = registered;
    }
}<|MERGE_RESOLUTION|>--- conflicted
+++ resolved
@@ -764,12 +764,8 @@
                 // When registration state is roaming and TSB58
                 // roaming indicator is not in the carrier-specified
                 // list of ERIs for home system, mCdmaRoaming is true.
-<<<<<<< HEAD
-                mCdmaRoaming = regCodeIsRoaming(registrationState);
-=======
                 mCdmaRoaming =  regCodeIsRoaming(registrationState) && !isRoamIndForHomeSystem(states[10]);
                 mNewSS.setVoiceRoaming(mCdmaRoaming);
->>>>>>> 539672d5
                 mNewSS.setState (regCodeToServiceState(registrationState));
                 mNewSS.setRilVoiceRadioTechnology(radioTechnology);
                 mNewSS.setCssIndicator(cssIndicator);
