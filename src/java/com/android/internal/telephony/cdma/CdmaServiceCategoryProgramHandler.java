--- conflicted
+++ resolved
@@ -45,24 +45,15 @@
  */
 public class CdmaServiceCategoryProgramHandler extends WakeLockStateMachine {
 
-<<<<<<< HEAD
     protected final Context mContext;
     protected final CommandsInterface mCi;
-=======
-    final CommandsInterface mCi;
->>>>>>> 449cbf85
 
     /**
      * Create a new CDMA inbound SMS handler.
      */
-<<<<<<< HEAD
     protected CdmaServiceCategoryProgramHandler(Context context,
             CommandsInterface commandsInterface) {
-        super("CdmaServiceCategoryProgramHandler", context);
-=======
-    CdmaServiceCategoryProgramHandler(Context context, CommandsInterface commandsInterface) {
         super("CdmaServiceCategoryProgramHandler", context, null);
->>>>>>> 449cbf85
         mContext = context;
         mCi = commandsInterface;
     }
