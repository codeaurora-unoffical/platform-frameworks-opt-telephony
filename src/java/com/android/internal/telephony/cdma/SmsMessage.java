/*
 * Copyright (c) 2012-2013, The Linux Foundation. All rights reserved.
 * Not a Contribution.
 * Copyright (C) 2008 The Android Open Source Project
 *
 * Licensed under the Apache License, Version 2.0 (the "License");
 * you may not use this file except in compliance with the License.
 * You may obtain a copy of the License at
 *
 *      http://www.apache.org/licenses/LICENSE-2.0
 *
 * Unless required by applicable law or agreed to in writing, software
 * distributed under the License is distributed on an "AS IS" BASIS,
 * WITHOUT WARRANTIES OR CONDITIONS OF ANY KIND, either express or implied.
 * See the License for the specific language governing permissions and
 * limitations under the License.
 */

package com.android.internal.telephony.cdma;

import android.content.Context;
import android.os.Parcel;
import android.os.SystemProperties;
import android.telephony.PhoneNumberUtils;
import android.telephony.SmsCbLocation;
import android.telephony.SmsCbMessage;
import android.telephony.cdma.CdmaSmsCbProgramData;
import android.telephony.Rlog;
import android.util.Log;

import com.android.internal.telephony.GsmAlphabet.TextEncodingDetails;
import com.android.internal.telephony.PhoneFactory;
import com.android.internal.telephony.SmsConstants;
import com.android.internal.telephony.SmsHeader;
import com.android.internal.telephony.SmsMessageBase;
import com.android.internal.telephony.TelephonyProperties;
import com.android.internal.telephony.cdma.sms.BearerData;
import com.android.internal.telephony.cdma.sms.CdmaSmsAddress;
import com.android.internal.telephony.cdma.sms.CdmaSmsSubaddress;
import com.android.internal.telephony.cdma.sms.SmsEnvelope;
import com.android.internal.telephony.cdma.sms.UserData;
import com.android.internal.telephony.uicc.IccUtils;
import com.android.internal.util.BitwiseInputStream;
import com.android.internal.util.HexDump;

import java.io.BufferedOutputStream;
import java.io.ByteArrayInputStream;
import java.io.ByteArrayOutputStream;
import java.io.DataInputStream;
import java.io.DataOutputStream;
import java.io.IOException;
import java.util.ArrayList;

/**
 * TODO(cleanup): these constants are disturbing... are they not just
 * different interpretations on one number?  And if we did not have
 * terrible class name overlap, they would not need to be directly
 * imported like this.  The class in this file could just as well be
 * named CdmaSmsMessage, could it not?
 */

/**
 * TODO(cleanup): internally returning null in many places makes
 * debugging very hard (among many other reasons) and should be made
 * more meaningful (replaced with exceptions for example).  Null
 * returns should only occur at the very outside of the module/class
 * scope.
 */

/**
 * A Short Message Service message.
 *
 */
public class SmsMessage extends SmsMessageBase {
    static final String LOG_TAG = "SmsMessage";
    static private final String LOGGABLE_TAG = "CDMA:SMS";
    private static final boolean VDBG = false;

    private final static byte TELESERVICE_IDENTIFIER                    = 0x00;
    private final static byte SERVICE_CATEGORY                          = 0x01;
    private final static byte ORIGINATING_ADDRESS                       = 0x02;
    private final static byte ORIGINATING_SUB_ADDRESS                   = 0x03;
    private final static byte DESTINATION_ADDRESS                       = 0x04;
    private final static byte DESTINATION_SUB_ADDRESS                   = 0x05;
    private final static byte BEARER_REPLY_OPTION                       = 0x06;
    private final static byte CAUSE_CODES                               = 0x07;
    private final static byte BEARER_DATA                               = 0x08;

    /**
     *  Status of a previously submitted SMS.
     *  This field applies to SMS Delivery Acknowledge messages. 0 indicates success;
     *  Here, the error class is defined by the bits from 9-8, the status code by the bits from 7-0.
     *  See C.S0015-B, v2.0, 4.5.21 for a detailed description of possible values.
     */
    private int status;

    /** Specifies if a return of an acknowledgment is requested for send SMS */
    private static final int RETURN_NO_ACK  = 0;
    private static final int RETURN_ACK     = 1;

    private SmsEnvelope mEnvelope;
    private BearerData mBearerData;

    public static class SubmitPdu extends SubmitPduBase {
    }

    /**
     * Create an SmsMessage from a raw PDU.
     * Note: In CDMA the PDU is just a byte representation of the received Sms.
     */
    public static SmsMessage createFromPdu(byte[] pdu) {
        SmsMessage msg = new SmsMessage();

        try {
            msg.parsePdu(pdu);
            return msg;
        } catch (RuntimeException ex) {
            Rlog.e(LOG_TAG, "SMS PDU parsing failed: ", ex);
            return null;
        } catch (OutOfMemoryError e) {
            Log.e(LOG_TAG, "SMS PDU parsing failed with out of memory: ", e);
            return null;
        }
    }

    /**
     *  Create a "raw" CDMA SmsMessage from a Parcel that was forged in ril.cpp.
     *  Note: Only primitive fields are set.
     */
    public static SmsMessage newFromParcel(Parcel p) {
        // Note: Parcel.readByte actually reads one Int and masks to byte
        SmsMessage msg = new SmsMessage();
        SmsEnvelope env = new SmsEnvelope();
        CdmaSmsAddress addr = new CdmaSmsAddress();
        CdmaSmsSubaddress subaddr = new CdmaSmsSubaddress();
        byte[] data;
        byte count;
        int countInt;
        int addressDigitMode;

        //currently not supported by the modem-lib: env.mMessageType
        env.teleService = p.readInt(); //p_cur->uTeleserviceID

        if (0 != p.readByte()) { //p_cur->bIsServicePresent
            env.messageType = SmsEnvelope.MESSAGE_TYPE_BROADCAST;
        }
        else {
            if (SmsEnvelope.TELESERVICE_NOT_SET == env.teleService) {
                // assume type ACK
                env.messageType = SmsEnvelope.MESSAGE_TYPE_ACKNOWLEDGE;
            } else {
                env.messageType = SmsEnvelope.MESSAGE_TYPE_POINT_TO_POINT;
            }
        }
        env.serviceCategory = p.readInt(); //p_cur->uServicecategory

        // address
        addressDigitMode = p.readInt();
        addr.digitMode = (byte) (0xFF & addressDigitMode); //p_cur->sAddress.digit_mode
        addr.numberMode = (byte) (0xFF & p.readInt()); //p_cur->sAddress.number_mode
        addr.ton = p.readInt(); //p_cur->sAddress.number_type
        addr.numberPlan = (byte) (0xFF & p.readInt()); //p_cur->sAddress.number_plan
        count = p.readByte(); //p_cur->sAddress.number_of_digits
        addr.numberOfDigits = count;
        data = new byte[count];
        //p_cur->sAddress.digits[digitCount]
        for (int index=0; index < count; index++) {
            data[index] = p.readByte();

            // convert the value if it is 4-bit DTMF to 8 bit
            if (addressDigitMode == CdmaSmsAddress.DIGIT_MODE_4BIT_DTMF) {
                data[index] = msg.convertDtmfToAscii(data[index]);
            }
        }

        addr.origBytes = data;

        subaddr.type = p.readInt(); // p_cur->sSubAddress.subaddressType
        subaddr.odd = p.readByte();     // p_cur->sSubAddress.odd
        count = p.readByte();           // p_cur->sSubAddress.number_of_digits

        if (count < 0) {
            count = 0;
        }

        // p_cur->sSubAddress.digits[digitCount] :

        data = new byte[count];

        for (int index = 0; index < count; ++index) {
            data[index] = p.readByte();
        }

        subaddr.origBytes = data;

        /* currently not supported by the modem-lib:
            env.bearerReply
            env.replySeqNo
            env.errorClass
            env.causeCode
        */

        // bearer data
        countInt = p.readInt(); //p_cur->uBearerDataLen
        if (countInt < 0) {
            countInt = 0;
        }

        data = new byte[countInt];
        for (int index=0; index < countInt; index++) {
            data[index] = p.readByte();
        }
        // BD gets further decoded when accessed in SMSDispatcher
        env.bearerData = data;

        // link the the filled objects to the SMS
        env.origAddress = addr;
        env.origSubaddress = subaddr;
        msg.mOriginatingAddress = addr;
        msg.mEnvelope = env;

        // create byte stream representation for transportation through the layers.
        msg.createPdu();

        return msg;
    }

    /**
     * Create an SmsMessage from an SMS EF record.
     *
     * @param index Index of SMS record. This should be index in ArrayList
     *              returned by RuimSmsInterfaceManager.getAllMessagesFromIcc + 1.
     * @param data Record data.
     * @return An SmsMessage representing the record.
     *
     * @hide
     */
    public static SmsMessage createFromEfRecord(int index, byte[] data) {
        try {
            SmsMessage msg = new SmsMessage();

            msg.mIndexOnIcc = index;

            // First byte is status: RECEIVED_READ, RECEIVED_UNREAD, STORED_SENT,
            // or STORED_UNSENT
            // See 3GPP2 C.S0023 3.4.27
            if ((data[0] & 1) == 0) {
                Rlog.w(LOG_TAG, "SMS parsing failed: Trying to parse a free record");
                return null;
            } else {
                msg.mStatusOnIcc = data[0] & 0x07;
            }

            // Second byte is the MSG_LEN, length of the message
            // See 3GPP2 C.S0023 3.4.27
            int size = data[1];

            // Note: Data may include trailing FF's.  That's OK; message
            // should still parse correctly.
            byte[] pdu = new byte[size];
            System.arraycopy(data, 2, pdu, 0, size);
            // the message has to be parsed before it can be displayed
            // see gsm.SmsMessage
            msg.parsePduFromEfRecord(pdu);
            return msg;
        } catch (RuntimeException ex) {
            Rlog.e(LOG_TAG, "SMS PDU parsing failed: ", ex);
            return null;
        }

    }

    /**
     * Note: This function is a GSM specific functionality which is not supported in CDMA mode.
     */
    public static int getTPLayerLengthForPDU(String pdu) {
        Rlog.w(LOG_TAG, "getTPLayerLengthForPDU: is not supported in CDMA mode.");
        return 0;
    }

    /**
     * TODO(cleanup): why do getSubmitPdu methods take an scAddr input
     * and do nothing with it?  GSM allows us to specify a SC (eg,
     * when responding to an SMS that explicitly requests the response
     * is sent to a specific SC), or pass null to use the default
     * value.  Is there no similar notion in CDMA? Or do we just not
     * have it hooked up?
     */

    /**
     * Get an SMS-SUBMIT PDU for a destination address and a message
     *
     * @param scAddr                Service Centre address.  Null means use default.
     * @param destAddr              Address of the recipient.
     * @param message               String representation of the message payload.
     * @param statusReportRequested Indicates whether a report is requested for this message.
     * @param smsHeader             Array containing the data for the User Data Header, preceded
     *                              by the Element Identifiers.
     * @return a <code>SubmitPdu</code> containing the encoded SC
     *         address, if applicable, and the encoded message.
     *         Returns null on encode error.
     * @hide
     */
    public static SubmitPdu getSubmitPdu(String scAddr, String destAddr, String message,
            boolean statusReportRequested, SmsHeader smsHeader) {
        return getSubmitPdu(scAddr, destAddr, message, statusReportRequested, smsHeader, -1);
    }

    /**
     * Get an SMS-SUBMIT PDU for a destination address and a message
     *
     * @param scAddr                Service Centre address.  Null means use default.
     * @param destAddr              Address of the recipient.
     * @param message               String representation of the message payload.
     * @param statusReportRequested Indicates whether a report is requested for this message.
     * @param smsHeader             Array containing the data for the User Data Header, preceded
     *                              by the Element Identifiers.
     * @param priority              Priority level of the message
     * @return a <code>SubmitPdu</code> containing the encoded SC
     *         address, if applicable, and the encoded message.
     *         Returns null on encode error.
     * @hide
     */
    public static SubmitPdu getSubmitPdu(String scAddr, String destAddr, String message,
            boolean statusReportRequested, SmsHeader smsHeader, int priority) {

        /**
         * TODO(cleanup): Do we really want silent failure like this?
         * Would it not be much more reasonable to make sure we don't
         * call this function if we really want nothing done?
         */
        if (message == null || destAddr == null) {
            return null;
        }

        UserData uData = new UserData();
        uData.payloadStr = message;
        uData.userDataHeader = smsHeader;
        return privateGetSubmitPdu(destAddr, statusReportRequested, uData, priority);
    }

    /**
     * Get an SMS-SUBMIT PDU for a data message to a destination address and port.
     *
     * @param scAddr Service Centre address. null == use default
     * @param destAddr the address of the destination for the message
     * @param destPort the port to deliver the message to at the
     *        destination
     * @param data the data for the message
     * @return a <code>SubmitPdu</code> containing the encoded SC
     *         address, if applicable, and the encoded message.
     *         Returns null on encode error.
     */
    public static SubmitPdu getSubmitPdu(String scAddr, String destAddr,
            int destPort, byte[] data, boolean statusReportRequested) {
        return getSubmitPdu(scAddr, destAddr, destPort, 0, data,statusReportRequested);
    }


    /**
     * Get an SMS-SUBMIT PDU for a data message to a destination address and port.
     *
     * @param scAddr Service Centre address. null == use default
     * @param destAddr the address of the destination for the message
     * @param destPort the port to deliver the message to at the
     *        destination
     * @param origPort  the originator port set by the sender
     * @param data the data for the message
     * @return a <code>SubmitPdu</code> containing the encoded SC
     *         address, if applicable, and the encoded message.
     *         Returns null on encode error.
     */
    public static SubmitPdu getSubmitPdu(String scAddr, String destAddr, int destPort,
             int origPort, byte[] data, boolean statusReportRequested) {

        /**
         * TODO(cleanup): this is not a general-purpose SMS creation
         * method, but rather something specialized to messages
         * containing OCTET encoded (meaning non-human-readable) user
         * data.  The name should reflect that, and not just overload.
         */

        SmsHeader.PortAddrs portAddrs = new SmsHeader.PortAddrs();
        portAddrs.destPort = destPort;
        portAddrs.origPort = origPort;
        portAddrs.areEightBits = false;

        SmsHeader smsHeader = new SmsHeader();
        smsHeader.portAddrs = portAddrs;

        UserData uData = new UserData();
        uData.userDataHeader = smsHeader;
        uData.msgEncoding = UserData.ENCODING_OCTET;
        uData.msgEncodingSet = true;
        uData.payload = data;

        return privateGetSubmitPdu(destAddr, statusReportRequested, uData);
    }

    /**
     * Get an SMS-SUBMIT PDU for a data message to a destination address &amp; port
     *
     * @param destAddr the address of the destination for the message
     * @param userData the data for the message
     * @param statusReportRequested Indicates whether a report is requested for this message.
     * @return a <code>SubmitPdu</code> containing the encoded SC
     *         address, if applicable, and the encoded message.
     *         Returns null on encode error.
     */
    public static SubmitPdu getSubmitPdu(String destAddr, UserData userData,
            boolean statusReportRequested) {
        return privateGetSubmitPdu(destAddr, statusReportRequested, userData);
    }

    /**
     * Get an SMS-SUBMIT PDU for a data message to a destination address &amp; port
     *
     * @param destAddr the address of the destination for the message
     * @param userData the data for the message
     * @param statusReportRequested Indicates whether a report is requested for this message.
     * @param priority Priority level of the message
     * @return a <code>SubmitPdu</code> containing the encoded SC
     *         address, if applicable, and the encoded message.
     *         Returns null on encode error.
     */
    public static SubmitPdu getSubmitPdu(String destAddr, UserData userData,
            boolean statusReportRequested, int priority) {
        return privateGetSubmitPdu(destAddr, statusReportRequested, userData, priority);
    }

    /**
     * Note: This function is a GSM specific functionality which is not supported in CDMA mode.
     */
    @Override
    public int getProtocolIdentifier() {
        Rlog.w(LOG_TAG, "getProtocolIdentifier: is not supported in CDMA mode.");
        // (3GPP TS 23.040): "no interworking, but SME to SME protocol":
        return 0;
    }

    /**
     * Note: This function is a GSM specific functionality which is not supported in CDMA mode.
     */
    @Override
    public boolean isReplace() {
        Rlog.w(LOG_TAG, "isReplace: is not supported in CDMA mode.");
        return false;
    }

    /**
     * {@inheritDoc}
     * Note: This function is a GSM specific functionality which is not supported in CDMA mode.
     */
    @Override
    public boolean isCphsMwiMessage() {
        Rlog.w(LOG_TAG, "isCphsMwiMessage: is not supported in CDMA mode.");
        return false;
    }

    /**
     * {@inheritDoc}
     */
    @Override
    public boolean isMWIClearMessage() {
        return ((mBearerData != null) && (mBearerData.numberOfMessages == 0));
    }

    /**
     * {@inheritDoc}
     */
    @Override
    public boolean isMWISetMessage() {
        return ((mBearerData != null) && (mBearerData.numberOfMessages > 0));
    }

    /**
     * {@inheritDoc}
     */
    @Override
    public boolean isMwiDontStore() {
        return ((mBearerData != null) &&
                (mBearerData.numberOfMessages > 0) &&
                (mBearerData.userData == null));
    }

    /**
     * Returns the status for a previously submitted message.
     * For not interfering with status codes from GSM, this status code is
     * shifted to the bits 31-16.
     */
    @Override
    public int getStatus() {
        return (status << 16);
    }

    /** Return true iff the bearer data message type is DELIVERY_ACK. */
    @Override
    public boolean isStatusReportMessage() {
        return (mBearerData.messageType == BearerData.MESSAGE_TYPE_DELIVERY_ACK);
    }

    /**
     * Note: This function is a GSM specific functionality which is not supported in CDMA mode.
     */
    @Override
    public boolean isReplyPathPresent() {
        Rlog.w(LOG_TAG, "isReplyPathPresent: is not supported in CDMA mode.");
        return false;
    }

    /**
     * Calculate the number of septets needed to encode the message.
     *
     * @param messageBody the message to encode
     * @param use7bitOnly ignore (but still count) illegal characters if true
     * @return TextEncodingDetails
     */
    public static TextEncodingDetails calculateLength(CharSequence messageBody,
            boolean use7bitOnly) {
        return BearerData.calcTextEncodingDetails(messageBody, use7bitOnly);
    }

    /**
     * Returns the teleservice type of the message.
     * @return the teleservice:
     *  {@link com.android.internal.telephony.cdma.sms.SmsEnvelope#TELESERVICE_NOT_SET},
     *  {@link com.android.internal.telephony.cdma.sms.SmsEnvelope#TELESERVICE_WMT},
     *  {@link com.android.internal.telephony.cdma.sms.SmsEnvelope#TELESERVICE_WEMT},
     *  {@link com.android.internal.telephony.cdma.sms.SmsEnvelope#TELESERVICE_VMN},
     *  {@link com.android.internal.telephony.cdma.sms.SmsEnvelope#TELESERVICE_WAP}
    */
    /* package */ int getTeleService() {
        return mEnvelope.teleService;
    }

    /**
     * Returns the message type of the message.
     * @return the message type:
     *  {@link com.android.internal.telephony.cdma.sms.SmsEnvelope#MESSAGE_TYPE_POINT_TO_POINT},
     *  {@link com.android.internal.telephony.cdma.sms.SmsEnvelope#MESSAGE_TYPE_BROADCAST},
     *  {@link com.android.internal.telephony.cdma.sms.SmsEnvelope#MESSAGE_TYPE_ACKNOWLEDGE},
    */
    /* package */ int getMessageType() {
        // NOTE: mEnvelope.messageType is not set correctly for cell broadcasts with some RILs.
        // Use the service category parameter to detect CMAS and other cell broadcast messages.
        if (mEnvelope.serviceCategory != 0) {
            return SmsEnvelope.MESSAGE_TYPE_BROADCAST;
        } else {
            return SmsEnvelope.MESSAGE_TYPE_POINT_TO_POINT;
        }
    }

    /**
     * Decodes pdu to an empty SMS object.
     * In the CDMA case the pdu is just an internal byte stream representation
     * of the SMS Java-object.
     * @see #createPdu()
     */
    private void parsePdu(byte[] pdu) {
        ByteArrayInputStream bais = new ByteArrayInputStream(pdu);
        DataInputStream dis = new DataInputStream(bais);
        int length;
        int bearerDataLength;
        SmsEnvelope env = new SmsEnvelope();
        CdmaSmsAddress addr = new CdmaSmsAddress();

        try {
            env.messageType = dis.readInt();
            env.teleService = dis.readInt();
            env.serviceCategory = dis.readInt();

            addr.digitMode = dis.readByte();
            addr.numberMode = dis.readByte();
            addr.ton = dis.readByte();
            addr.numberPlan = dis.readByte();

            length = dis.readUnsignedByte();
            addr.numberOfDigits = length;

            // sanity check on the length
            if (length > pdu.length) {
                throw new RuntimeException(
                        "createFromPdu: Invalid pdu, addr.numberOfDigits " + length
                        + " > pdu len " + pdu.length);
            }
            addr.origBytes = new byte[length];
            dis.read(addr.origBytes, 0, length); // digits

            env.bearerReply = dis.readInt();
            // CauseCode values:
            env.replySeqNo = dis.readByte();
            env.errorClass = dis.readByte();
            env.causeCode = dis.readByte();

            //encoded BearerData:
            bearerDataLength = dis.readInt();
            // sanity check on the length
            if (bearerDataLength > pdu.length) {
                throw new RuntimeException(
                        "createFromPdu: Invalid pdu, bearerDataLength " + bearerDataLength
                        + " > pdu len " + pdu.length);
            }
            env.bearerData = new byte[bearerDataLength];
            dis.read(env.bearerData, 0, bearerDataLength);
            dis.close();
        } catch (IOException ex) {
            throw new RuntimeException(
                    "createFromPdu: conversion from byte array to object failed: " + ex, ex);
        } catch (Exception ex) {
            Rlog.e(LOG_TAG, "createFromPdu: conversion from byte array to object failed: " + ex);
        }

        // link the filled objects to this SMS
        mOriginatingAddress = addr;
        env.origAddress = addr;
        mEnvelope = env;
        mPdu = pdu;

        parseSms();
    }

    /**
     * Decodes 3GPP2 sms stored in CSIM/RUIM cards As per 3GPP2 C.S0015-0
     */
    private void parsePduFromEfRecord(byte[] pdu) {
        ByteArrayInputStream bais = new ByteArrayInputStream(pdu);
        DataInputStream dis = new DataInputStream(bais);
        SmsEnvelope env = new SmsEnvelope();
        CdmaSmsAddress addr = new CdmaSmsAddress();
        CdmaSmsSubaddress subAddr = new CdmaSmsSubaddress();

        try {
            env.messageType = dis.readByte();

            while (dis.available() > 0) {
                int parameterId = dis.readByte();
                int parameterLen = dis.readUnsignedByte();
                byte[] parameterData = new byte[parameterLen];

                switch (parameterId) {
                    case TELESERVICE_IDENTIFIER:
                        /*
                         * 16 bit parameter that identifies which upper layer
                         * service access point is sending or should receive
                         * this message
                         */
                        env.teleService = dis.readUnsignedShort();
                        Rlog.i(LOG_TAG, "teleservice = " + env.teleService);
                        break;
                    case SERVICE_CATEGORY:
                        /*
                         * 16 bit parameter that identifies type of service as
                         * in 3GPP2 C.S0015-0 Table 3.4.3.2-1
                         */
                        env.serviceCategory = dis.readUnsignedShort();
                        break;
                    case ORIGINATING_ADDRESS:
                    case DESTINATION_ADDRESS:
                        dis.read(parameterData, 0, parameterLen);
                        BitwiseInputStream addrBis = new BitwiseInputStream(parameterData);
                        addr.digitMode = addrBis.read(1);
                        addr.numberMode = addrBis.read(1);
                        int numberType = 0;
                        if (addr.digitMode == CdmaSmsAddress.DIGIT_MODE_8BIT_CHAR) {
                            numberType = addrBis.read(3);
                            addr.ton = numberType;

                            if (addr.numberMode == CdmaSmsAddress.NUMBER_MODE_NOT_DATA_NETWORK)
                                addr.numberPlan = addrBis.read(4);
                        }

                        addr.numberOfDigits = addrBis.read(8);

                        byte[] data = new byte[addr.numberOfDigits];
                        byte b = 0x00;

                        if (addr.digitMode == CdmaSmsAddress.DIGIT_MODE_4BIT_DTMF) {
                            /* As per 3GPP2 C.S0005-0 Table 2.7.1.3.2.4-4 */
                            for (int index = 0; index < addr.numberOfDigits; index++) {
                                b = (byte) (0xF & addrBis.read(4));
                                // convert the value if it is 4-bit DTMF to 8
                                // bit
                                data[index] = convertDtmfToAscii(b);
                            }
                        } else if (addr.digitMode == CdmaSmsAddress.DIGIT_MODE_8BIT_CHAR) {
                            if (addr.numberMode == CdmaSmsAddress.NUMBER_MODE_NOT_DATA_NETWORK) {
                                for (int index = 0; index < addr.numberOfDigits; index++) {
                                    b = (byte) (0xFF & addrBis.read(8));
                                    data[index] = b;
                                }

                            } else if (addr.numberMode == CdmaSmsAddress.NUMBER_MODE_DATA_NETWORK) {
                                if (numberType == 2)
                                    Rlog.e(LOG_TAG, "TODO: Originating Addr is email id");
                                else
                                    Rlog.e(LOG_TAG,
                                          "TODO: Originating Addr is data network address");
                            } else {
                                Rlog.e(LOG_TAG, "Originating Addr is of incorrect type");
                            }
                        } else {
                            Rlog.e(LOG_TAG, "Incorrect Digit mode");
                        }
                        addr.origBytes = data;
                        Rlog.i(LOG_TAG, "Originating Addr=" + addr.toString());
                        break;
                    case ORIGINATING_SUB_ADDRESS:
                    case DESTINATION_SUB_ADDRESS:
                        dis.read(parameterData, 0, parameterLen);
                        BitwiseInputStream subAddrBis = new BitwiseInputStream(parameterData);
                        subAddr.type = subAddrBis.read(3);
                        subAddr.odd = subAddrBis.readByteArray(1)[0];
                        int subAddrLen = subAddrBis.read(8);
                        byte[] subdata = new byte[subAddrLen];
                        for (int index = 0; index < subAddrLen; index++) {
                            b = (byte) (0xFF & subAddrBis.read(4));
                            // convert the value if it is 4-bit DTMF to 8 bit
                            subdata[index] = convertDtmfToAscii(b);
                        }
                        subAddr.origBytes = subdata;
                        break;
                    case BEARER_REPLY_OPTION:
                        dis.read(parameterData, 0, parameterLen);
                        BitwiseInputStream replyOptBis = new BitwiseInputStream(parameterData);
                        env.bearerReply = replyOptBis.read(6);
                        break;
                    case CAUSE_CODES:
                        dis.read(parameterData, 0, parameterLen);
                        BitwiseInputStream ccBis = new BitwiseInputStream(parameterData);
                        env.replySeqNo = ccBis.readByteArray(6)[0];
                        env.errorClass = ccBis.readByteArray(2)[0];
                        if (env.errorClass != 0x00)
                            env.causeCode = ccBis.readByteArray(8)[0];
                        break;
                    case BEARER_DATA:
                        dis.read(parameterData, 0, parameterLen);
                        env.bearerData = parameterData;
                        break;
                    default:
                        throw new Exception("unsupported parameterId (" + parameterId + ")");
                }
            }
            bais.close();
            dis.close();
        } catch (Exception ex) {
            Rlog.e(LOG_TAG, "parsePduFromEfRecord: conversion from pdu to SmsMessage failed" + ex);
        }

        // link the filled objects to this SMS
        mOriginatingAddress = addr;
        env.origAddress = addr;
        env.origSubaddress = subAddr;
        mEnvelope = env;
        mPdu = pdu;

        parseSms();
    }

    /**
     * Parses a SMS message from its BearerData stream. (mobile-terminated only)
     */
    protected void parseSms() {
        // Message Waiting Info Record defined in 3GPP2 C.S-0005, 3.7.5.6
        // It contains only an 8-bit number with the number of messages waiting
        if (mEnvelope.teleService == SmsEnvelope.TELESERVICE_MWI) {
            mBearerData = new BearerData();
            if (mEnvelope.bearerData != null) {
                mBearerData.numberOfMessages = 0x000000FF & mEnvelope.bearerData[0];
            }
            if (VDBG) {
                Rlog.d(LOG_TAG, "parseSms: get MWI " +
                      Integer.toString(mBearerData.numberOfMessages));
            }
            return;
        }
        mBearerData = BearerData.decode(mEnvelope.bearerData);
        if (Rlog.isLoggable(LOGGABLE_TAG, Log.VERBOSE)) {
            Rlog.d(LOG_TAG, "MT raw BearerData = '" +
                      HexDump.toHexString(mEnvelope.bearerData) + "'");
            Rlog.d(LOG_TAG, "MT (decoded) BearerData = " + mBearerData);
        }
        mMessageRef = mBearerData.messageId;
        if (mBearerData.userData != null) {
            mUserData = mBearerData.userData.payload;
            mUserDataHeader = mBearerData.userData.userDataHeader;
            mMessageBody = mBearerData.userData.payloadStr;
        }

        // Add + for international numbers if + is not existing
        if (mOriginatingAddress != null) {
            mOriginatingAddress.address = new String(mOriginatingAddress.origBytes);
            if (mOriginatingAddress.ton == CdmaSmsAddress.TON_INTERNATIONAL_OR_IP) {
<<<<<<< HEAD
                mOriginatingAddress.address = "+" + mOriginatingAddress.address;
=======
                if (mOriginatingAddress.address.charAt(0) != '+') {
                    mOriginatingAddress.address = "+" + mOriginatingAddress.address;
                }
>>>>>>> c187f0e9
            }
            if (VDBG) Rlog.v(LOG_TAG, "SMS originating address: "
                    + mOriginatingAddress.address);
        }

        if (mBearerData.msgCenterTimeStamp != null) {
            mScTimeMillis = mBearerData.msgCenterTimeStamp.toMillis(true);
        }

        if (VDBG) Rlog.d(LOG_TAG, "SMS SC timestamp: " + mScTimeMillis);

        // Message Type (See 3GPP2 C.S0015-B, v2, 4.5.1)
        if (mBearerData.messageType == BearerData.MESSAGE_TYPE_DELIVERY_ACK) {
            // The BearerData MsgStatus subparameter should only be
            // included for DELIVERY_ACK messages.  If it occurred for
            // other messages, it would be unclear what the status
            // being reported refers to.  The MsgStatus subparameter
            // is primarily useful to indicate error conditions -- a
            // message without this subparameter is assumed to
            // indicate successful delivery (status == 0).
            if (! mBearerData.messageStatusSet) {
                Rlog.d(LOG_TAG, "DELIVERY_ACK message without msgStatus (" +
                        (mUserData == null ? "also missing" : "does have") +
                        " userData).");
                status = 0;
            } else {
                status = mBearerData.errorClass << 8;
                status |= mBearerData.messageStatus;
            }
        } else if (mBearerData.messageType != BearerData.MESSAGE_TYPE_DELIVER) {
            throw new RuntimeException("Unsupported message type: " + mBearerData.messageType);
        }

        if (mMessageBody != null) {
            if (VDBG) Rlog.v(LOG_TAG, "SMS message body: '" + mMessageBody + "'");
            parseMessageBody();
        } else if ((mUserData != null) && VDBG) {
            Rlog.v(LOG_TAG, "SMS payload: '" + IccUtils.bytesToHexString(mUserData) + "'");
        }
    }

    /**
     * Parses a broadcast SMS, possibly containing a CMAS alert.
     */
    public SmsCbMessage parseBroadcastSms() {
        BearerData bData = BearerData.decode(mEnvelope.bearerData, mEnvelope.serviceCategory);
        if (bData == null) {
            Rlog.w(LOG_TAG, "BearerData.decode() returned null");
            return null;
        }

        if (Rlog.isLoggable(LOGGABLE_TAG, Log.VERBOSE)) {
            Rlog.d(LOG_TAG, "MT raw BearerData = " + HexDump.toHexString(mEnvelope.bearerData));
        }

        String plmn = SystemProperties.get(TelephonyProperties.PROPERTY_OPERATOR_NUMERIC);
        SmsCbLocation location = new SmsCbLocation(plmn);

        return new SmsCbMessage(SmsCbMessage.MESSAGE_FORMAT_3GPP2,
                SmsCbMessage.GEOGRAPHICAL_SCOPE_PLMN_WIDE, bData.messageId, location,
                mEnvelope.serviceCategory, bData.getLanguage(), bData.userData.payloadStr,
                bData.priority, null, bData.cmasWarningInfo);
    }

    /**
     * {@inheritDoc}
     */
    @Override
    public SmsConstants.MessageClass getMessageClass() {
        if (BearerData.DISPLAY_MODE_IMMEDIATE == mBearerData.displayMode ) {
            return SmsConstants.MessageClass.CLASS_0;
        } else {
            return SmsConstants.MessageClass.UNKNOWN;
        }
    }

    /**
     * Calculate the next message id, starting at 1 and iteratively
     * incrementing within the range 1..65535 remembering the state
     * via a persistent system property.  (See C.S0015-B, v2.0,
     * 4.3.1.5) Since this routine is expected to be accessed via via
     * binder-call, and hence should be thread-safe, it has been
     * synchronized.
     */
    synchronized static int getNextMessageId() {
        // Testing and dialog with partners has indicated that
        // msgId==0 is (sometimes?) treated specially by lower levels.
        // Specifically, the ID is not preserved for delivery ACKs.
        // Hence, avoid 0 -- constraining the range to 1..65535.
        int msgId = SystemProperties.getInt(TelephonyProperties.PROPERTY_CDMA_MSG_ID, 1);
        String nextMsgId = Integer.toString((msgId % 0xFFFF) + 1);
        SystemProperties.set(TelephonyProperties.PROPERTY_CDMA_MSG_ID, nextMsgId);
        if (Rlog.isLoggable(LOGGABLE_TAG, Log.VERBOSE)) {
            Rlog.d(LOG_TAG, "next " + TelephonyProperties.PROPERTY_CDMA_MSG_ID + " = " + nextMsgId);
            Rlog.d(LOG_TAG, "readback gets " +
                    SystemProperties.get(TelephonyProperties.PROPERTY_CDMA_MSG_ID));
        }
        return msgId;
    }

    /**
     * Creates BearerData and Envelope from parameters for a Submit SMS.
     * @return byte stream for SubmitPdu.
     */
    private static SubmitPdu privateGetSubmitPdu(String destAddrStr, boolean statusReportRequested,
            UserData userData) {
        return privateGetSubmitPdu(destAddrStr, statusReportRequested, userData, -1);
    }

    /**
     * Creates BearerData and Envelope from parameters for a Submit SMS.
     * @return byte stream for SubmitPdu.
     */
    private static SubmitPdu privateGetSubmitPdu(String destAddrStr, boolean statusReportRequested,
            UserData userData, int priority) {

        /**
         * TODO(cleanup): give this function a more meaningful name.
         */

        /**
         * TODO(cleanup): Make returning null from the getSubmitPdu
         * variations meaningful -- clean up the error feedback
         * mechanism, and avoid null pointer exceptions.
         */

        /**
         * North America Plus Code :
         * Convert + code to 011 and dial out for international SMS
         */
        CdmaSmsAddress destAddr = CdmaSmsAddress.parse(
                PhoneNumberUtils.cdmaCheckAndProcessPlusCodeForSms(destAddrStr));
        if (destAddr == null) return null;

        BearerData bearerData = new BearerData();
        bearerData.messageType = BearerData.MESSAGE_TYPE_SUBMIT;

        bearerData.messageId = getNextMessageId();

        bearerData.deliveryAckReq = statusReportRequested;
        bearerData.userAckReq = false;
        bearerData.readAckReq = false;
        bearerData.reportReq = false;
        if (priority != -1) {
            bearerData.priorityIndicatorSet = true;
            bearerData.priority = priority;
        }

        bearerData.userData = userData;

        byte[] encodedBearerData = BearerData.encode(bearerData);
        if (Rlog.isLoggable(LOGGABLE_TAG, Log.VERBOSE)) {
            Rlog.d(LOG_TAG, "MO (encoded) BearerData = " + bearerData);
            Rlog.d(LOG_TAG, "MO raw BearerData = '" + HexDump.toHexString(encodedBearerData) + "'");
        }
        if (encodedBearerData == null) return null;

        int teleservice = bearerData.hasUserDataHeader ?
                SmsEnvelope.TELESERVICE_WEMT : SmsEnvelope.TELESERVICE_WMT;

        Context context = PhoneFactory.getContext();
        boolean ascii7bitForLongMsg = context.getResources().
            getBoolean(com.android.internal.R.bool.config_ascii_7bit_support_for_long_message);
        if (ascii7bitForLongMsg) {
            Rlog.d(LOG_TAG, "ascii7bitForLongMsg = " + ascii7bitForLongMsg);
            teleservice = SmsEnvelope.TELESERVICE_WMT;
        }
        SmsEnvelope envelope = new SmsEnvelope();
        envelope.messageType = SmsEnvelope.MESSAGE_TYPE_POINT_TO_POINT;
        envelope.teleService = teleservice;
        envelope.destAddress = destAddr;
        envelope.bearerReply = RETURN_ACK;
        envelope.bearerData = encodedBearerData;

        /**
         * TODO(cleanup): envelope looks to be a pointless class, get
         * rid of it.  Also -- most of the envelope fields set here
         * are ignored, why?
         */

        try {
            /**
             * TODO(cleanup): reference a spec and get rid of the ugly comments
             */
            ByteArrayOutputStream baos = new ByteArrayOutputStream(100);
            DataOutputStream dos = new DataOutputStream(baos);
            dos.writeInt(envelope.teleService);
            dos.writeInt(0); //servicePresent
            dos.writeInt(0); //serviceCategory
            dos.write(destAddr.digitMode);
            dos.write(destAddr.numberMode);
            dos.write(destAddr.ton); // number_type
            dos.write(destAddr.numberPlan);
            dos.write(destAddr.numberOfDigits);
            dos.write(destAddr.origBytes, 0, destAddr.origBytes.length); // digits
            // Subaddress is not supported.
            dos.write(0); //subaddressType
            dos.write(0); //subaddr_odd
            dos.write(0); //subaddr_nbr_of_digits
            dos.write(encodedBearerData.length);
            dos.write(encodedBearerData, 0, encodedBearerData.length);
            dos.close();

            SubmitPdu pdu = new SubmitPdu();
            pdu.encodedMessage = baos.toByteArray();
            pdu.encodedScAddress = null;
            return pdu;
        } catch(IOException ex) {
            Rlog.e(LOG_TAG, "creating SubmitPdu failed: " + ex);
        }
        return null;
    }

    /**
     * Creates byte array (pseudo pdu) from SMS object.
     * Note: Do not call this method more than once per object!
     */
    private void createPdu() {
        SmsEnvelope env = mEnvelope;
        CdmaSmsAddress addr = env.origAddress;
        ByteArrayOutputStream baos = new ByteArrayOutputStream(100);
        DataOutputStream dos = new DataOutputStream(new BufferedOutputStream(baos));

        try {
            dos.writeInt(env.messageType);
            dos.writeInt(env.teleService);
            dos.writeInt(env.serviceCategory);

            dos.writeByte(addr.digitMode);
            dos.writeByte(addr.numberMode);
            dos.writeByte(addr.ton);
            dos.writeByte(addr.numberPlan);
            dos.writeByte(addr.numberOfDigits);
            dos.write(addr.origBytes, 0, addr.origBytes.length); // digits

            dos.writeInt(env.bearerReply);
            // CauseCode values:
            dos.writeByte(env.replySeqNo);
            dos.writeByte(env.errorClass);
            dos.writeByte(env.causeCode);
            //encoded BearerData:
            dos.writeInt(env.bearerData.length);
            dos.write(env.bearerData, 0, env.bearerData.length);
            dos.close();

            /**
             * TODO(cleanup) -- The mPdu field is managed in
             * a fragile manner, and it would be much nicer if
             * accessing the serialized representation used a less
             * fragile mechanism.  Maybe the getPdu method could
             * generate a representation if there was not yet one?
             */

            mPdu = baos.toByteArray();
        } catch (IOException ex) {
            Rlog.e(LOG_TAG, "createPdu: conversion from object to byte array failed: " + ex);
        }
    }

    /**
     * Converts a 4-Bit DTMF encoded symbol from the calling address number to ASCII character
     */
    private byte convertDtmfToAscii(byte dtmfDigit) {
        byte asciiDigit;

        switch (dtmfDigit) {
        case  0: asciiDigit = 68; break; // 'D'
        case  1: asciiDigit = 49; break; // '1'
        case  2: asciiDigit = 50; break; // '2'
        case  3: asciiDigit = 51; break; // '3'
        case  4: asciiDigit = 52; break; // '4'
        case  5: asciiDigit = 53; break; // '5'
        case  6: asciiDigit = 54; break; // '6'
        case  7: asciiDigit = 55; break; // '7'
        case  8: asciiDigit = 56; break; // '8'
        case  9: asciiDigit = 57; break; // '9'
        case 10: asciiDigit = 48; break; // '0'
        case 11: asciiDigit = 42; break; // '*'
        case 12: asciiDigit = 35; break; // '#'
        case 13: asciiDigit = 65; break; // 'A'
        case 14: asciiDigit = 66; break; // 'B'
        case 15: asciiDigit = 67; break; // 'C'
        default:
            asciiDigit = 32; // Invalid DTMF code
            break;
        }

        return asciiDigit;
    }

    /** This function  shall be called to get the number of voicemails.
     * @hide
     */
    /*package*/ int getNumOfVoicemails() {
        return mBearerData.numberOfMessages;
    }

    /**
     * Returns a byte array that can be use to uniquely identify a received SMS message.
     * C.S0015-B  4.3.1.6 Unique Message Identification.
     *
     * @return byte array uniquely identifying the message.
     * @hide
     */
    /* package */ byte[] getIncomingSmsFingerprint() {
        ByteArrayOutputStream output = new ByteArrayOutputStream();

        output.write(mEnvelope.teleService);
        output.write(mEnvelope.origAddress.origBytes, 0, mEnvelope.origAddress.origBytes.length);
        output.write(mEnvelope.bearerData, 0, mEnvelope.bearerData.length);
        output.write(mEnvelope.origSubaddress.origBytes, 0,
                mEnvelope.origSubaddress.origBytes.length);

        return output.toByteArray();
    }

    /**
     * Returns the list of service category program data, if present.
     * @return a list of CdmaSmsCbProgramData objects, or null if not present
     * @hide
     */
    public ArrayList<CdmaSmsCbProgramData> getSmsCbProgramData() {
        return mBearerData.serviceCategoryProgramData;
    }

    /**
    * CT WDP header contains WDP Msg Identifier and WDP Userdata
    */
    protected boolean processCdmaCTWdpHeader(SmsMessage sms) {
        int subparamId = 0;
        int subParamLen = 0;
        int msgID = 0;
        boolean decodeSuccess = false;
        try {
            BitwiseInputStream inStream = new BitwiseInputStream(sms.getUserData());

            /* Decode WDP Messsage Identifier */
            subparamId = inStream.read(8);
            if (subparamId != 0) {
                Rlog.e(LOG_TAG, "Invalid WDP SubparameterId");
                return false;
            }
            subParamLen = inStream.read(8);
            if (subParamLen != 3) {
                Rlog.e(LOG_TAG, "Invalid WDP subparameter length");
                return false;
            }
            sms.mBearerData.messageType = inStream.read(4);
            msgID = inStream.read(8) << 8;
            msgID |= inStream.read(8);
            sms.mBearerData.hasUserDataHeader = (inStream.read(1) == 1);
            if (sms.mBearerData.hasUserDataHeader) {
                Rlog.e(LOG_TAG, "Invalid WDP UserData header value");
                return false;
            }
            inStream.skip(3);
            sms.mBearerData.messageId = msgID;
            sms.mMessageRef = msgID;

            /* Decode WDP User Data */
            subparamId = inStream.read(8);
            subParamLen = inStream.read(8) * 8;
            sms.mBearerData.userData.msgEncoding = inStream.read(5);
            int consumedBits = 5;
            if (sms.mBearerData.userData.msgEncoding != 0) {
                Rlog.e(LOG_TAG, "Invalid WDP encoding");
                return false;
            }
            sms.mBearerData.userData.numFields = inStream.read(8);
            consumedBits += 8;
            int dataBits = subParamLen - consumedBits;
            sms.mBearerData.userData.payload = inStream.readByteArray(dataBits);
            sms.mUserData = sms.mBearerData.userData.payload;
            decodeSuccess = true;
        } catch (BitwiseInputStream.AccessException ex) {
            Rlog.e(LOG_TAG, "CT WDP Header decode failed: " + ex);
        }
        return decodeSuccess;
    }
}<|MERGE_RESOLUTION|>--- conflicted
+++ resolved
@@ -790,13 +790,9 @@
         if (mOriginatingAddress != null) {
             mOriginatingAddress.address = new String(mOriginatingAddress.origBytes);
             if (mOriginatingAddress.ton == CdmaSmsAddress.TON_INTERNATIONAL_OR_IP) {
-<<<<<<< HEAD
-                mOriginatingAddress.address = "+" + mOriginatingAddress.address;
-=======
                 if (mOriginatingAddress.address.charAt(0) != '+') {
                     mOriginatingAddress.address = "+" + mOriginatingAddress.address;
                 }
->>>>>>> c187f0e9
             }
             if (VDBG) Rlog.v(LOG_TAG, "SMS originating address: "
                     + mOriginatingAddress.address);
