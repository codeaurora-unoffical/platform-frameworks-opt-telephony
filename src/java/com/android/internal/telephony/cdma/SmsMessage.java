/*
 * Copyright (C) 2008 The Android Open Source Project
 * Copyright (c) 2012-2013, The Linux Foundation. All rights reserved.
 *
 * Not a Contribution.
 *
 * Licensed under the Apache License, Version 2.0 (the "License");
 * you may not use this file except in compliance with the License.
 * You may obtain a copy of the License at
 *
 *      http://www.apache.org/licenses/LICENSE-2.0
 *
 * Unless required by applicable law or agreed to in writing, software
 * distributed under the License is distributed on an "AS IS" BASIS,
 * WITHOUT WARRANTIES OR CONDITIONS OF ANY KIND, either express or implied.
 * See the License for the specific language governing permissions and
 * limitations under the License.
 */

package com.android.internal.telephony.cdma;

import android.os.Parcel;
import android.os.SystemProperties;
import android.telephony.PhoneNumberUtils;
import android.telephony.SmsCbLocation;
import android.telephony.SmsCbMessage;
import android.telephony.cdma.CdmaSmsCbProgramData;
import android.telephony.Rlog;
import android.util.Log;

import com.android.internal.telephony.GsmAlphabet.TextEncodingDetails;
import com.android.internal.telephony.SmsConstants;
import com.android.internal.telephony.SmsHeader;
import com.android.internal.telephony.SmsMessageBase;
import com.android.internal.telephony.TelephonyProperties;
import com.android.internal.telephony.cdma.sms.BearerData;
import com.android.internal.telephony.cdma.sms.BearerData.TimeStamp;
import com.android.internal.telephony.cdma.sms.CdmaSmsAddress;
import com.android.internal.telephony.cdma.sms.CdmaSmsSubaddress;
import com.android.internal.telephony.cdma.sms.SmsEnvelope;
import com.android.internal.telephony.cdma.sms.UserData;
import com.android.internal.telephony.uicc.IccUtils;
import com.android.internal.util.BitwiseInputStream;
import com.android.internal.util.HexDump;

import java.io.BufferedOutputStream;
import java.io.ByteArrayInputStream;
import java.io.ByteArrayOutputStream;
import java.io.DataInputStream;
import java.io.DataOutputStream;
import java.io.IOException;
import java.util.ArrayList;

/**
 * TODO(cleanup): these constants are disturbing... are they not just
 * different interpretations on one number?  And if we did not have
 * terrible class name overlap, they would not need to be directly
 * imported like this.  The class in this file could just as well be
 * named CdmaSmsMessage, could it not?
 */

/**
 * TODO(cleanup): internally returning null in many places makes
 * debugging very hard (among many other reasons) and should be made
 * more meaningful (replaced with exceptions for example).  Null
 * returns should only occur at the very outside of the module/class
 * scope.
 */

/**
 * A Short Message Service message.
 *
 */
public class SmsMessage extends SmsMessageBase {
    static final String LOG_TAG = "SmsMessage";
    static private final String LOGGABLE_TAG = "CDMA:SMS";
    private static final boolean VDBG = false;

    private final static byte TELESERVICE_IDENTIFIER                    = 0x00;
    private final static byte SERVICE_CATEGORY                          = 0x01;
    private final static byte ORIGINATING_ADDRESS                       = 0x02;
    private final static byte ORIGINATING_SUB_ADDRESS                   = 0x03;
    private final static byte DESTINATION_ADDRESS                       = 0x04;
    private final static byte DESTINATION_SUB_ADDRESS                   = 0x05;
    private final static byte BEARER_REPLY_OPTION                       = 0x06;
    private final static byte CAUSE_CODES                               = 0x07;
    private final static byte BEARER_DATA                               = 0x08;

    /**
     *  Status of a previously submitted SMS.
     *  This field applies to SMS Delivery Acknowledge messages. 0 indicates success;
     *  Here, the error class is defined by the bits from 9-8, the status code by the bits from 7-0.
     *  See C.S0015-B, v2.0, 4.5.21 for a detailed description of possible values.
     */
    private int status;

    /** Specifies if a return of an acknowledgment is requested for send SMS */
    private static final int RETURN_NO_ACK  = 0;
    private static final int RETURN_ACK     = 1;

    private SmsEnvelope mEnvelope;
    private BearerData mBearerData;

    public static class SubmitPdu extends SubmitPduBase {
    }

    public static class DeliveryPdu extends DeliveryPduBase {
    }

    /**
     * Create an SmsMessage from a raw PDU.
     * Note: In CDMA the PDU is just a byte representation of the received Sms.
     */
    public static SmsMessage createFromPdu(byte[] pdu) {
        SmsMessage msg = new SmsMessage();

        try {
            msg.parsePdu(pdu);
            return msg;
        } catch (RuntimeException ex) {
            Rlog.e(LOG_TAG, "SMS PDU parsing failed: ", ex);
            return null;
        } catch (OutOfMemoryError e) {
            Log.e(LOG_TAG, "SMS PDU parsing failed with out of memory: ", e);
            return null;
        }
    }

    /**
     *  Create a "raw" CDMA SmsMessage from a Parcel that was forged in ril.cpp.
     *  Note: Only primitive fields are set.
     */
    public static SmsMessage newFromParcel(Parcel p) {
        // Note: Parcel.readByte actually reads one Int and masks to byte
        SmsMessage msg = new SmsMessage();
        SmsEnvelope env = new SmsEnvelope();
        CdmaSmsAddress addr = new CdmaSmsAddress();
        CdmaSmsSubaddress subaddr = new CdmaSmsSubaddress();
        byte[] data;
        byte count;
        int countInt;
        int addressDigitMode;

        //currently not supported by the modem-lib: env.mMessageType
        env.teleService = p.readInt(); //p_cur->uTeleserviceID

        if (0 != p.readByte()) { //p_cur->bIsServicePresent
            env.messageType = SmsEnvelope.MESSAGE_TYPE_BROADCAST;
        }
        else {
            if (SmsEnvelope.TELESERVICE_NOT_SET == env.teleService) {
                // assume type ACK
                env.messageType = SmsEnvelope.MESSAGE_TYPE_ACKNOWLEDGE;
            } else {
                env.messageType = SmsEnvelope.MESSAGE_TYPE_POINT_TO_POINT;
            }
        }
        env.serviceCategory = p.readInt(); //p_cur->uServicecategory

        // address
        addressDigitMode = p.readInt();
        addr.digitMode = (byte) (0xFF & addressDigitMode); //p_cur->sAddress.digit_mode
        addr.numberMode = (byte) (0xFF & p.readInt()); //p_cur->sAddress.number_mode
        addr.ton = p.readInt(); //p_cur->sAddress.number_type
        addr.numberPlan = (byte) (0xFF & p.readInt()); //p_cur->sAddress.number_plan
        count = p.readByte(); //p_cur->sAddress.number_of_digits
        addr.numberOfDigits = count;
        data = new byte[count];
        //p_cur->sAddress.digits[digitCount]
        for (int index=0; index < count; index++) {
            data[index] = p.readByte();

            // convert the value if it is 4-bit DTMF to 8 bit
            if (addressDigitMode == CdmaSmsAddress.DIGIT_MODE_4BIT_DTMF) {
                data[index] = msg.convertDtmfToAscii(data[index]);
            }
        }

        addr.origBytes = data;
        // Add + for international numbers if + is not existing
        if (addr.ton == addr.TON_INTERNATIONAL_OR_IP) {
            if (data[0] != '+') {
                addr.numberOfDigits ++;
                byte[] tmpData = new byte[addr.numberOfDigits];
                tmpData[0] = '+';
                System.arraycopy(data, 0, tmpData, 1, count);
                addr.origBytes = tmpData;
            }
        }
        subaddr.type = p.readInt(); // p_cur->sSubAddress.subaddressType
        subaddr.odd = p.readByte();     // p_cur->sSubAddress.odd
        count = p.readByte();           // p_cur->sSubAddress.number_of_digits

        if (count < 0) {
            count = 0;
        }

        // p_cur->sSubAddress.digits[digitCount] :

        data = new byte[count];

        for (int index = 0; index < count; ++index) {
            data[index] = p.readByte();
        }

        subaddr.origBytes = data;

        /* currently not supported by the modem-lib:
            env.bearerReply
            env.replySeqNo
            env.errorClass
            env.causeCode
        */

        // bearer data
        countInt = p.readInt(); //p_cur->uBearerDataLen
        if (countInt < 0) {
            countInt = 0;
        }

        data = new byte[countInt];
        for (int index=0; index < countInt; index++) {
            data[index] = p.readByte();
        }
        // BD gets further decoded when accessed in SMSDispatcher
        env.bearerData = data;

        // link the the filled objects to the SMS
        env.origAddress = addr;
        env.origSubaddress = subaddr;
        msg.mOriginatingAddress = addr;
        msg.mEnvelope = env;

        // create byte stream representation for transportation through the layers.
        msg.createPdu();

        return msg;
    }

    /**
     * Create an SmsMessage from an SMS EF record.
     *
     * @param index Index of SMS record. This should be index in ArrayList
     *              returned by RuimSmsInterfaceManager.getAllMessagesFromIcc + 1.
     * @param data Record data.
     * @return An SmsMessage representing the record.
     *
     * @hide
     */
    public static SmsMessage createFromEfRecord(int index, byte[] data) {
        try {
            SmsMessage msg = new SmsMessage();

            msg.mIndexOnIcc = index;

            // First byte is status: RECEIVED_READ, RECEIVED_UNREAD, STORED_SENT,
            // or STORED_UNSENT
            // See 3GPP2 C.S0023 3.4.27
            if ((data[0] & 1) == 0) {
                Rlog.w(LOG_TAG, "SMS parsing failed: Trying to parse a free record");
                return null;
            } else {
                msg.mStatusOnIcc = data[0] & 0x07;
            }

            // Second byte is the MSG_LEN, length of the message
            // See 3GPP2 C.S0023 3.4.27
            int size = data[1];

            // Note: Data may include trailing FF's.  That's OK; message
            // should still parse correctly.
            byte[] pdu = new byte[size];
            System.arraycopy(data, 2, pdu, 0, size);
            // the message has to be parsed before it can be displayed
            // see gsm.SmsMessage
            msg.parsePduFromEfRecord(pdu);
            return msg;
        } catch (RuntimeException ex) {
            Rlog.e(LOG_TAG, "SMS PDU parsing failed: ", ex);
            return null;
        }

    }

    /**
     * Note: This function is a GSM specific functionality which is not supported in CDMA mode.
     */
    public static int getTPLayerLengthForPDU(String pdu) {
        Rlog.w(LOG_TAG, "getTPLayerLengthForPDU: is not supported in CDMA mode.");
        return 0;
    }

    /**
     * TODO(cleanup): why do getSubmitPdu methods take an scAddr input
     * and do nothing with it?  GSM allows us to specify a SC (eg,
     * when responding to an SMS that explicitly requests the response
     * is sent to a specific SC), or pass null to use the default
     * value.  Is there no similar notion in CDMA? Or do we just not
     * have it hooked up?
     */
    /**
     * Get an SMS-SUBMIT PDU for a destination address and a message
     *
     * @param scAddr                Service Centre address.  Null means use default.
     * @param destAddr              Address of the recipient.
     * @param message               String representation of the message payload.
     * @param statusReportRequested Indicates whether a report is requested for this message.
     * @param smsHeader             Array containing the data for the User Data Header, preceded
     *                              by the Element Identifiers.
     * @return a <code>SubmitPdu</code> containing the encoded SC
     *         address, if applicable, and the encoded message.
     *         Returns null on encode error.
     * @hide
     */
    public static SubmitPdu getSubmitPdu(String scAddr, String destAddr, String message,
            boolean statusReportRequested, SmsHeader smsHeader) {

        /**
         * TODO(cleanup): Do we really want silent failure like this?
         * Would it not be much more reasonable to make sure we don't
         * call this function if we really want nothing done?
         */
        if (message == null || destAddr == null) {
            return null;
        }

        UserData uData = new UserData();
        uData.payloadStr = message;
        uData.userDataHeader = smsHeader;
        return privateGetSubmitPdu(destAddr, statusReportRequested, uData);
    }

    /**
     * Get an SMS-SUBMIT PDU for a destination address and a message
     *
     * @param scAddr                Service Centre address.  Null means use default.
     * @param destAddr              Address of the recipient.
     * @param message               String representation of the message payload.
     * @param statusReportRequested Indicates whether a report is requested for this message.
     * @param smsHeader             Array containing the data for the User Data Header, preceded
     *                              by the Element Identifiers.
     * @param priority              Priority level of the message
     * @return a <code>SubmitPdu</code> containing the encoded SC
     *         address, if applicable, and the encoded message.
     *         Returns null on encode error.
     * @hide
     */
    public static SubmitPdu getSubmitPduWithPriority(String scAddr, String destAddr, String message,
            boolean statusReportRequested, SmsHeader smsHeader, int priority) {

        if (message == null || destAddr == null) {
            return null;
        }

        UserData uData = new UserData();
        uData.payloadStr = message;
        uData.userDataHeader = smsHeader;
        return privateGetSubmitPdu(destAddr, statusReportRequested, uData, priority);
    }

    /**
     * Get an SMS-SUBMIT PDU for a data message to a destination address and port.
     *
     * @param scAddr Service Centre address. null == use default
     * @param destAddr the address of the destination for the message
     * @param destPort the port to deliver the message to at the
     *        destination
     * @param data the data for the message
     * @return a <code>SubmitPdu</code> containing the encoded SC
     *         address, if applicable, and the encoded message.
     *         Returns null on encode error.
     */
    public static SubmitPdu getSubmitPdu(String scAddr, String destAddr, int destPort,
            byte[] data, boolean statusReportRequested) {

        /**
         * TODO(cleanup): this is not a general-purpose SMS creation
         * method, but rather something specialized to messages
         * containing OCTET encoded (meaning non-human-readable) user
         * data.  The name should reflect that, and not just overload.
         */

        SmsHeader.PortAddrs portAddrs = new SmsHeader.PortAddrs();
        portAddrs.destPort = destPort;
        portAddrs.origPort = 0;
        portAddrs.areEightBits = false;

        SmsHeader smsHeader = new SmsHeader();
        smsHeader.portAddrs = portAddrs;

        UserData uData = new UserData();
        uData.userDataHeader = smsHeader;
        uData.msgEncoding = UserData.ENCODING_OCTET;
        uData.msgEncodingSet = true;
        uData.payload = data;

        return privateGetSubmitPdu(destAddr, statusReportRequested, uData);
    }

    /**
     * Get an SMS-SUBMIT PDU for a data message to a destination address &amp; port
     *
     * @param destAddr the address of the destination for the message
     * @param userData the data for the message
     * @param statusReportRequested Indicates whether a report is requested for this message.
     * @param priority Priority level of the message
     * @return a <code>SubmitPdu</code> containing the encoded SC
     *         address, if applicable, and the encoded message.
     *         Returns null on encode error.
     */
    public static SubmitPdu getSubmitPduWithPriority(String destAddr, UserData userData,
            boolean statusReportRequested, int priority) {
        return privateGetSubmitPdu(destAddr, statusReportRequested, userData, priority);
    }

    /**
     * Get an SMS-SUBMIT PDU for a data message to a destination address &amp; port
     *
     * @param destAddr the address of the destination for the message
     * @param userData the data for the message
     * @param statusReportRequested Indicates whether a report is requested for this message.
     * @return a <code>SubmitPdu</code> containing the encoded SC
     *         address, if applicable, and the encoded message.
     *         Returns null on encode error.
     */
    public static SubmitPdu getSubmitPdu(String destAddr, UserData userData,
            boolean statusReportRequested) {
        return privateGetSubmitPdu(destAddr, statusReportRequested, userData);
    }

    /**
     * Note: This function is a GSM specific functionality which is not supported in CDMA mode.
     */
    @Override
    public int getProtocolIdentifier() {
        Rlog.w(LOG_TAG, "getProtocolIdentifier: is not supported in CDMA mode.");
        // (3GPP TS 23.040): "no interworking, but SME to SME protocol":
        return 0;
    }

    /**
     * Note: This function is a GSM specific functionality which is not supported in CDMA mode.
     */
    @Override
    public boolean isReplace() {
        Rlog.w(LOG_TAG, "isReplace: is not supported in CDMA mode.");
        return false;
    }

    /**
     * {@inheritDoc}
     * Note: This function is a GSM specific functionality which is not supported in CDMA mode.
     */
    @Override
    public boolean isCphsMwiMessage() {
        Rlog.w(LOG_TAG, "isCphsMwiMessage: is not supported in CDMA mode.");
        return false;
    }

    /**
     * {@inheritDoc}
     */
    @Override
    public boolean isMWIClearMessage() {
        return ((mBearerData != null) && (mBearerData.numberOfMessages == 0));
    }

    /**
     * {@inheritDoc}
     */
    @Override
    public boolean isMWISetMessage() {
        return ((mBearerData != null) && (mBearerData.numberOfMessages > 0));
    }

    /**
     * {@inheritDoc}
     */
    @Override
    public boolean isMwiDontStore() {
        return ((mBearerData != null) &&
                (mBearerData.numberOfMessages > 0) &&
                (mBearerData.userData == null));
    }

    /**
     * Returns the status for a previously submitted message.
     * For not interfering with status codes from GSM, this status code is
     * shifted to the bits 31-16.
     */
    @Override
    public int getStatus() {
        return (status << 16);
    }

    /** Return true iff the bearer data message type is DELIVERY_ACK. */
    @Override
    public boolean isStatusReportMessage() {
        return (mBearerData.messageType == BearerData.MESSAGE_TYPE_DELIVERY_ACK);
    }

    /**
     * Note: This function is a GSM specific functionality which is not supported in CDMA mode.
     */
    @Override
    public boolean isReplyPathPresent() {
        Rlog.w(LOG_TAG, "isReplyPathPresent: is not supported in CDMA mode.");
        return false;
    }

    /**
     * Calculate the number of septets needed to encode the message.
     *
     * @param messageBody the message to encode
     * @param use7bitOnly ignore (but still count) illegal characters if true
     * @return TextEncodingDetails
     */
    public static TextEncodingDetails calculateLength(CharSequence messageBody,
            boolean use7bitOnly) {
        return BearerData.calcTextEncodingDetails(messageBody, use7bitOnly);
    }

    /**
     * Returns the teleservice type of the message.
     * @return the teleservice:
     *  {@link com.android.internal.telephony.cdma.sms.SmsEnvelope#TELESERVICE_NOT_SET},
     *  {@link com.android.internal.telephony.cdma.sms.SmsEnvelope#TELESERVICE_WMT},
     *  {@link com.android.internal.telephony.cdma.sms.SmsEnvelope#TELESERVICE_WEMT},
     *  {@link com.android.internal.telephony.cdma.sms.SmsEnvelope#TELESERVICE_VMN},
     *  {@link com.android.internal.telephony.cdma.sms.SmsEnvelope#TELESERVICE_WAP}
    */
    /* package */ int getTeleService() {
        return mEnvelope.teleService;
    }

    /**
     * Returns the message type of the message.
     * @return the message type:
     *  {@link com.android.internal.telephony.cdma.sms.SmsEnvelope#MESSAGE_TYPE_POINT_TO_POINT},
     *  {@link com.android.internal.telephony.cdma.sms.SmsEnvelope#MESSAGE_TYPE_BROADCAST},
     *  {@link com.android.internal.telephony.cdma.sms.SmsEnvelope#MESSAGE_TYPE_ACKNOWLEDGE},
    */
    /* package */ int getMessageType() {
        // NOTE: mEnvelope.messageType is not set correctly for cell broadcasts with some RILs.
        // Use the service category parameter to detect CMAS and other cell broadcast messages.
        if (mEnvelope.serviceCategory != 0) {
            return SmsEnvelope.MESSAGE_TYPE_BROADCAST;
        } else {
            return SmsEnvelope.MESSAGE_TYPE_POINT_TO_POINT;
        }
    }

    /**
     * Decodes pdu to an empty SMS object.
     * In the CDMA case the pdu is just an internal byte stream representation
     * of the SMS Java-object.
     * @see #createPdu()
     */
    private void parsePdu(byte[] pdu) {
        ByteArrayInputStream bais = new ByteArrayInputStream(pdu);
        DataInputStream dis = new DataInputStream(bais);
        int length;
        int bearerDataLength;
        SmsEnvelope env = new SmsEnvelope();
        CdmaSmsAddress addr = new CdmaSmsAddress();

        try {
            env.messageType = dis.readInt();
            env.teleService = dis.readInt();
            env.serviceCategory = dis.readInt();

            addr.digitMode = dis.readByte();
            addr.numberMode = dis.readByte();
            addr.ton = dis.readByte();
            addr.numberPlan = dis.readByte();

            length = dis.readUnsignedByte();
            addr.numberOfDigits = length;

            // sanity check on the length
            if (length > pdu.length) {
                throw new RuntimeException(
                        "createFromPdu: Invalid pdu, addr.numberOfDigits " + length
                        + " > pdu len " + pdu.length);
            }
            addr.origBytes = new byte[length];
            dis.read(addr.origBytes, 0, length); // digits

            env.bearerReply = dis.readInt();
            // CauseCode values:
            env.replySeqNo = dis.readByte();
            env.errorClass = dis.readByte();
            env.causeCode = dis.readByte();

            //encoded BearerData:
            bearerDataLength = dis.readInt();
            // sanity check on the length
            if (bearerDataLength > pdu.length) {
                throw new RuntimeException(
                        "createFromPdu: Invalid pdu, bearerDataLength " + bearerDataLength
                        + " > pdu len " + pdu.length);
            }
            env.bearerData = new byte[bearerDataLength];
            dis.read(env.bearerData, 0, bearerDataLength);
            dis.close();
        } catch (IOException ex) {
            throw new RuntimeException(
                    "createFromPdu: conversion from byte array to object failed: " + ex, ex);
        } catch (Exception ex) {
            Rlog.e(LOG_TAG, "createFromPdu: conversion from byte array to object failed: " + ex);
        }

        // link the filled objects to this SMS
        mOriginatingAddress = addr;
        env.origAddress = addr;
        mEnvelope = env;
        mPdu = pdu;

        parseSms();
    }

    /**
     * Decodes 3GPP2 sms stored in CSIM/RUIM cards As per 3GPP2 C.S0015-0
     */
    private void parsePduFromEfRecord(byte[] pdu) {
        ByteArrayInputStream bais = new ByteArrayInputStream(pdu);
        DataInputStream dis = new DataInputStream(bais);
        SmsEnvelope env = new SmsEnvelope();
        CdmaSmsAddress addr = new CdmaSmsAddress();
        CdmaSmsSubaddress subAddr = new CdmaSmsSubaddress();

        try {
            env.messageType = dis.readByte();

            while (dis.available() > 0) {
                int parameterId = dis.readByte();
                int parameterLen = dis.readUnsignedByte();
                byte[] parameterData = new byte[parameterLen];

                switch (parameterId) {
                    case TELESERVICE_IDENTIFIER:
                        /*
                         * 16 bit parameter that identifies which upper layer
                         * service access point is sending or should receive
                         * this message
                         */
                        env.teleService = dis.readUnsignedShort();
                        Rlog.i(LOG_TAG, "teleservice = " + env.teleService);
                        break;
                    case SERVICE_CATEGORY:
                        /*
                         * 16 bit parameter that identifies type of service as
                         * in 3GPP2 C.S0015-0 Table 3.4.3.2-1
                         */
                        env.serviceCategory = dis.readUnsignedShort();
                        break;
                    case ORIGINATING_ADDRESS:
                    case DESTINATION_ADDRESS:
                        dis.read(parameterData, 0, parameterLen);
                        BitwiseInputStream addrBis = new BitwiseInputStream(parameterData);
                        addr.digitMode = addrBis.read(1);
                        addr.numberMode = addrBis.read(1);
                        int numberType = 0;
                        if (addr.digitMode == CdmaSmsAddress.DIGIT_MODE_8BIT_CHAR) {
                            numberType = addrBis.read(3);
                            addr.ton = numberType;

                            if (addr.numberMode == CdmaSmsAddress.NUMBER_MODE_NOT_DATA_NETWORK)
                                addr.numberPlan = addrBis.read(4);
                        }

                        addr.numberOfDigits = addrBis.read(8);

                        byte[] data = new byte[addr.numberOfDigits];
                        byte b = 0x00;

                        if (addr.digitMode == CdmaSmsAddress.DIGIT_MODE_4BIT_DTMF) {
                            /* As per 3GPP2 C.S0005-0 Table 2.7.1.3.2.4-4 */
                            for (int index = 0; index < addr.numberOfDigits; index++) {
                                b = (byte) (0xF & addrBis.read(4));
                                // convert the value if it is 4-bit DTMF to 8
                                // bit
                                data[index] = convertDtmfToAscii(b);
                            }
                        } else if (addr.digitMode == CdmaSmsAddress.DIGIT_MODE_8BIT_CHAR) {
                            if (addr.numberMode == CdmaSmsAddress.NUMBER_MODE_NOT_DATA_NETWORK) {
                                for (int index = 0; index < addr.numberOfDigits; index++) {
                                    b = (byte) (0xFF & addrBis.read(8));
                                    data[index] = b;
                                }

                            } else if (addr.numberMode == CdmaSmsAddress.NUMBER_MODE_DATA_NETWORK) {
                                if (numberType == 2)
                                    Rlog.e(LOG_TAG, "TODO: Originating Addr is email id");
                                else
                                    Rlog.e(LOG_TAG,
                                          "TODO: Originating Addr is data network address");
                            } else {
                                Rlog.e(LOG_TAG, "Originating Addr is of incorrect type");
                            }
                        } else {
                            Rlog.e(LOG_TAG, "Incorrect Digit mode");
                        }
                        addr.origBytes = data;
                        Rlog.i(LOG_TAG, "Originating Addr=" + addr.toString());
                        break;
                    case ORIGINATING_SUB_ADDRESS:
                    case DESTINATION_SUB_ADDRESS:
                        dis.read(parameterData, 0, parameterLen);
                        BitwiseInputStream subAddrBis = new BitwiseInputStream(parameterData);
                        subAddr.type = subAddrBis.read(3);
                        subAddr.odd = subAddrBis.readByteArray(1)[0];
                        int subAddrLen = subAddrBis.read(8);
                        byte[] subdata = new byte[subAddrLen];
                        for (int index = 0; index < subAddrLen; index++) {
                            b = (byte) (0xFF & subAddrBis.read(4));
                            // convert the value if it is 4-bit DTMF to 8 bit
                            subdata[index] = convertDtmfToAscii(b);
                        }
                        subAddr.origBytes = subdata;
                        break;
                    case BEARER_REPLY_OPTION:
                        dis.read(parameterData, 0, parameterLen);
                        BitwiseInputStream replyOptBis = new BitwiseInputStream(parameterData);
                        env.bearerReply = replyOptBis.read(6);
                        break;
                    case CAUSE_CODES:
                        dis.read(parameterData, 0, parameterLen);
                        BitwiseInputStream ccBis = new BitwiseInputStream(parameterData);
                        env.replySeqNo = ccBis.readByteArray(6)[0];
                        env.errorClass = ccBis.readByteArray(2)[0];
                        if (env.errorClass != 0x00)
                            env.causeCode = ccBis.readByteArray(8)[0];
                        break;
                    case BEARER_DATA:
                        dis.read(parameterData, 0, parameterLen);
                        env.bearerData = parameterData;
                        break;
                    default:
                        throw new Exception("unsupported parameterId (" + parameterId + ")");
                }
            }
            bais.close();
            dis.close();
        } catch (Exception ex) {
            Rlog.e(LOG_TAG, "parsePduFromEfRecord: conversion from pdu to SmsMessage failed" + ex);
        }

        // link the filled objects to this SMS
        mOriginatingAddress = addr;
        env.origAddress = addr;
        env.origSubaddress = subAddr;
        mEnvelope = env;
        mPdu = pdu;

        parseSms();
    }

    /**
     * Parses a SMS message from its BearerData stream. (mobile-terminated only)
     */
    protected void parseSms() {
        // Message Waiting Info Record defined in 3GPP2 C.S-0005, 3.7.5.6
        // It contains only an 8-bit number with the number of messages waiting
        if (mEnvelope.teleService == SmsEnvelope.TELESERVICE_MWI) {
            mBearerData = new BearerData();
            if (mEnvelope.bearerData != null) {
                mBearerData.numberOfMessages = 0x000000FF & mEnvelope.bearerData[0];
            }
            if (VDBG) {
                Rlog.d(LOG_TAG, "parseSms: get MWI " +
                      Integer.toString(mBearerData.numberOfMessages));
            }
            return;
        }
        mBearerData = BearerData.decode(mEnvelope.bearerData);
        if (Rlog.isLoggable(LOGGABLE_TAG, Log.VERBOSE)) {
            Rlog.d(LOG_TAG, "MT raw BearerData = '" +
                      HexDump.toHexString(mEnvelope.bearerData) + "'");
            Rlog.d(LOG_TAG, "MT (decoded) BearerData = " + mBearerData);
        }
        mMessageRef = mBearerData.messageId;
        if (mBearerData.userData != null) {
            mUserData = mBearerData.userData.payload;
            mUserDataHeader = mBearerData.userData.userDataHeader;
            mMessageBody = mBearerData.userData.payloadStr;
        }

        if (mOriginatingAddress != null) {
            mOriginatingAddress.address = new String(mOriginatingAddress.origBytes);
            if (VDBG) Rlog.v(LOG_TAG, "SMS originating address: "
                    + mOriginatingAddress.address);
        }

        if (mBearerData.msgCenterTimeStamp != null) {
            mScTimeMillis = mBearerData.msgCenterTimeStamp.toMillis(true);
        }

        if (VDBG) Rlog.d(LOG_TAG, "SMS SC timestamp: " + mScTimeMillis);

        // Message Type (See 3GPP2 C.S0015-B, v2, 4.5.1)
        if (mBearerData.messageType == BearerData.MESSAGE_TYPE_DELIVERY_ACK) {
            // The BearerData MsgStatus subparameter should only be
            // included for DELIVERY_ACK messages.  If it occurred for
            // other messages, it would be unclear what the status
            // being reported refers to.  The MsgStatus subparameter
            // is primarily useful to indicate error conditions -- a
            // message without this subparameter is assumed to
            // indicate successful delivery (status == 0).
            if (! mBearerData.messageStatusSet) {
                Rlog.d(LOG_TAG, "DELIVERY_ACK message without msgStatus (" +
                        (mUserData == null ? "also missing" : "does have") +
                        " userData).");
                status = 0;
            } else {
                status = mBearerData.errorClass << 8;
                status |= mBearerData.messageStatus;
            }
        } else if (mBearerData.messageType != BearerData.MESSAGE_TYPE_DELIVER) {
            throw new RuntimeException("Unsupported message type: " + mBearerData.messageType);
        }

        if (mMessageBody != null) {
            if (VDBG) Rlog.v(LOG_TAG, "SMS message body: '" + mMessageBody + "'");
            parseMessageBody();
        } else if ((mUserData != null) && VDBG) {
            Rlog.v(LOG_TAG, "SMS payload: '" + IccUtils.bytesToHexString(mUserData) + "'");
        }
    }

    /**
     * Parses a broadcast SMS, possibly containing a CMAS alert.
     */
    SmsCbMessage parseBroadcastSms() {
        BearerData bData = BearerData.decode(mEnvelope.bearerData, mEnvelope.serviceCategory);
        if (bData == null) {
            Rlog.w(LOG_TAG, "BearerData.decode() returned null");
            return null;
        }

        if (Rlog.isLoggable(LOGGABLE_TAG, Log.VERBOSE)) {
            Rlog.d(LOG_TAG, "MT raw BearerData = " + HexDump.toHexString(mEnvelope.bearerData));
        }

        String plmn = SystemProperties.get(TelephonyProperties.PROPERTY_OPERATOR_NUMERIC);
        SmsCbLocation location = new SmsCbLocation(plmn);

        return new SmsCbMessage(SmsCbMessage.MESSAGE_FORMAT_3GPP2,
                SmsCbMessage.GEOGRAPHICAL_SCOPE_PLMN_WIDE, bData.messageId, location,
                mEnvelope.serviceCategory, bData.getLanguage(), bData.userData.payloadStr,
                bData.priority, null, bData.cmasWarningInfo);
    }

    /**
     * {@inheritDoc}
     */
    @Override
    public SmsConstants.MessageClass getMessageClass() {
        if (BearerData.DISPLAY_MODE_IMMEDIATE == mBearerData.displayMode ) {
            return SmsConstants.MessageClass.CLASS_0;
        } else {
            return SmsConstants.MessageClass.UNKNOWN;
        }
    }

    /**
     * Calculate the next message id, starting at 1 and iteratively
     * incrementing within the range 1..65535 remembering the state
     * via a persistent system property.  (See C.S0015-B, v2.0,
     * 4.3.1.5) Since this routine is expected to be accessed via via
     * binder-call, and hence should be thread-safe, it has been
     * synchronized.
     */
    synchronized static int getNextMessageId() {
        // Testing and dialog with partners has indicated that
        // msgId==0 is (sometimes?) treated specially by lower levels.
        // Specifically, the ID is not preserved for delivery ACKs.
        // Hence, avoid 0 -- constraining the range to 1..65535.
        int msgId = SystemProperties.getInt(TelephonyProperties.PROPERTY_CDMA_MSG_ID, 1);
        String nextMsgId = Integer.toString((msgId % 0xFFFF) + 1);
        SystemProperties.set(TelephonyProperties.PROPERTY_CDMA_MSG_ID, nextMsgId);
        if (Rlog.isLoggable(LOGGABLE_TAG, Log.VERBOSE)) {
            Rlog.d(LOG_TAG, "next " + TelephonyProperties.PROPERTY_CDMA_MSG_ID + " = " + nextMsgId);
            Rlog.d(LOG_TAG, "readback gets " +
                    SystemProperties.get(TelephonyProperties.PROPERTY_CDMA_MSG_ID));
        }
        return msgId;
    }

    /**
     * Creates BearerData and Envelope from parameters for a Submit SMS.
     * @return byte stream for SubmitPdu.
     */
    private static SubmitPdu privateGetSubmitPdu(String destAddrStr, boolean statusReportRequested,
            UserData userData) {
        return privateGetSubmitPdu(destAddrStr, statusReportRequested, userData, -1);
    }

    /**
     * Creates BearerData and Envelope from parameters for a Submit SMS.
     * @return byte stream for SubmitPdu.
     */
    private static SubmitPdu privateGetSubmitPdu(String destAddrStr, boolean statusReportRequested,
            UserData userData, int priority) {

        /**
         * TODO(cleanup): give this function a more meaningful name.
         */

        /**
         * TODO(cleanup): Make returning null from the getSubmitPdu
         * variations meaningful -- clean up the error feedback
         * mechanism, and avoid null pointer exceptions.
         */

        /**
         * North America Plus Code :
         * Convert + code to 011 and dial out for international SMS
         */
        CdmaSmsAddress destAddr = CdmaSmsAddress.parse(
                PhoneNumberUtils.cdmaCheckAndProcessPlusCode(destAddrStr));
        if (destAddr == null) return null;

        BearerData bearerData = new BearerData();
        bearerData.messageType = BearerData.MESSAGE_TYPE_SUBMIT;

        bearerData.messageId = getNextMessageId();

        bearerData.deliveryAckReq = statusReportRequested;
        bearerData.userAckReq = false;
        bearerData.readAckReq = false;
        bearerData.reportReq = false;
        if (priority != -1) {
            bearerData.priorityIndicatorSet = true;
            bearerData.priority = priority;
        }

        bearerData.userData = userData;

        byte[] encodedBearerData = BearerData.encode(bearerData);
        if (Rlog.isLoggable(LOGGABLE_TAG, Log.VERBOSE)) {
            Rlog.d(LOG_TAG, "MO (encoded) BearerData = " + bearerData);
            Rlog.d(LOG_TAG, "MO raw BearerData = '" + HexDump.toHexString(encodedBearerData) + "'");
        }
        if (encodedBearerData == null) return null;

        int teleservice = bearerData.hasUserDataHeader ?
                SmsEnvelope.TELESERVICE_WEMT : SmsEnvelope.TELESERVICE_WMT;

        SmsEnvelope envelope = new SmsEnvelope();
        envelope.messageType = SmsEnvelope.MESSAGE_TYPE_POINT_TO_POINT;
        envelope.teleService = teleservice;
        envelope.destAddress = destAddr;
        envelope.bearerReply = RETURN_ACK;
        envelope.bearerData = encodedBearerData;

        /**
         * TODO(cleanup): envelope looks to be a pointless class, get
         * rid of it.  Also -- most of the envelope fields set here
         * are ignored, why?
         */

        try {
            /**
             * TODO(cleanup): reference a spec and get rid of the ugly comments
             */
            ByteArrayOutputStream baos = new ByteArrayOutputStream(100);
            DataOutputStream dos = new DataOutputStream(baos);
            dos.writeInt(envelope.teleService);
            dos.writeInt(0); //servicePresent
            dos.writeInt(0); //serviceCategory
            dos.write(destAddr.digitMode);
            dos.write(destAddr.numberMode);
            dos.write(destAddr.ton); // number_type
            dos.write(destAddr.numberPlan);
            dos.write(destAddr.numberOfDigits);
            dos.write(destAddr.origBytes, 0, destAddr.origBytes.length); // digits
            // Subaddress is not supported.
            dos.write(0); //subaddressType
            dos.write(0); //subaddr_odd
            dos.write(0); //subaddr_nbr_of_digits
            dos.write(encodedBearerData.length);
            dos.write(encodedBearerData, 0, encodedBearerData.length);
            dos.close();

            SubmitPdu pdu = new SubmitPdu();
            pdu.encodedMessage = baos.toByteArray();
            pdu.encodedScAddress = null;
            return pdu;
        } catch(IOException ex) {
            Rlog.e(LOG_TAG, "creating SubmitPdu failed: " + ex);
        }
        return null;
    }

    /**
     * Creates byte array (pseudo pdu) from SMS object.
     * Note: Do not call this method more than once per object!
     */
    private void createPdu() {
        SmsEnvelope env = mEnvelope;
        CdmaSmsAddress addr = env.origAddress;
        ByteArrayOutputStream baos = new ByteArrayOutputStream(100);
        DataOutputStream dos = new DataOutputStream(new BufferedOutputStream(baos));

        try {
            dos.writeInt(env.messageType);
            dos.writeInt(env.teleService);
            dos.writeInt(env.serviceCategory);

            dos.writeByte(addr.digitMode);
            dos.writeByte(addr.numberMode);
            dos.writeByte(addr.ton);
            dos.writeByte(addr.numberPlan);
            dos.writeByte(addr.numberOfDigits);
            dos.write(addr.origBytes, 0, addr.origBytes.length); // digits

            dos.writeInt(env.bearerReply);
            // CauseCode values:
            dos.writeByte(env.replySeqNo);
            dos.writeByte(env.errorClass);
            dos.writeByte(env.causeCode);
            //encoded BearerData:
            dos.writeInt(env.bearerData.length);
            dos.write(env.bearerData, 0, env.bearerData.length);
            dos.close();

            /**
             * TODO(cleanup) -- The mPdu field is managed in
             * a fragile manner, and it would be much nicer if
             * accessing the serialized representation used a less
             * fragile mechanism.  Maybe the getPdu method could
             * generate a representation if there was not yet one?
             */

            mPdu = baos.toByteArray();
        } catch (IOException ex) {
            Rlog.e(LOG_TAG, "createPdu: conversion from object to byte array failed: " + ex);
        }
    }

    /**
     * Converts a 4-Bit DTMF encoded symbol from the calling address number to ASCII character
     */
    private byte convertDtmfToAscii(byte dtmfDigit) {
        byte asciiDigit;

        switch (dtmfDigit) {
        case  0: asciiDigit = 68; break; // 'D'
        case  1: asciiDigit = 49; break; // '1'
        case  2: asciiDigit = 50; break; // '2'
        case  3: asciiDigit = 51; break; // '3'
        case  4: asciiDigit = 52; break; // '4'
        case  5: asciiDigit = 53; break; // '5'
        case  6: asciiDigit = 54; break; // '6'
        case  7: asciiDigit = 55; break; // '7'
        case  8: asciiDigit = 56; break; // '8'
        case  9: asciiDigit = 57; break; // '9'
        case 10: asciiDigit = 48; break; // '0'
        case 11: asciiDigit = 42; break; // '*'
        case 12: asciiDigit = 35; break; // '#'
        case 13: asciiDigit = 65; break; // 'A'
        case 14: asciiDigit = 66; break; // 'B'
        case 15: asciiDigit = 67; break; // 'C'
        default:
            asciiDigit = 32; // Invalid DTMF code
            break;
        }

        return asciiDigit;
    }

    /** This function  shall be called to get the number of voicemails.
     * @hide
     */
    /*package*/ int getNumOfVoicemails() {
        return mBearerData.numberOfMessages;
    }

    /**
     * Returns a byte array that can be use to uniquely identify a received SMS message.
     * C.S0015-B  4.3.1.6 Unique Message Identification.
     *
     * @return byte array uniquely identifying the message.
     * @hide
     */
    /* package */ byte[] getIncomingSmsFingerprint() {
        ByteArrayOutputStream output = new ByteArrayOutputStream();

        output.write(mEnvelope.teleService);
        output.write(mEnvelope.origAddress.origBytes, 0, mEnvelope.origAddress.origBytes.length);
        output.write(mEnvelope.bearerData, 0, mEnvelope.bearerData.length);
        output.write(mEnvelope.origSubaddress.origBytes, 0,
                mEnvelope.origSubaddress.origBytes.length);

        return output.toByteArray();
    }

    /**
     * Returns the list of service category program data, if present.
     * @return a list of CdmaSmsCbProgramData objects, or null if not present
     * @hide
     */
    public ArrayList<CdmaSmsCbProgramData> getSmsCbProgramData() {
        return mBearerData.serviceCategoryProgramData;
    }

    /**
<<<<<<< HEAD
     * Get an SMS-Delivery PDU for a destination address and a message
     *
     * @param scAddress Service Centre address.  Null means use default.
     * @return a <code>DeliveryPdu</code> containing the encoded SC
     * address, if applicable, and the encoded message.
     * Returns null on encode error.
     * @hide
     */
    public static DeliveryPdu getDeliveryPdu(String scAddress,
                String destinationAddress, String message,
                boolean statusReportRequested, SmsHeader header, byte[] date) {
        Log.d(LOG_TAG, "getDeliverPdu in cdma destinationAddress = "
                + destinationAddress + ";message = " + message
                + ";statusReportRequested = " + statusReportRequested
                + ";scAddress = " + scAddress);
        // Perform null parameter checks.
        if (destinationAddress == null) {
            return null;
        }

        UserData uData = new UserData();
        uData.payloadStr = message;
        uData.userDataHeader = header;
        return privateGetDeliveryPdu(destinationAddress, false, uData, date);
    }

    /**
     * Creates BearerData and Envelope from parameters for a Submit SMS.
     * @return byte stream for SubmitPdu.
     */
    private static DeliveryPdu privateGetDeliveryPdu(String destAddrStr,
                boolean statusReportRequested, UserData userData, byte[] date) {
        Log.d(LOG_TAG, "privateGetDeliverPdu in cdma.");

        CdmaSmsAddress origAddr = CdmaSmsAddress.parse(destAddrStr);
        if (origAddr == null) return null;

        BearerData bearerData = new BearerData();
        bearerData.messageType = BearerData.MESSAGE_TYPE_DELIVER;

        bearerData.messageId = getNextMessageId();
        bearerData.deferredDeliveryTimeAbsolute = TimeStamp.fromByteArray(date);

        bearerData.deliveryAckReq = statusReportRequested;
        bearerData.userAckReq = false;
        bearerData.readAckReq = false;
        bearerData.reportReq = false;

        bearerData.userData = userData;

        byte[] encodedBearerData = BearerData.encode(bearerData);
        if (Log.isLoggable(LOGGABLE_TAG, Log.VERBOSE)) {
            Log.d(LOG_TAG, "MO (encoded) BearerData = " + bearerData);
        }
        if (encodedBearerData == null) return null;

        int teleservice = bearerData.hasUserDataHeader ?
                SmsEnvelope.TELESERVICE_WEMT : SmsEnvelope.TELESERVICE_WMT;

        SmsEnvelope envelope = new SmsEnvelope();
        envelope.messageType = SmsEnvelope.MESSAGE_TYPE_POINT_TO_POINT;
        envelope.teleService = teleservice;
        envelope.origAddress = origAddr;
        envelope.bearerReply = RETURN_ACK;
        envelope.bearerData = encodedBearerData;

        // envelope looks to be a pointless class, get
        // rid of it.  Also -- most of the envelope fields set here
        // are ignored, why?
        try {
            ByteArrayOutputStream baos = new ByteArrayOutputStream(100);
            DataOutputStream dos = new DataOutputStream(baos);
            dos.writeInt(envelope.teleService);
            dos.writeInt(0); //servicePresent
            dos.writeInt(0); //serviceCategory
            dos.write(origAddr.digitMode);
            dos.write(origAddr.numberMode);
            dos.write(origAddr.ton); // number_type
            dos.write(origAddr.numberPlan);
            dos.write(origAddr.numberOfDigits);
            dos.write(origAddr.origBytes, 0, origAddr.origBytes.length); // digits
            // Subaddress is not supported.
            dos.write(0); //subaddressType
            dos.write(0); //subaddr_odd
            dos.write(0); //subaddr_nbr_of_digits
            dos.write(encodedBearerData.length);
            dos.write(encodedBearerData, 0, encodedBearerData.length);
            dos.close();

            DeliveryPdu pdu = new DeliveryPdu();
            pdu.encodedMessage = baos.toByteArray();
            pdu.encodedScAddress = null;
            return pdu;
        } catch(IOException ex) {
            Log.e(LOG_TAG, "creating SubmitPdu failed: " + ex);
        }
        return null;
    }

=======
    * CT WDP header contains WDP Msg Identifier and WDP Userdata
    */
    protected boolean processCdmaCTWdpHeader(SmsMessage sms) {
        int subparamId = 0;
        int subParamLen = 0;
        int msgID = 0;
        boolean decodeSuccess = false;
        try {
            BitwiseInputStream inStream = new BitwiseInputStream(sms.getUserData());

            /* Decode WDP Messsage Identifier */
            subparamId = inStream.read(8);
            if (subparamId != 0) {
                Log.e(LOG_TAG, "Invalid WDP SubparameterId");
                return false;
            }
            subParamLen = inStream.read(8);
            if (subParamLen != 3) {
                Log.e(LOG_TAG, "Invalid WDP subparameter length");
                return false;
            }
            sms.mBearerData.messageType = inStream.read(4);
            msgID = inStream.read(8) << 8;
            msgID |= inStream.read(8);
            sms.mBearerData.hasUserDataHeader = (inStream.read(1) == 1);
            if (sms.mBearerData.hasUserDataHeader) {
                Log.e(LOG_TAG, "Invalid WDP UserData header value");
                return false;
            }
            inStream.skip(3);
            sms.mBearerData.messageId = msgID;
            sms.mMessageRef = msgID;

            /* Decode WDP User Data */
            subparamId = inStream.read(8);
            subParamLen = inStream.read(8) * 8;
            sms.mBearerData.userData.msgEncoding = inStream.read(5);
            int consumedBits = 5;
            if (sms.mBearerData.userData.msgEncoding != 0) {
                Log.e(LOG_TAG, "Invalid WDP encoding");
                return false;
            }
            sms.mBearerData.userData.numFields = inStream.read(8);
            consumedBits += 8;
            int dataBits = subParamLen - consumedBits;
            sms.mBearerData.userData.payload = inStream.readByteArray(dataBits);
            sms.mUserData = sms.mBearerData.userData.payload;
            decodeSuccess = true;
        } catch (BitwiseInputStream.AccessException ex) {
            Log.e(LOG_TAG, "CT WDP Header decode failed: " + ex);
        }
        return decodeSuccess;
    }
>>>>>>> f8fc9f85
}<|MERGE_RESOLUTION|>--- conflicted
+++ resolved
@@ -1106,7 +1106,6 @@
     }
 
     /**
-<<<<<<< HEAD
      * Get an SMS-Delivery PDU for a destination address and a message
      *
      * @param scAddress Service Centre address.  Null means use default.
@@ -1206,7 +1205,7 @@
         return null;
     }
 
-=======
+    /**
     * CT WDP header contains WDP Msg Identifier and WDP Userdata
     */
     protected boolean processCdmaCTWdpHeader(SmsMessage sms) {
@@ -1260,5 +1259,4 @@
         }
         return decodeSuccess;
     }
->>>>>>> f8fc9f85
 }