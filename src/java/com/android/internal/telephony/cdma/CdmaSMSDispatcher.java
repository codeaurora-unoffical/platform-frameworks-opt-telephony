--- conflicted
+++ resolved
@@ -115,12 +115,8 @@
     /** {@inheritDoc} */
     @Override
     protected void sendText(String destAddr, String scAddr, String text,
-<<<<<<< HEAD
-            PendingIntent sentIntent, PendingIntent deliveryIntent, int priority) {
-=======
             PendingIntent sentIntent, PendingIntent deliveryIntent, int priority,
             boolean isExpectMore, int validityPeriod) {
->>>>>>> 12aaa4fe
         SmsMessage.SubmitPdu pdu = SmsMessage.getSubmitPdu(
                 scAddr, destAddr, text, (deliveryIntent != null), null, priority);
         HashMap map = getSmsTrackerMap(destAddr, scAddr, text, pdu);
@@ -141,11 +137,7 @@
     protected void sendNewSubmitPdu(String destinationAddress, String scAddress,
             String message, SmsHeader smsHeader, int encoding,
             PendingIntent sentIntent, PendingIntent deliveryIntent, boolean lastPart,
-<<<<<<< HEAD
-            int priority) {
-=======
             int priority, boolean isExpectMore, int validityPeriod) {
->>>>>>> 12aaa4fe
         UserData uData = new UserData();
         uData.payloadStr = message;
         uData.userDataHeader = smsHeader;
