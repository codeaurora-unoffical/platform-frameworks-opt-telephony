/*
 * Copyright (C) 2008 The Android Open Source Project
 *
 * Licensed under the Apache License, Version 2.0 (the "License");
 * you may not use this file except in compliance with the License.
 * You may obtain a copy of the License at
 *
 *      http://www.apache.org/licenses/LICENSE-2.0
 *
 * Unless required by applicable law or agreed to in writing, software
 * distributed under the License is distributed on an "AS IS" BASIS,
 * WITHOUT WARRANTIES OR CONDITIONS OF ANY KIND, either express or implied.
 * See the License for the specific language governing permissions and
 * limitations under the License.
 */

package com.android.internal.telephony.cdma;

import android.app.Activity;
import android.app.PendingIntent;
import android.app.PendingIntent.CanceledException;
import android.content.Intent;
import android.net.Uri;
import android.os.Message;
import android.os.SystemProperties;
import android.provider.Telephony.Sms;
import android.telephony.Rlog;
import android.telephony.ServiceState;
import android.telephony.SmsManager;

import com.android.internal.telephony.GsmAlphabet;
import com.android.internal.telephony.GsmCdmaPhone;
import com.android.internal.telephony.ImsSMSDispatcher;
import com.android.internal.telephony.Phone;
import com.android.internal.telephony.SMSDispatcher;
import com.android.internal.telephony.SmsConstants;
import com.android.internal.telephony.SmsHeader;
import com.android.internal.telephony.SmsUsageMonitor;
import com.android.internal.telephony.TelephonyProperties;
import com.android.internal.telephony.cdma.sms.UserData;

import java.util.HashMap;
import java.util.concurrent.atomic.AtomicBoolean;
import java.util.concurrent.atomic.AtomicInteger;

public class CdmaSMSDispatcher extends SMSDispatcher {
    private static final String TAG = "CdmaSMSDispatcher";
    private static final boolean VDBG = false;

    public CdmaSMSDispatcher(Phone phone, SmsUsageMonitor usageMonitor,
            ImsSMSDispatcher imsSMSDispatcher) {
        super(phone, usageMonitor, imsSMSDispatcher);
        Rlog.d(TAG, "CdmaSMSDispatcher created");
    }

    @Override
    public String getFormat() {
        return SmsConstants.FORMAT_3GPP2;
    }

    /**
     * Send the SMS status report to the dispatcher thread to process.
     * @param sms the CDMA SMS message containing the status report
     */
    public void sendStatusReportMessage(SmsMessage sms) {
        if (VDBG) Rlog.d(TAG, "sending EVENT_HANDLE_STATUS_REPORT message");
        sendMessage(obtainMessage(EVENT_HANDLE_STATUS_REPORT, sms));
    }

    @Override
    protected void handleStatusReport(Object o) {
        if (o instanceof SmsMessage) {
            if (VDBG) Rlog.d(TAG, "calling handleCdmaStatusReport()");
            handleCdmaStatusReport((SmsMessage) o);
        } else {
            Rlog.e(TAG, "handleStatusReport() called for object type " + o.getClass().getName());
        }
    }

    /**
     * Called from parent class to handle status report from {@code CdmaInboundSmsHandler}.
     * @param sms the CDMA SMS message to process
     */
    private void handleCdmaStatusReport(SmsMessage sms) {
        for (int i = 0, count = deliveryPendingList.size(); i < count; i++) {
            SmsTracker tracker = deliveryPendingList.get(i);
            if (tracker.mMessageRef == sms.mMessageRef) {
                // Found it.  Remove from list and broadcast.
                deliveryPendingList.remove(i);
                // Update the message status (COMPLETE)
                tracker.updateSentMessageStatus(mContext, Sms.STATUS_COMPLETE);

                PendingIntent intent = tracker.mDeliveryIntent;
                Intent fillIn = new Intent();
                fillIn.putExtra("pdu", sms.getPdu());
                fillIn.putExtra("format", getFormat());
                try {
                    intent.send(mContext, Activity.RESULT_OK, fillIn);
                } catch (CanceledException ex) {}
                break;  // Only expect to see one tracker matching this message.
            }
        }
    }

    /** {@inheritDoc} */
    @Override
    public void sendData(String destAddr, String scAddr, int destPort,
            byte[] data, PendingIntent sentIntent, PendingIntent deliveryIntent) {
        SmsMessage.SubmitPdu pdu = SmsMessage.getSubmitPdu(
                scAddr, destAddr, destPort, data, (deliveryIntent != null));
        if (pdu != null) {
            HashMap map = getSmsTrackerMap(destAddr, scAddr, destPort, data, pdu);
            SmsTracker tracker = getSmsTracker(map, sentIntent, deliveryIntent, getFormat(),
                    null /*messageUri*/, false /*isExpectMore*/, null /*fullMessageText*/,
                    false /*isText*/, true /*persistMessage*/);

            String carrierPackage = getCarrierAppPackageName();
            if (carrierPackage != null) {
                Rlog.d(TAG, "Found carrier package.");
                DataSmsSender smsSender = new DataSmsSender(tracker);
                smsSender.sendSmsByCarrierApp(carrierPackage, new SmsSenderCallback(smsSender));
            } else {
                Rlog.v(TAG, "No carrier package.");
                sendSubmitPdu(tracker);
            }
        } else {
            Rlog.e(TAG, "CdmaSMSDispatcher.sendData(): getSubmitPdu() returned null");
            if (sentIntent != null) {
                try {
                    sentIntent.send(SmsManager.RESULT_ERROR_GENERIC_FAILURE);
                } catch (CanceledException ex) {
                    Rlog.e(TAG, "Intent has been canceled!");
                }
            }
        }
    }

    /** {@inheritDoc} */
    @Override
    public void sendText(String destAddr, String scAddr, String text, PendingIntent sentIntent,
            PendingIntent deliveryIntent, Uri messageUri, String callingPkg,
            boolean persistMessage, int priority, boolean isExpectMore, int validityPeriod) {
        SmsMessage.SubmitPdu pdu = SmsMessage.getSubmitPdu(
                scAddr, destAddr, text, (deliveryIntent != null), null, priority);
        if (pdu != null) {
            HashMap map = getSmsTrackerMap(destAddr, scAddr, text, pdu);
            SmsTracker tracker = getSmsTracker(map, sentIntent, deliveryIntent, getFormat(),
                    messageUri, isExpectMore, text, true /*isText*/, validityPeriod,
                    persistMessage);

            String carrierPackage = getCarrierAppPackageName();
            if (carrierPackage != null) {
                Rlog.d(TAG, "Found carrier package.");
                TextSmsSender smsSender = new TextSmsSender(tracker);
                smsSender.sendSmsByCarrierApp(carrierPackage, new SmsSenderCallback(smsSender));
            } else {
                Rlog.v(TAG, "No carrier package.");
                sendSubmitPdu(tracker);
            }
        } else {
            Rlog.e(TAG, "CdmaSMSDispatcher.sendText(): getSubmitPdu() returned null");
            if (sentIntent != null) {
                try {
                    sentIntent.send(SmsManager.RESULT_ERROR_GENERIC_FAILURE);
                } catch (CanceledException ex) {
                    Rlog.e(TAG, "Intent has been canceled!");
                }
            }
        }
    }

    /** {@inheritDoc} */
    @Override
    protected void injectSmsPdu(byte[] pdu, String format, PendingIntent receivedIntent) {
        throw new IllegalStateException("This method must be called only on ImsSMSDispatcher");
    }

    /** {@inheritDoc} */
    @Override
    protected GsmAlphabet.TextEncodingDetails calculateLength(CharSequence messageBody,
            boolean use7bitOnly) {
        return SmsMessage.calculateLength(messageBody, use7bitOnly, false);
    }

    /** {@inheritDoc} */
    @Override
    protected SmsTracker getNewSubmitPduTracker(String destinationAddress, String scAddress,
            String message, SmsHeader smsHeader, int encoding,
            PendingIntent sentIntent, PendingIntent deliveryIntent, boolean lastPart,
            int priority, boolean isExpectMore, int validityPeriod,
            AtomicInteger unsentPartCount, AtomicBoolean anyPartFailed, Uri messageUri,
            String fullMessageText) {
        UserData uData = new UserData();
        uData.payloadStr = message;
        uData.userDataHeader = smsHeader;
        if (encoding == SmsConstants.ENCODING_7BIT) {
            uData.msgEncoding = SmsMessage.isAscii7bitSupportedForLongMessage() ?
                    UserData.ENCODING_7BIT_ASCII : UserData.ENCODING_GSM_7BIT_ALPHABET;
            Rlog.d(TAG, "Message ecoding for proper 7 bit: " + uData.msgEncoding);
        } else { // assume UTF-16
            uData.msgEncoding = UserData.ENCODING_UNICODE_16;
        }
        uData.msgEncodingSet = true;

        /* By setting the statusReportRequested bit only for the
         * last message fragment, this will result in only one
         * callback to the sender when that last fragment delivery
         * has been acknowledged. */
        SmsMessage.SubmitPdu submitPdu = SmsMessage.getSubmitPdu(destinationAddress,
                uData, (deliveryIntent != null) && lastPart, priority);

        HashMap map = getSmsTrackerMap(destinationAddress, scAddress,
                message, submitPdu);
        return getSmsTracker(map, sentIntent, deliveryIntent,
                getFormat(), unsentPartCount, anyPartFailed, messageUri, smsHeader,
                (!lastPart || isExpectMore), fullMessageText, true /*isText*/, validityPeriod,
                true /*persistMessage*/);
    }

    @Override
    protected void sendSubmitPdu(SmsTracker tracker) {
        if (SystemProperties.getBoolean(TelephonyProperties.PROPERTY_INECM_MODE, false)) {
            if (VDBG) {
                Rlog.d(TAG, "Block SMS in Emergency Callback mode");
            }
            tracker.onFailed(mContext, SmsManager.RESULT_ERROR_NO_SERVICE, 0/*errorCode*/);
            return;
        }
        sendRawPdu(tracker);
    }

    /** {@inheritDoc} */
    @Override
    public void sendSms(SmsTracker tracker) {
        Rlog.d(TAG, "sendSms: "
                + " isIms()=" + isIms()
                + " mRetryCount=" + tracker.mRetryCount
                + " mImsRetry=" + tracker.mImsRetry
                + " mMessageRef=" + tracker.mMessageRef
                + " SS=" + mPhone.getServiceState().getState());

        sendSmsByPstn(tracker);
    }

    /** {@inheritDoc} */
    @Override
    protected void sendSmsByPstn(SmsTracker tracker) {
        int ss = mPhone.getServiceState().getState();
        // if sms over IMS is not supported on data and voice is not available...
        if (!isIms() && ss != ServiceState.STATE_IN_SERVICE) {
            tracker.onFailed(mContext, getNotInServiceError(ss), 0/*errorCode*/);
            return;
        }

        Message reply = obtainMessage(EVENT_SEND_SMS_COMPLETE, tracker);
        byte[] pdu = (byte[]) tracker.getData().get("pdu");

<<<<<<< HEAD
=======
        int currentDataNetwork = mPhone.getServiceState().getDataNetworkType();
        boolean imsSmsDisabled = (currentDataNetwork == TelephonyManager.NETWORK_TYPE_EHRPD
                    || (ServiceState.isLte(currentDataNetwork)
                    && !mPhone.getServiceStateTracker().isConcurrentVoiceAndDataAllowed()))
                    && mPhone.getServiceState().getVoiceNetworkType()
                    == TelephonyManager.NETWORK_TYPE_1xRTT
                    && ((GsmCdmaPhone) mPhone).mCT.mState != PhoneConstants.State.IDLE;

>>>>>>> b7f55afe
        // sms over cdma is used:
        //   if sms over IMS is not supported AND
        //   this is not a retry case after sms over IMS failed
        //     indicated by mImsRetry > 0
        if (0 == tracker.mImsRetry && !isIms()) {
            mCi.sendCdmaSms(pdu, reply);
        }
        // If sending SMS over IMS is not enabled, send SMS over cdma. Simply
        // calling shouldSendSmsOverIms() to check for that here might yield a
        // different result if the conditions of UE being attached to eHRPD and
        // active 1x voice call have changed since we last called it in
        // ImsSMSDispatcher.isCdmaMo()
        else if (!mImsSMSDispatcher.isImsSmsEnabled()) {
            mCi.sendCdmaSms(pdu, reply);
            mImsSMSDispatcher.enableSendSmsOverIms(true);
        }
        else {
            mCi.sendImsCdmaSms(pdu, tracker.mImsRetry, tracker.mMessageRef, reply);
            // increment it here, so in case of SMS_FAIL_RETRY over IMS
            // next retry will be sent using IMS request again.
            tracker.mImsRetry++;
        }
    }
}<|MERGE_RESOLUTION|>--- conflicted
+++ resolved
@@ -255,8 +255,6 @@
         Message reply = obtainMessage(EVENT_SEND_SMS_COMPLETE, tracker);
         byte[] pdu = (byte[]) tracker.getData().get("pdu");
 
-<<<<<<< HEAD
-=======
         int currentDataNetwork = mPhone.getServiceState().getDataNetworkType();
         boolean imsSmsDisabled = (currentDataNetwork == TelephonyManager.NETWORK_TYPE_EHRPD
                     || (ServiceState.isLte(currentDataNetwork)
@@ -265,7 +263,6 @@
                     == TelephonyManager.NETWORK_TYPE_1xRTT
                     && ((GsmCdmaPhone) mPhone).mCT.mState != PhoneConstants.State.IDLE;
 
->>>>>>> b7f55afe
         // sms over cdma is used:
         //   if sms over IMS is not supported AND
         //   this is not a retry case after sms over IMS failed
