--- conflicted
+++ resolved
@@ -256,7 +256,6 @@
         return dispatchNormalMessage(smsb);
     }
 
-<<<<<<< HEAD
     private synchronized byte[] getVirginMMS(final byte[] someEncodedMMSData, int[] aMessageRef) throws Exception {
         if ((aMessageRef == null) || (aMessageRef.length != 1)) {
             throw new Exception("aMessageRef is not usable. Must be an int array with one element.");
@@ -302,7 +301,8 @@
                 throw new Exception(ourExceptionText);
             }
             return ret;
-=======
+    }
+
     /*
      * This function is overloaded to send number of voicemails instead of
      * sending true/false
@@ -320,7 +320,6 @@
         ((PhoneBase)mPhone).setVoiceMessageCount(mwi);
         // store voice mail count in preferences
         storeVoiceMailCount();
->>>>>>> 1fc4b8e7
     }
 
     /**
