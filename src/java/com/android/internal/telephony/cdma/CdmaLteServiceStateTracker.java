--- conflicted
+++ resolved
@@ -47,11 +47,6 @@
     private CDMALTEPhone mCdmaLtePhone;
     private final CellInfoLte mCellInfoLte;
 
-<<<<<<< HEAD
-    private ServiceState  mLteSS;  // The last LTE state from Voice Registration
-    private boolean getSVDO = SystemProperties.getBoolean(TelephonyProperties.PROPERTY_SVDATA, false);
-=======
->>>>>>> 9c430a4d
     private CellIdentityLte mNewCellIdentityLte = new CellIdentityLte();
     private CellIdentityLte mLasteCellIdentityLte = new CellIdentityLte();
 
@@ -508,23 +503,12 @@
 
     @Override
     public boolean isConcurrentVoiceAndDataAllowed() {
-<<<<<<< HEAD
-        // For non-LTE, look at the CSS indicator to check on SV capability
-        if (mRilRadioTechnology == ServiceState.RIL_RADIO_TECHNOLOGY_LTE)
-            return true;
-        else if ((getSVDO) && (mLteSS.getRadioTechnology() !=
-                    ServiceState.RIL_RADIO_TECHNOLOGY_1xRTT))
-            return true;
-        else
-            return ss.getCssIndicator() == 1;
-=======
         // For non-LTE, look at the CSS indicator to check on Concurrent V & D capability
         if (mSS.getRilDataRadioTechnology() == ServiceState.RIL_RADIO_TECHNOLOGY_LTE) {
             return true;
         } else {
             return mSS.getCssIndicator() == 1;
         }
->>>>>>> 9c430a4d
     }
 
     /**
