--- conflicted
+++ resolved
@@ -366,10 +366,7 @@
 
             // Query Signalstrength when there is a change in PS RAT.
             sendMessage(obtainMessage(EVENT_POLL_SIGNAL_STRENGTH));
-<<<<<<< HEAD
-=======
             mDataRatChangedRegistrants.notifyRegistrants();
->>>>>>> 1fc4b8e7
         }
 
         if (hasRegistered) {
