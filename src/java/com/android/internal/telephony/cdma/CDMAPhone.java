/*
 * Copyright (C) 2006 The Android Open Source Project
 *
 * Licensed under the Apache License, Version 2.0 (the "License");
 * you may not use this file except in compliance with the License.
 * You may obtain a copy of the License at
 *
 *      http://www.apache.org/licenses/LICENSE-2.0
 *
 * Unless required by applicable law or agreed to in writing, software
 * distributed under the License is distributed on an "AS IS" BASIS,
 * WITHOUT WARRANTIES OR CONDITIONS OF ANY KIND, either express or implied.
 * See the License for the specific language governing permissions and
 * limitations under the License.
 */

package com.android.internal.telephony.cdma;

import android.app.ActivityManagerNative;
import android.content.ContentValues;
import android.content.Context;
import android.content.Intent;
import android.content.SharedPreferences;
import android.database.SQLException;
import android.net.Uri;
import android.os.AsyncResult;
import android.os.Bundle;
import android.os.Handler;
import android.os.Message;
import android.os.PowerManager;
import android.os.PowerManager.WakeLock;
import android.os.Registrant;
import android.os.RegistrantList;
import android.os.SystemProperties;
import android.os.UserHandle;
import android.preference.PreferenceManager;
import android.provider.Settings;
import android.provider.Telephony;
import android.telephony.CellLocation;
import android.telephony.PhoneNumberUtils;
import android.telephony.ServiceState;
import android.telephony.SubscriptionManager;
import android.telephony.cdma.CdmaCellLocation;
import android.text.TextUtils;
import android.telephony.Rlog;
import android.util.Log;

import com.android.ims.ImsManager;
import com.android.internal.telephony.Call;
import com.android.internal.telephony.CallStateException;
import com.android.internal.telephony.CallTracker;
import com.android.internal.telephony.CommandException;
import com.android.internal.telephony.CommandsInterface;
import com.android.internal.telephony.Connection;
import com.android.internal.telephony.IccPhoneBookInterfaceManager;
import com.android.internal.telephony.MccTable;
import com.android.internal.telephony.MmiCode;
import com.android.internal.telephony.OperatorInfo;
import com.android.internal.telephony.PhoneBase;
import com.android.internal.telephony.PhoneConstants;
import com.android.internal.telephony.PhoneFactory;
import com.android.internal.telephony.PhoneNotifier;
import com.android.internal.telephony.PhoneProxy;
import com.android.internal.telephony.PhoneSubInfo;
import com.android.internal.telephony.ServiceStateTracker;
<<<<<<< HEAD
import com.android.internal.telephony.SubInfoRecordUpdater;
=======
import com.android.internal.telephony.SubscriptionInfoUpdater;
>>>>>>> ce06c062
import com.android.internal.telephony.SubscriptionController;
import com.android.internal.telephony.TelephonyIntents;
import com.android.internal.telephony.TelephonyProperties;
import com.android.internal.telephony.UUSInfo;
import com.android.internal.telephony.dataconnection.DcTracker;
import com.android.internal.telephony.imsphone.ImsPhone;
import com.android.internal.telephony.uicc.IccException;
import com.android.internal.telephony.uicc.IccRecords;
import com.android.internal.telephony.uicc.RuimRecords;
import com.android.internal.telephony.uicc.UiccCard;
import com.android.internal.telephony.uicc.UiccCardApplication;
import com.android.internal.telephony.uicc.UiccController;

import java.io.FileDescriptor;
import java.io.PrintWriter;
import java.util.ArrayList;
import java.util.List;
import java.util.regex.Matcher;
import java.util.regex.Pattern;

import static com.android.internal.telephony.TelephonyProperties.PROPERTY_ICC_OPERATOR_ALPHA;
import static com.android.internal.telephony.TelephonyProperties.PROPERTY_ICC_OPERATOR_ISO_COUNTRY;
import static com.android.internal.telephony.TelephonyProperties.PROPERTY_ICC_OPERATOR_NUMERIC;

/**
 * {@hide}
 */
public class CDMAPhone extends PhoneBase {
    static final String LOG_TAG = "CDMAPhone";
    private static final boolean DBG = true;
    private static final boolean VDBG = false; /* STOP SHIP if true */

    // Default Emergency Callback Mode exit timer
    private static final int DEFAULT_ECM_EXIT_TIMER_VALUE = 300000;

    private static final String VM_NUMBER_CDMA = "vm_number_key_cdma";
    private String mVmNumber = null;

    static final int RESTART_ECM_TIMER = 0; // restart Ecm timer
    static final int CANCEL_ECM_TIMER = 1; // cancel Ecm timer

    // Instance Variables
    CdmaCallTracker mCT;
    CdmaServiceStateTracker mSST;
    CdmaSubscriptionSourceManager mCdmaSSM;
    ArrayList <CdmaMmiCode> mPendingMmis = new ArrayList<CdmaMmiCode>();
    RuimPhoneBookInterfaceManager mRuimPhoneBookInterfaceManager;
    int mCdmaSubscriptionSource =
            CdmaSubscriptionSourceManager.SUBSCRIPTION_SOURCE_UNKNOWN;
    PhoneSubInfo mSubInfo;
    EriManager mEriManager;
    WakeLock mWakeLock;

    // mEriFileLoadedRegistrants are informed after the ERI text has been loaded
    private final RegistrantList mEriFileLoadedRegistrants = new RegistrantList();

    // mEcmTimerResetRegistrants are informed after Ecm timer is canceled or re-started
    private final RegistrantList mEcmTimerResetRegistrants = new RegistrantList();

    // mEcmExitRespRegistrant is informed after the phone has been exited
    //the emergency callback mode
    //keep track of if phone is in emergency callback mode
    protected boolean mIsPhoneInEcmState;
    private Registrant mEcmExitRespRegistrant;
    protected String mImei;
    protected String mImeiSv;
    private String mEsn;
    private String mMeid;
    // string to define how the carrier specifies its own ota sp number
    protected String mCarrierOtaSpNumSchema;

    // A runnable which is used to automatically exit from Ecm after a period of time.
    private Runnable mExitEcmRunnable = new Runnable() {
        @Override
        public void run() {
            exitEmergencyCallbackMode();
        }
    };

    Registrant mPostDialHandler;

    public static final String PROPERTY_CDMA_HOME_OPERATOR_NUMERIC =
            "ro.cdma.home.operator.numeric";

    public CDMAPhone(Context context, CommandsInterface ci, PhoneNotifier notifier,
            int phoneId) {
        super("CDMA", notifier, context, ci, false, phoneId);
        initSstIcc();
        init(context, notifier);
    }

    protected void initSstIcc() {
        mSST = new CdmaServiceStateTracker(this);
    }

    protected void init(Context context, PhoneNotifier notifier) {
        mCi.setPhoneType(PhoneConstants.PHONE_TYPE_CDMA);
        mCT = new CdmaCallTracker(this);
        mCdmaSSM = CdmaSubscriptionSourceManager.getInstance(context, mCi, this,
                EVENT_CDMA_SUBSCRIPTION_SOURCE_CHANGED, null);
        mDcTracker = new DcTracker(this);
        mRuimPhoneBookInterfaceManager = new RuimPhoneBookInterfaceManager(this);
        mSubInfo = new PhoneSubInfo(this);
        mEriManager = new EriManager(this, context, EriManager.ERI_FROM_XML);

        mCi.registerForAvailable(this, EVENT_RADIO_AVAILABLE, null);
        mCi.registerForOffOrNotAvailable(this, EVENT_RADIO_OFF_OR_NOT_AVAILABLE, null);
        mCi.registerForOn(this, EVENT_RADIO_ON, null);
        mCi.setOnSuppServiceNotification(this, EVENT_SSN, null);
        mSST.registerForNetworkAttached(this, EVENT_REGISTERED_TO_NETWORK, null);
        mCi.setEmergencyCallbackMode(this, EVENT_EMERGENCY_CALLBACK_MODE_ENTER, null);
        mCi.registerForExitEmergencyCallbackMode(this, EVENT_EXIT_EMERGENCY_CALLBACK_RESPONSE,
                null);

        PowerManager pm
            = (PowerManager) context.getSystemService(Context.POWER_SERVICE);
        mWakeLock = pm.newWakeLock(PowerManager.PARTIAL_WAKE_LOCK,LOG_TAG);

        //Change the system setting
        SystemProperties.set(TelephonyProperties.CURRENT_ACTIVE_PHONE,
                Integer.toString(PhoneConstants.PHONE_TYPE_CDMA));

        // This is needed to handle phone process crashes
        String inEcm=SystemProperties.get(TelephonyProperties.PROPERTY_INECM_MODE, "false");
        mIsPhoneInEcmState = inEcm.equals("true");
        if (mIsPhoneInEcmState) {
            // Send a message which will invoke handleExitEmergencyCallbackMode
            mCi.exitEmergencyCallbackMode(obtainMessage(EVENT_EXIT_EMERGENCY_CALLBACK_RESPONSE));
        }

        // get the string that specifies the carrier OTA Sp number
        mCarrierOtaSpNumSchema = SystemProperties.get(
                TelephonyProperties.PROPERTY_OTASP_NUM_SCHEMA,"");

        // Sets operator properties by retrieving from build-time system property
        String operatorAlpha = SystemProperties.get("ro.cdma.home.operator.alpha");
        String operatorNumeric = SystemProperties.get(PROPERTY_CDMA_HOME_OPERATOR_NUMERIC);
        log("init: operatorAlpha='" + operatorAlpha
                + "' operatorNumeric='" + operatorNumeric + "'");
        if (mUiccController.getUiccCardApplication(mPhoneId, UiccController.APP_FAM_3GPP) == null) {
            log("init: APP_FAM_3GPP == NULL");
            if (!TextUtils.isEmpty(operatorAlpha)) {
                log("init: set 'gsm.sim.operator.alpha' to operator='" + operatorAlpha + "'");
                setSystemProperty(PROPERTY_ICC_OPERATOR_ALPHA, operatorAlpha);
            }
            if (!TextUtils.isEmpty(operatorNumeric)) {
                log("init: set 'gsm.sim.operator.numeric' to operator='" + operatorNumeric + "'");
                log("update icc_operator_numeric=" + operatorNumeric);
                setSystemProperty(PROPERTY_ICC_OPERATOR_NUMERIC, operatorNumeric);

                SubscriptionController.getInstance().setMccMnc(operatorNumeric, getSubId());
            }
            setIsoCountryProperty(operatorNumeric);
        }

        // Sets current entry in the telephony carrier table
        updateCurrentCarrierInProvider(operatorNumeric);
    }

    @Override
    public void dispose() {
        synchronized(PhoneProxy.lockForRadioTechnologyChange) {
            super.dispose();
            log("dispose");

            //Unregister from all former registered events
            unregisterForRuimRecordEvents();
            mCi.unregisterForAvailable(this); //EVENT_RADIO_AVAILABLE
            mCi.unregisterForOffOrNotAvailable(this); //EVENT_RADIO_OFF_OR_NOT_AVAILABLE
            mCi.unregisterForOn(this); //EVENT_RADIO_ON
            mSST.unregisterForNetworkAttached(this); //EVENT_REGISTERED_TO_NETWORK
            mCi.unSetOnSuppServiceNotification(this);
            mCi.unregisterForExitEmergencyCallbackMode(this);
            if (mIsPhoneInEcmState) {
                exitEmergencyCallbackMode();
                mIsPhoneInEcmState = false;
                setSystemProperty(TelephonyProperties.PROPERTY_INECM_MODE, "false");
                // notify change
                sendEmergencyCallbackModeChange();
            }
            removeCallbacks(mExitEcmRunnable);

            mPendingMmis.clear();

            //Force all referenced classes to unregister their former registered events
            mCT.dispose();
            mDcTracker.dispose();
            mSST.dispose();
            mCdmaSSM.dispose(this);
            mRuimPhoneBookInterfaceManager.dispose();
            mSubInfo.dispose();
            mEriManager.dispose();
        }
    }

    @Override
    public void removeReferences() {
        log("removeReferences");
        mRuimPhoneBookInterfaceManager = null;
        mSubInfo = null;
        mCT = null;
        mSST = null;
        mEriManager = null;
        mExitEcmRunnable = null;

        super.removeReferences();
    }

    @Override
    protected void finalize() {
        if(DBG) Rlog.d(LOG_TAG, "CDMAPhone finalized");
        if (mWakeLock.isHeld()) {
            Rlog.e(LOG_TAG, "UNEXPECTED; mWakeLock is held when finalizing.");
            mWakeLock.release();
        }
    }

    @Override
    public ServiceState getServiceState() {
        if (mSST == null || mSST.mSS.getState() != ServiceState.STATE_IN_SERVICE) {
            if (mImsPhone != null) {
                return ServiceState.mergeServiceStates(
                        (mSST == null) ? new ServiceState() : mSST.mSS,
                        mImsPhone.getServiceState());
            }
        }

        if (mSST != null) {
            return mSST.mSS;
        } else {
            // avoid potential NPE in EmergencyCallHelper during Phone switch
            return new ServiceState();
        }
    }


    @Override
    public CallTracker getCallTracker() {
        return mCT;
    }

    @Override
    public PhoneConstants.State getState() {
        return mCT.mState;
    }

    @Override
    public ServiceStateTracker getServiceStateTracker() {
        return mSST;
    }

    @Override
    public int getPhoneType() {
        return PhoneConstants.PHONE_TYPE_CDMA;
    }

    @Override
    public boolean canTransfer() {
        Rlog.e(LOG_TAG, "canTransfer: not possible in CDMA");
        return false;
    }

    @Override
    public Call getRingingCall() {
        ImsPhone imPhone = mImsPhone;
        if ( mCT.mRingingCall != null && mCT.mRingingCall.isRinging() ) {
            return mCT.mRingingCall;
        } else if ( imPhone != null ) {
            return imPhone.getRingingCall();
        }
        return mCT.mRingingCall;
    }

    @Override
    public void setUiTTYMode(int uiTtyMode, Message onComplete) {
       if (mImsPhone != null) {
           mImsPhone.setUiTTYMode(uiTtyMode, onComplete);
       }
    }

    @Override
    public void setMute(boolean muted) {
        mCT.setMute(muted);
    }

    @Override
    public boolean getMute() {
        return mCT.getMute();
    }

    @Override
    public void conference() {
        if (mImsPhone != null && mImsPhone.canConference()) {
            log("conference() - delegated to IMS phone");
            mImsPhone.conference();
            return;
        }
        // three way calls in CDMA will be handled by feature codes
        Rlog.e(LOG_TAG, "conference: not possible in CDMA");
    }

    @Override
    public void enableEnhancedVoicePrivacy(boolean enable, Message onComplete) {
        mCi.setPreferredVoicePrivacy(enable, onComplete);
    }

    @Override
    public void getEnhancedVoicePrivacy(Message onComplete) {
        mCi.getPreferredVoicePrivacy(onComplete);
    }

    @Override
    public void clearDisconnected() {
        mCT.clearDisconnected();
    }

    @Override
    public DataActivityState getDataActivityState() {
        DataActivityState ret = DataActivityState.NONE;

        if (mSST.getCurrentDataConnectionState() == ServiceState.STATE_IN_SERVICE) {

            switch (mDcTracker.getActivity()) {
                case DATAIN:
                    ret = DataActivityState.DATAIN;
                break;

                case DATAOUT:
                    ret = DataActivityState.DATAOUT;
                break;

                case DATAINANDOUT:
                    ret = DataActivityState.DATAINANDOUT;
                break;

                case DORMANT:
                    ret = DataActivityState.DORMANT;
                break;

                default:
                    ret = DataActivityState.NONE;
                break;
            }
        }
        return ret;
    }

    @Override
    public Connection
    dial (String dialString, int videoState) throws CallStateException {
        return (dial(dialString, videoState, null));
    }

    @Override
    public Connection
    dial (String dialString, int videoState, Bundle extras) throws CallStateException {
        ImsPhone imsPhone = mImsPhone;

        boolean imsUseEnabled =
                ImsManager.isVolteEnabledByPlatform(mContext) &&
                ImsManager.isEnhanced4gLteModeSettingEnabledByUser(mContext);
        if (!imsUseEnabled) {
            Rlog.w(LOG_TAG, "IMS is disabled: forced to CS");
        }

        if (imsUseEnabled && imsPhone != null && imsPhone.isVolteEnabled()
                && ((imsPhone.getServiceState().getState() == ServiceState.STATE_IN_SERVICE
                && !PhoneNumberUtils.isEmergencyNumber(dialString))
                || (PhoneNumberUtils.isEmergencyNumber(dialString)
                && mContext.getResources().getBoolean(
                        com.android.internal.R.bool.useImsAlwaysForEmergencyCall))) ) {
            try {
                if (DBG) Rlog.d(LOG_TAG, "Trying IMS PS call");
                return imsPhone.dial(dialString, videoState, extras);
            } catch (CallStateException e) {
                if (DBG) Rlog.d(LOG_TAG, "IMS PS call exception " + e +
                        "imsUseEnabled =" + imsUseEnabled + ", imsPhone =" + imsPhone);
                if (!ImsPhone.CS_FALLBACK.equals(e.getMessage())) {
                    CallStateException ce = new CallStateException(e.getMessage());
                    ce.setStackTrace(e.getStackTrace());
                    throw ce;
                }
            }
        }

        if (imsPhone != null && imsPhone.isUtEnabled() && dialString.endsWith("#")) {
            try {
                if (DBG) Rlog.d(LOG_TAG, "Trying IMS call with UT enabled");
                return imsPhone.dial(dialString, videoState, extras);
            } catch (CallStateException e) {
                if (DBG) Rlog.d(LOG_TAG, "IMS call UT enable exception " + e);
                if (!ImsPhone.CS_FALLBACK.equals(e.getMessage())) {
                    CallStateException ce = new CallStateException(e.getMessage());
                    ce.setStackTrace(e.getStackTrace());
                    throw ce;
                }
            }
        }

        if (DBG) Rlog.d(LOG_TAG, "Trying (non-IMS) CS call");
        return dialInternal(dialString, null, videoState);
    }


    @Override
    protected Connection
    dialInternal (String dialString, UUSInfo uusInfo,
            int videoState) throws CallStateException {
        // Need to make sure dialString gets parsed properly
        String newDialString = PhoneNumberUtils.stripSeparators(dialString);
        return mCT.dial(newDialString);
    }

    Connection
    dial(String dialString, UUSInfo uusInfo, int videoState, Bundle extras)
            throws CallStateException {
        return dial(dialString, uusInfo, videoState, null);
    }

    @Override
    public Connection dial(String dialString, UUSInfo uusInfo, int videoState)
            throws CallStateException {
        throw new CallStateException("Sending UUS information NOT supported in CDMA!");
    }

    @Override
    public List<? extends MmiCode>
    getPendingMmiCodes() {
        return mPendingMmis;
    }

    @Override
    public void registerForSuppServiceNotification(
            Handler h, int what, Object obj) {
        Rlog.e(LOG_TAG, "method registerForSuppServiceNotification is NOT supported in CDMA!");
    }

    @Override
    public CdmaCall getBackgroundCall() {
        return mCT.mBackgroundCall;
    }

    @Override
    public boolean handleInCallMmiCommands(String dialString) {
        Rlog.e(LOG_TAG, "method handleInCallMmiCommands is NOT supported in CDMA!");
        return false;
    }

    boolean isInCall() {
        CdmaCall.State foregroundCallState = getForegroundCall().getState();
        CdmaCall.State backgroundCallState = getBackgroundCall().getState();
        CdmaCall.State ringingCallState = getRingingCall().getState();

        return (foregroundCallState.isAlive() || backgroundCallState.isAlive() || ringingCallState
                .isAlive());
    }

    @Override
    public void
    setNetworkSelectionModeAutomatic(Message response) {
        Rlog.e(LOG_TAG, "method setNetworkSelectionModeAutomatic is NOT supported in CDMA!");
        if (response != null) {
            Rlog.e(LOG_TAG,
                    "setNetworkSelectionModeAutomatic: not possible in CDMA- Posting exception");
            CommandException ce = new CommandException(
                    CommandException.Error.REQUEST_NOT_SUPPORTED);
            AsyncResult.forMessage(response).exception = ce;
            response.sendToTarget();
        }
    }

    @Override
    public void unregisterForSuppServiceNotification(Handler h) {
        Rlog.e(LOG_TAG, "method unregisterForSuppServiceNotification is NOT supported in CDMA!");
    }

    @Override
    public void
    acceptCall(int videoState) throws CallStateException {
        ImsPhone imsPhone = mImsPhone;
        if ( imsPhone != null && imsPhone.getRingingCall().isRinging() ) {
            imsPhone.acceptCall(videoState);
        } else {
            mCT.acceptCall();
        }
    }

    @Override
    public void
    deflectCall(String number) throws CallStateException {
        ImsPhone imsPhone = mImsPhone;
        if ( imsPhone != null && imsPhone.getRingingCall().isRinging() ) {
            imsPhone.deflectCall(number);
        } else {
            throw new CallStateException("Deflect call NOT supported in CDMA!");
        }
    }

    @Override
    public void
    rejectCall() throws CallStateException {
        mCT.rejectCall();
    }

    @Override
    public void
    switchHoldingAndActive() throws CallStateException {
        mCT.switchWaitingOrHoldingAndActive();
    }

    @Override
    public String getIccSerialNumber() {
        IccRecords r = mIccRecords.get();
        if (r == null) {
            // to get ICCID form SIMRecords because it is on MF.
            r = mUiccController.getIccRecords(mPhoneId, UiccController.APP_FAM_3GPP);
        }
        return (r != null) ? r.getIccId() : null;
    }

    @Override
    public String getLine1Number() {
        return mSST.getMdnNumber();
    }

    @Override
    public String getCdmaPrlVersion(){
        return mSST.getPrlVersion();
    }

    @Override
    public String getCdmaMin() {
        return mSST.getCdmaMin();
    }

    @Override
    public boolean isMinInfoReady() {
        return mSST.isMinInfoReady();
    }

    @Override
    public void getCallWaiting(Message onComplete) {
        mCi.queryCallWaiting(CommandsInterface.SERVICE_CLASS_VOICE, onComplete);
    }

    @Override
    public void
    setRadioPower(boolean power) {
        mSST.setRadioPower(power);
    }

    @Override
    public String getEsn() {
        return mEsn;
    }

    @Override
    public String getMeid() {
        return mMeid;
    }

    @Override
    public String getNai() {
        IccRecords r = mIccRecords.get();
        if (Log.isLoggable(LOG_TAG, Log.VERBOSE)) {
            Rlog.v(LOG_TAG, "IccRecords is " + r);
        }
        return (r != null) ? r.getNAI() : null;
    }

    //returns MEID or ESN in CDMA
    @Override
    public String getDeviceId() {
        String id = getMeid();
        if ((id == null) || id.matches("^0*$")) {
            Rlog.d(LOG_TAG, "getDeviceId(): MEID is not initialized use ESN");
            id = getEsn();
        }
        return id;
    }

    @Override
    public String getDeviceSvn() {
        Rlog.d(LOG_TAG, "getDeviceSvn(): return 0");
        return "0";
    }

    @Override
    public String getSubscriberId() {
        return mSST.getImsi();
    }

    @Override
    public String getGroupIdLevel1() {
        Rlog.e(LOG_TAG, "GID1 is not available in CDMA");
        return null;
    }

    @Override
    public String getImei() {
        Rlog.e(LOG_TAG, "getImei() called for CDMAPhone");
        return mImei;
    }

    @Override
    public boolean canConference() {
        if (mImsPhone != null && mImsPhone.canConference()) {
            return true;
        }
        Rlog.e(LOG_TAG, "canConference: not possible in CDMA");
        return false;
    }

    @Override
    public CellLocation getCellLocation() {
        CdmaCellLocation loc = mSST.mCellLoc;

        int mode = Settings.Secure.getInt(getContext().getContentResolver(),
                Settings.Secure.LOCATION_MODE, Settings.Secure.LOCATION_MODE_OFF);
        if (mode == Settings.Secure.LOCATION_MODE_OFF) {
            // clear lat/long values for location privacy
            CdmaCellLocation privateLoc = new CdmaCellLocation();
            privateLoc.setCellLocationData(loc.getBaseStationId(),
                    CdmaCellLocation.INVALID_LAT_LONG,
                    CdmaCellLocation.INVALID_LAT_LONG,
                    loc.getSystemId(), loc.getNetworkId());
            loc = privateLoc;
        }
        return loc;
    }

    @Override
    public CdmaCall getForegroundCall() {
        return mCT.mForegroundCall;
    }

    @Override
    public void
    selectNetworkManually(OperatorInfo network,
            Message response) {
        Rlog.e(LOG_TAG, "selectNetworkManually: not possible in CDMA");
        if (response != null) {
            CommandException ce = new CommandException(
                    CommandException.Error.REQUEST_NOT_SUPPORTED);
            AsyncResult.forMessage(response).exception = ce;
            response.sendToTarget();
        }
    }

    @Override
    public void setOnPostDialCharacter(Handler h, int what, Object obj) {
        mPostDialHandler = new Registrant(h, what, obj);
    }

    @Override
    public boolean handlePinMmi(String dialString) {
        CdmaMmiCode mmi = CdmaMmiCode.newFromDialString(dialString, this, mUiccApplication.get());

        if (mmi == null) {
            Rlog.e(LOG_TAG, "Mmi is NULL!");
            return false;
        } else if (mmi.isPinPukCommand()) {
            mPendingMmis.add(mmi);
            mMmiRegistrants.notifyRegistrants(new AsyncResult(null, mmi, null));
            mmi.processCode();
            return true;
        }
        Rlog.e(LOG_TAG, "Unrecognized mmi!");
        return false;
    }

    /**
     * Removes the given MMI from the pending list and notifies registrants that
     * it is complete.
     *
     * @param mmi MMI that is done
     */
    void onMMIDone(CdmaMmiCode mmi) {
        /*
         * Only notify complete if it's on the pending list. Otherwise, it's
         * already been handled (eg, previously canceled).
         */
        if (mPendingMmis.remove(mmi)) {
            mMmiCompleteRegistrants.notifyRegistrants(new AsyncResult(null, mmi, null));
        }
    }

    @Override
    public void setLine1Number(String alphaTag, String number, Message onComplete) {
        Rlog.e(LOG_TAG, "setLine1Number: not possible in CDMA");
    }

    @Override
    public void setCallWaiting(boolean enable, Message onComplete) {
        Rlog.e(LOG_TAG, "method setCallWaiting is NOT supported in CDMA!");
    }

    @Override
    public void updateServiceLocation() {
        mSST.enableSingleLocationUpdate();
    }

    @Override
    public void setDataRoamingEnabled(boolean enable) {
        mDcTracker.setDataOnRoamingEnabled(enable);
    }

    @Override
    public void registerForCdmaOtaStatusChange(Handler h, int what, Object obj) {
        mCi.registerForCdmaOtaProvision(h, what, obj);
    }

    @Override
    public void unregisterForCdmaOtaStatusChange(Handler h) {
        mCi.unregisterForCdmaOtaProvision(h);
    }

    @Override
    public void registerForSubscriptionInfoReady(Handler h, int what, Object obj) {
        mSST.registerForSubscriptionInfoReady(h, what, obj);
    }

    @Override
    public void unregisterForSubscriptionInfoReady(Handler h) {
        mSST.unregisterForSubscriptionInfoReady(h);
    }

    @Override
    public void setOnEcbModeExitResponse(Handler h, int what, Object obj) {
        mEcmExitRespRegistrant = new Registrant (h, what, obj);
    }

    @Override
    public void unsetOnEcbModeExitResponse(Handler h) {
        mEcmExitRespRegistrant.clear();
    }

    @Override
    public void registerForCallWaiting(Handler h, int what, Object obj) {
        mCT.registerForCallWaiting(h, what, obj);
    }

    @Override
    public void unregisterForCallWaiting(Handler h) {
        mCT.unregisterForCallWaiting(h);
    }

    @Override
    public void
    getNeighboringCids(Message response) {
        /*
         * This is currently not implemented.  At least as of June
         * 2009, there is no neighbor cell information available for
         * CDMA because some party is resisting making this
         * information readily available.  Consequently, calling this
         * function can have no useful effect.  This situation may
         * (and hopefully will) change in the future.
         */
        if (response != null) {
            CommandException ce = new CommandException(
                    CommandException.Error.REQUEST_NOT_SUPPORTED);
            AsyncResult.forMessage(response).exception = ce;
            response.sendToTarget();
        }
    }

    @Override
    public PhoneConstants.DataState getDataConnectionState(String apnType) {
        PhoneConstants.DataState ret = PhoneConstants.DataState.DISCONNECTED;

        if (mSST == null) {
             // Radio Technology Change is ongoning, dispose() and removeReferences() have
             // already been called

             ret = PhoneConstants.DataState.DISCONNECTED;
        } else if (mSST.getCurrentDataConnectionState() != ServiceState.STATE_IN_SERVICE
                && mOosIsDisconnect) {
            // If we're out of service, open TCP sockets may still work
            // but no data will flow
            ret = PhoneConstants.DataState.DISCONNECTED;
            log("getDataConnectionState: Data is Out of Service. ret = " + ret);
        } else if (mDcTracker.isApnTypeEnabled(apnType) == false ||
                mDcTracker.isApnTypeActive(apnType) == false) {
            ret = PhoneConstants.DataState.DISCONNECTED;
        } else {
            switch (mDcTracker.getState(apnType)) {
                case RETRYING:
                case FAILED:
                case IDLE:
                    ret = PhoneConstants.DataState.DISCONNECTED;
                break;

                case CONNECTED:
                case DISCONNECTING:
                    if ( mCT.mState != PhoneConstants.State.IDLE
                            && !mSST.isConcurrentVoiceAndDataAllowed()) {
                        ret = PhoneConstants.DataState.SUSPENDED;
                    } else {
                        ret = PhoneConstants.DataState.CONNECTED;
                    }
                break;

                case CONNECTING:
                case SCANNING:
                    ret = PhoneConstants.DataState.CONNECTING;
                break;
            }
        }

        log("getDataConnectionState apnType=" + apnType + " ret=" + ret);
        return ret;
    }

    @Override
    public void sendUssdResponse(String ussdMessge) {
        Rlog.e(LOG_TAG, "sendUssdResponse: not possible in CDMA");
    }

    @Override
    public void sendDtmf(char c) {
        if (!PhoneNumberUtils.is12Key(c)) {
            Rlog.e(LOG_TAG,
                    "sendDtmf called with invalid character '" + c + "'");
        } else {
            if (mCT.mState ==  PhoneConstants.State.OFFHOOK) {
                mCi.sendDtmf(c, null);
            }
        }
    }

    @Override
    public void startDtmf(char c) {
        if (!PhoneNumberUtils.is12Key(c)) {
            Rlog.e(LOG_TAG,
                    "startDtmf called with invalid character '" + c + "'");
        } else {
            mCi.startDtmf(c, null);
        }
    }

    @Override
    public void stopDtmf() {
        mCi.stopDtmf(null);
    }

    @Override
    public void sendBurstDtmf(String dtmfString, int on, int off, Message onComplete) {
        boolean check = true;
        for (int itr = 0;itr < dtmfString.length(); itr++) {
            if (!PhoneNumberUtils.is12Key(dtmfString.charAt(itr))) {
                Rlog.e(LOG_TAG,
                        "sendDtmf called with invalid character '" + dtmfString.charAt(itr)+ "'");
                check = false;
                break;
            }
        }
        if ((mCT.mState ==  PhoneConstants.State.OFFHOOK)&&(check)) {
            mCi.sendBurstDtmf(dtmfString, on, off, onComplete);
        }
     }

    @Override
    public void getAvailableNetworks(Message response) {
        Rlog.e(LOG_TAG, "getAvailableNetworks: not possible in CDMA");
        if (response != null) {
            CommandException ce = new CommandException(
                    CommandException.Error.REQUEST_NOT_SUPPORTED);
            AsyncResult.forMessage(response).exception = ce;
            response.sendToTarget();
        }
    }

    @Override
    public void setOutgoingCallerIdDisplay(int commandInterfaceCLIRMode, Message onComplete) {
        Rlog.e(LOG_TAG, "setOutgoingCallerIdDisplay: not possible in CDMA");
    }

    @Override
    public void enableLocationUpdates() {
        mSST.enableLocationUpdates();
    }

    @Override
    public void disableLocationUpdates() {
        mSST.disableLocationUpdates();
    }

    @Override
    public void getDataCallList(Message response) {
        mCi.getDataCallList(response);
    }

    @Override
    public boolean getDataRoamingEnabled() {
        return mDcTracker.getDataOnRoamingEnabled();
    }

    @Override
    public void setDataEnabled(boolean enable) {
        mDcTracker.setDataEnabled(enable);
    }

    @Override
    public boolean getDataEnabled() {
        return mDcTracker.getDataEnabled();
    }

    @Override
    public void setVoiceMailNumber(String alphaTag,
                                   String voiceMailNumber,
                                   Message onComplete) {
        Message resp;
        mVmNumber = voiceMailNumber;
        resp = obtainMessage(EVENT_SET_VM_NUMBER_DONE, 0, 0, onComplete);
        IccRecords r = mIccRecords.get();
        if (r != null) {
            r.setVoiceMailNumber(alphaTag, mVmNumber, resp);
        }
    }

    @Override
    public String getVoiceMailNumber() {
        String number = null;
        SharedPreferences sp = PreferenceManager.getDefaultSharedPreferences(getContext());
        number = sp.getString(VM_NUMBER_CDMA + getSubId(), null);
        if (TextUtils.isEmpty(number)) {
            String[] listArray = getContext().getResources()
                .getStringArray(com.android.internal.R.array.config_default_vm_number);
            if (listArray != null && listArray.length > 0) {
                for (int i=0; i<listArray.length; i++) {
                    if (!TextUtils.isEmpty(listArray[i])) {
                        String[] defaultVMNumberArray = listArray[i].split(";");
                        if (defaultVMNumberArray != null && defaultVMNumberArray.length > 0) {
                            if (defaultVMNumberArray.length == 1) {
                                number = defaultVMNumberArray[0];
                            } else if (defaultVMNumberArray.length == 2 &&
                                    !TextUtils.isEmpty(defaultVMNumberArray[1]) &&
                                    defaultVMNumberArray[1].equalsIgnoreCase(getGroupIdLevel1())) {
                                number = defaultVMNumberArray[0];
                                break;
                            }
                        }
                    }
                }
            }
        }
        if (TextUtils.isEmpty(number)) {
            // Read platform settings for dynamic voicemail number
            if (getContext().getResources().getBoolean(com.android.internal
                    .R.bool.config_telephony_use_own_number_for_voicemail)) {
                number = getLine1Number();
            } else {
                number = "*86";
            }
        }
        return number;
    }

    // pending voice mail count updated after phone creation
    private void updateVoiceMail() {
        setVoiceMessageCount(getStoredVoiceMessageCount());
    }

    /** gets the voice mail count from preferences */
    private int getStoredVoiceMessageCount() {
        SharedPreferences sp = PreferenceManager.getDefaultSharedPreferences(mContext);
        return (sp.getInt(VM_COUNT + getSubId(), 0));
    }

    @Override
    public String getVoiceMailAlphaTag() {
        // TODO: Where can we get this value has to be clarified with QC.
        String ret = "";//TODO: Remove = "", if we know where to get this value.

        //ret = mSIMRecords.getVoiceMailAlphaTag();

        if (ret == null || ret.length() == 0) {
            return mContext.getText(
                com.android.internal.R.string.defaultVoiceMailAlphaTag).toString();
        }

        return ret;
    }

    @Override
    public void getCallForwardingOption(int commandInterfaceCFReason, Message onComplete) {
        Rlog.e(LOG_TAG, "getCallForwardingOption: not possible in CDMA");
    }

    @Override
    public void setCallForwardingOption(int commandInterfaceCFAction,
            int commandInterfaceCFReason,
            String dialingNumber,
            int timerSeconds,
            Message onComplete) {
        Rlog.e(LOG_TAG, "setCallForwardingOption: not possible in CDMA");
    }

    @Override
    public void getCallForwardingUncondTimerOption(int commandInterfaceCFReason,
            Message onComplete) {
        ImsPhone imsPhone = mImsPhone;
        if ((imsPhone != null)
                && (imsPhone.getServiceState().getState() == ServiceState.STATE_IN_SERVICE
                || imsPhone.isUtEnabled())) {
            imsPhone.getCallForwardingOption(commandInterfaceCFReason, onComplete);
        } else {
            if (onComplete != null) {
                AsyncResult.forMessage(onComplete, null,
                        new CommandException(CommandException.Error.GENERIC_FAILURE));
                onComplete.sendToTarget();
            }
        }
    }

    @Override
    public void setCallForwardingUncondTimerOption(int startHour, int startMinute,
            int endHour, int endMinute, int commandInterfaceCFAction,
            int commandInterfaceCFReason, String dialingNumber, Message onComplete) {
        ImsPhone imsPhone = mImsPhone;
        if ((imsPhone != null)
                && (imsPhone.getServiceState().getState() == ServiceState.STATE_IN_SERVICE
                || imsPhone.isUtEnabled())) {
            imsPhone.setCallForwardingUncondTimerOption(startHour, startMinute, endHour,
                    endMinute, commandInterfaceCFAction, commandInterfaceCFReason,
                    dialingNumber, onComplete);
        } else {
            if (onComplete != null) {
                AsyncResult.forMessage(onComplete, null,
                        new CommandException(CommandException.Error.GENERIC_FAILURE));
                onComplete.sendToTarget();
           }
        }
    }

    @Override
    public void
    getOutgoingCallerIdDisplay(Message onComplete) {
        Rlog.e(LOG_TAG, "getOutgoingCallerIdDisplay: not possible in CDMA");
    }

    @Override
    public boolean
    getCallForwardingIndicator() {
        Rlog.e(LOG_TAG, "getCallForwardingIndicator: not possible in CDMA");
        return false;
    }

    @Override
    public void explicitCallTransfer() {
        Rlog.e(LOG_TAG, "explicitCallTransfer: not possible in CDMA");
    }

    @Override
    public String getLine1AlphaTag() {
        Rlog.e(LOG_TAG, "getLine1AlphaTag: not possible in CDMA");
        return null;
    }

    /**
     * Notify any interested party of a Phone state change
     * {@link com.android.internal.telephony.PhoneConstants.State}
     */
    /*package*/ void notifyPhoneStateChanged() {
        mNotifier.notifyPhoneState(this);
    }

    /**
     * Notify registrants of a change in the call state. This notifies changes in
     * {@link com.android.internal.telephony.Call.State}. Use this when changes
     * in the precise call state are needed, else use notifyPhoneStateChanged.
     */
    /*package*/ void notifyPreciseCallStateChanged() {
        /* we'd love it if this was package-scoped*/
        super.notifyPreciseCallStateChangedP();
    }

     void notifyServiceStateChanged(ServiceState ss) {
         super.notifyServiceStateChangedP(ss);
     }

     void notifyLocationChanged() {
         mNotifier.notifyCellLocation(this);
     }

    public void notifyNewRingingConnection(Connection c) {
        super.notifyNewRingingConnectionP(c);
    }

    /*package*/ void notifyDisconnect(Connection cn) {
        mDisconnectRegistrants.notifyResult(cn);

        mNotifier.notifyDisconnectCause(cn.getDisconnectCause(), cn.getPreciseDisconnectCause());
    }

    void notifyUnknownConnection(Connection connection) {
        super.notifyUnknownConnectionP(connection);
    }

    @Override
    public boolean isInEmergencyCall() {
        return mCT.isInEmergencyCall();
    }

    @Override
    public boolean isInEcm() {
        return mIsPhoneInEcmState;
    }

    void sendEmergencyCallbackModeChange(){
        //Send an Intent
        Intent intent = new Intent(TelephonyIntents.ACTION_EMERGENCY_CALLBACK_MODE_CHANGED);
        intent.putExtra(PhoneConstants.PHONE_IN_ECM_STATE, mIsPhoneInEcmState);
        SubscriptionManager.putPhoneIdAndSubIdExtra(intent, getPhoneId());
        ActivityManagerNative.broadcastStickyIntent(intent,null,UserHandle.USER_ALL);
        if (DBG) Rlog.d(LOG_TAG, "sendEmergencyCallbackModeChange");
    }

    @Override
    public void exitEmergencyCallbackMode() {
        if (mWakeLock.isHeld()) {
            mWakeLock.release();
        }
        // Send a message which will invoke handleExitEmergencyCallbackMode
        mCi.exitEmergencyCallbackMode(obtainMessage(EVENT_EXIT_EMERGENCY_CALLBACK_RESPONSE));
    }

    private void handleEnterEmergencyCallbackMode(Message msg) {
        if (DBG) {
            Rlog.d(LOG_TAG, "handleEnterEmergencyCallbackMode,mIsPhoneInEcmState= "
                    + mIsPhoneInEcmState);
        }
        // if phone is not in Ecm mode, and it's changed to Ecm mode
        if (mIsPhoneInEcmState == false) {
            mIsPhoneInEcmState = true;
            // notify change
            sendEmergencyCallbackModeChange();
            super.setSystemProperty(TelephonyProperties.PROPERTY_INECM_MODE, "true");

            // Post this runnable so we will automatically exit
            // if no one invokes exitEmergencyCallbackMode() directly.
            long delayInMillis = SystemProperties.getLong(
                    TelephonyProperties.PROPERTY_ECM_EXIT_TIMER, DEFAULT_ECM_EXIT_TIMER_VALUE);
            postDelayed(mExitEcmRunnable, delayInMillis);
            // We don't want to go to sleep while in Ecm
            mWakeLock.acquire();
        }
    }

    private void handleExitEmergencyCallbackMode(Message msg) {
        AsyncResult ar = (AsyncResult)msg.obj;
        if (DBG) {
            Rlog.d(LOG_TAG, "handleExitEmergencyCallbackMode,ar.exception , mIsPhoneInEcmState "
                    + ar.exception + mIsPhoneInEcmState);
        }
        // Remove pending exit Ecm runnable, if any
        removeCallbacks(mExitEcmRunnable);

        if (mEcmExitRespRegistrant != null) {
            mEcmExitRespRegistrant.notifyRegistrant(ar);
        }
        // if exiting ecm success
        if (ar.exception == null) {
            if (mIsPhoneInEcmState) {
                mIsPhoneInEcmState = false;
                super.setSystemProperty(TelephonyProperties.PROPERTY_INECM_MODE, "false");
            }
            // send an Intent
            sendEmergencyCallbackModeChange();
            // Re-initiate data connection
            mDcTracker.setInternalDataEnabled(true);
        }
    }

    /**
     * Handle to cancel or restart Ecm timer in emergency call back mode
     * if action is CANCEL_ECM_TIMER, cancel Ecm timer and notify apps the timer is canceled;
     * otherwise, restart Ecm timer and notify apps the timer is restarted.
     */
    void handleTimerInEmergencyCallbackMode(int action) {
        switch(action) {
        case CANCEL_ECM_TIMER:
            removeCallbacks(mExitEcmRunnable);
            mEcmTimerResetRegistrants.notifyResult(Boolean.TRUE);
            break;
        case RESTART_ECM_TIMER:
            long delayInMillis = SystemProperties.getLong(
                    TelephonyProperties.PROPERTY_ECM_EXIT_TIMER, DEFAULT_ECM_EXIT_TIMER_VALUE);
            postDelayed(mExitEcmRunnable, delayInMillis);
            mEcmTimerResetRegistrants.notifyResult(Boolean.FALSE);
            break;
        default:
            Rlog.e(LOG_TAG, "handleTimerInEmergencyCallbackMode, unsupported action " + action);
        }
    }

    public void notifyEcbmTimerReset(Boolean flag) {
        mEcmTimerResetRegistrants.notifyResult(flag);
    }

    /**
     * Registration point for Ecm timer reset
     * @param h handler to notify
     * @param what User-defined message code
     * @param obj placed in Message.obj
     */
    @Override
    public void registerForEcmTimerReset(Handler h, int what, Object obj) {
        mEcmTimerResetRegistrants.addUnique(h, what, obj);
    }

    @Override
    public void unregisterForEcmTimerReset(Handler h) {
        mEcmTimerResetRegistrants.remove(h);
    }

    @Override
    public void handleMessage(Message msg) {
        AsyncResult ar;
        Message     onComplete;

        // messages to be handled whether or not the phone is being destroyed
        // should only include messages which are being re-directed and do not use
        // resources of the phone being destroyed
        switch (msg.what) {
            // handle the select network completion callbacks.
            case EVENT_SET_NETWORK_MANUAL_COMPLETE:
            case EVENT_SET_NETWORK_AUTOMATIC_COMPLETE:
                super.handleMessage(msg);
                return;
        }

        if (!mIsTheCurrentActivePhone) {
            Rlog.e(LOG_TAG, "Received message " + msg +
                    "[" + msg.what + "] while being destroyed. Ignoring.");
            return;
        }
        switch(msg.what) {
            case EVENT_RADIO_AVAILABLE: {
                mCi.getBasebandVersion(obtainMessage(EVENT_GET_BASEBAND_VERSION_DONE));

                mCi.getDeviceIdentity(obtainMessage(EVENT_GET_DEVICE_IDENTITY_DONE));
            }
            break;

            case EVENT_GET_BASEBAND_VERSION_DONE:{
                ar = (AsyncResult)msg.obj;

                if (ar.exception != null) {
                    break;
                }

                if (DBG) Rlog.d(LOG_TAG, "Baseband version: " + ar.result);
                setSystemProperty(TelephonyProperties.PROPERTY_BASEBAND_VERSION, (String)ar.result);
            }
            break;

            case EVENT_GET_DEVICE_IDENTITY_DONE:{
                ar = (AsyncResult)msg.obj;

                if (ar.exception != null) {
                    break;
                }
                String[] respId = (String[])ar.result;
                mImei = respId[0];
                mImeiSv = respId[1];
                mEsn  =  respId[2];
                mMeid =  respId[3];
            }
            break;

            case EVENT_EMERGENCY_CALLBACK_MODE_ENTER:{
                handleEnterEmergencyCallbackMode(msg);
            }
            break;

            case  EVENT_EXIT_EMERGENCY_CALLBACK_RESPONSE:{
                handleExitEmergencyCallbackMode(msg);
            }
            break;

            case EVENT_RUIM_RECORDS_LOADED:{
                Rlog.d(LOG_TAG, "Event EVENT_RUIM_RECORDS_LOADED Received");
                updateCurrentCarrierInProvider();
                // Notify voicemails.
                log("notifyMessageWaitingChanged");
                mNotifier.notifyMessageWaitingChanged(this);
                updateVoiceMail();
            }
            break;

            case EVENT_RADIO_OFF_OR_NOT_AVAILABLE:{
                Rlog.d(LOG_TAG, "Event EVENT_RADIO_OFF_OR_NOT_AVAILABLE Received");
            }
            break;

            case EVENT_RADIO_ON:{
                Rlog.d(LOG_TAG, "Event EVENT_RADIO_ON Received");
                handleCdmaSubscriptionSource(mCdmaSSM.getCdmaSubscriptionSource());
            }
            break;

            case EVENT_CDMA_SUBSCRIPTION_SOURCE_CHANGED:{
                Rlog.d(LOG_TAG, "EVENT_CDMA_SUBSCRIPTION_SOURCE_CHANGED");
                handleCdmaSubscriptionSource(mCdmaSSM.getCdmaSubscriptionSource());
            }
            break;

            case EVENT_SSN:{
                Rlog.d(LOG_TAG, "Event EVENT_SSN Received");
            }
            break;

            case EVENT_REGISTERED_TO_NETWORK:{
                Rlog.d(LOG_TAG, "Event EVENT_REGISTERED_TO_NETWORK Received");
            }
            break;

            case EVENT_NV_READY:{
                Rlog.d(LOG_TAG, "Event EVENT_NV_READY Received");
                prepareEri();
                // Notify voicemails.
                log("notifyMessageWaitingChanged");
                mNotifier.notifyMessageWaitingChanged(this);
                updateVoiceMail();
<<<<<<< HEAD
                SubInfoRecordUpdater subInfoRecordUpdater = PhoneFactory.getSubInfoRecordUpdater();
=======
                SubscriptionInfoUpdater subInfoRecordUpdater = PhoneFactory.getSubInfoRecordUpdater();
>>>>>>> ce06c062
                if (subInfoRecordUpdater != null) {
                    subInfoRecordUpdater.updateSubIdForNV (mPhoneId);
                }
            }
            break;

            case EVENT_SET_VM_NUMBER_DONE:{
                ar = (AsyncResult)msg.obj;
                if (IccException.class.isInstance(ar.exception)) {
                    storeVoiceMailNumber(mVmNumber);
                    ar.exception = null;
                }
                onComplete = (Message) ar.userObj;
                if (onComplete != null) {
                    AsyncResult.forMessage(onComplete, ar.result, ar.exception);
                    onComplete.sendToTarget();
                }
            }
            break;

            default:{
                super.handleMessage(msg);
            }
        }
    }

    protected UiccCardApplication getUiccCardApplication() {
        return  mUiccController.getUiccCardApplication(mPhoneId, UiccController.APP_FAM_3GPP2);
    }

    // Set the Card into the Phone Book.
    @Override
    protected void setCardInPhoneBook() {
        if (mUiccController == null ) {
            return;
        }

        mRuimPhoneBookInterfaceManager.setIccCard(mUiccController.getUiccCard(mPhoneId));
    }

    @Override
    protected void onUpdateIccAvailability() {
        if (mUiccController == null ) {
            return;
        }

        // Get the latest info on the card and
        // send this to Phone Book
        setCardInPhoneBook();

        UiccCardApplication newUiccApplication = getUiccCardApplication();

        if (newUiccApplication == null) {
            log("can't find 3GPP2 application; trying APP_FAM_3GPP");
            newUiccApplication =
                    mUiccController.getUiccCardApplication(mPhoneId, UiccController.APP_FAM_3GPP);
        }

        UiccCardApplication app = mUiccApplication.get();
        if (app != newUiccApplication) {
            if (app != null) {
                log("Removing stale icc objects.");
                if (mIccRecords.get() != null) {
                    unregisterForRuimRecordEvents();
                }
                mIccRecords.set(null);
                mUiccApplication.set(null);
            }
            if (newUiccApplication != null) {
                log("New Uicc application found");
                mUiccApplication.set(newUiccApplication);
                mIccRecords.set(newUiccApplication.getIccRecords());
                registerForRuimRecordEvents();
            }
        }
    }

    /**
     * Handles the call to get the subscription source
     *
     * @param newSubscriptionSource holds the new CDMA subscription source value
     */
    private void handleCdmaSubscriptionSource(int newSubscriptionSource) {
        if (newSubscriptionSource != mCdmaSubscriptionSource) {
             mCdmaSubscriptionSource = newSubscriptionSource;
             if (newSubscriptionSource == CDMA_SUBSCRIPTION_NV) {
                 // NV is ready when subscription source is NV
                 sendMessage(obtainMessage(EVENT_NV_READY));
             }
        }
    }

    /**
     * Retrieves the PhoneSubInfo of the CDMAPhone
     */
    @Override
    public PhoneSubInfo getPhoneSubInfo() {
        return mSubInfo;
    }

    /**
     * Retrieves the IccPhoneBookInterfaceManager of the CDMAPhone
     */
    @Override
    public IccPhoneBookInterfaceManager getIccPhoneBookInterfaceManager() {
        return mRuimPhoneBookInterfaceManager;
    }

    public void registerForEriFileLoaded(Handler h, int what, Object obj) {
        Registrant r = new Registrant (h, what, obj);
        mEriFileLoadedRegistrants.add(r);
    }

    public void unregisterForEriFileLoaded(Handler h) {
        mEriFileLoadedRegistrants.remove(h);
    }

    // override for allowing access from other classes of this package
    /**
     * {@inheritDoc}
     */
    @Override
    public void setSystemProperty(String property, String value) {
        super.setSystemProperty(property, value);
    }

    // override for allowing access from other classes of this package
    /**
     * {@inheritDoc}
     */
    @Override
    public String getSystemProperty(String property, String defValue) {
        return super.getSystemProperty(property, defValue);
    }

    /**
     * Activate or deactivate cell broadcast SMS.
     *
     * @param activate 0 = activate, 1 = deactivate
     * @param response Callback message is empty on completion
     */
    @Override
    public void activateCellBroadcastSms(int activate, Message response) {
        Rlog.e(LOG_TAG, "[CDMAPhone] activateCellBroadcastSms() is obsolete; use SmsManager");
        response.sendToTarget();
    }

    /**
     * Query the current configuration of cdma cell broadcast SMS.
     *
     * @param response Callback message is empty on completion
     */
    @Override
    public void getCellBroadcastSmsConfig(Message response) {
        Rlog.e(LOG_TAG, "[CDMAPhone] getCellBroadcastSmsConfig() is obsolete; use SmsManager");
        response.sendToTarget();
    }

    /**
     * Configure cdma cell broadcast SMS.
     *
     * @param response Callback message is empty on completion
     */
    @Override
    public void setCellBroadcastSmsConfig(int[] configValuesArray, Message response) {
        Rlog.e(LOG_TAG, "[CDMAPhone] setCellBroadcastSmsConfig() is obsolete; use SmsManager");
        response.sendToTarget();
    }

    /**
     * Returns true if OTA Service Provisioning needs to be performed.
     */
    @Override
    public boolean needsOtaServiceProvisioning() {
        return mSST.getOtasp() != ServiceStateTracker.OTASP_NOT_NEEDED;
    }

    private static final String IS683A_FEATURE_CODE = "*228";
    private static final int IS683A_FEATURE_CODE_NUM_DIGITS = 4;
    private static final int IS683A_SYS_SEL_CODE_NUM_DIGITS = 2;
    private static final int IS683A_SYS_SEL_CODE_OFFSET = 4;

    private static final int IS683_CONST_800MHZ_A_BAND = 0;
    private static final int IS683_CONST_800MHZ_B_BAND = 1;
    private static final int IS683_CONST_1900MHZ_A_BLOCK = 2;
    private static final int IS683_CONST_1900MHZ_B_BLOCK = 3;
    private static final int IS683_CONST_1900MHZ_C_BLOCK = 4;
    private static final int IS683_CONST_1900MHZ_D_BLOCK = 5;
    private static final int IS683_CONST_1900MHZ_E_BLOCK = 6;
    private static final int IS683_CONST_1900MHZ_F_BLOCK = 7;
    private static final int INVALID_SYSTEM_SELECTION_CODE = -1;

    private static boolean isIs683OtaSpDialStr(String dialStr) {
        int sysSelCodeInt;
        boolean isOtaspDialString = false;
        int dialStrLen = dialStr.length();

        if (dialStrLen == IS683A_FEATURE_CODE_NUM_DIGITS) {
            if (dialStr.equals(IS683A_FEATURE_CODE)) {
                isOtaspDialString = true;
            }
        } else {
            sysSelCodeInt = extractSelCodeFromOtaSpNum(dialStr);
            switch (sysSelCodeInt) {
                case IS683_CONST_800MHZ_A_BAND:
                case IS683_CONST_800MHZ_B_BAND:
                case IS683_CONST_1900MHZ_A_BLOCK:
                case IS683_CONST_1900MHZ_B_BLOCK:
                case IS683_CONST_1900MHZ_C_BLOCK:
                case IS683_CONST_1900MHZ_D_BLOCK:
                case IS683_CONST_1900MHZ_E_BLOCK:
                case IS683_CONST_1900MHZ_F_BLOCK:
                    isOtaspDialString = true;
                    break;
                default:
                    break;
            }
        }
        return isOtaspDialString;
    }
    /**
     * This function extracts the system selection code from the dial string.
     */
    private static int extractSelCodeFromOtaSpNum(String dialStr) {
        int dialStrLen = dialStr.length();
        int sysSelCodeInt = INVALID_SYSTEM_SELECTION_CODE;

        if ((dialStr.regionMatches(0, IS683A_FEATURE_CODE,
                                   0, IS683A_FEATURE_CODE_NUM_DIGITS)) &&
            (dialStrLen >= (IS683A_FEATURE_CODE_NUM_DIGITS +
                            IS683A_SYS_SEL_CODE_NUM_DIGITS))) {
                // Since we checked the condition above, the system selection code
                // extracted from dialStr will not cause any exception
                sysSelCodeInt = Integer.parseInt (
                                dialStr.substring (IS683A_FEATURE_CODE_NUM_DIGITS,
                                IS683A_FEATURE_CODE_NUM_DIGITS + IS683A_SYS_SEL_CODE_NUM_DIGITS));
        }
        if (DBG) Rlog.d(LOG_TAG, "extractSelCodeFromOtaSpNum " + sysSelCodeInt);
        return sysSelCodeInt;
    }

    /**
     * This function checks if the system selection code extracted from
     * the dial string "sysSelCodeInt' is the system selection code specified
     * in the carrier ota sp number schema "sch".
     */
    private static boolean
    checkOtaSpNumBasedOnSysSelCode (int sysSelCodeInt, String sch[]) {
        boolean isOtaSpNum = false;
        try {
            // Get how many number of system selection code ranges
            int selRc = Integer.parseInt(sch[1]);
            for (int i = 0; i < selRc; i++) {
                if (!TextUtils.isEmpty(sch[i+2]) && !TextUtils.isEmpty(sch[i+3])) {
                    int selMin = Integer.parseInt(sch[i+2]);
                    int selMax = Integer.parseInt(sch[i+3]);
                    // Check if the selection code extracted from the dial string falls
                    // within any of the range pairs specified in the schema.
                    if ((sysSelCodeInt >= selMin) && (sysSelCodeInt <= selMax)) {
                        isOtaSpNum = true;
                        break;
                    }
                }
            }
        } catch (NumberFormatException ex) {
            // If the carrier ota sp number schema is not correct, we still allow dial
            // and only log the error:
            Rlog.e(LOG_TAG, "checkOtaSpNumBasedOnSysSelCode, error", ex);
        }
        return isOtaSpNum;
    }

    // Define the pattern/format for carrier specified OTASP number schema.
    // It separates by comma and/or whitespace.
    private static Pattern pOtaSpNumSchema = Pattern.compile("[,\\s]+");

    /**
     * The following function checks if a dial string is a carrier specified
     * OTASP number or not by checking against the OTASP number schema stored
     * in PROPERTY_OTASP_NUM_SCHEMA.
     *
     * Currently, there are 2 schemas for carriers to specify the OTASP number:
     * 1) Use system selection code:
     *    The schema is:
     *    SELC,the # of code pairs,min1,max1,min2,max2,...
     *    e.g "SELC,3,10,20,30,40,60,70" indicates that there are 3 pairs of
     *    selection codes, and they are {10,20}, {30,40} and {60,70} respectively.
     *
     * 2) Use feature code:
     *    The schema is:
     *    "FC,length of feature code,feature code".
     *     e.g "FC,2,*2" indicates that the length of the feature code is 2,
     *     and the code itself is "*2".
     */
    private boolean isCarrierOtaSpNum(String dialStr) {
        boolean isOtaSpNum = false;
        int sysSelCodeInt = extractSelCodeFromOtaSpNum(dialStr);
        if (sysSelCodeInt == INVALID_SYSTEM_SELECTION_CODE) {
            return isOtaSpNum;
        }
        // mCarrierOtaSpNumSchema is retrieved from PROPERTY_OTASP_NUM_SCHEMA:
        if (!TextUtils.isEmpty(mCarrierOtaSpNumSchema)) {
            Matcher m = pOtaSpNumSchema.matcher(mCarrierOtaSpNumSchema);
            if (DBG) {
                Rlog.d(LOG_TAG, "isCarrierOtaSpNum,schema" + mCarrierOtaSpNumSchema);
            }

            if (m.find()) {
                String sch[] = pOtaSpNumSchema.split(mCarrierOtaSpNumSchema);
                // If carrier uses system selection code mechanism
                if (!TextUtils.isEmpty(sch[0]) && sch[0].equals("SELC")) {
                    if (sysSelCodeInt!=INVALID_SYSTEM_SELECTION_CODE) {
                        isOtaSpNum=checkOtaSpNumBasedOnSysSelCode(sysSelCodeInt,sch);
                    } else {
                        if (DBG) {
                            Rlog.d(LOG_TAG, "isCarrierOtaSpNum,sysSelCodeInt is invalid");
                        }
                    }
                } else if (!TextUtils.isEmpty(sch[0]) && sch[0].equals("FC")) {
                    int fcLen =  Integer.parseInt(sch[1]);
                    String fc = sch[2];
                    if (dialStr.regionMatches(0,fc,0,fcLen)) {
                        isOtaSpNum = true;
                    } else {
                        if (DBG) Rlog.d(LOG_TAG, "isCarrierOtaSpNum,not otasp number");
                    }
                } else {
                    if (DBG) {
                        Rlog.d(LOG_TAG, "isCarrierOtaSpNum,ota schema not supported" + sch[0]);
                    }
                }
            } else {
                if (DBG) {
                    Rlog.d(LOG_TAG, "isCarrierOtaSpNum,ota schema pattern not right" +
                          mCarrierOtaSpNumSchema);
                }
            }
        } else {
            if (DBG) Rlog.d(LOG_TAG, "isCarrierOtaSpNum,ota schema pattern empty");
        }
        return isOtaSpNum;
    }

    /**
     * isOTASPNumber: checks a given number against the IS-683A OTASP dial string and carrier
     * OTASP dial string.
     *
     * @param dialStr the number to look up.
     * @return true if the number is in IS-683A OTASP dial string or carrier OTASP dial string
     */
    @Override
    public  boolean isOtaSpNumber(String dialStr){
        boolean isOtaSpNum = false;
        String dialableStr = PhoneNumberUtils.extractNetworkPortionAlt(dialStr);
        if (dialableStr != null) {
            isOtaSpNum = isIs683OtaSpDialStr(dialableStr);
            if (isOtaSpNum == false) {
                isOtaSpNum = isCarrierOtaSpNum(dialableStr);
            }
        }
        if (DBG) Rlog.d(LOG_TAG, "isOtaSpNumber " + isOtaSpNum);
        return isOtaSpNum;
    }

    @Override
    public int getCdmaEriIconIndex() {
        return getServiceState().getCdmaEriIconIndex();
    }

    /**
     * Returns the CDMA ERI icon mode,
     * 0 - ON
     * 1 - FLASHING
     */
    @Override
    public int getCdmaEriIconMode() {
        return getServiceState().getCdmaEriIconMode();
    }

    /**
     * Returns the CDMA ERI text,
     */
    @Override
    public String getCdmaEriText() {
        int roamInd = getServiceState().getCdmaRoamingIndicator();
        int defRoamInd = getServiceState().getCdmaDefaultRoamingIndicator();
        return mEriManager.getCdmaEriText(roamInd, defRoamInd);
    }

    /**
     * Store the voicemail number in preferences
     */
    private void storeVoiceMailNumber(String number) {
        // Update the preference value of voicemail number
        SharedPreferences sp = PreferenceManager.getDefaultSharedPreferences(getContext());
        SharedPreferences.Editor editor = sp.edit();
        editor.putString(VM_NUMBER_CDMA + getSubId(), number);
        editor.apply();
    }

    /**
     * Sets PROPERTY_ICC_OPERATOR_ISO_COUNTRY property
     *
     */
    protected void setIsoCountryProperty(String operatorNumeric) {
        if (TextUtils.isEmpty(operatorNumeric)) {
            log("setIsoCountryProperty: clear 'gsm.sim.operator.iso-country'");
            setSystemProperty(PROPERTY_ICC_OPERATOR_ISO_COUNTRY, "");
        } else {
            String iso = "";
            try {
                iso = MccTable.countryCodeForMcc(Integer.parseInt(
                        operatorNumeric.substring(0,3)));
            } catch (NumberFormatException ex) {
                loge("setIsoCountryProperty: countryCodeForMcc error", ex);
            } catch (StringIndexOutOfBoundsException ex) {
                loge("setIsoCountryProperty: countryCodeForMcc error", ex);
            }

            log("setIsoCountryProperty: set 'gsm.sim.operator.iso-country' to iso=" + iso);
            setSystemProperty(PROPERTY_ICC_OPERATOR_ISO_COUNTRY, iso);
        }
    }

    /**
     * Sets the "current" field in the telephony provider according to the
     * build-time operator numeric property
     *
     * @return true for success; false otherwise.
     */
    boolean updateCurrentCarrierInProvider(String operatorNumeric) {
        log("CDMAPhone: updateCurrentCarrierInProvider called");
        if (!TextUtils.isEmpty(operatorNumeric)) {
            try {
                Uri uri = Uri.withAppendedPath(Telephony.Carriers.CONTENT_URI, "current");
                ContentValues map = new ContentValues();
                map.put(Telephony.Carriers.NUMERIC, operatorNumeric);
                log("updateCurrentCarrierInProvider from system: numeric=" + operatorNumeric);
                getContext().getContentResolver().insert(uri, map);

                // Updates MCC MNC device configuration information
                log("update mccmnc=" + operatorNumeric);
                MccTable.updateMccMncConfiguration(mContext, operatorNumeric, false);

                return true;
            } catch (SQLException e) {
                Rlog.e(LOG_TAG, "Can't store current operator", e);
            }
        }
        return false;
    }

    /**
     * Sets the "current" field in the telephony provider according to the SIM's operator.
     * Implemented in {@link CDMALTEPhone} for CDMA/LTE devices.
     *
     * @return true for success; false otherwise.
     */
    boolean updateCurrentCarrierInProvider() {
        return true;
    }

    public void prepareEri() {
        if (mEriManager == null) {
            Rlog.e(LOG_TAG, "PrepareEri: Trying to access stale objects");
            return;
        }
        mEriManager.loadEriFile();
        if(mEriManager.isEriFileLoaded()) {
            // when the ERI file is loaded
            log("ERI read, notify registrants");
            mEriFileLoadedRegistrants.notifyRegistrants();
        }
    }

    public boolean isEriFileLoaded() {
        return mEriManager.isEriFileLoaded();
    }

    protected void registerForRuimRecordEvents() {
        IccRecords r = mIccRecords.get();
        if (r == null) {
            return;
        }
        r.registerForRecordsLoaded(this, EVENT_RUIM_RECORDS_LOADED, null);
    }

    protected void unregisterForRuimRecordEvents() {
        IccRecords r = mIccRecords.get();
        if (r == null) {
            return;
        }
        r.unregisterForRecordsLoaded(this);
    }

     /**
     * Sets the SIM voice message count
     * @param line Subscriber Profile Number, one-based. Only '1' is supported
     * @param countWaiting The number of messages waiting, if known. Use
     *                     -1 to indicate that an unknown number of
     *                      messages are waiting
     * This is a wrapper function for setVoiceMessageCount
     */
    @Override
    public void setVoiceMessageWaiting(int line, int countWaiting) {
        setVoiceMessageCount(countWaiting);
    }

    protected void log(String s) {
        if (DBG)
            Rlog.d(LOG_TAG, s);
    }

    protected void loge(String s, Exception e) {
        if (DBG)
            Rlog.e(LOG_TAG, s, e);
    }

    @Override
    public void dump(FileDescriptor fd, PrintWriter pw, String[] args) {
        pw.println("CDMAPhone extends:");
        super.dump(fd, pw, args);
        pw.println(" mVmNumber=" + mVmNumber);
        pw.println(" mCT=" + mCT);
        pw.println(" mSST=" + mSST);
        pw.println(" mCdmaSSM=" + mCdmaSSM);
        pw.println(" mPendingMmis=" + mPendingMmis);
        pw.println(" mRuimPhoneBookInterfaceManager=" + mRuimPhoneBookInterfaceManager);
        pw.println(" mCdmaSubscriptionSource=" + mCdmaSubscriptionSource);
        pw.println(" mSubInfo=" + mSubInfo);
        pw.println(" mEriManager=" + mEriManager);
        pw.println(" mWakeLock=" + mWakeLock);
        pw.println(" mIsPhoneInEcmState=" + mIsPhoneInEcmState);
        if (VDBG) pw.println(" mImei=" + mImei);
        if (VDBG) pw.println(" mImeiSv=" + mImeiSv);
        if (VDBG) pw.println(" mEsn=" + mEsn);
        if (VDBG) pw.println(" mMeid=" + mMeid);
        pw.println(" mCarrierOtaSpNumSchema=" + mCarrierOtaSpNumSchema);
        pw.println(" getCdmaEriIconIndex()=" + getCdmaEriIconIndex());
        pw.println(" getCdmaEriIconMode()=" + getCdmaEriIconMode());
        pw.println(" getCdmaEriText()=" + getCdmaEriText());
        pw.println(" isMinInfoReady()=" + isMinInfoReady());
        pw.println(" isCspPlmnEnabled()=" + isCspPlmnEnabled());
    }

    @Override
    public boolean setOperatorBrandOverride(String brand) {
        if (mUiccController == null) {
            return false;
        }

        UiccCard card = mUiccController.getUiccCard(getPhoneId());
        if (card == null) {
            return false;
        }

        boolean status = card.setOperatorBrandOverride(brand);

        // Refresh.
        if (status) {
            IccRecords iccRecords = mIccRecords.get();
            if (iccRecords != null) {
                SystemProperties.set(TelephonyProperties.PROPERTY_ICC_OPERATOR_ALPHA,
                        iccRecords.getServiceProviderName());
            }
            if (mSST != null) {
                mSST.pollState();
            }
        }
        return status;
    }

}<|MERGE_RESOLUTION|>--- conflicted
+++ resolved
@@ -63,11 +63,7 @@
 import com.android.internal.telephony.PhoneProxy;
 import com.android.internal.telephony.PhoneSubInfo;
 import com.android.internal.telephony.ServiceStateTracker;
-<<<<<<< HEAD
-import com.android.internal.telephony.SubInfoRecordUpdater;
-=======
 import com.android.internal.telephony.SubscriptionInfoUpdater;
->>>>>>> ce06c062
 import com.android.internal.telephony.SubscriptionController;
 import com.android.internal.telephony.TelephonyIntents;
 import com.android.internal.telephony.TelephonyProperties;
@@ -1393,11 +1389,7 @@
                 log("notifyMessageWaitingChanged");
                 mNotifier.notifyMessageWaitingChanged(this);
                 updateVoiceMail();
-<<<<<<< HEAD
-                SubInfoRecordUpdater subInfoRecordUpdater = PhoneFactory.getSubInfoRecordUpdater();
-=======
                 SubscriptionInfoUpdater subInfoRecordUpdater = PhoneFactory.getSubInfoRecordUpdater();
->>>>>>> ce06c062
                 if (subInfoRecordUpdater != null) {
                     subInfoRecordUpdater.updateSubIdForNV (mPhoneId);
                 }
