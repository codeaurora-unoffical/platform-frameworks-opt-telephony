--- conflicted
+++ resolved
@@ -455,24 +455,18 @@
                 && ImsManager.isNonTtyOrTtyOnVolteEnabled(mContext)
                 && (imsPhone.getServiceState().getState() != ServiceState.STATE_POWER_OFF);
 
-<<<<<<< HEAD
         boolean useImsForUt = imsPhone != null && imsPhone.isUtEnabled()
                 && dialString.endsWith("#");
-=======
+
         boolean isUt = PhoneNumberUtils.extractNetworkPortionAlt(PhoneNumberUtils.
                 stripSeparators(dialString)).endsWith("#");
 
-        boolean useImsForUt = imsPhone != null && imsPhone.isUtEnabled();
->>>>>>> 78250bae
 
         if (DBG) {
             Rlog.d(LOG_TAG, "imsUseEnabled=" + imsUseEnabled
                     + ", useImsForEmergency=" + useImsForEmergency
                     + ", useImsForUt=" + useImsForUt
-<<<<<<< HEAD
-=======
                     + ", isUt=" + isUt
->>>>>>> 78250bae
                     + ", imsPhone=" + imsPhone
                     + ", imsPhone.isVolteEnabled()="
                     + ((imsPhone != null) ? imsPhone.isVolteEnabled() : "N/A")
@@ -486,11 +480,7 @@
 
         ImsPhone.checkWfcWifiOnlyModeBeforeDial(mImsPhone, mContext);
 
-<<<<<<< HEAD
-        if (imsUseEnabled || useImsForEmergency || useImsForUt) {
-=======
         if ((imsUseEnabled && (!isUt || useImsForUt)) || useImsForEmergency) {
->>>>>>> 78250bae
             try {
                 if (DBG) Rlog.d(LOG_TAG, "Trying IMS PS call");
                 return imsPhone.dial(dialString, uusInfo, videoState, intentExtras);
@@ -721,7 +711,7 @@
 
     @Override
     public void
-    selectNetworkManually(OperatorInfo network,
+    selectNetworkManually(OperatorInfo network, boolean persistSelection,
             Message response) {
         Rlog.e(LOG_TAG, "selectNetworkManually: not possible in CDMA");
         if (response != null) {
