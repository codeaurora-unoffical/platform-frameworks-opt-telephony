--- conflicted
+++ resolved
@@ -165,15 +165,9 @@
         }
         if (isPhoneTypeGsm() || showOrigDialString) {
             mDialString = dialString;
-<<<<<<< HEAD
-        }
-        if (!isPhoneTypeGsm()) {
-            Rlog.d(LOG_TAG, "[GsmCdmaConn] GsmCdmaConnection: dialString=" + maskDialString(dialString));
-=======
         } else {
             Rlog.d(LOG_TAG, "[GsmCdmaConn] GsmCdmaConnection: dialString=" +
                     maskDialString(dialString));
->>>>>>> b7f55afe
             dialString = formatDialString(dialString);
             Rlog.d(LOG_TAG,
                     "[GsmCdmaConn] GsmCdmaConnection:formated dialString=" +
