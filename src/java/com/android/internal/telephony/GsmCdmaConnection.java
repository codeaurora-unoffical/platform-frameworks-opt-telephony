/*
 * Copyright (C) 2015 The Android Open Source Project
 *
 * Licensed under the Apache License, Version 2.0 (the "License");
 * you may not use this file except in compliance with the License.
 * You may obtain a copy of the License at
 *
 *      http://www.apache.org/licenses/LICENSE-2.0
 *
 * Unless required by applicable law or agreed to in writing, software
 * distributed under the License is distributed on an "AS IS" BASIS,
 * WITHOUT WARRANTIES OR CONDITIONS OF ANY KIND, either express or implied.
 * See the License for the specific language governing permissions and
 * limitations under the License.
 */

package com.android.internal.telephony;
import android.annotation.UnsupportedAppUsage;
import android.content.Context;
import android.os.AsyncResult;
import android.os.Handler;
import android.os.Looper;
import android.os.Message;
import android.os.PersistableBundle;
import android.os.Registrant;
import android.os.SystemClock;
import android.telephony.CarrierConfigManager;
import android.telephony.DisconnectCause;
import android.telephony.PhoneNumberUtils;
import android.telephony.Rlog;
import android.telephony.ServiceState;
import android.text.TextUtils;

import com.android.internal.telephony.cdma.CdmaCallWaitingNotification;
import com.android.internal.telephony.cdma.CdmaSubscriptionSourceManager;
import com.android.internal.telephony.metrics.TelephonyMetrics;
import com.android.internal.telephony.uicc.IccCardApplicationStatus.AppState;
import com.android.internal.telephony.uicc.UiccCardApplication;

/**
 * {@hide}
 */
public class GsmCdmaConnection extends Connection {
    private static final String LOG_TAG = "GsmCdmaConnection";
    private static final boolean DBG = true;
    private static final boolean VDBG = false;

    public static final String OTASP_NUMBER = "*22899";

    //***** Instance Variables

    @UnsupportedAppUsage
    GsmCdmaCallTracker mOwner;
    GsmCdmaCall mParent;

    boolean mDisconnected;

    @UnsupportedAppUsage
    int mIndex;          // index in GsmCdmaCallTracker.connections[], -1 if unassigned
                        // The GsmCdma index is 1 + this

    /*
     * These time/timespan values are based on System.currentTimeMillis(),
     * i.e., "wall clock" time.
     */
    long mDisconnectTime;

    UUSInfo mUusInfo;
    int mPreciseCause = 0;
    String mVendorCause;

    Connection mOrigConnection;

    Handler mHandler;

    // The cached delay to be used between DTMF tones fetched from carrier config.
    private int mDtmfToneDelay = 0;

    private TelephonyMetrics mMetrics = TelephonyMetrics.getInstance();

    //***** Event Constants
    static final int EVENT_DTMF_DONE = 1;
    static final int EVENT_PAUSE_DONE = 2;
    static final int EVENT_NEXT_POST_DIAL = 3;
    static final int EVENT_DTMF_DELAY_DONE = 5;

    //***** Constants
    static final int PAUSE_DELAY_MILLIS_GSM = 3 * 1000;
    static final int PAUSE_DELAY_MILLIS_CDMA = 2 * 1000;

    //***** Inner Classes

    class MyHandler extends Handler {
        MyHandler(Looper l) {super(l);}

        @Override
        public void
        handleMessage(Message msg) {

            switch (msg.what) {
                case EVENT_NEXT_POST_DIAL:
                case EVENT_DTMF_DELAY_DONE:
                case EVENT_PAUSE_DONE:
                    processNextPostDialChar();
                    break;
                case EVENT_DTMF_DONE:
                    // We may need to add a delay specified by carrier between DTMF tones that are
                    // sent out.
                    mHandler.sendMessageDelayed(mHandler.obtainMessage(EVENT_DTMF_DELAY_DONE),
                            mDtmfToneDelay);
                    break;
            }
        }
    }

    //***** Constructors

    /** This is probably an MT call that we first saw in a CLCC response or a hand over. */
    public GsmCdmaConnection (GsmCdmaPhone phone, DriverCall dc, GsmCdmaCallTracker ct, int index) {
        super(phone.getPhoneType());

        mOwner = ct;
        mHandler = new MyHandler(mOwner.getLooper());

        mAddress = dc.number;
        setEmergencyCallInfo(mOwner);

        mIsIncoming = dc.isMT;
        mCreateTime = System.currentTimeMillis();
        mCnapName = dc.name;
        mCnapNamePresentation = dc.namePresentation;
        mNumberPresentation = dc.numberPresentation;
        mUusInfo = dc.uusInfo;

        mIndex = index;

        mParent = parentFromDCState(dc.state);
        mParent.attach(this, dc);

        fetchDtmfToneDelay(phone);

        setAudioQuality(getAudioQualityFromDC(dc.audioQuality));

        setCallRadioTech(mOwner.getPhone().getCsCallRadioTech());
    }

    /** This is an MO call, created when dialing */
    public GsmCdmaConnection (GsmCdmaPhone phone, String dialString, GsmCdmaCallTracker ct,
                              GsmCdmaCall parent, boolean isEmergencyCall) {
        super(phone.getPhoneType());

        mOwner = ct;
        mHandler = new MyHandler(mOwner.getLooper());

        mDialString = dialString;
        if (!isPhoneTypeGsm()) {
            Rlog.d(LOG_TAG, "[GsmCdmaConn] GsmCdmaConnection: dialString=" +
                    maskDialString(dialString));
            dialString = formatDialString(dialString);
            Rlog.d(LOG_TAG,
                    "[GsmCdmaConn] GsmCdmaConnection:formated dialString=" +
                            maskDialString(dialString));
        }

        mAddress = PhoneNumberUtils.extractNetworkPortionAlt(dialString);
        if (isEmergencyCall) {
            setEmergencyCallInfo(mOwner);
        }

        mPostDialString = PhoneNumberUtils.extractPostDialPortion(dialString);

        mIndex = -1;

        mIsIncoming = false;
        mCnapName = null;
        mCnapNamePresentation = PhoneConstants.PRESENTATION_ALLOWED;
        mNumberPresentation = PhoneConstants.PRESENTATION_ALLOWED;
        mCreateTime = System.currentTimeMillis();

        if (parent != null) {
            mParent = parent;
            if (isPhoneTypeGsm()) {
                parent.attachFake(this, GsmCdmaCall.State.DIALING);
            } else {
                //for the three way call case, not change parent state
                if (parent.mState == GsmCdmaCall.State.ACTIVE) {
                    parent.attachFake(this, GsmCdmaCall.State.ACTIVE);
                } else {
                    parent.attachFake(this, GsmCdmaCall.State.DIALING);
                }

            }
        }

        fetchDtmfToneDelay(phone);

        setCallRadioTech(mOwner.getPhone().getCsCallRadioTech());
    }

    //CDMA
    /** This is a Call waiting call*/
    public GsmCdmaConnection(Context context, CdmaCallWaitingNotification cw, GsmCdmaCallTracker ct,
                             GsmCdmaCall parent) {
        super(parent.getPhone().getPhoneType());

        mOwner = ct;
        mHandler = new MyHandler(mOwner.getLooper());
        mAddress = cw.number;
        mNumberPresentation = cw.numberPresentation;
        mCnapName = cw.name;
        mCnapNamePresentation = cw.namePresentation;
        mIndex = -1;
        mIsIncoming = true;
        mCreateTime = System.currentTimeMillis();
        mConnectTime = 0;
        mParent = parent;
        parent.attachFake(this, GsmCdmaCall.State.WAITING);

        setCallRadioTech(mOwner.getPhone().getCsCallRadioTech());
    }


    public void dispose() {
        clearPostDialListeners();
        if (mParent != null) {
            mParent.detach(this);
        }
    }

    static boolean equalsHandlesNulls(Object a, Object b) {
        return (a == null) ? (b == null) : a.equals (b);
    }

    static boolean
    equalsBaseDialString (String a, String b) {
        return (a == null) ? (b == null) : (b != null && a.startsWith (b));
    }

    //CDMA
    /**
     * format original dial string
     * 1) convert international dialing prefix "+" to
     *    string specified per region
     *
     * 2) handle corner cases for PAUSE/WAIT dialing:
     *
     *    If PAUSE/WAIT sequence at the end, ignore them.
     *
     *    If consecutive PAUSE/WAIT sequence in the middle of the string,
     *    and if there is any WAIT in PAUSE/WAIT sequence, treat them like WAIT.
     */
    @UnsupportedAppUsage
    public static String formatDialString(String phoneNumber) {
        /**
         * TODO(cleanup): This function should move to PhoneNumberUtils, and
         * tests should be added.
         */

        if (phoneNumber == null) {
            return null;
        }
        int length = phoneNumber.length();
        StringBuilder ret = new StringBuilder();
        char c;
        int currIndex = 0;

        while (currIndex < length) {
            c = phoneNumber.charAt(currIndex);
            if (isPause(c) || isWait(c)) {
                if (currIndex < length - 1) {
                    // if PW not at the end
                    int nextIndex = findNextPCharOrNonPOrNonWCharIndex(phoneNumber, currIndex);
                    // If there is non PW char following PW sequence
                    if (nextIndex < length) {
                        char pC = findPOrWCharToAppend(phoneNumber, currIndex, nextIndex);
                        ret.append(pC);
                        // If PW char sequence has more than 2 PW characters,
                        // skip to the last PW character since the sequence already be
                        // converted to WAIT character
                        if (nextIndex > (currIndex + 1)) {
                            currIndex = nextIndex - 1;
                        }
                    } else if (nextIndex == length) {
                        // It means PW characters at the end, ignore
                        currIndex = length - 1;
                    }
                }
            } else {
                ret.append(c);
            }
            currIndex++;
        }
        return PhoneNumberUtils.cdmaCheckAndProcessPlusCode(ret.toString());
    }

    /*package*/ boolean
    compareTo(DriverCall c) {
        // On mobile originated (MO) calls, the phone number may have changed
        // due to a SIM Toolkit call control modification.
        //
        // We assume we know when MO calls are created (since we created them)
        // and therefore don't need to compare the phone number anyway.
        if (! (mIsIncoming || c.isMT)) return true;

        // A new call appearing by SRVCC may have invalid number
        //  if IMS service is not tightly coupled with cellular modem stack.
        // Thus we prefer the preexisting handover connection instance.
        if (isPhoneTypeGsm() && mOrigConnection != null) return true;

        // ... but we can compare phone numbers on MT calls, and we have
        // no control over when they begin, so we might as well

        String cAddress = PhoneNumberUtils.stringFromStringAndTOA(c.number, c.TOA);
        return mIsIncoming == c.isMT && equalsHandlesNulls(mAddress, cAddress);
    }

    @Override
    public String getOrigDialString(){
        return mDialString;
    }

    @Override
    public GsmCdmaCall getCall() {
        return mParent;
    }

    @Override
    public long getDisconnectTime() {
        return mDisconnectTime;
    }

    @Override
    public long getHoldDurationMillis() {
        if (getState() != GsmCdmaCall.State.HOLDING) {
            // If not holding, return 0
            return 0;
        } else {
            return SystemClock.elapsedRealtime() - mHoldingStartTime;
        }
    }

    @UnsupportedAppUsage
    @Override
    public GsmCdmaCall.State getState() {
        if (mDisconnected) {
            return GsmCdmaCall.State.DISCONNECTED;
        } else {
            return super.getState();
        }
    }

    @Override
    public void hangup() throws CallStateException {
        if (!mDisconnected) {
            mOwner.hangup(this);
        } else {
            throw new CallStateException ("disconnected");
        }
    }

    @Override
    public void deflect(String number) throws CallStateException {
        // Deflect is not supported.
        throw new CallStateException ("deflect is not supported for CS");
    }

    @Override
    public void separate() throws CallStateException {
        if (!mDisconnected) {
            mOwner.separate(this);
        } else {
            throw new CallStateException ("disconnected");
        }
    }

    @Override
    public void proceedAfterWaitChar() {
        if (mPostDialState != PostDialState.WAIT) {
            Rlog.w(LOG_TAG, "GsmCdmaConnection.proceedAfterWaitChar(): Expected "
                    + "getPostDialState() to be WAIT but was " + mPostDialState);
            return;
        }

        setPostDialState(PostDialState.STARTED);

        processNextPostDialChar();
    }

    @Override
    public void proceedAfterWildChar(String str) {
        if (mPostDialState != PostDialState.WILD) {
            Rlog.w(LOG_TAG, "GsmCdmaConnection.proceedAfterWaitChar(): Expected "
                + "getPostDialState() to be WILD but was " + mPostDialState);
            return;
        }

        setPostDialState(PostDialState.STARTED);

        // make a new postDialString, with the wild char replacement string
        // at the beginning, followed by the remaining postDialString.

        StringBuilder buf = new StringBuilder(str);
        buf.append(mPostDialString.substring(mNextPostDialChar));
        mPostDialString = buf.toString();
        mNextPostDialChar = 0;
        if (Phone.DEBUG_PHONE) {
            log("proceedAfterWildChar: new postDialString is " +
                    mPostDialString);
        }

        processNextPostDialChar();
    }

    @Override
    public void cancelPostDial() {
        setPostDialState(PostDialState.CANCELLED);
    }

    /**
     * Called when this Connection is being hung up locally (eg, user pressed "end")
     * Note that at this point, the hangup request has been dispatched to the radio
     * but no response has yet been received so update() has not yet been called
     */
    void
    onHangupLocal() {
        mCause = DisconnectCause.LOCAL;
        mPreciseCause = 0;
        mVendorCause = null;
    }

    /**
     * Maps RIL call disconnect code to {@link DisconnectCause}.
     * @param causeCode RIL disconnect code
     * @return the corresponding value from {@link DisconnectCause}
     */
    @UnsupportedAppUsage
    int disconnectCauseFromCode(int causeCode) {
        /**
         * See 22.001 Annex F.4 for mapping of cause codes
         * to local tones
         */

        switch (causeCode) {
            case CallFailCause.USER_BUSY:
                return DisconnectCause.BUSY;

            case CallFailCause.NO_ROUTE_TO_DESTINATION:
                return DisconnectCause.NO_ROUTE_TO_DESTINATION;

            case CallFailCause.CHANNEL_UNACCEPTABLE:
                return DisconnectCause.CHANNEL_UNACCEPTABLE;

            case CallFailCause.OPERATOR_DETERMINED_BARRING:
                return DisconnectCause.OPERATOR_DETERMINED_BARRING;

            case CallFailCause.CALL_FAIL_NO_USER_RESPONDING:
                return DisconnectCause.CALL_FAIL_NO_USER_RESPONDING;

            case CallFailCause.CALL_FAIL_NO_ANSWER_FROM_USER:
                return DisconnectCause.CALL_FAIL_NO_ANSWER_FROM_USER;

            case CallFailCause.CALL_REJECTED:
                return DisconnectCause.CALL_REJECTED;

            case CallFailCause.NUMBER_CHANGED:
                return DisconnectCause.NUMBER_CHANGED;

            case CallFailCause.PREEMPTION:
                return DisconnectCause.PREEMPTION;

            case CallFailCause.CALL_FAIL_DESTINATION_OUT_OF_ORDER:
                return DisconnectCause.CALL_FAIL_DESTINATION_OUT_OF_ORDER;

            case CallFailCause.INVALID_NUMBER:
                return DisconnectCause.INVALID_NUMBER;

            case CallFailCause.FACILITY_REJECTED:
                return DisconnectCause.FACILITY_REJECTED;

            case CallFailCause.STATUS_ENQUIRY:
                return DisconnectCause.RESP_TO_STATUS_ENQUIRY;

            case CallFailCause.NO_CIRCUIT_AVAIL:
                return DisconnectCause.NO_CIRCUIT_AVAIL;

            case CallFailCause.NETWORK_OUT_OF_ORDER:
                return DisconnectCause.NETWORK_OUT_OF_ORDER;

            case CallFailCause.TEMPORARY_FAILURE:
                return DisconnectCause.TEMPORARY_FAILURE;

            case CallFailCause.SWITCHING_CONGESTION:
                return DisconnectCause.SWITCHING_EQUIPMENT_CONGESTION;

            case CallFailCause.ACCESS_INFORMATION_DISCARDED:
                return DisconnectCause.ACCESS_INFORMATION_DISCARDED;

            case CallFailCause.CHANNEL_NOT_AVAIL:
                return DisconnectCause.REQUESTED_CIRCUIT_OR_CHANNEL_NOT_AVAILABLE;

            case CallFailCause.RESOURCES_UNAVAILABLE_OR_UNSPECIFIED:
                return DisconnectCause.RESOURCES_UNAVAILABLE_OR_UNSPECIFIED;

            case CallFailCause.QOS_NOT_AVAIL:
                return DisconnectCause.QOS_UNAVAILABLE;

            case CallFailCause.REQUESTED_FACILITY_NOT_SUBSCRIBED:
                return DisconnectCause.REQUESTED_FACILITY_NOT_SUBSCRIBED;

            case CallFailCause.INCOMING_CALLS_BARRED_WITHIN_CUG:
                return DisconnectCause.INCOMING_CALLS_BARRED_WITHIN_CUG;

            case CallFailCause.BEARER_CAPABILITY_NOT_AUTHORIZED:
                return DisconnectCause.BEARER_CAPABILITY_NOT_AUTHORIZED;

            case CallFailCause.BEARER_NOT_AVAIL:
                return DisconnectCause.BEARER_CAPABILITY_UNAVAILABLE;

            case CallFailCause.SERVICE_OPTION_NOT_AVAILABLE:
                return DisconnectCause.SERVICE_OPTION_NOT_AVAILABLE;

            case CallFailCause.BEARER_SERVICE_NOT_IMPLEMENTED:
                return DisconnectCause.BEARER_SERVICE_NOT_IMPLEMENTED;

            case CallFailCause.REQUESTED_FACILITY_NOT_IMPLEMENTED:
                return DisconnectCause.REQUESTED_FACILITY_NOT_IMPLEMENTED;

            case CallFailCause.ONLY_DIGITAL_INFORMATION_BEARER_AVAILABLE:
                return DisconnectCause.ONLY_DIGITAL_INFORMATION_BEARER_AVAILABLE;

            case CallFailCause.SERVICE_OR_OPTION_NOT_IMPLEMENTED:
                return DisconnectCause.SERVICE_OR_OPTION_NOT_IMPLEMENTED;

            case CallFailCause.INVALID_TRANSACTION_IDENTIFIER:
                return DisconnectCause.INVALID_TRANSACTION_IDENTIFIER;

            case CallFailCause.USER_NOT_MEMBER_OF_CUG:
                return DisconnectCause.USER_NOT_MEMBER_OF_CUG;

            case CallFailCause.INCOMPATIBLE_DESTINATION:
                return DisconnectCause.INCOMPATIBLE_DESTINATION;

            case CallFailCause.INVALID_TRANSIT_NW_SELECTION:
                return DisconnectCause.INVALID_TRANSIT_NW_SELECTION;

            case CallFailCause.SEMANTICALLY_INCORRECT_MESSAGE:
                return DisconnectCause.SEMANTICALLY_INCORRECT_MESSAGE;

            case CallFailCause.INVALID_MANDATORY_INFORMATION:
                return DisconnectCause.INVALID_MANDATORY_INFORMATION;

            case CallFailCause.MESSAGE_TYPE_NON_IMPLEMENTED:
                return DisconnectCause.MESSAGE_TYPE_NON_IMPLEMENTED;

            case CallFailCause.MESSAGE_TYPE_NOT_COMPATIBLE_WITH_PROTOCOL_STATE:
                return DisconnectCause.MESSAGE_TYPE_NOT_COMPATIBLE_WITH_PROTOCOL_STATE;

            case CallFailCause.INFORMATION_ELEMENT_NON_EXISTENT:
                return DisconnectCause.INFORMATION_ELEMENT_NON_EXISTENT;

            case CallFailCause.CONDITIONAL_IE_ERROR:
                return DisconnectCause.CONDITIONAL_IE_ERROR;

            case CallFailCause.MESSAGE_NOT_COMPATIBLE_WITH_PROTOCOL_STATE:
                return DisconnectCause.MESSAGE_NOT_COMPATIBLE_WITH_PROTOCOL_STATE;

            case CallFailCause.RECOVERY_ON_TIMER_EXPIRED:
                return DisconnectCause.RECOVERY_ON_TIMER_EXPIRED;

            case CallFailCause.PROTOCOL_ERROR_UNSPECIFIED:
                return DisconnectCause.PROTOCOL_ERROR_UNSPECIFIED;

            case CallFailCause.INTERWORKING_UNSPECIFIED:
                return DisconnectCause.INTERWORKING_UNSPECIFIED;

            case CallFailCause.NON_SELECTED_USER_CLEARING:
                return DisconnectCause.NON_SELECTED_USER_CLEARING;

            case CallFailCause.EMERGENCY_TEMP_FAILURE:
                return DisconnectCause.EMERGENCY_TEMP_FAILURE;

            case CallFailCause.EMERGENCY_PERM_FAILURE:
                return DisconnectCause.EMERGENCY_PERM_FAILURE;

            case CallFailCause.ACM_LIMIT_EXCEEDED:
                return DisconnectCause.LIMIT_EXCEEDED;

            case CallFailCause.CALL_BARRED:
                return DisconnectCause.CALL_BARRED;

            case CallFailCause.FDN_BLOCKED:
                return DisconnectCause.FDN_BLOCKED;

            case CallFailCause.IMEI_NOT_ACCEPTED:
                return DisconnectCause.IMEI_NOT_ACCEPTED;

            case CallFailCause.UNOBTAINABLE_NUMBER:
                return DisconnectCause.UNOBTAINABLE_NUMBER;

            case CallFailCause.DIAL_MODIFIED_TO_USSD:
                return DisconnectCause.DIAL_MODIFIED_TO_USSD;

            case CallFailCause.DIAL_MODIFIED_TO_SS:
                return DisconnectCause.DIAL_MODIFIED_TO_SS;

            case CallFailCause.DIAL_MODIFIED_TO_DIAL:
                return DisconnectCause.DIAL_MODIFIED_TO_DIAL;

            case CallFailCause.CDMA_LOCKED_UNTIL_POWER_CYCLE:
                return DisconnectCause.CDMA_LOCKED_UNTIL_POWER_CYCLE;

            case CallFailCause.CDMA_DROP:
                return DisconnectCause.CDMA_DROP;

            case CallFailCause.CDMA_INTERCEPT:
                return DisconnectCause.CDMA_INTERCEPT;

            case CallFailCause.CDMA_REORDER:
                return DisconnectCause.CDMA_REORDER;

            case CallFailCause.CDMA_SO_REJECT:
                return DisconnectCause.CDMA_SO_REJECT;

            case CallFailCause.CDMA_RETRY_ORDER:
                return DisconnectCause.CDMA_RETRY_ORDER;

            case CallFailCause.CDMA_ACCESS_FAILURE:
                return DisconnectCause.CDMA_ACCESS_FAILURE;

            case CallFailCause.CDMA_PREEMPTED:
                return DisconnectCause.CDMA_PREEMPTED;

            case CallFailCause.CDMA_NOT_EMERGENCY:
                return DisconnectCause.CDMA_NOT_EMERGENCY;

            case CallFailCause.CDMA_ACCESS_BLOCKED:
                return DisconnectCause.CDMA_ACCESS_BLOCKED;

            case CallFailCause.NORMAL_UNSPECIFIED:
                return DisconnectCause.NORMAL_UNSPECIFIED;

            case CallFailCause.USER_ALERTING_NO_ANSWER:
                return DisconnectCause.TIMED_OUT;

            case CallFailCause.ACCESS_CLASS_BLOCKED:
            case CallFailCause.ERROR_UNSPECIFIED:
            case CallFailCause.NORMAL_CLEARING:
            default:
                GsmCdmaPhone phone = mOwner.getPhone();
                int serviceState = phone.getServiceState().getState();
                UiccCardApplication cardApp = phone.getUiccCardApplication();
                AppState uiccAppState = (cardApp != null) ? cardApp.getState() :
                        AppState.APPSTATE_UNKNOWN;
                if (serviceState == ServiceState.STATE_POWER_OFF) {
                    return DisconnectCause.POWER_OFF;
                }
                if (!isEmergencyCall()) {
                    // Only send OUT_OF_SERVICE if it is not an emergency call. We can still
                    // technically be in STATE_OUT_OF_SERVICE or STATE_EMERGENCY_ONLY during
                    // an emergency call and when it ends, we do not want to mistakenly generate
                    // an OUT_OF_SERVICE disconnect cause during normal call ending.
                    if ((serviceState == ServiceState.STATE_OUT_OF_SERVICE
                            || serviceState == ServiceState.STATE_EMERGENCY_ONLY)) {
                        return DisconnectCause.OUT_OF_SERVICE;
                    }
                    // If we are placing an emergency call and the SIM is currently PIN/PUK
                    // locked the AppState will always not be equal to APPSTATE_READY.
                    if (uiccAppState != AppState.APPSTATE_READY) {
                        if (isPhoneTypeGsm()) {
                            return DisconnectCause.ICC_ERROR;
                        } else { // CDMA
                            if (phone.mCdmaSubscriptionSource ==
                                    CdmaSubscriptionSourceManager.SUBSCRIPTION_FROM_RUIM) {
                                return DisconnectCause.ICC_ERROR;
                            }
                        }
                    }
                }
                if (isPhoneTypeGsm()) {
                    if (causeCode == CallFailCause.ERROR_UNSPECIFIED ||
                                   causeCode == CallFailCause.ACCESS_CLASS_BLOCKED ) {
                        if (phone.mSST.mRestrictedState.isCsRestricted()) {
                            return DisconnectCause.CS_RESTRICTED;
                        } else if (phone.mSST.mRestrictedState.isCsEmergencyRestricted()) {
                            return DisconnectCause.CS_RESTRICTED_EMERGENCY;
                        } else if (phone.mSST.mRestrictedState.isCsNormalRestricted()) {
                            return DisconnectCause.CS_RESTRICTED_NORMAL;
                        }
                    }
                }
                if (causeCode == CallFailCause.NORMAL_CLEARING) {
                    return DisconnectCause.NORMAL;
                }
                // If nothing else matches, report unknown call drop reason
                // to app, not NORMAL call end.
                return DisconnectCause.ERROR_UNSPECIFIED;
        }
    }

    /*package*/ void
    onRemoteDisconnect(int causeCode, String vendorCause) {
        this.mPreciseCause = causeCode;
        this.mVendorCause = vendorCause;
        onDisconnect(disconnectCauseFromCode(causeCode));
    }

    /**
     * Called when the radio indicates the connection has been disconnected.
     * @param cause call disconnect cause; values are defined in {@link DisconnectCause}
     */
    @Override
    public boolean onDisconnect(int cause) {
        boolean changed = false;

        mCause = cause;

        if (!mDisconnected) {
            doDisconnect();

            if (DBG) Rlog.d(LOG_TAG, "onDisconnect: cause=" + cause);

            mOwner.getPhone().notifyDisconnect(this);
            notifyDisconnect(cause);

            if (mParent != null) {
                changed = mParent.connectionDisconnected(this);
            }

            mOrigConnection = null;
        }
        clearPostDialListeners();
        return changed;
    }

    //CDMA
    /** Called when the call waiting connection has been hung up */
    /*package*/ void
    onLocalDisconnect() {
        if (!mDisconnected) {
            doDisconnect();
            if (VDBG) Rlog.d(LOG_TAG, "onLoalDisconnect" );

            if (mParent != null) {
                mParent.detach(this);
            }
        }
    }

    // Returns true if state has changed, false if nothing changed
    public boolean
    update (DriverCall dc) {
        GsmCdmaCall newParent;
        boolean changed = false;
        boolean wasConnectingInOrOut = isConnectingInOrOut();
        boolean wasHolding = (getState() == GsmCdmaCall.State.HOLDING);

        newParent = parentFromDCState(dc.state);

        if (Phone.DEBUG_PHONE) log("parent= " +mParent +", newParent= " + newParent);

        //Ignore dc.number and dc.name in case of a handover connection
        if (isPhoneTypeGsm() && mOrigConnection != null) {
            if (Phone.DEBUG_PHONE) log("update: mOrigConnection is not null");
        } else if (isIncoming()) {
            if (!equalsBaseDialString(mAddress, dc.number) && (!mNumberConverted
                    || !equalsBaseDialString(mConvertedNumber, dc.number))) {
                if (Phone.DEBUG_PHONE) log("update: phone # changed!");
                mAddress = dc.number;
                changed = true;
            }
        }

        int newAudioQuality = getAudioQualityFromDC(dc.audioQuality);
        if (getAudioQuality() != newAudioQuality) {
            if (Phone.DEBUG_PHONE) {
                log("update: audioQuality # changed!:  "
                        + (newAudioQuality == Connection.AUDIO_QUALITY_HIGH_DEFINITION
                        ? "high" : "standard"));
            }
            setAudioQuality(newAudioQuality);
            changed = true;
        }

        // Metrics for audio codec
        if (dc.audioQuality != mAudioCodec) {
            mAudioCodec = dc.audioQuality;
            mMetrics.writeAudioCodecGsmCdma(mOwner.getPhone().getPhoneId(), dc.audioQuality);
        }

        // A null cnapName should be the same as ""
        if (TextUtils.isEmpty(dc.name)) {
            if (!TextUtils.isEmpty(mCnapName)) {
                changed = true;
                mCnapName = "";
            }
        } else if (!dc.name.equals(mCnapName)) {
            changed = true;
            mCnapName = dc.name;
        }

        if (Phone.DEBUG_PHONE) log("--dssds----"+mCnapName);
        mCnapNamePresentation = dc.namePresentation;
        mNumberPresentation = dc.numberPresentation;

        if (newParent != mParent) {
            if (mParent != null) {
                mParent.detach(this);
            }
            newParent.attach(this, dc);
            mParent = newParent;
            changed = true;
        } else {
            boolean parentStateChange;
            parentStateChange = mParent.update (this, dc);
            changed = changed || parentStateChange;
        }

        /** Some state-transition events */

        if (Phone.DEBUG_PHONE) log(
                "update: parent=" + mParent +
                ", hasNewParent=" + (newParent != mParent) +
                ", wasConnectingInOrOut=" + wasConnectingInOrOut +
                ", wasHolding=" + wasHolding +
                ", isConnectingInOrOut=" + isConnectingInOrOut() +
                ", changed=" + changed);


        if (wasConnectingInOrOut && !isConnectingInOrOut()) {
            onConnectedInOrOut();
        }

        if (changed && !wasHolding && (getState() == GsmCdmaCall.State.HOLDING)) {
            // We've transitioned into HOLDING
            onStartedHolding();
        }

        return changed;
    }

    /**
     * Called when this Connection is in the foregroundCall
     * when a dial is initiated.
     * We know we're ACTIVE, and we know we're going to end up
     * HOLDING in the backgroundCall
     */
    void
    fakeHoldBeforeDial() {
        if (mParent != null) {
            mParent.detach(this);
        }

        mParent = mOwner.mBackgroundCall;
        mParent.attachFake(this, GsmCdmaCall.State.HOLDING);

        onStartedHolding();
    }

    /*package*/ int
    getGsmCdmaIndex() throws CallStateException {
        if (mIndex >= 0) {
            return mIndex + 1;
        } else {
            throw new CallStateException ("GsmCdma index not yet assigned");
        }
    }

    /**
     * An incoming or outgoing call has connected
     */
    @UnsupportedAppUsage
    void
    onConnectedInOrOut() {
        mConnectTime = System.currentTimeMillis();
        mConnectTimeReal = SystemClock.elapsedRealtime();
        mDuration = 0;

        // bug #678474: incoming call interpreted as missed call, even though
        // it sounds like the user has picked up the call.
        if (Phone.DEBUG_PHONE) {
            log("onConnectedInOrOut: connectTime=" + mConnectTime);
        }

        if (!mIsIncoming) {
            // outgoing calls only
            processNextPostDialChar();
        }
    }

    private void
    doDisconnect() {
        mIndex = -1;
        mDisconnectTime = System.currentTimeMillis();
        mDuration = SystemClock.elapsedRealtime() - mConnectTimeReal;
        mDisconnected = true;
        clearPostDialListeners();
    }

    /*package*/ void
    onStartedHolding() {
        mHoldingStartTime = SystemClock.elapsedRealtime();
    }

    /**
     * Performs the appropriate action for a post-dial char, but does not
     * notify application. returns false if the character is invalid and
     * should be ignored
     */
    private boolean
    processPostDialChar(char c) {
        if (PhoneNumberUtils.is12Key(c)) {
            mOwner.mCi.sendDtmf(c, mHandler.obtainMessage(EVENT_DTMF_DONE));
        } else if (isPause(c)) {
            if (!isPhoneTypeGsm()) {
                setPostDialState(PostDialState.PAUSE);
            }
            // From TS 22.101:
            // It continues...
            // Upon the called party answering the UE shall send the DTMF digits
            // automatically to the network after a delay of 3 seconds( 20 ).
            // The digits shall be sent according to the procedures and timing
            // specified in 3GPP TS 24.008 [13]. The first occurrence of the
            // "DTMF Control Digits Separator" shall be used by the ME to
            // distinguish between the addressing digits (i.e. the phone number)
            // and the DTMF digits. Upon subsequent occurrences of the
            // separator,
            // the UE shall pause again for 3 seconds ( 20 ) before sending
            // any further DTMF digits.
            mHandler.sendMessageDelayed(mHandler.obtainMessage(EVENT_PAUSE_DONE),
                    isPhoneTypeGsm() ? PAUSE_DELAY_MILLIS_GSM: PAUSE_DELAY_MILLIS_CDMA);
        } else if (isWait(c)) {
            setPostDialState(PostDialState.WAIT);
        } else if (isWild(c)) {
            setPostDialState(PostDialState.WILD);
        } else {
            return false;
        }

        return true;
    }

    @Override
    public String
    getRemainingPostDialString() {
        String subStr = super.getRemainingPostDialString();
        if (!isPhoneTypeGsm() && !TextUtils.isEmpty(subStr)) {
            int wIndex = subStr.indexOf(PhoneNumberUtils.WAIT);
            int pIndex = subStr.indexOf(PhoneNumberUtils.PAUSE);

            if (wIndex > 0 && (wIndex < pIndex || pIndex <= 0)) {
                subStr = subStr.substring(0, wIndex);
            } else if (pIndex > 0) {
                subStr = subStr.substring(0, pIndex);
            }
        }
        return subStr;
    }

    //CDMA
    @UnsupportedAppUsage
    public void updateParent(GsmCdmaCall oldParent, GsmCdmaCall newParent){
        if (newParent != oldParent) {
            if (oldParent != null) {
                oldParent.detach(this);
            }
            newParent.attachFake(this, GsmCdmaCall.State.ACTIVE);
            mParent = newParent;
        }
    }

    @Override
    protected void finalize()
    {
        clearPostDialListeners();
    }

    private void
    processNextPostDialChar() {
        char c = 0;
        Registrant postDialHandler;

        if (mPostDialState == PostDialState.CANCELLED) {
            return;
        }

        if (mPostDialString == null ||
                mPostDialString.length() <= mNextPostDialChar) {
            setPostDialState(PostDialState.COMPLETE);

            // notifyMessage.arg1 is 0 on complete
            c = 0;
        } else {
            boolean isValid;

            setPostDialState(PostDialState.STARTED);

            c = mPostDialString.charAt(mNextPostDialChar++);

            isValid = processPostDialChar(c);

            if (!isValid) {
                // Will call processNextPostDialChar
                mHandler.obtainMessage(EVENT_NEXT_POST_DIAL).sendToTarget();
                // Don't notify application
                Rlog.e(LOG_TAG, "processNextPostDialChar: c=" + c + " isn't valid!");
                return;
            }
        }

        notifyPostDialListenersNextChar(c);

        // TODO: remove the following code since the handler no longer executes anything.
        postDialHandler = mOwner.getPhone().getPostDialHandler();

        Message notifyMessage;

        if (postDialHandler != null
                && (notifyMessage = postDialHandler.messageForRegistrant()) != null) {
            // The AsyncResult.result is the Connection object
            PostDialState state = mPostDialState;
            AsyncResult ar = AsyncResult.forMessage(notifyMessage);
            ar.result = this;
            ar.userObj = state;

            // arg1 is the character that was/is being processed
            notifyMessage.arg1 = c;

            //Rlog.v("GsmCdma", "##### processNextPostDialChar: send msg to postDialHandler, arg1=" + c);
            notifyMessage.sendToTarget();
        }
    }

    /** "connecting" means "has never been ACTIVE" for both incoming
     *  and outgoing calls
     */
    private boolean
    isConnectingInOrOut() {
        return mParent == null || mParent == mOwner.mRingingCall
            || mParent.mState == GsmCdmaCall.State.DIALING
            || mParent.mState == GsmCdmaCall.State.ALERTING;
    }

    private GsmCdmaCall
    parentFromDCState (DriverCall.State state) {
        switch (state) {
            case ACTIVE:
            case DIALING:
            case ALERTING:
                return mOwner.mForegroundCall;
            //break;

            case HOLDING:
                return mOwner.mBackgroundCall;
            //break;

            case INCOMING:
            case WAITING:
                return mOwner.mRingingCall;
            //break;

            default:
                throw new RuntimeException("illegal call state: " + state);
        }
    }

    private int getAudioQualityFromDC(int audioQuality) {
        switch (audioQuality) {
            case DriverCall.AUDIO_QUALITY_AMR_WB:
            case DriverCall.AUDIO_QUALITY_EVRC_NW:
                return Connection.AUDIO_QUALITY_HIGH_DEFINITION;
            default:
                return Connection.AUDIO_QUALITY_STANDARD;
        }
    }

    /**
     * Set post dial state and acquire wake lock while switching to "started" or "pause"
     * state, the wake lock will be released if state switches out of "started" or "pause"
     * state or after WAKE_LOCK_TIMEOUT_MILLIS.
     * @param s new PostDialState
     */
    private void setPostDialState(PostDialState s) {
        mPostDialState = s;
        notifyPostDialListeners();
    }

    @UnsupportedAppUsage
    private void createWakeLock(Context context) {
        // no-op
    }

    @UnsupportedAppUsage
    private void acquireWakeLock() {
<<<<<<< HEAD
        if (mPartialWakeLock != null) {
            synchronized (mPartialWakeLock) {
                log("acquireWakeLock");
                mPartialWakeLock.acquire();
            }
        }
    }

    void releaseWakeLock() {
        if (mPartialWakeLock != null) {
            synchronized (mPartialWakeLock) {
                if (mPartialWakeLock.isHeld()) {
                    log("releaseWakeLock");
                    mPartialWakeLock.release();
                }
            }
        }
    }

    private void releaseAllWakeLocks() {
        if (mPartialWakeLock != null) {
            synchronized (mPartialWakeLock) {
                while (mPartialWakeLock.isHeld()) {
                    mPartialWakeLock.release();
                }
            }
        }
=======
        // no-op
>>>>>>> a5356d02
    }

    @UnsupportedAppUsage
    private static boolean isPause(char c) {
        return c == PhoneNumberUtils.PAUSE;
    }

    @UnsupportedAppUsage
    private static boolean isWait(char c) {
        return c == PhoneNumberUtils.WAIT;
    }

    private static boolean isWild(char c) {
        return c == PhoneNumberUtils.WILD;
    }

    //CDMA
    // This function is to find the next PAUSE character index if
    // multiple pauses in a row. Otherwise it finds the next non PAUSE or
    // non WAIT character index.
    @UnsupportedAppUsage
    private static int findNextPCharOrNonPOrNonWCharIndex(String phoneNumber, int currIndex) {
        boolean wMatched = isWait(phoneNumber.charAt(currIndex));
        int index = currIndex + 1;
        int length = phoneNumber.length();
        while (index < length) {
            char cNext = phoneNumber.charAt(index);
            // if there is any W inside P/W sequence,mark it
            if (isWait(cNext)) {
                wMatched = true;
            }
            // if any characters other than P/W chars after P/W sequence
            // we break out the loop and append the correct
            if (!isWait(cNext) && !isPause(cNext)) {
                break;
            }
            index++;
        }

        // It means the PAUSE character(s) is in the middle of dial string
        // and it needs to be handled one by one.
        if ((index < length) && (index > (currIndex + 1))  &&
                ((wMatched == false) && isPause(phoneNumber.charAt(currIndex)))) {
            return (currIndex + 1);
        }
        return index;
    }

    // CDMA
    // This function returns either PAUSE or WAIT character to append.
    // It is based on the next non PAUSE/WAIT character in the phoneNumber and the
    // index for the current PAUSE/WAIT character
    @UnsupportedAppUsage
    private static char findPOrWCharToAppend(String phoneNumber, int currPwIndex,
                                             int nextNonPwCharIndex) {
        char c = phoneNumber.charAt(currPwIndex);
        char ret;

        // Append the PW char
        ret = (isPause(c)) ? PhoneNumberUtils.PAUSE : PhoneNumberUtils.WAIT;

        // If the nextNonPwCharIndex is greater than currPwIndex + 1,
        // it means the PW sequence contains not only P characters.
        // Since for the sequence that only contains P character,
        // the P character is handled one by one, the nextNonPwCharIndex
        // equals to currPwIndex + 1.
        // In this case, skip P, append W.
        if (nextNonPwCharIndex > (currPwIndex + 1)) {
            ret = PhoneNumberUtils.WAIT;
        }
        return ret;
    }

    @UnsupportedAppUsage
    private String maskDialString(String dialString) {
        if (VDBG) {
            return dialString;
        }

        return "<MASKED>";
    }

    @UnsupportedAppUsage
    private void fetchDtmfToneDelay(GsmCdmaPhone phone) {
        CarrierConfigManager configMgr = (CarrierConfigManager)
                phone.getContext().getSystemService(Context.CARRIER_CONFIG_SERVICE);
        PersistableBundle b = configMgr.getConfigForSubId(phone.getSubId());
        if (b != null) {
            mDtmfToneDelay = b.getInt(phone.getDtmfToneDelayKey());
        }
    }

    @UnsupportedAppUsage
    private boolean isPhoneTypeGsm() {
        return mOwner.getPhone().getPhoneType() == PhoneConstants.PHONE_TYPE_GSM;
    }

    @UnsupportedAppUsage
    private void log(String msg) {
        Rlog.d(LOG_TAG, "[GsmCdmaConn] " + msg);
    }

    @Override
    public int getNumberPresentation() {
        return mNumberPresentation;
    }

    @Override
    public UUSInfo getUUSInfo() {
        return mUusInfo;
    }

    public int getPreciseDisconnectCause() {
        return mPreciseCause;
    }

    @Override
    public String getVendorDisconnectCause() {
        return mVendorCause;
    }

    @Override
    public void migrateFrom(Connection c) {
        if (c == null) return;

        super.migrateFrom(c);

        this.mUusInfo = c.getUUSInfo();

        this.setUserData(c.getUserData());
    }

    @Override
    public Connection getOrigConnection() {
        return mOrigConnection;
    }

    @Override
    public boolean isMultiparty() {
        if (mOrigConnection != null) {
            return mOrigConnection.isMultiparty();
        }

        return false;
    }

    /**
     * @return {@code true} if this call is an OTASP activation call, {@code false} otherwise.
     */
    public boolean isOtaspCall() {
        return mAddress != null && OTASP_NUMBER.equals(mAddress);
    }
}<|MERGE_RESOLUTION|>--- conflicted
+++ resolved
@@ -1091,37 +1091,7 @@
 
     @UnsupportedAppUsage
     private void acquireWakeLock() {
-<<<<<<< HEAD
-        if (mPartialWakeLock != null) {
-            synchronized (mPartialWakeLock) {
-                log("acquireWakeLock");
-                mPartialWakeLock.acquire();
-            }
-        }
-    }
-
-    void releaseWakeLock() {
-        if (mPartialWakeLock != null) {
-            synchronized (mPartialWakeLock) {
-                if (mPartialWakeLock.isHeld()) {
-                    log("releaseWakeLock");
-                    mPartialWakeLock.release();
-                }
-            }
-        }
-    }
-
-    private void releaseAllWakeLocks() {
-        if (mPartialWakeLock != null) {
-            synchronized (mPartialWakeLock) {
-                while (mPartialWakeLock.isHeld()) {
-                    mPartialWakeLock.release();
-                }
-            }
-        }
-=======
         // no-op
->>>>>>> a5356d02
     }
 
     @UnsupportedAppUsage
