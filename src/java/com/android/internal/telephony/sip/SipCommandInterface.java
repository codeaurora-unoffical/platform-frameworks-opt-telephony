/*
 * Copyright (C) 2010 The Android Open Source Project
 *
 * Licensed under the Apache License, Version 2.0 (the "License");
 * you may not use this file except in compliance with the License.
 * You may obtain a copy of the License at
 *
 *      http://www.apache.org/licenses/LICENSE-2.0
 *
 * Unless required by applicable law or agreed to in writing, software
 * distributed under the License is distributed on an "AS IS" BASIS,
 * WITHOUT WARRANTIES OR CONDITIONS OF ANY KIND, either express or implied.
 * See the License for the specific language governing permissions and
 * limitations under the License.
 */

package com.android.internal.telephony.sip;

import android.content.Context;
import android.os.Handler;
import android.os.Message;

import com.android.internal.telephony.BaseCommands;
import com.android.internal.telephony.CommandsInterface;
import com.android.internal.telephony.UUSInfo;
import com.android.internal.telephony.cdma.CdmaSmsBroadcastConfigInfo;
import com.android.internal.telephony.gsm.SmsBroadcastConfigInfo;

/**
 * SIP doesn't need CommandsInterface. The class does nothing but made to work
 * with PhoneBase's constructor.
 */
class SipCommandInterface extends BaseCommands implements CommandsInterface {
    SipCommandInterface(Context context) {
        super(context);
    }

    @Override public void setOnNITZTime(Handler h, int what, Object obj) {
    }

    @Override
    public void getIccCardStatus(Message result) {
    }

    @Override
    public void supplyIccPin(String pin, Message result) {
    }

    @Override
    public void supplyIccPuk(String puk, String newPin, Message result) {
    }

    @Override
    public void supplyIccPin2(String pin, Message result) {
    }

    @Override
    public void supplyIccPuk2(String puk, String newPin2, Message result) {
    }

    @Override
    public void changeIccPin(String oldPin, String newPin, Message result) {
    }

    @Override
    public void changeIccPin2(String oldPin2, String newPin2, Message result) {
    }

    @Override
    public void changeBarringPassword(String facility, String oldPwd,
            String newPwd, Message result) {
    }

    @Override
    public void supplyNetworkDepersonalization(String netpin, Message result) {
    }

    @Override
    public void getCurrentCalls(Message result) {
    }

    @Override
    @Deprecated public void getPDPContextList(Message result) {
    }

    @Override
    public void getDataCallList(Message result) {
    }

    @Override
    public void dial(String address, int clirMode, Message result) {
    }

    @Override
    public void dial(String address, int clirMode, UUSInfo uusInfo,
            Message result) {
    }

    @Override
    public void getIMSI(Message result) {
    }

    @Override
    public void getIMSIForApp(String aid, Message result) {
    }

    @Override
    public void getIMEI(Message result) {
    }

    @Override
    public void getIMEISV(Message result) {
    }


    @Override
    public void hangupConnection (int gsmIndex, Message result) {
    }

    @Override
    public void hangupWaitingOrBackground (Message result) {
    }

    @Override
    public void hangupForegroundResumeBackground (Message result) {
    }

    @Override
    public void switchWaitingOrHoldingAndActive (Message result) {
    }

    @Override
    public void conference (Message result) {
    }


    @Override
    public void setPreferredVoicePrivacy(boolean enable, Message result) {
    }

    @Override
    public void getPreferredVoicePrivacy(Message result) {
    }

    @Override
    public void separateConnection (int gsmIndex, Message result) {
    }

    @Override
    public void acceptCall (Message result) {
    }

    @Override
    public void rejectCall (Message result) {
    }

    @Override
    public void explicitCallTransfer (Message result) {
    }

    @Override
    public void getLastCallFailCause (Message result) {
    }

    @Deprecated
    @Override
    public void getLastPdpFailCause (Message result) {
    }

    @Override
    public void getLastDataCallFailCause (Message result) {
    }

    @Override
    public void setMute (boolean enableMute, Message response) {
    }

    @Override
    public void getMute (Message response) {
    }

    @Override
    public void getSignalStrength (Message result) {
    }

    @Override
    public void getVoiceRegistrationState (Message result) {
    }

    @Override
    public void getDataRegistrationState (Message result) {
    }

    @Override
    public void getOperator(Message result) {
    }

    @Override
    public void sendDtmf(char c, Message result) {
    }

    @Override
    public void startDtmf(char c, Message result) {
    }

    @Override
    public void stopDtmf(Message result) {
    }

    @Override
    public void sendBurstDtmf(String dtmfString, int on, int off,
            Message result) {
    }

    @Override
    public void sendSMS (String smscPDU, String pdu, Message result) {
    }

    @Override
    public void sendCdmaSms(byte[] pdu, Message result) {
    }

    @Override
    public void deleteSmsOnSim(int index, Message response) {
    }

    @Override
    public void deleteSmsOnRuim(int index, Message response) {
    }

    @Override
    public void writeSmsToSim(int status, String smsc, String pdu, Message response) {
    }

    @Override
    public void writeSmsToRuim(int status, String pdu, Message response) {
    }

    @Override
    public void setupDataCall(String radioTechnology, String profile,
            String apn, String user, String password, String authType,
            String protocol, Message result) {
    }

    @Override
    public void deactivateDataCall(int cid, int reason, Message result) {
    }

    @Override
    public void setRadioPower(boolean on, Message result) {
    }

    @Override
    public void setSuppServiceNotifications(boolean enable, Message result) {
    }

    @Override
    public void acknowledgeLastIncomingGsmSms(boolean success, int cause,
            Message result) {
    }

    @Override
    public void acknowledgeLastIncomingCdmaSms(boolean success, int cause,
            Message result) {
    }

    @Override
    public void acknowledgeIncomingGsmSmsWithPdu(boolean success, String ackPdu,
            Message result) {
    }

    @Override
    public void iccIO (int command, int fileid, String path, int p1, int p2,
            int p3, String data, String pin2, Message result) {
    }
    @Override
    public void iccIOForApp (int command, int fileid, String path, int p1, int p2,
            int p3, String data, String pin2, String aid, Message result) {
    }

    @Override
    public void getCLIR(Message result) {
    }

    @Override
    public void setCLIR(int clirMode, Message result) {
    }

    @Override
    public void queryCallWaiting(int serviceClass, Message response) {
    }

    @Override
    public void setCallWaiting(boolean enable, int serviceClass,
            Message response) {
    }

    @Override
    public void setNetworkSelectionModeAutomatic(Message response) {
    }

    @Override
    public void setNetworkSelectionModeManual(
            String operatorNumeric, Message response) {
    }

    @Override
    public void getNetworkSelectionMode(Message response) {
    }

    @Override
    public void getAvailableNetworks(Message response) {
    }

    @Override
    public void setCallForward(int action, int cfReason, int serviceClass,
                String number, int timeSeconds, Message response) {
    }

    @Override
    public void queryCallForwardStatus(int cfReason, int serviceClass,
            String number, Message response) {
    }

    @Override
    public void queryCLIP(Message response) {
    }

    @Override
    public void getBasebandVersion (Message response) {
    }

    @Override
    public void queryFacilityLock(String facility, String password,
            int serviceClass, Message response) {
    }

    @Override
    public void queryFacilityLockForApp(String facility, String password,
            int serviceClass, String appId, Message response) {
    }

    @Override
    public void setFacilityLock(String facility, boolean lockState,
            String password, int serviceClass, Message response) {
    }

    @Override
    public void setFacilityLockForApp(String facility, boolean lockState,
            String password, int serviceClass, String appId, Message response) {
    }

    @Override
    public void sendUSSD (String ussdString, Message response) {
    }

    @Override
    public void cancelPendingUssd (Message response) {
    }

    @Override
    public void resetRadio(Message result) {
    }

    @Override
    public void invokeOemRilRequestRaw(byte[] data, Message response) {
    }

    @Override
    public void invokeOemRilRequestStrings(String[] strings, Message response) {
    }

    @Override
    public void setBandMode (int bandMode, Message response) {
    }

    @Override
    public void queryAvailableBandMode (Message response) {
    }

    @Override
    public void sendTerminalResponse(String contents, Message response) {
    }

    @Override
    public void sendEnvelope(String contents, Message response) {
    }

    @Override
    public void sendEnvelopeWithStatus(String contents, Message response) {
    }

    @Override
    public void handleCallSetupRequestFromSim(
            boolean accept, Message response) {
    }

    @Override
    public void setPreferredNetworkType(int networkType , Message response) {
    }

    @Override
    public void getPreferredNetworkType(Message response) {
    }

    @Override
    public void getNeighboringCids(Message response) {
    }

    @Override
    public void setLocationUpdates(boolean enable, Message response) {
    }

    @Override
    public void getSmscAddress(Message result) {
    }

    @Override
    public void setSmscAddress(String address, Message result) {
    }

    @Override
    public void reportSmsMemoryStatus(boolean available, Message result) {
    }

    @Override
    public void reportStkServiceIsRunning(Message result) {
    }

    @Override
    public void getCdmaSubscriptionSource(Message response) {
    }

    @Override
    public void getGsmBroadcastConfig(Message response) {
    }

    @Override
    public void setGsmBroadcastConfig(SmsBroadcastConfigInfo[] config, Message response) {
    }

    @Override
    public void setGsmBroadcastActivation(boolean activate, Message response) {
    }

    // ***** Methods for CDMA support
    @Override
    public void getDeviceIdentity(Message response) {
    }

    @Override
    public void getCDMASubscription(Message response) {
    }

    @Override
    public void setPhoneType(int phoneType) { //Set by CDMAPhone and GSMPhone constructor
    }

    @Override
    public void queryCdmaRoamingPreference(Message response) {
    }

    @Override
    public void setCdmaRoamingPreference(int cdmaRoamingType, Message response) {
    }

    @Override
    public void setCdmaSubscriptionSource(int cdmaSubscription , Message response) {
    }

    @Override
    public void queryTTYMode(Message response) {
    }

    @Override
    public void setTTYMode(int ttyMode, Message response) {
    }

    @Override
    public void sendCDMAFeatureCode(String FeatureCode, Message response) {
    }

    @Override
    public void getCdmaBroadcastConfig(Message response) {
    }

    @Override
    public void setCdmaBroadcastConfig(CdmaSmsBroadcastConfigInfo[] configs, Message response) {
    }

    @Override
    public void setCdmaBroadcastActivation(boolean activate, Message response) {
    }

    @Override
    public void exitEmergencyCallbackMode(Message response) {
    }

    @Override
    public void supplyIccPinForApp(String pin, String aid, Message response) {
    }

    @Override
    public void supplyIccPukForApp(String puk, String newPin, String aid, Message response) {
    }

    @Override
    public void supplyIccPin2ForApp(String pin2, String aid, Message response) {
    }

    @Override
    public void supplyIccPuk2ForApp(String puk2, String newPin2, String aid, Message response) {
    }

    @Override
    public void changeIccPinForApp(String oldPin, String newPin, String aidPtr, Message response) {
    }

    @Override
    public void changeIccPin2ForApp(String oldPin2, String newPin2, String aidPtr,
            Message response) {
    }

    @Override
    public void requestIsimAuthentication(String nonce, Message response) {
    }

    @Override
    public void getVoiceRadioTechnology(Message result) {
    }

<<<<<<< HEAD
    public boolean needsOldRilFeature(String feature) { return false; }
=======
    @Override
    public void getCellInfoList(Message result) {
    }

    @Override
    public void setCellInfoListRate(int rateInMillis, Message response) {
    }
>>>>>>> 9c430a4d
}<|MERGE_RESOLUTION|>--- conflicted
+++ resolved
@@ -529,9 +529,8 @@
     public void getVoiceRadioTechnology(Message result) {
     }
 
-<<<<<<< HEAD
     public boolean needsOldRilFeature(String feature) { return false; }
-=======
+
     @Override
     public void getCellInfoList(Message result) {
     }
@@ -539,5 +538,4 @@
     @Override
     public void setCellInfoListRate(int rateInMillis, Message response) {
     }
->>>>>>> 9c430a4d
 }