--- conflicted
+++ resolved
@@ -166,15 +166,6 @@
     // Single Radio Voice Call Continuity
     protected static final int EVENT_SRVCC_STATE_CHANGED            = 31;
     protected static final int EVENT_INITIATE_SILENT_REDIAL         = 32;
-<<<<<<< HEAD
-    protected static final int EVENT_UNSOL_OEM_HOOK_RAW             = 33;
-    protected static final int EVENT_SS                             = 34;
-    protected static final int EVENT_SET_CALL_FORWARD_TIMER_DONE    = 35;
-    protected static final int EVENT_GET_CALL_FORWARD_TIMER_DONE    = 36;
-    protected static final int EVENT_GET_CALLFORWARDING_STATUS      = 37;
-    protected static final int EVENT_LAST                   = EVENT_GET_CALLFORWARDING_STATUS;
-
-=======
     protected static final int EVENT_RADIO_NOT_AVAILABLE            = 33;
     protected static final int EVENT_UNSOL_OEM_HOOK_RAW             = 34;
     protected static final int EVENT_GET_RADIO_CAPABILITY           = 35;
@@ -189,7 +180,6 @@
     private static final String GSM_NON_ROAMING_LIST_OVERRIDE_PREFIX = "gsm_non_roaming_list_";
     private static final String CDMA_ROAMING_LIST_OVERRIDE_PREFIX = "cdma_roaming_list_";
     private static final String CDMA_NON_ROAMING_LIST_OVERRIDE_PREFIX = "cdma_non_roaming_list_";
->>>>>>> 539672d5
 
     // Key used to read/write current CLIR setting
     public static final String CLIR_KEY = "clir_key";
