--- conflicted
+++ resolved
@@ -1342,7 +1342,7 @@
     public int getSubscription() {
         return DEFAULT_SUBSCRIPTION;
     }
-<<<<<<< HEAD
+
     public void getCallBarringOption(String facility, String password, Message onComplete){
         logUnexpectedCdmaMethodCall("getCallBarringOption");
     }
@@ -1355,7 +1355,7 @@
         logUnexpectedCdmaMethodCall("requestChangeCbPsw");
     }
 	
-=======
+
 
     //merge from 8x25q start     
     public String getCardType() {
@@ -1366,6 +1366,5 @@
         return uiccCardApplication.getCardType();
     }
     //merge from 8x25q end    
-    
->>>>>>> 04256d5f
+   
 }