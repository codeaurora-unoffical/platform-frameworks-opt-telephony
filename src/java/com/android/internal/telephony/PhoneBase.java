/*
 * Copyright (C) 2007 The Android Open Source Project
 *
 * Licensed under the Apache License, Version 2.0 (the "License");
 * you may not use this file except in compliance with the License.
 * You may obtain a copy of the License at
 *
 *      http://www.apache.org/licenses/LICENSE-2.0
 *
 * Unless required by applicable law or agreed to in writing, software
 * distributed under the License is distributed on an "AS IS" BASIS,
 * WITHOUT WARRANTIES OR CONDITIONS OF ANY KIND, either express or implied.
 * See the License for the specific language governing permissions and
 * limitations under the License.
 */

package com.android.internal.telephony;

import android.content.BroadcastReceiver;
import android.content.Context;
import android.content.Intent;
import android.content.IntentFilter;
import android.content.SharedPreferences;
import android.net.LinkProperties;
import android.net.NetworkCapabilities;
import android.net.wifi.WifiManager;
import android.os.AsyncResult;
import android.os.Build;
import android.os.Bundle;
import android.os.Handler;
import android.os.Looper;
import android.os.Message;
import android.os.Registrant;
import android.os.RegistrantList;
import android.os.SystemProperties;
import android.preference.PreferenceManager;
import android.provider.Settings;
import android.telecom.VideoProfile;
import android.telephony.CellIdentityCdma;
import android.telephony.CellInfo;
import android.telephony.CellInfoCdma;
import android.telephony.DataConnectionRealTimeInfo;
import android.telephony.RadioAccessFamily;
import android.telephony.Rlog;
import android.telephony.ServiceState;
import android.telephony.SignalStrength;
import android.telephony.SubscriptionManager;
import android.telephony.TelephonyManager;
import android.telephony.VoLteServiceState;
import android.telephony.ModemActivityInfo;
import android.text.TextUtils;

import com.android.ims.ImsManager;
import com.android.internal.R;
import com.android.internal.telephony.dataconnection.DcTrackerBase;
import com.android.internal.telephony.imsphone.ImsPhone;
import com.android.internal.telephony.imsphone.ImsPhoneConnection;
import com.android.internal.telephony.test.SimulatedRadioControl;
import com.android.internal.telephony.uicc.IccCardApplicationStatus.AppType;
import com.android.internal.telephony.uicc.IccFileHandler;
import com.android.internal.telephony.uicc.IccRecords;
import com.android.internal.telephony.uicc.IsimRecords;
import com.android.internal.telephony.uicc.UiccCard;
import com.android.internal.telephony.uicc.UiccCardApplication;
import com.android.internal.telephony.uicc.UiccController;
import com.android.internal.telephony.uicc.UsimServiceTable;

import java.io.FileDescriptor;
import java.io.PrintWriter;
import java.util.ArrayList;
import java.util.HashSet;
import java.util.List;
import java.util.Locale;
import java.util.Set;
import java.util.concurrent.atomic.AtomicReference;

import org.codeaurora.QtiVideoCallConstants;

/**
 * (<em>Not for SDK use</em>)
 * A base implementation for the com.android.internal.telephony.Phone interface.
 *
 * Note that implementations of Phone.java are expected to be used
 * from a single application thread. This should be the same thread that
 * originally called PhoneFactory to obtain the interface.
 *
 *  {@hide}
 *
 */

public abstract class PhoneBase extends Handler implements Phone {
    private static final String LOG_TAG = "PhoneBase";

    private boolean mImsIntentReceiverRegistered = false;
    private BroadcastReceiver mImsIntentReceiver = new BroadcastReceiver() {
        @Override
        public void onReceive(Context context, Intent intent) {
            Rlog.d(LOG_TAG, "mImsIntentReceiver: action " + intent.getAction());
            if (intent.hasExtra(ImsManager.EXTRA_PHONE_ID)) {
                int extraPhoneId = intent.getIntExtra(ImsManager.EXTRA_PHONE_ID,
                        SubscriptionManager.INVALID_PHONE_INDEX);
                Rlog.d(LOG_TAG, "mImsIntentReceiver: extraPhoneId = " + extraPhoneId);
                if (extraPhoneId == SubscriptionManager.INVALID_PHONE_INDEX ||
                        extraPhoneId != getPhoneId()) {
                    return;
                }
            }

            synchronized (PhoneProxy.lockForRadioTechnologyChange) {
                if (intent.getAction().equals(ImsManager.ACTION_IMS_SERVICE_UP)) {
                    mImsServiceReady = true;
                    updateImsPhone();
                    ImsManager.updateImsServiceConfig(mContext, mPhoneId, false);
                } else if (intent.getAction().equals(ImsManager.ACTION_IMS_SERVICE_DOWN)) {
                    mImsServiceReady = false;
                    updateImsPhone();
                }
            }
        }
    };
    /**
     * Indicates whether Out Of Service is considered as data call disconnect.
     */
    public static final String PROPERTY_OOS_IS_DISCONNECT = "persist.telephony.oosisdc";

    // Key used to read and write the saved network selection numeric value
    public static final String NETWORK_SELECTION_KEY = "network_selection_key";
    // Key used to read and write the saved network selection operator name
    public static final String NETWORK_SELECTION_NAME_KEY = "network_selection_name_key";
    // Key used to read and write the saved network selection operator short name
    public static final String NETWORK_SELECTION_SHORT_KEY = "network_selection_short_key";


    // Key used to read/write "disable data connection on boot" pref (used for testing)
    public static final String DATA_DISABLED_ON_BOOT_KEY = "disabled_on_boot_key";

    /* Event Constants */
    protected static final int EVENT_RADIO_AVAILABLE             = 1;
    /** Supplementary Service Notification received. */
    protected static final int EVENT_SSN                         = 2;
    protected static final int EVENT_SIM_RECORDS_LOADED          = 3;
    protected static final int EVENT_MMI_DONE                    = 4;
    protected static final int EVENT_RADIO_ON                    = 5;
    protected static final int EVENT_GET_BASEBAND_VERSION_DONE   = 6;
    protected static final int EVENT_USSD                        = 7;
    protected static final int EVENT_RADIO_OFF_OR_NOT_AVAILABLE  = 8;
    protected static final int EVENT_GET_IMEI_DONE               = 9;
    protected static final int EVENT_GET_IMEISV_DONE             = 10;
    protected static final int EVENT_GET_SIM_STATUS_DONE         = 11;
    protected static final int EVENT_SET_CALL_FORWARD_DONE       = 12;
    protected static final int EVENT_GET_CALL_FORWARD_DONE       = 13;
    protected static final int EVENT_CALL_RING                   = 14;
    protected static final int EVENT_CALL_RING_CONTINUE          = 15;

    // Used to intercept the carrier selection calls so that
    // we can save the values.
    protected static final int EVENT_SET_NETWORK_MANUAL_COMPLETE    = 16;
    protected static final int EVENT_SET_NETWORK_AUTOMATIC_COMPLETE = 17;
    protected static final int EVENT_SET_CLIR_COMPLETE              = 18;
    protected static final int EVENT_REGISTERED_TO_NETWORK          = 19;
    protected static final int EVENT_SET_VM_NUMBER_DONE             = 20;
    // Events for CDMA support
    protected static final int EVENT_GET_DEVICE_IDENTITY_DONE       = 21;
    protected static final int EVENT_RUIM_RECORDS_LOADED            = 22;
    protected static final int EVENT_NV_READY                       = 23;
    protected static final int EVENT_SET_ENHANCED_VP                = 24;
    protected static final int EVENT_EMERGENCY_CALLBACK_MODE_ENTER  = 25;
    protected static final int EVENT_EXIT_EMERGENCY_CALLBACK_RESPONSE = 26;
    protected static final int EVENT_CDMA_SUBSCRIPTION_SOURCE_CHANGED = 27;
    // other
    protected static final int EVENT_SET_NETWORK_AUTOMATIC          = 28;
    protected static final int EVENT_ICC_RECORD_EVENTS              = 29;
    protected static final int EVENT_ICC_CHANGED                    = 30;
    // Single Radio Voice Call Continuity
    protected static final int EVENT_SRVCC_STATE_CHANGED            = 31;
    protected static final int EVENT_INITIATE_SILENT_REDIAL         = 32;
    protected static final int EVENT_RADIO_NOT_AVAILABLE            = 33;
    protected static final int EVENT_UNSOL_OEM_HOOK_RAW             = 34;
    protected static final int EVENT_GET_RADIO_CAPABILITY           = 35;
    protected static final int EVENT_SS                             = 36;
    protected static final int EVENT_CONFIG_LCE                     = 37;
    private static final int EVENT_CHECK_FOR_NETWORK_AUTOMATIC      = 38;
<<<<<<< HEAD
    protected static final int EVENT_GET_CALLFORWARDING_STATUS      = 39;
    protected static final int EVENT_LAST                           =
            EVENT_GET_CALLFORWARDING_STATUS;
=======
    protected static final int EVENT_LAST                           =
            EVENT_CHECK_FOR_NETWORK_AUTOMATIC;
>>>>>>> 78250bae

    // For shared prefs.
    private static final String GSM_ROAMING_LIST_OVERRIDE_PREFIX = "gsm_roaming_list_";
    private static final String GSM_NON_ROAMING_LIST_OVERRIDE_PREFIX = "gsm_non_roaming_list_";
    private static final String CDMA_ROAMING_LIST_OVERRIDE_PREFIX = "cdma_roaming_list_";
    private static final String CDMA_NON_ROAMING_LIST_OVERRIDE_PREFIX = "cdma_non_roaming_list_";

    // Key used to read/write current CLIR setting
    public static final String CLIR_KEY = "clir_key";

    // Key used for storing voice mail count
    public static final String VM_COUNT = "vm_count_key";
    // Key used to read/write the ID for storing the voice mail
    public static final String VM_ID = "vm_id_key";

    // Key used to read/write the SIM IMSI used for storing the imsi
    public static final String SIM_IMSI = "sim_imsi_key";
    // Key used to read/write SIM IMSI used for storing the imsi
    public static final String VM_SIM_IMSI = "vm_sim_imsi_key";
    // Key used to read/write if Call Forwarding is enabled
    public static final String CF_ENABLED = "cf_enabled_key";

    // Key used to read/write "disable DNS server check" pref (used for testing)
    public static final String DNS_SERVER_CHECK_DISABLED_KEY = "dns_server_check_disabled_key";

    /**
     * Small container class used to hold information relevant to
     * the carrier selection process. operatorNumeric can be ""
     * if we are looking for automatic selection. operatorAlphaLong is the
     * corresponding operator name.
     */
    protected static class NetworkSelectMessage {
        public Message message;
        public String operatorNumeric;
        public String operatorAlphaLong;
        public String operatorAlphaShort;
    }

    /* Instance Variables */
    public CommandsInterface mCi;
    private int mVmCount = 0;
    boolean mDnsCheckDisabled;
    public DcTrackerBase mDcTracker;
    boolean mDoesRilSendMultipleCallRing;
    int mCallRingContinueToken;
    int mCallRingDelay;
    public boolean mIsTheCurrentActivePhone = true;
    boolean mIsVoiceCapable = true;

    // Variable to cache the video capability. When RAT changes, we lose this info and are unable
    // to recover from the state. We cache it and notify listeners when they register.
    protected boolean mIsVideoCapable = false;
    protected UiccController mUiccController = null;
    public final AtomicReference<IccRecords> mIccRecords = new AtomicReference<IccRecords>();
    public SmsStorageMonitor mSmsStorageMonitor;
    public SmsUsageMonitor mSmsUsageMonitor;
    protected AtomicReference<UiccCardApplication> mUiccApplication =
            new AtomicReference<UiccCardApplication>();

    private TelephonyTester mTelephonyTester;
    private final String mName;
    private final String mActionDetached;
    private final String mActionAttached;

    protected int mPhoneId;

    private boolean mImsServiceReady = false;
    protected ImsPhone mImsPhone = null;

    protected final AtomicReference<RadioCapability> mRadioCapability =
            new AtomicReference<RadioCapability>();

    protected static final int DEFAULT_REPORT_INTERVAL_MS = 200;
    protected static final boolean LCE_PULL_MODE = true;
    protected int mReportInterval = 0;  // ms
    protected int mLceStatus = RILConstants.LCE_NOT_AVAILABLE;

    @Override
    public String getPhoneName() {
        return mName;
    }

    public String getNai(){
         return null;
    }

    /**
     * Return the ActionDetached string. When this action is received by components
     * they are to simulate detaching from the network.
     *
     * @return com.android.internal.telephony.{mName}.action_detached
     *          {mName} is GSM, CDMA ...
     */
    public String getActionDetached() {
        return mActionDetached;
    }

    /**
     * Return the ActionAttached string. When this action is received by components
     * they are to simulate attaching to the network.
     *
     * @return com.android.internal.telephony.{mName}.action_detached
     *          {mName} is GSM, CDMA ...
     */
    public String getActionAttached() {
        return mActionAttached;
    }

    // Flag that indicates that Out Of Service is considered as data call disconnect
    protected boolean mOosIsDisconnect = SystemProperties.getBoolean(
            PROPERTY_OOS_IS_DISCONNECT, true);

    /**
     * Set a system property, unless we're in unit test mode
     */
    // CAF_MSIM TODO this need to be replated with TelephonyManager API ?
    public void setSystemProperty(String property, String value) {
        if(getUnitTestMode()) {
            return;
        }
        SystemProperties.set(property, value);
    }

    /**
     * Set a system property, unless we're in unit test mode
     */
    // CAF_MSIM TODO this need to be replated with TelephonyManager API ?
    public String getSystemProperty(String property, String defValue) {
        if(getUnitTestMode()) {
            return null;
        }
        return SystemProperties.get(property, defValue);
    }


    protected final RegistrantList mPreciseCallStateRegistrants
            = new RegistrantList();

    protected final RegistrantList mHandoverRegistrants
             = new RegistrantList();

    protected final RegistrantList mNewRingingConnectionRegistrants
            = new RegistrantList();

    protected final RegistrantList mIncomingRingRegistrants
            = new RegistrantList();

    protected final RegistrantList mDisconnectRegistrants
            = new RegistrantList();

    protected final RegistrantList mServiceStateRegistrants
            = new RegistrantList();

    protected final RegistrantList mMmiCompleteRegistrants
            = new RegistrantList();

    protected final RegistrantList mMmiRegistrants
            = new RegistrantList();

    protected final RegistrantList mUnknownConnectionRegistrants
            = new RegistrantList();

    protected final RegistrantList mSuppServiceFailedRegistrants
            = new RegistrantList();

    protected final RegistrantList mRadioOffOrNotAvailableRegistrants
            = new RegistrantList();

    protected final RegistrantList mSimRecordsLoadedRegistrants
            = new RegistrantList();

    protected final RegistrantList mVideoCapabilityChangedRegistrants
            = new RegistrantList();

    protected final RegistrantList mEmergencyCallToggledRegistrants
            = new RegistrantList();


    protected Looper mLooper; /* to insure registrants are in correct thread*/

    protected final Context mContext;

    /**
     * PhoneNotifier is an abstraction for all system-wide
     * state change notification. DefaultPhoneNotifier is
     * used here unless running we're inside a unit test.
     */
    protected PhoneNotifier mNotifier;

    protected SimulatedRadioControl mSimulatedRadioControl;

    boolean mUnitTestMode;

    /**
     * Constructs a PhoneBase in normal (non-unit test) mode.
     *
     * @param notifier An instance of DefaultPhoneNotifier,
     * @param context Context object from hosting application
     * unless unit testing.
     * @param ci the CommandsInterface
     */
    protected PhoneBase(String name, PhoneNotifier notifier, Context context, CommandsInterface ci) {
        this(name, notifier, context, ci, false);
    }

    /**
     * Constructs a PhoneBase in normal (non-unit test) mode.
     *
     * @param notifier An instance of DefaultPhoneNotifier,
     * @param context Context object from hosting application
     * unless unit testing.
     * @param ci is CommandsInterface
     * @param unitTestMode when true, prevents notifications
     * of state change events
     */
    protected PhoneBase(String name, PhoneNotifier notifier, Context context, CommandsInterface ci,
            boolean unitTestMode) {
        this(name, notifier, context, ci, unitTestMode, SubscriptionManager.DEFAULT_PHONE_INDEX);
    }

    /**
     * Constructs a PhoneBase in normal (non-unit test) mode.
     *
     * @param notifier An instance of DefaultPhoneNotifier,
     * @param context Context object from hosting application
     * unless unit testing.
     * @param ci is CommandsInterface
     * @param unitTestMode when true, prevents notifications
     * of state change events
     * @param phoneId the phone-id of this phone.
     */
    protected PhoneBase(String name, PhoneNotifier notifier, Context context, CommandsInterface ci,
            boolean unitTestMode, int phoneId) {
        mPhoneId = phoneId;
        mName = name;
        mNotifier = notifier;
        mContext = context;
        mLooper = Looper.myLooper();
        mCi = ci;
        mActionDetached = this.getClass().getPackage().getName() + ".action_detached";
        mActionAttached = this.getClass().getPackage().getName() + ".action_attached";

        if (Build.IS_DEBUGGABLE) {
            mTelephonyTester = new TelephonyTester(this);
        }

        setUnitTestMode(unitTestMode);

        SharedPreferences sp = PreferenceManager.getDefaultSharedPreferences(context);
        mDnsCheckDisabled = sp.getBoolean(DNS_SERVER_CHECK_DISABLED_KEY, false);
        mCi.setOnCallRing(this, EVENT_CALL_RING, null);

        /* "Voice capable" means that this device supports circuit-switched
        * (i.e. voice) phone calls over the telephony network, and is allowed
        * to display the in-call UI while a cellular voice call is active.
        * This will be false on "data only" devices which can't make voice
        * calls and don't support any in-call UI.
        */
        mIsVoiceCapable = mContext.getResources().getBoolean(
                com.android.internal.R.bool.config_voice_capable);

        /**
         *  Some RIL's don't always send RIL_UNSOL_CALL_RING so it needs
         *  to be generated locally. Ideally all ring tones should be loops
         * and this wouldn't be necessary. But to minimize changes to upper
         * layers it is requested that it be generated by lower layers.
         *
         * By default old phones won't have the property set but do generate
         * the RIL_UNSOL_CALL_RING so the default if there is no property is
         * true.
         */
        mDoesRilSendMultipleCallRing = SystemProperties.getBoolean(
                TelephonyProperties.PROPERTY_RIL_SENDS_MULTIPLE_CALL_RING, true);
        Rlog.d(LOG_TAG, "mDoesRilSendMultipleCallRing=" + mDoesRilSendMultipleCallRing);

        mCallRingDelay = SystemProperties.getInt(
                TelephonyProperties.PROPERTY_CALL_RING_DELAY, 3000);
        Rlog.d(LOG_TAG, "mCallRingDelay=" + mCallRingDelay);

        if (getPhoneType() == PhoneConstants.PHONE_TYPE_IMS) {
            return;
        }

        // The locale from the "ro.carrier" system property or R.array.carrier_properties.
        // This will be overwritten by the Locale from the SIM language settings (EF-PL, EF-LI)
        // if applicable.
        final Locale carrierLocale = getLocaleFromCarrierProperties(mContext);
        if (carrierLocale != null && !TextUtils.isEmpty(carrierLocale.getCountry())) {
            final String country = carrierLocale.getCountry();
            try {
                Settings.Global.getInt(mContext.getContentResolver(),
                        Settings.Global.WIFI_COUNTRY_CODE);
            } catch (Settings.SettingNotFoundException e) {
                // note this is not persisting
                WifiManager wM = (WifiManager)
                        mContext.getSystemService(Context.WIFI_SERVICE);
                wM.setCountryCode(country, false);
            }
        }

        // Initialize device storage and outgoing SMS usage monitors for SMSDispatchers.
        mSmsStorageMonitor = new SmsStorageMonitor(this);
        mSmsUsageMonitor = new SmsUsageMonitor(context);
        mUiccController = UiccController.getInstance();
        mUiccController.registerForIccChanged(this, EVENT_ICC_CHANGED, null);
        if (getPhoneType() != PhoneConstants.PHONE_TYPE_SIP) {
            mCi.registerForSrvccStateChanged(this, EVENT_SRVCC_STATE_CHANGED, null);
        }
        mCi.setOnUnsolOemHookRaw(this, EVENT_UNSOL_OEM_HOOK_RAW, null);
        mCi.startLceService(DEFAULT_REPORT_INTERVAL_MS, LCE_PULL_MODE,
                obtainMessage(EVENT_CONFIG_LCE));
        Rlog.d(LOG_TAG, "mOosIsDisconnect=" + mOosIsDisconnect);
    }

    @Override
    public void startMonitoringImsService() {
        if (getPhoneType() == PhoneConstants.PHONE_TYPE_SIP) {
            return;
        }

        synchronized(PhoneProxy.lockForRadioTechnologyChange) {
            IntentFilter filter = new IntentFilter();
            filter.addAction(ImsManager.ACTION_IMS_SERVICE_UP);
            filter.addAction(ImsManager.ACTION_IMS_SERVICE_DOWN);
            mContext.registerReceiver(mImsIntentReceiver, filter);
            mImsIntentReceiverRegistered = true;

            // Monitor IMS service - but first poll to see if already up (could miss
            // intent)
            ImsManager imsManager = ImsManager.getInstance(mContext, getPhoneId());
            if (imsManager != null && imsManager.isServiceAvailable()) {
                mImsServiceReady = true;
                updateImsPhone();
                ImsManager.updateImsServiceConfig(mContext, mPhoneId, false);
            }
        }
    }

    @Override
    public void dispose() {
        synchronized(PhoneProxy.lockForRadioTechnologyChange) {
            if (mImsIntentReceiverRegistered) {
                mContext.unregisterReceiver(mImsIntentReceiver);
                mImsIntentReceiverRegistered = false;
            }
            mCi.unSetOnCallRing(this);
            // Must cleanup all connectionS and needs to use sendMessage!
            mDcTracker.cleanUpAllConnections(null);
            mIsTheCurrentActivePhone = false;
            // Dispose the SMS usage and storage monitors
            mSmsStorageMonitor.dispose();
            mSmsUsageMonitor.dispose();
            mUiccController.unregisterForIccChanged(this);
            mCi.unregisterForSrvccStateChanged(this);
            mCi.unSetOnUnsolOemHookRaw(this);
            mCi.stopLceService(obtainMessage(EVENT_CONFIG_LCE));

            if (mTelephonyTester != null) {
                mTelephonyTester.dispose();
            }

            ImsPhone imsPhone = mImsPhone;
            if (imsPhone != null) {
                imsPhone.unregisterForSilentRedial(this);
                imsPhone.dispose();
            }
        }
    }

    @Override
    public void removeReferences() {
        mSmsStorageMonitor = null;
        mSmsUsageMonitor = null;
        mIccRecords.set(null);
        mUiccApplication.set(null);
        mDcTracker = null;
        mUiccController = null;

        ImsPhone imsPhone = mImsPhone;
        if (imsPhone != null) {
            imsPhone.removeReferences();
            mImsPhone = null;
        }
    }

    /**
     * When overridden the derived class needs to call
     * super.handleMessage(msg) so this method has a
     * a chance to process the message.
     *
     * @param msg
     */
    @Override
    public void handleMessage(Message msg) {
        AsyncResult ar;

        // messages to be handled whether or not the phone is being destroyed
        // should only include messages which are being re-directed and do not use
        // resources of the phone being destroyed
        // Note: make sure to add code in GSMPhone/CDMAPhone to re-direct here before
        // they check if phone destroyed.
        switch (msg.what) {
            // handle the select network completion callbacks.
            case EVENT_SET_NETWORK_MANUAL_COMPLETE:
            case EVENT_SET_NETWORK_AUTOMATIC_COMPLETE:
                handleSetSelectNetwork((AsyncResult) msg.obj);
                return;
        }

        if (!mIsTheCurrentActivePhone) {
            Rlog.e(LOG_TAG, "Received message " + msg +
                    "[" + msg.what + "] while being destroyed. Ignoring.");
            return;
        }
        switch(msg.what) {
            case EVENT_CALL_RING:
                Rlog.d(LOG_TAG, "Event EVENT_CALL_RING Received state=" + getState());
                ar = (AsyncResult)msg.obj;
                if (ar.exception == null) {
                    PhoneConstants.State state = getState();
                    if ((!mDoesRilSendMultipleCallRing)
                            && ((state == PhoneConstants.State.RINGING) ||
                                    (state == PhoneConstants.State.IDLE))) {
                        mCallRingContinueToken += 1;
                        sendIncomingCallRingNotification(mCallRingContinueToken);
                    } else {
                        notifyIncomingRing();
                    }
                }
                break;

            case EVENT_CALL_RING_CONTINUE:
                Rlog.d(LOG_TAG, "Event EVENT_CALL_RING_CONTINUE Received stat=" + getState());
                if (getState() == PhoneConstants.State.RINGING) {
                    sendIncomingCallRingNotification(msg.arg1);
                }
                break;

            case EVENT_ICC_CHANGED:
                onUpdateIccAvailability();
                break;

            case EVENT_INITIATE_SILENT_REDIAL:
                Rlog.d(LOG_TAG, "Event EVENT_INITIATE_SILENT_REDIAL Received");
                ar = (AsyncResult) msg.obj;
                if ((ar.exception == null) && (ar.result != null)) {
                    String dialString = (String) ar.result;
                    if (TextUtils.isEmpty(dialString)) return;
                    try {
                        dialInternal(dialString, null, VideoProfile.STATE_AUDIO_ONLY, null);
                    } catch (CallStateException e) {
                        Rlog.e(LOG_TAG, "silent redial failed: " + e);
                    }
                }
                break;

            case EVENT_SRVCC_STATE_CHANGED:
                ar = (AsyncResult)msg.obj;
                if (ar.exception == null) {
                    handleSrvccStateChanged((int[]) ar.result);
                } else {
                    Rlog.e(LOG_TAG, "Srvcc exception: " + ar.exception);
                }
                break;

            case EVENT_UNSOL_OEM_HOOK_RAW:
                ar = (AsyncResult)msg.obj;
                if (ar.exception == null) {
                    byte[] data = (byte[])ar.result;
                    Rlog.d(LOG_TAG, "EVENT_UNSOL_OEM_HOOK_RAW data="
                            + IccUtils.bytesToHexString(data));
                    mNotifier.notifyOemHookRawEventForSubscriber(getSubId(), data);
                } else {
                    Rlog.e(LOG_TAG, "OEM hook raw exception: " + ar.exception);
                }
                break;

            case EVENT_GET_RADIO_CAPABILITY:
                ar = (AsyncResult) msg.obj;
                RadioCapability rc = (RadioCapability) ar.result;
                if (ar.exception != null) {
                    Rlog.d(LOG_TAG, "get phone radio capability fail,"
                            + "no need to change mRadioCapability");
                } else {
                    radioCapabilityUpdated(rc);
                }
                Rlog.d(LOG_TAG, "EVENT_GET_RADIO_CAPABILITY :"
                        + "phone rc : " + rc);
                break;

            case EVENT_CONFIG_LCE:
                ar = (AsyncResult) msg.obj;
                if (ar.exception != null) {
                    Rlog.d(LOG_TAG, "config LCE service failed: " + ar.exception);
                } else {
                    final ArrayList<Integer> statusInfo = (ArrayList<Integer>)ar.result;
                    mLceStatus = statusInfo.get(0);
                    mReportInterval = statusInfo.get(1);
                }
                break;

            case EVENT_CHECK_FOR_NETWORK_AUTOMATIC: {
                onCheckForNetworkSelectionModeAutomatic(msg);
                break;
            }
            default:
                throw new RuntimeException("unexpected event not handled");
        }
    }

    private void handleSrvccStateChanged(int[] ret) {
        Rlog.d(LOG_TAG, "handleSrvccStateChanged");

        ArrayList<Connection> conn = null;
        ImsPhone imsPhone = mImsPhone;
        Call.SrvccState srvccState = Call.SrvccState.NONE;
        if (ret != null && ret.length != 0) {
            int state = ret[0];
            switch(state) {
                case VoLteServiceState.HANDOVER_STARTED:
                    srvccState = Call.SrvccState.STARTED;
                    if (imsPhone != null) {
                        conn = imsPhone.getHandoverConnection();
                        migrateFrom(imsPhone);
                    } else {
                        Rlog.d(LOG_TAG, "HANDOVER_STARTED: mImsPhone null");
                    }
                    break;
                case VoLteServiceState.HANDOVER_COMPLETED:
                    srvccState = Call.SrvccState.COMPLETED;
                    if (imsPhone != null) {
                        imsPhone.notifySrvccState(srvccState);
                    } else {
                        Rlog.d(LOG_TAG, "HANDOVER_COMPLETED: mImsPhone null");
                    }
                    break;
                case VoLteServiceState.HANDOVER_FAILED:
                case VoLteServiceState.HANDOVER_CANCELED:
                    srvccState = Call.SrvccState.FAILED;
                    break;

                default:
                    //ignore invalid state
                    return;
            }

            getCallTracker().notifySrvccState(srvccState, conn);

            VoLteServiceState lteState = new VoLteServiceState(state);
            notifyVoLteServiceStateChanged(lteState);
        }
    }

    // Inherited documentation suffices.
    @Override
    public Context getContext() {
        return mContext;
    }

    // Will be called when icc changed
    protected abstract void onUpdateIccAvailability();

    /**
     * Disables the DNS check (i.e., allows "0.0.0.0").
     * Useful for lab testing environment.
     * @param b true disables the check, false enables.
     */
    @Override
    public void disableDnsCheck(boolean b) {
        mDnsCheckDisabled = b;
        SharedPreferences sp = PreferenceManager.getDefaultSharedPreferences(getContext());
        SharedPreferences.Editor editor = sp.edit();
        editor.putBoolean(DNS_SERVER_CHECK_DISABLED_KEY, b);
        editor.apply();
    }

    /**
     * Returns true if the DNS check is currently disabled.
     */
    @Override
    public boolean isDnsCheckDisabled() {
        return mDnsCheckDisabled;
    }

    // Inherited documentation suffices.
    @Override
    public void registerForPreciseCallStateChanged(Handler h, int what, Object obj) {
        checkCorrectThread(h);

        mPreciseCallStateRegistrants.addUnique(h, what, obj);
    }

    // Inherited documentation suffices.
    @Override
    public void unregisterForPreciseCallStateChanged(Handler h) {
        mPreciseCallStateRegistrants.remove(h);
    }

    /**
     * Subclasses of Phone probably want to replace this with a
     * version scoped to their packages
     */
    protected void notifyPreciseCallStateChangedP() {
        AsyncResult ar = new AsyncResult(null, this, null);
        mPreciseCallStateRegistrants.notifyRegistrants(ar);

        mNotifier.notifyPreciseCallState(this);
    }

    @Override
    public void registerForHandoverStateChanged(Handler h, int what, Object obj) {
        checkCorrectThread(h);
        mHandoverRegistrants.addUnique(h, what, obj);
    }

    @Override
    public void unregisterForHandoverStateChanged(Handler h) {
        mHandoverRegistrants.remove(h);
    }

    /**
     * Subclasses of Phone probably want to replace this with a
     * version scoped to their packages
     */
    public void notifyHandoverStateChanged(Connection cn) {
       AsyncResult ar = new AsyncResult(null, cn, null);
       mHandoverRegistrants.notifyRegistrants(ar);
    }

    protected void setIsInEmergencyCall() {
    }

    public void migrateFrom(PhoneBase from) {
        migrate(mHandoverRegistrants, from.mHandoverRegistrants);
        migrate(mPreciseCallStateRegistrants, from.mPreciseCallStateRegistrants);
        migrate(mNewRingingConnectionRegistrants, from.mNewRingingConnectionRegistrants);
        migrate(mIncomingRingRegistrants, from.mIncomingRingRegistrants);
        migrate(mDisconnectRegistrants, from.mDisconnectRegistrants);
        migrate(mServiceStateRegistrants, from.mServiceStateRegistrants);
        migrate(mMmiCompleteRegistrants, from.mMmiCompleteRegistrants);
        migrate(mMmiRegistrants, from.mMmiRegistrants);
        migrate(mUnknownConnectionRegistrants, from.mUnknownConnectionRegistrants);
        migrate(mSuppServiceFailedRegistrants, from.mSuppServiceFailedRegistrants);
        if (from.isInEmergencyCall()) {
            setIsInEmergencyCall();
        }
    }

    public void migrate(RegistrantList to, RegistrantList from) {
        from.removeCleared();
        for (int i = 0, n = from.size(); i < n; i++) {
            Registrant r = (Registrant) from.get(i);
            Message msg = r.messageForRegistrant();
            // Since CallManager has already registered with both CS and IMS phones,
            // the migrate should happen only for those registrants which are not
            // registered with CallManager.Hence the below check is needed to add
            // only those registrants to the registrant list which are not
            // coming from the CallManager.
            if (msg != null) {
                if (msg.obj == CallManager.getInstance().getRegistrantIdentifier()) {
                    continue;
                } else {
                    to.add((Registrant) from.get(i));
                }
            } else {
                Rlog.d(LOG_TAG, "msg is null");
            }
        }
    }

    // Inherited documentation suffices.
    @Override
    public void registerForUnknownConnection(Handler h, int what, Object obj) {
        checkCorrectThread(h);

        mUnknownConnectionRegistrants.addUnique(h, what, obj);
    }

    // Inherited documentation suffices.
    @Override
    public void unregisterForUnknownConnection(Handler h) {
        mUnknownConnectionRegistrants.remove(h);
    }

    // Inherited documentation suffices.
    @Override
    public void registerForNewRingingConnection(
            Handler h, int what, Object obj) {
        checkCorrectThread(h);

        mNewRingingConnectionRegistrants.addUnique(h, what, obj);
    }

    // Inherited documentation suffices.
    @Override
    public void unregisterForNewRingingConnection(Handler h) {
        mNewRingingConnectionRegistrants.remove(h);
    }

    // Inherited documentation suffices.
    @Override
    public void registerForVideoCapabilityChanged(
            Handler h, int what, Object obj) {
        checkCorrectThread(h);

        mVideoCapabilityChangedRegistrants.addUnique(h, what, obj);

        // Notify any registrants of the cached video capability as soon as they register.
        notifyForVideoCapabilityChanged(mIsVideoCapable);
    }

    // Inherited documentation suffices.
    @Override
    public void unregisterForVideoCapabilityChanged(Handler h) {
        mVideoCapabilityChangedRegistrants.remove(h);
    }

    // Inherited documentation suffices.
    @Override
    public void registerForInCallVoicePrivacyOn(Handler h, int what, Object obj){
        mCi.registerForInCallVoicePrivacyOn(h, what, obj);
    }

    // Inherited documentation suffices.
    @Override
    public void unregisterForInCallVoicePrivacyOn(Handler h){
        mCi.unregisterForInCallVoicePrivacyOn(h);
    }

    // Inherited documentation suffices.
    @Override
    public void registerForInCallVoicePrivacyOff(Handler h, int what, Object obj){
        mCi.registerForInCallVoicePrivacyOff(h, what, obj);
    }

    // Inherited documentation suffices.
    @Override
    public void unregisterForInCallVoicePrivacyOff(Handler h){
        mCi.unregisterForInCallVoicePrivacyOff(h);
    }

    // Inherited documentation suffices.
    @Override
    public void registerForIncomingRing(
            Handler h, int what, Object obj) {
        checkCorrectThread(h);

        mIncomingRingRegistrants.addUnique(h, what, obj);
    }

    // Inherited documentation suffices.
    @Override
    public void unregisterForIncomingRing(Handler h) {
        mIncomingRingRegistrants.remove(h);
    }

    // Inherited documentation suffices.
    @Override
    public void registerForDisconnect(Handler h, int what, Object obj) {
        checkCorrectThread(h);

        mDisconnectRegistrants.addUnique(h, what, obj);
    }

    // Inherited documentation suffices.
    @Override
    public void unregisterForDisconnect(Handler h) {
        mDisconnectRegistrants.remove(h);
    }

    // Inherited documentation suffices.
    @Override
    public void registerForSuppServiceFailed(Handler h, int what, Object obj) {
        checkCorrectThread(h);

        mSuppServiceFailedRegistrants.addUnique(h, what, obj);
    }

    // Inherited documentation suffices.
    @Override
    public void unregisterForSuppServiceFailed(Handler h) {
        mSuppServiceFailedRegistrants.remove(h);
    }

    // Inherited documentation suffices.
    @Override
    public void registerForMmiInitiate(Handler h, int what, Object obj) {
        checkCorrectThread(h);

        mMmiRegistrants.addUnique(h, what, obj);
    }

    // Inherited documentation suffices.
    @Override
    public void unregisterForMmiInitiate(Handler h) {
        mMmiRegistrants.remove(h);
    }

    // Inherited documentation suffices.
    @Override
    public void registerForMmiComplete(Handler h, int what, Object obj) {
        checkCorrectThread(h);

        mMmiCompleteRegistrants.addUnique(h, what, obj);
    }

    // Inherited documentation suffices.
    @Override
    public void unregisterForMmiComplete(Handler h) {
        checkCorrectThread(h);

        mMmiCompleteRegistrants.remove(h);
    }

    public void registerForSimRecordsLoaded(Handler h, int what, Object obj) {
        logUnexpectedCdmaMethodCall("registerForSimRecordsLoaded");
    }

    public void unregisterForSimRecordsLoaded(Handler h) {
        logUnexpectedCdmaMethodCall("unregisterForSimRecordsLoaded");
    }

    @Override
    public void registerForTtyModeReceived(Handler h, int what, Object obj) {
    }

    @Override
    public void unregisterForTtyModeReceived(Handler h) {
    }

    @Override
    public void setNetworkSelectionModeAutomatic(Message response) {
        Rlog.d(LOG_TAG, "setNetworkSelectionModeAutomatic, querying current mode");
        // we don't want to do this unecesarily - it acutally causes
        // the radio to repeate network selection and is costly
        // first check if we're already in automatic mode
        Message msg = obtainMessage(EVENT_CHECK_FOR_NETWORK_AUTOMATIC);
        msg.obj = response;
        mCi.getNetworkSelectionMode(msg);
    }

    private void onCheckForNetworkSelectionModeAutomatic(Message fromRil) {
        AsyncResult ar = (AsyncResult)fromRil.obj;
        Message response = (Message)ar.userObj;
        boolean doAutomatic = true;
        if (ar.exception == null && ar.result != null) {
            try {
                int[] modes = (int[])ar.result;
                if (modes[0] == 0) {
                    // already confirmed to be in automatic mode - don't resend
                    doAutomatic = false;
                }
            } catch (Exception e) {
                // send the setting on error
            }
        }
<<<<<<< HEAD
        if (doAutomatic) {
            // wrap the response message in our own message along with
            // an empty string (to indicate automatic selection) for the
            // operator's id.
            NetworkSelectMessage nsm = new NetworkSelectMessage();
            nsm.message = response;
            nsm.operatorNumeric = "";
            nsm.operatorAlphaLong = "";
            nsm.operatorAlphaShort = "";

            Message msg = obtainMessage(EVENT_SET_NETWORK_AUTOMATIC_COMPLETE, nsm);
            mCi.setNetworkSelectionModeAutomatic(msg);

            updateSavedNetworkOperator(nsm);
        } else {
            Rlog.d(LOG_TAG, "setNetworkSelectionModeAutomatic - already auto, ignoring");
            // since the Network selection mode is already set to
            // automatic, sendresponse with the result considering
            // it as successful for those expecting it.
            if (response != null) {
                AsyncResult.forMessage(response, null, null);
                response.sendToTarget();
            }
=======

        // wrap the response message in our own message along with
        // an empty string (to indicate automatic selection) for the
        // operator's id.
        NetworkSelectMessage nsm = new NetworkSelectMessage();
        nsm.message = response;
        nsm.operatorNumeric = "";
        nsm.operatorAlphaLong = "";
        nsm.operatorAlphaShort = "";

        if (doAutomatic) {
            Message msg = obtainMessage(EVENT_SET_NETWORK_AUTOMATIC_COMPLETE, nsm);
            mCi.setNetworkSelectionModeAutomatic(msg);
        } else {
            Rlog.d(LOG_TAG, "setNetworkSelectionModeAutomatic - already auto, ignoring");
            ar.userObj = nsm;
            handleSetSelectNetwork(ar);
        }
>>>>>>> 78250bae

        }
    }

    @Override
    public void getNetworkSelectionMode(Message message) {
        mCi.getNetworkSelectionMode(message);
    }

    @Override
    public void selectNetworkManually(OperatorInfo network, boolean persistSelection,
            Message response) {
        // wrap the response message in our own message along with
        // the operator's id.
        NetworkSelectMessage nsm = new NetworkSelectMessage();
        nsm.message = response;
        nsm.operatorNumeric = network.getOperatorNumeric();
        nsm.operatorAlphaLong = network.getOperatorAlphaLong();
        nsm.operatorAlphaShort = network.getOperatorAlphaShort();

        Message msg = obtainMessage(EVENT_SET_NETWORK_MANUAL_COMPLETE, nsm);
        if (network.getRadioTech().equals("")) {
            mCi.setNetworkSelectionModeManual(network.getOperatorNumeric(), msg);
        } else {
            mCi.setNetworkSelectionModeManual(network.getOperatorNumeric()
                    + "+" + network.getRadioTech(), msg);
        }

        if (persistSelection) {
            updateSavedNetworkOperator(nsm);
        } else {
            clearSavedNetworkSelection();
        }
    }

    /**
     * Registration point for emergency call/callback mode start. Message.obj is AsyncResult and
     * Message.obj.result will be Integer indicating start of call by value 1 or end of call by
     * value 0
     * @param h handler to notify
     * @param what what code of message when delivered
     * @param obj placed in Message.obj.userObj
     */
    public void registerForEmergencyCallToggle(Handler h, int what, Object obj) {
        Registrant r = new Registrant(h, what, obj);
        mEmergencyCallToggledRegistrants.add(r);
    }

    public void unregisterForEmergencyCallToggle(Handler h) {
        mEmergencyCallToggledRegistrants.remove(h);
    }

    private void updateSavedNetworkOperator(NetworkSelectMessage nsm) {
        int subId = getSubId();
        if (SubscriptionManager.isValidSubscriptionId(subId)) {
            // open the shared preferences editor, and write the value.
            // nsm.operatorNumeric is "" if we're in automatic.selection.
            SharedPreferences sp = PreferenceManager.getDefaultSharedPreferences(getContext());
            SharedPreferences.Editor editor = sp.edit();
            editor.putString(NETWORK_SELECTION_KEY + subId, nsm.operatorNumeric);
            editor.putString(NETWORK_SELECTION_NAME_KEY + subId, nsm.operatorAlphaLong);
            editor.putString(NETWORK_SELECTION_SHORT_KEY + subId, nsm.operatorAlphaShort);

            // commit and log the result.
            if (!editor.commit()) {
                Rlog.e(LOG_TAG, "failed to commit network selection preference");
            }
        } else {
            Rlog.e(LOG_TAG, "Cannot update network selection preference due to invalid subId " +
                    subId);
        }
    }

    /**
     * Used to track the settings upon completion of the network change.
     */
    private void handleSetSelectNetwork(AsyncResult ar) {
        // look for our wrapper within the asyncresult, skip the rest if it
        // is null.
        if (!(ar.userObj instanceof NetworkSelectMessage)) {
            Rlog.e(LOG_TAG, "unexpected result from user object.");
            return;
        }

        NetworkSelectMessage nsm = (NetworkSelectMessage) ar.userObj;

        // found the object, now we send off the message we had originally
        // attached to the request.
        if (nsm.message != null) {
            AsyncResult.forMessage(nsm.message, ar.result, ar.exception);
            nsm.message.sendToTarget();
        }
    }

    /**
     * Method to retrieve the saved operator from the Shared Preferences
     */
    private OperatorInfo getSavedNetworkSelection() {
        // open the shared preferences and search with our key.
        SharedPreferences sp = PreferenceManager.getDefaultSharedPreferences(getContext());
        String numeric = sp.getString(NETWORK_SELECTION_KEY + getSubId(), "");
        String name = sp.getString(NETWORK_SELECTION_NAME_KEY + getSubId(), "");
        String shrt = sp.getString(NETWORK_SELECTION_SHORT_KEY + getSubId(), "");
        return new OperatorInfo(numeric, name, shrt);
    }

    /**
     * Clears the saved network selection.
     */
    private void clearSavedNetworkSelection() {
        // open the shared preferences and search with our key.
        PreferenceManager.getDefaultSharedPreferences(getContext()).edit().
                remove(NETWORK_SELECTION_KEY + getSubId()).
                remove(NETWORK_SELECTION_NAME_KEY + getSubId()).
                remove(NETWORK_SELECTION_SHORT_KEY + getSubId()).commit();
    }

    /**
     * Method to restore the previously saved operator id, or reset to
     * automatic selection, all depending upon the value in the shared
     * preferences.
     */
    public void restoreSavedNetworkSelection(Message response) {
        // retrieve the operator
        OperatorInfo networkSelection = getSavedNetworkSelection();

        // set to auto if the id is empty, otherwise select the network.
        if (networkSelection == null || TextUtils.isEmpty(networkSelection.getOperatorNumeric())) {
            setNetworkSelectionModeAutomatic(response);
        } else {
            selectNetworkManually(networkSelection, true, response);
        }
    }

    /**
     * Saves CLIR setting so that we can re-apply it as necessary
     * (in case the RIL resets it across reboots).
     */
    public void saveClirSetting(int commandInterfaceCLIRMode) {
        // Open the shared preferences editor, and write the value.
        SharedPreferences sp = PreferenceManager.getDefaultSharedPreferences(getContext());
        SharedPreferences.Editor editor = sp.edit();
        editor.putInt(CLIR_KEY + getPhoneId(), commandInterfaceCLIRMode);

        // Commit and log the result.
        if (!editor.commit()) {
            Rlog.e(LOG_TAG, "Failed to commit CLIR preference");
        }
    }

    // Inherited documentation suffices.
    @Override
    public void setUnitTestMode(boolean f) {
        mUnitTestMode = f;
    }

    // Inherited documentation suffices.
    @Override
    public boolean getUnitTestMode() {
        return mUnitTestMode;
    }

    /**
     * To be invoked when a voice call Connection disconnects.
     *
     * Subclasses of Phone probably want to replace this with a
     * version scoped to their packages
     */
    protected void notifyDisconnectP(Connection cn) {
        AsyncResult ar = new AsyncResult(null, cn, null);
        mDisconnectRegistrants.notifyRegistrants(ar);
    }

    // Inherited documentation suffices.
    @Override
    public void registerForServiceStateChanged(
            Handler h, int what, Object obj) {
        checkCorrectThread(h);

        mServiceStateRegistrants.add(h, what, obj);
    }

    // Inherited documentation suffices.
    @Override
    public void unregisterForServiceStateChanged(Handler h) {
        mServiceStateRegistrants.remove(h);
    }

    // Inherited documentation suffices.
    @Override
    public void registerForRingbackTone(Handler h, int what, Object obj) {
        mCi.registerForRingbackTone(h, what, obj);
    }

    // Inherited documentation suffices.
    @Override
    public void unregisterForRingbackTone(Handler h) {
        mCi.unregisterForRingbackTone(h);
    }

    // Inherited documentation suffices.
    @Override
    public void registerForOnHoldTone(Handler h, int what, Object obj) {
    }

    // Inherited documentation suffices.
    @Override
    public void unregisterForOnHoldTone(Handler h) {
    }

    // Inherited documentation suffices.
    @Override
    public void registerForResendIncallMute(Handler h, int what, Object obj) {
        mCi.registerForResendIncallMute(h, what, obj);
    }

    // Inherited documentation suffices.
    @Override
    public void unregisterForResendIncallMute(Handler h) {
        mCi.unregisterForResendIncallMute(h);
    }

    @Override
    public void setEchoSuppressionEnabled() {
        // no need for regular phone
    }

    /**
     * Subclasses of Phone probably want to replace this with a
     * version scoped to their packages
     */
    protected void notifyServiceStateChangedP(ServiceState ss) {
        AsyncResult ar = new AsyncResult(null, ss, null);
        mServiceStateRegistrants.notifyRegistrants(ar);

        mNotifier.notifyServiceState(this);
    }

    // Inherited documentation suffices.
    @Override
    public SimulatedRadioControl getSimulatedRadioControl() {
        return mSimulatedRadioControl;
    }

    /**
     * Verifies the current thread is the same as the thread originally
     * used in the initialization of this instance. Throws RuntimeException
     * if not.
     *
     * @exception RuntimeException if the current thread is not
     * the thread that originally obtained this PhoneBase instance.
     */
    private void checkCorrectThread(Handler h) {
        if (h.getLooper() != mLooper) {
            throw new RuntimeException(
                    "com.android.internal.telephony.Phone must be used from within one thread");
        }
    }

    /**
     * Set the properties by matching the carrier string in
     * a string-array resource
     */
    private static Locale getLocaleFromCarrierProperties(Context ctx) {
        String carrier = SystemProperties.get("ro.carrier");

        if (null == carrier || 0 == carrier.length() || "unknown".equals(carrier)) {
            return null;
        }

        CharSequence[] carrierLocales = ctx.getResources().getTextArray(R.array.carrier_properties);

        for (int i = 0; i < carrierLocales.length; i+=3) {
            String c = carrierLocales[i].toString();
            if (carrier.equals(c)) {
                return Locale.forLanguageTag(carrierLocales[i + 1].toString().replace('_', '-'));
            }
        }

        return null;
    }

    /**
     * Get state
     */
    @Override
    public abstract PhoneConstants.State getState();

    /**
     * Retrieves the IccFileHandler of the Phone instance
     */
    public IccFileHandler getIccFileHandler(){
        UiccCardApplication uiccApplication = mUiccApplication.get();
        IccFileHandler fh;

        if (uiccApplication == null) {
            Rlog.d(LOG_TAG, "getIccFileHandler: uiccApplication == null, return null");
            fh = null;
        } else {
            fh = uiccApplication.getIccFileHandler();
        }

        Rlog.d(LOG_TAG, "getIccFileHandler: fh=" + fh);
        return fh;
    }

    /**
     * Retrieves the IccRecords of the Phone instance
     */
    public IccRecords getIccRecords() {
        return mIccRecords.get();
    }

    /*
     * Retrieves the Handler of the Phone instance
     */
    public Handler getHandler() {
        return this;
    }

    @Override
    public void updatePhoneObject(int voiceRadioTech) {
        // Only the PhoneProxy can update the phone object.
        PhoneFactory.getDefaultPhone().updatePhoneObject(voiceRadioTech);
    }

    /**
    * Retrieves the ServiceStateTracker of the phone instance.
    */
    public ServiceStateTracker getServiceStateTracker() {
        return null;
    }

    /**
    * Get call tracker
    */
    public CallTracker getCallTracker() {
        return null;
    }

    public AppType getCurrentUiccAppType() {
        UiccCardApplication currentApp = mUiccApplication.get();
        if (currentApp != null) {
            return currentApp.getType();
        }
        return AppType.APPTYPE_UNKNOWN;
    }

    @Override
    public IccCard getIccCard() {
        return null;
        //throw new Exception("getIccCard Shouldn't be called from PhoneBase");
    }

    @Override
    public String getIccSerialNumber() {
        IccRecords r = mIccRecords.get();
        return (r != null) ? r.getIccId() : null;
    }

    @Override
    public boolean getIccRecordsLoaded() {
        IccRecords r = mIccRecords.get();
        return (r != null) ? r.getRecordsLoaded() : false;
    }

    /**
     * @return all available cell information or null if none.
     */
    @Override
    public List<CellInfo> getAllCellInfo() {
        List<CellInfo> cellInfoList = getServiceStateTracker().getAllCellInfo();
        return privatizeCellInfoList(cellInfoList);
    }

    /**
     * Clear CDMA base station lat/long values if location setting is disabled.
     * @param cellInfoList the original cell info list from the RIL
     * @return the original list with CDMA lat/long cleared if necessary
     */
    private List<CellInfo> privatizeCellInfoList(List<CellInfo> cellInfoList) {
        if (cellInfoList == null) return null;
        int mode = Settings.Secure.getInt(getContext().getContentResolver(),
                Settings.Secure.LOCATION_MODE, Settings.Secure.LOCATION_MODE_OFF);
        if (mode == Settings.Secure.LOCATION_MODE_OFF) {
            ArrayList<CellInfo> privateCellInfoList = new ArrayList<CellInfo>(cellInfoList.size());
            // clear lat/lon values for location privacy
            for (CellInfo c : cellInfoList) {
                if (c instanceof CellInfoCdma) {
                    CellInfoCdma cellInfoCdma = (CellInfoCdma) c;
                    CellIdentityCdma cellIdentity = cellInfoCdma.getCellIdentity();
                    CellIdentityCdma maskedCellIdentity = new CellIdentityCdma(
                            cellIdentity.getNetworkId(),
                            cellIdentity.getSystemId(),
                            cellIdentity.getBasestationId(),
                            Integer.MAX_VALUE, Integer.MAX_VALUE);
                    CellInfoCdma privateCellInfoCdma = new CellInfoCdma(cellInfoCdma);
                    privateCellInfoCdma.setCellIdentity(maskedCellIdentity);
                    privateCellInfoList.add(privateCellInfoCdma);
                } else {
                    privateCellInfoList.add(c);
                }
            }
            cellInfoList = privateCellInfoList;
        }
        return cellInfoList;
    }

    /**
     * {@inheritDoc}
     */
    @Override
    public void setCellInfoListRate(int rateInMillis) {
        mCi.setCellInfoListRate(rateInMillis, null);
    }

    @Override
    /** @return true if there are messages waiting, false otherwise. */
    public boolean getMessageWaitingIndicator() {
        return mVmCount != 0;
    }

    @Override
    public boolean getCallForwardingIndicator() {
        IccRecords r = mIccRecords.get();
        return (r != null) ? r.getVoiceCallForwardingFlag() : false;
    }

    /**
     * This method stores the CF_ENABLED flag in preferences
     * @param enabled
     */
    public void setCallForwardingPreference(boolean enabled) {
        Rlog.d(LOG_TAG, "Set callforwarding info to perferences");
        SharedPreferences sp = PreferenceManager.getDefaultSharedPreferences(mContext);
        SharedPreferences.Editor edit = sp.edit();
        edit.putBoolean(CF_ENABLED + getSubId(), enabled);
        edit.commit();

        // set the sim imsi to be able to track when the sim card is changed.
        setSimImsi(getSubscriberId());
    }

    public boolean getCallForwardingPreference() {
        Rlog.d(LOG_TAG, "Get callforwarding info from perferences");

        SharedPreferences sp = PreferenceManager.getDefaultSharedPreferences(mContext);
        boolean cf = false;
        // Migrate CF enabled flag from phoneid based preference to subId based.
        boolean needMigration = false;
        String oldCfKey = null;
        if (TelephonyManager.getDefault().isMultiSimEnabled()) {
            if (!sp.contains(CF_ENABLED + getSubId()) && sp.contains(CF_ENABLED + mPhoneId)) {
                oldCfKey = CF_ENABLED + mPhoneId;
                needMigration = true;
            }
        } else {
            if (!sp.contains(CF_ENABLED + getSubId()) && sp.contains(CF_ENABLED)) {
                oldCfKey = CF_ENABLED;
                needMigration = true;
            }
        }
        if (needMigration) {
            // Save cf flag based on subId and remove old preference
            cf = sp.getBoolean(oldCfKey, false);
            setCallForwardingPreference(cf);
            SharedPreferences.Editor edit = sp.edit();
            edit.remove(oldCfKey);
            edit.commit();
            return cf;
        }
        cf = sp.getBoolean(CF_ENABLED + getSubId(), false);
        return cf;
    }

    public String getSimImsi() {
        SharedPreferences sp = PreferenceManager.getDefaultSharedPreferences(getContext());
        boolean needMigration = false;
        String oldImsiKey = null;
        if (TelephonyManager.getDefault().isMultiSimEnabled()) {
            //Migrate sim_imsi value for msim
            if (!sp.contains(SIM_IMSI + getSubId()) && sp.contains(VM_SIM_IMSI + mPhoneId)) {
                oldImsiKey = VM_SIM_IMSI + mPhoneId;
                needMigration = true;
            }
        } else {
            //Migrate sim_imsi value for single sim
            if (!sp.contains(SIM_IMSI + getSubId()) && sp.contains(VM_SIM_IMSI)) {
                oldImsiKey = VM_SIM_IMSI;
                needMigration = true;
            }
        }
        if (needMigration) {
            // Save imsi based on subId and remove old preference
            String imsi = sp.getString(oldImsiKey, null);
            setSimImsi(imsi);
            SharedPreferences.Editor editor = sp.edit();
            editor.remove(oldImsiKey);
            editor.commit();
            return imsi;
        }
        return sp.getString(SIM_IMSI + getSubId(), null);
    }

    public void setSimImsi(String imsi) {
        SharedPreferences sp = PreferenceManager.getDefaultSharedPreferences(getContext());
        SharedPreferences.Editor editor = sp.edit();
        editor.putString(SIM_IMSI + getSubId(), imsi);
        editor.apply();
    }

    /**
     *  Query the status of the CDMA roaming preference
     */
    @Override
    public void queryCdmaRoamingPreference(Message response) {
        mCi.queryCdmaRoamingPreference(response);
    }

    /**
     * Get the signal strength
     */
    @Override
    public SignalStrength getSignalStrength() {
        ServiceStateTracker sst = getServiceStateTracker();
        if (sst == null) {
            return new SignalStrength();
        } else {
            return sst.getSignalStrength();
        }
    }

    /**
     *  Set the status of the CDMA roaming preference
     */
    @Override
    public void setCdmaRoamingPreference(int cdmaRoamingType, Message response) {
        mCi.setCdmaRoamingPreference(cdmaRoamingType, response);
    }

    /**
     *  Set the status of the CDMA subscription mode
     */
    @Override
    public void setCdmaSubscription(int cdmaSubscriptionType, Message response) {
        mCi.setCdmaSubscriptionSource(cdmaSubscriptionType, response);
    }

    /**
     *  Set the preferred Network Type: Global, CDMA only or GSM/UMTS only
     */
    @Override
    public void setPreferredNetworkType(int networkType, Message response) {
        // Only set preferred network types to that which the modem supports
        int modemRaf = getRadioAccessFamily();
        int rafFromType = RadioAccessFamily.getRafFromNetworkType(networkType);

        if (modemRaf == RadioAccessFamily.RAF_UNKNOWN
                || rafFromType == RadioAccessFamily.RAF_UNKNOWN) {
            Rlog.d(LOG_TAG, "setPreferredNetworkType: Abort, unknown RAF: "
                    + modemRaf + " " + rafFromType);
            if (response != null) {
                CommandException ex;

                ex = new CommandException(CommandException.Error.GENERIC_FAILURE);
                AsyncResult.forMessage(response, null, ex);
                response.sendToTarget();
            }
            return;
        }

        int filteredRaf = (rafFromType & modemRaf);
        int filteredType = RadioAccessFamily.getNetworkTypeFromRaf(filteredRaf);

        // The getNetworkTypeFromRaf, has no way to differentiate between MODE_GSM_UMTS
        // and MODE_WCDMA_PREF since they have the same raf. So check for it explicitly
        if (networkType == RILConstants.NETWORK_MODE_GSM_UMTS &&
                filteredType == RILConstants.NETWORK_MODE_WCDMA_PREF) {
            filteredType = RILConstants.NETWORK_MODE_GSM_UMTS;
        }
        Rlog.d(LOG_TAG, "setPreferredNetworkType: networkType = " + networkType
                + " modemRaf = " + modemRaf
                + " rafFromType = " + rafFromType
                + " filteredType = " + filteredType);

        mCi.setPreferredNetworkType(filteredType, response);
    }

    @Override
    public void getPreferredNetworkType(Message response) {
        mCi.getPreferredNetworkType(response);
    }

    @Override
    public void getSmscAddress(Message result) {
        mCi.getSmscAddress(result);
    }

    @Override
    public void setSmscAddress(String address, Message result) {
        mCi.setSmscAddress(address, result);
    }

    @Override
    public void setTTYMode(int ttyMode, Message onComplete) {
        mCi.setTTYMode(ttyMode, onComplete);
    }

    @Override
    public void setUiTTYMode(int uiTtyMode, Message onComplete) {
        Rlog.d(LOG_TAG, "unexpected setUiTTYMode method call");
    }

    @Override
    public void queryTTYMode(Message onComplete) {
        mCi.queryTTYMode(onComplete);
    }

    @Override
    public void enableEnhancedVoicePrivacy(boolean enable, Message onComplete) {
        // This function should be overridden by the class CDMAPhone. Not implemented in GSMPhone.
        logUnexpectedCdmaMethodCall("enableEnhancedVoicePrivacy");
    }

    @Override
    public void getEnhancedVoicePrivacy(Message onComplete) {
        // This function should be overridden by the class CDMAPhone. Not implemented in GSMPhone.
        logUnexpectedCdmaMethodCall("getEnhancedVoicePrivacy");
    }

    @Override
    public void setBandMode(int bandMode, Message response) {
        mCi.setBandMode(bandMode, response);
    }

    @Override
    public void queryAvailableBandMode(Message response) {
        mCi.queryAvailableBandMode(response);
    }

    @Override
    public void invokeOemRilRequestRaw(byte[] data, Message response) {
        mCi.invokeOemRilRequestRaw(data, response);
    }

    @Override
    public void invokeOemRilRequestStrings(String[] strings, Message response) {
        mCi.invokeOemRilRequestStrings(strings, response);
    }

    @Override
    public void nvReadItem(int itemID, Message response) {
        mCi.nvReadItem(itemID, response);
    }

    @Override
    public void nvWriteItem(int itemID, String itemValue, Message response) {
        mCi.nvWriteItem(itemID, itemValue, response);
    }

    @Override
    public void nvWriteCdmaPrl(byte[] preferredRoamingList, Message response) {
        mCi.nvWriteCdmaPrl(preferredRoamingList, response);
    }

    @Override
    public void nvResetConfig(int resetType, Message response) {
        mCi.nvResetConfig(resetType, response);
    }

    @Override
    public void notifyDataActivity() {
        mNotifier.notifyDataActivity(this);
    }

    public void notifyMessageWaitingIndicator() {
        // Do not notify voice mail waiting if device doesn't support voice
        if (!mIsVoiceCapable)
            return;

        // This function is added to send the notification to DefaultPhoneNotifier.
        mNotifier.notifyMessageWaitingChanged(this);
    }

    public void notifyDataConnection(String reason, String apnType,
            PhoneConstants.DataState state) {
        mNotifier.notifyDataConnection(this, reason, apnType, state);
    }

    public void notifyDataConnection(String reason, String apnType) {
        mNotifier.notifyDataConnection(this, reason, apnType, getDataConnectionState(apnType));
    }

    public void notifyDataConnection(String reason) {
        String types[] = getActiveApnTypes();
        for (String apnType : types) {
            mNotifier.notifyDataConnection(this, reason, apnType, getDataConnectionState(apnType));
        }
    }

    public void notifyOtaspChanged(int otaspMode) {
        mNotifier.notifyOtaspChanged(this, otaspMode);
    }

    public void notifySignalStrength() {
        mNotifier.notifySignalStrength(this);
    }

    public void notifyCellInfo(List<CellInfo> cellInfo) {
        mNotifier.notifyCellInfo(this, privatizeCellInfoList(cellInfo));
    }

    public void notifyDataConnectionRealTimeInfo(DataConnectionRealTimeInfo dcRtInfo) {
        mNotifier.notifyDataConnectionRealTimeInfo(this, dcRtInfo);
    }

    public void notifyVoLteServiceStateChanged(VoLteServiceState lteState) {
        mNotifier.notifyVoLteServiceStateChanged(this, lteState);
    }

    /**
     * @return true if a mobile originating emergency call is active
     */
    public boolean isInEmergencyCall() {
        return false;
    }

    /**
     * @return {@code true} if we are in emergency call back mode. This is a period where the phone
     * should be using as little power as possible and be ready to receive an incoming call from the
     * emergency operator.
     */
    public boolean isInEcm() {
        return false;
    }

    private static int getVideoState(Call call) {
        int videoState = VideoProfile.STATE_AUDIO_ONLY;
        ImsPhoneConnection conn = (ImsPhoneConnection) call.getEarliestConnection();
        if (conn != null) {
            videoState = conn.getVideoState();
        }
        return videoState;
    }

    private boolean isVideoCall(Call call) {
        int videoState = getVideoState(call);
        return (VideoProfile.isVideo(videoState));
    }

    @Override
    public boolean isVideoCallPresent() {
        boolean isVideoCallActive = false;
        if (mImsPhone != null) {
            isVideoCallActive = isVideoCall(mImsPhone.getForegroundCall()) ||
                    isVideoCall(mImsPhone.getBackgroundCall()) ||
                    isVideoCall(mImsPhone.getRingingCall());
        }
        Rlog.d(LOG_TAG, "isVideoCallActive: " + isVideoCallActive);
        return isVideoCallActive;
    }

    @Override
    public abstract int getPhoneType();

    /** @hide */
    /** @return number of voicemails */
    @Override
    public int getVoiceMessageCount(){
        return mVmCount;
    }

    /** sets the voice mail count of the phone and notifies listeners. */
    public void setVoiceMessageCount(int countWaiting) {
        mVmCount = countWaiting;
        // notify listeners of voice mail
        notifyMessageWaitingIndicator();
    }

    /** gets the voice mail count from preferences */
    protected int getStoredVoiceMessageCount() {
        int countVoiceMessages = 0;
        SharedPreferences sp = PreferenceManager.getDefaultSharedPreferences(mContext);
        String subscriberId = sp.getString(VM_ID, null);
        String currentSubscriberId = getSubscriberId();

        if ((subscriberId != null) && (currentSubscriberId != null)
                && (currentSubscriberId.equals(subscriberId))) {
            // get voice mail count from preferences
            countVoiceMessages = sp.getInt(VM_COUNT, 0);
            Rlog.d(LOG_TAG, "Voice Mail Count from preference = " + countVoiceMessages);
        } else {
            Rlog.d(LOG_TAG, "Voicemail count retrieval returning 0 as count for matching " +
                    "subscriberId not found");

        }
        return countVoiceMessages;
    }

    /**
     * Returns the CDMA ERI icon index to display
     */
    @Override
    public int getCdmaEriIconIndex() {
        logUnexpectedCdmaMethodCall("getCdmaEriIconIndex");
        return -1;
    }

    /**
     * Returns the CDMA ERI icon mode,
     * 0 - ON
     * 1 - FLASHING
     */
    @Override
    public int getCdmaEriIconMode() {
        logUnexpectedCdmaMethodCall("getCdmaEriIconMode");
        return -1;
    }

    /**
     * Returns the CDMA ERI text,
     */
    @Override
    public String getCdmaEriText() {
        logUnexpectedCdmaMethodCall("getCdmaEriText");
        return "GSM nw, no ERI";
    }

    @Override
    public String getCdmaMin() {
        // This function should be overridden by the class CDMAPhone. Not implemented in GSMPhone.
        logUnexpectedCdmaMethodCall("getCdmaMin");
        return null;
    }

    @Override
    public boolean isMinInfoReady() {
        // This function should be overridden by the class CDMAPhone. Not implemented in GSMPhone.
        logUnexpectedCdmaMethodCall("isMinInfoReady");
        return false;
    }

    @Override
    public String getCdmaPrlVersion(){
        //  This function should be overridden by the class CDMAPhone. Not implemented in GSMPhone.
        logUnexpectedCdmaMethodCall("getCdmaPrlVersion");
        return null;
    }

    @Override
    public void sendBurstDtmf(String dtmfString, int on, int off, Message onComplete) {
        // This function should be overridden by the class CDMAPhone. Not implemented in GSMPhone.
        logUnexpectedCdmaMethodCall("sendBurstDtmf");
    }

    @Override
    public void exitEmergencyCallbackMode() {
        // This function should be overridden by the class CDMAPhone. Not implemented in GSMPhone.
        logUnexpectedCdmaMethodCall("exitEmergencyCallbackMode");
    }

    @Override
    public void registerForCdmaOtaStatusChange(Handler h, int what, Object obj) {
        // This function should be overridden by the class CDMAPhone. Not implemented in GSMPhone.
        logUnexpectedCdmaMethodCall("registerForCdmaOtaStatusChange");
    }

    @Override
    public void unregisterForCdmaOtaStatusChange(Handler h) {
        // This function should be overridden by the class CDMAPhone. Not implemented in GSMPhone.
        logUnexpectedCdmaMethodCall("unregisterForCdmaOtaStatusChange");
    }

    @Override
    public void registerForSubscriptionInfoReady(Handler h, int what, Object obj) {
        // This function should be overridden by the class CDMAPhone. Not implemented in GSMPhone.
        logUnexpectedCdmaMethodCall("registerForSubscriptionInfoReady");
    }

    @Override
    public void unregisterForSubscriptionInfoReady(Handler h) {
        // This function should be overridden by the class CDMAPhone. Not implemented in GSMPhone.
        logUnexpectedCdmaMethodCall("unregisterForSubscriptionInfoReady");
    }

    /**
     * Returns true if OTA Service Provisioning needs to be performed.
     * If not overridden return false.
     */
    @Override
    public boolean needsOtaServiceProvisioning() {
        return false;
    }

    /**
     * Return true if number is an OTASP number.
     * If not overridden return false.
     */
    @Override
    public  boolean isOtaSpNumber(String dialStr) {
        return false;
    }

    @Override
    public void registerForCallWaiting(Handler h, int what, Object obj){
        // This function should be overridden by the class CDMAPhone. Not implemented in GSMPhone.
        logUnexpectedCdmaMethodCall("registerForCallWaiting");
    }

    @Override
    public void unregisterForCallWaiting(Handler h){
        // This function should be overridden by the class CDMAPhone. Not implemented in GSMPhone.
        logUnexpectedCdmaMethodCall("unregisterForCallWaiting");
    }

    @Override
    public void registerForEcmTimerReset(Handler h, int what, Object obj) {
        // This function should be overridden by the class CDMAPhone. Not implemented in GSMPhone.
        logUnexpectedCdmaMethodCall("registerForEcmTimerReset");
    }

    @Override
    public void unregisterForEcmTimerReset(Handler h) {
        // This function should be overridden by the class CDMAPhone. Not implemented in GSMPhone.
        logUnexpectedCdmaMethodCall("unregisterForEcmTimerReset");
    }

    @Override
    public void registerForSignalInfo(Handler h, int what, Object obj) {
        mCi.registerForSignalInfo(h, what, obj);
    }

    @Override
    public void unregisterForSignalInfo(Handler h) {
        mCi.unregisterForSignalInfo(h);
    }

    @Override
    public void registerForDisplayInfo(Handler h, int what, Object obj) {
        mCi.registerForDisplayInfo(h, what, obj);
    }

     @Override
    public void unregisterForDisplayInfo(Handler h) {
         mCi.unregisterForDisplayInfo(h);
     }

    @Override
    public void registerForNumberInfo(Handler h, int what, Object obj) {
        mCi.registerForNumberInfo(h, what, obj);
    }

    @Override
    public void unregisterForNumberInfo(Handler h) {
        mCi.unregisterForNumberInfo(h);
    }

    @Override
    public void registerForRedirectedNumberInfo(Handler h, int what, Object obj) {
        mCi.registerForRedirectedNumberInfo(h, what, obj);
    }

    @Override
    public void unregisterForRedirectedNumberInfo(Handler h) {
        mCi.unregisterForRedirectedNumberInfo(h);
    }

    @Override
    public void registerForLineControlInfo(Handler h, int what, Object obj) {
        mCi.registerForLineControlInfo( h, what, obj);
    }

    @Override
    public void unregisterForLineControlInfo(Handler h) {
        mCi.unregisterForLineControlInfo(h);
    }

    @Override
    public void registerFoT53ClirlInfo(Handler h, int what, Object obj) {
        mCi.registerFoT53ClirlInfo(h, what, obj);
    }

    @Override
    public void unregisterForT53ClirInfo(Handler h) {
        mCi.unregisterForT53ClirInfo(h);
    }

    @Override
    public void registerForT53AudioControlInfo(Handler h, int what, Object obj) {
        mCi.registerForT53AudioControlInfo( h, what, obj);
    }

    @Override
    public void unregisterForT53AudioControlInfo(Handler h) {
        mCi.unregisterForT53AudioControlInfo(h);
    }

     @Override
    public void setOnEcbModeExitResponse(Handler h, int what, Object obj){
         // This function should be overridden by the class CDMAPhone. Not implemented in GSMPhone.
         logUnexpectedCdmaMethodCall("setOnEcbModeExitResponse");
     }

     @Override
    public void unsetOnEcbModeExitResponse(Handler h){
        // This function should be overridden by the class CDMAPhone. Not implemented in GSMPhone.
         logUnexpectedCdmaMethodCall("unsetOnEcbModeExitResponse");
     }

    @Override
    public void registerForRadioOffOrNotAvailable(Handler h, int what, Object obj) {
        mRadioOffOrNotAvailableRegistrants.addUnique(h, what, obj);
    }

    @Override
    public void unregisterForRadioOffOrNotAvailable(Handler h) {
        mRadioOffOrNotAvailableRegistrants.remove(h);
    }

    @Override
    public String[] getActiveApnTypes() {
        return mDcTracker.getActiveApnTypes();
    }

    @Override
    public boolean hasMatchedTetherApnSetting() {
        return mDcTracker.hasMatchedTetherApnSetting();
    }

    @Override
    public String getActiveApnHost(String apnType) {
        return mDcTracker.getActiveApnString(apnType);
    }

    @Override
    public LinkProperties getLinkProperties(String apnType) {
        return mDcTracker.getLinkProperties(apnType);
    }

    @Override
    public NetworkCapabilities getNetworkCapabilities(String apnType) {
        return mDcTracker.getNetworkCapabilities(apnType);
    }

    @Override
    public boolean isDataConnectivityPossible() {
        return isDataConnectivityPossible(PhoneConstants.APN_TYPE_DEFAULT);
    }

    @Override
    public boolean isDataConnectivityPossible(String apnType) {
        return ((mDcTracker != null) &&
                (mDcTracker.isDataPossible(apnType)));
    }

    /**
     * Notify registrants of a new ringing Connection.
     * Subclasses of Phone probably want to replace this with a
     * version scoped to their packages
     */
    public void notifyNewRingingConnectionP(Connection cn) {
        if (!mIsVoiceCapable)
            return;
        AsyncResult ar = new AsyncResult(null, cn, null);
        mNewRingingConnectionRegistrants.notifyRegistrants(ar);
    }

    /**
     * Notify registrants of a new unknown connection.
     */
    public void notifyUnknownConnectionP(Connection cn) {
        mUnknownConnectionRegistrants.notifyResult(cn);
    }

    /**
     * Notify registrants if phone is video capable.
     */
    public void notifyForVideoCapabilityChanged(boolean isVideoCallCapable) {
        // Cache the current video capability so that we don't lose the information.
        mIsVideoCapable = isVideoCallCapable;

        AsyncResult ar = new AsyncResult(null, isVideoCallCapable, null);
        mVideoCapabilityChangedRegistrants.notifyRegistrants(ar);
    }

    /**
     * Notify registrants of a RING event.
     */
    private void notifyIncomingRing() {
        if (!mIsVoiceCapable)
            return;
        AsyncResult ar = new AsyncResult(null, this, null);
        mIncomingRingRegistrants.notifyRegistrants(ar);
    }

    /**
     * Send the incoming call Ring notification if conditions are right.
     */
    private void sendIncomingCallRingNotification(int token) {
        if (mIsVoiceCapable && !mDoesRilSendMultipleCallRing &&
                (token == mCallRingContinueToken)) {
            Rlog.d(LOG_TAG, "Sending notifyIncomingRing");
            notifyIncomingRing();
            sendMessageDelayed(
                    obtainMessage(EVENT_CALL_RING_CONTINUE, token, 0), mCallRingDelay);
        } else {
            Rlog.d(LOG_TAG, "Ignoring ring notification request,"
                    + " mDoesRilSendMultipleCallRing=" + mDoesRilSendMultipleCallRing
                    + " token=" + token
                    + " mCallRingContinueToken=" + mCallRingContinueToken
                    + " mIsVoiceCapable=" + mIsVoiceCapable);
        }
    }

    @Override
    public boolean isCspPlmnEnabled() {
        // This function should be overridden by the class GSMPhone.
        // Not implemented in CDMAPhone.
        logUnexpectedGsmMethodCall("isCspPlmnEnabled");
        return false;
    }

    @Override
    public IsimRecords getIsimRecords() {
        Rlog.e(LOG_TAG, "getIsimRecords() is only supported on LTE devices");
        return null;
    }

    @Override
    public String getMsisdn() {
        logUnexpectedGsmMethodCall("getMsisdn");
        return null;
    }

    /**
     * Common error logger method for unexpected calls to CDMA-only methods.
     */
    private static void logUnexpectedCdmaMethodCall(String name)
    {
        Rlog.e(LOG_TAG, "Error! " + name + "() in PhoneBase should not be " +
                "called, CDMAPhone inactive.");
    }

    @Override
    public PhoneConstants.DataState getDataConnectionState() {
        return getDataConnectionState(PhoneConstants.APN_TYPE_DEFAULT);
    }

    /**
     * Common error logger method for unexpected calls to GSM/WCDMA-only methods.
     */
    private static void logUnexpectedGsmMethodCall(String name) {
        Rlog.e(LOG_TAG, "Error! " + name + "() in PhoneBase should not be " +
                "called, GSMPhone inactive.");
    }

    // Called by SimRecords which is constructed with a PhoneBase instead of a GSMPhone.
    public void notifyCallForwardingIndicator() {
        // This function should be overridden by the class GSMPhone. Not implemented in CDMAPhone.
        Rlog.e(LOG_TAG, "Error! This function should never be executed, inactive CDMAPhone.");
    }

    public void notifyDataConnectionFailed(String reason, String apnType) {
        mNotifier.notifyDataConnectionFailed(this, reason, apnType);
    }

    public void notifyPreciseDataConnectionFailed(String reason, String apnType, String apn,
            String failCause) {
        mNotifier.notifyPreciseDataConnectionFailed(this, reason, apnType, apn, failCause);
    }

    /**
     * {@inheritDoc}
     */
    @Override
    public int getLteOnCdmaMode() {
        return mCi.getLteOnCdmaMode();
    }

    public void setVoiceMessageWaiting(int line, int countWaiting) {
        // This function should be overridden by class GSMPhone and CDMAPhone.
        Rlog.e(LOG_TAG, "Error! This function should never be executed, inactive Phone.");
    }

    /**
     * Gets the USIM service table from the UICC, if present and available.
     * @return an interface to the UsimServiceTable record, or null if not available
     */
    @Override
    public UsimServiceTable getUsimServiceTable() {
        IccRecords r = mIccRecords.get();
        return (r != null) ? r.getUsimServiceTable() : null;
    }

    /**
     * Gets the Uicc card corresponding to this phone.
     * @return the UiccCard object corresponding to the phone ID.
     */
    @Override
    public UiccCard getUiccCard() {
        return mUiccController.getUiccCard(mPhoneId);
    }

    /**
     * Get P-CSCF address from PCO after data connection is established or modified.
     * @param apnType the apnType, "ims" for IMS APN, "emergency" for EMERGENCY APN
     */
    @Override
    public String[] getPcscfAddress(String apnType) {
        return mDcTracker.getPcscfAddress(apnType);
    }

    /**
     * Set IMS registration state
     */
    @Override
    public void setImsRegistrationState(boolean registered) {
        mDcTracker.setImsRegistrationState(registered);
    }

    /**
     * Return an instance of a IMS phone
     */
    @Override
    public Phone getImsPhone() {
        return mImsPhone;
    }

    @Override
    public boolean isUtEnabled() {
        return false;
    }

    @Override
    public ImsPhone relinquishOwnershipOfImsPhone() {
        synchronized (PhoneProxy.lockForRadioTechnologyChange) {
            if (mImsPhone == null)
                return null;

            if (mImsIntentReceiverRegistered) {
                mContext.unregisterReceiver(mImsIntentReceiver);
                mImsIntentReceiverRegistered = false;
            }

            ImsPhone imsPhone = mImsPhone;
            mImsPhone = null;

            CallManager.getInstance().unregisterPhone(imsPhone);
            imsPhone.unregisterForSilentRedial(this);

            return imsPhone;
        }
    }

    @Override
    public void acquireOwnershipOfImsPhone(ImsPhone imsPhone) {
        synchronized (PhoneProxy.lockForRadioTechnologyChange) {
            if (imsPhone == null)
                return;

            if (mImsPhone != null) {
                Rlog.e(LOG_TAG, "acquireOwnershipOfImsPhone: non-null mImsPhone." +
                        " Shouldn't happen - but disposing");
                mImsPhone.dispose();
                // Potential GC issue if someone keeps a reference to ImsPhone.
                // However: this change will make sure that such a reference does
                // not access functions through NULL pointer.
                //mImsPhone.removeReferences();
            }

            mImsPhone = imsPhone;

            mImsServiceReady = true;
            mImsPhone.updateParentPhone(this);
            CallManager.getInstance().registerPhone(mImsPhone);
            mImsPhone.registerForSilentRedial(
                    this, EVENT_INITIATE_SILENT_REDIAL, null);
        }
    }

    protected void updateImsPhone() {
        Rlog.d(LOG_TAG, "updateImsPhone"
                + " mImsServiceReady=" + mImsServiceReady);

        if (mImsServiceReady && (mImsPhone == null)) {
            mImsPhone = PhoneFactory.makeImsPhone(mNotifier, this);
            CallManager.getInstance().registerPhone(mImsPhone);
            mImsPhone.registerForSilentRedial(
                    this, EVENT_INITIATE_SILENT_REDIAL, null);
        } else if (!mImsServiceReady && (mImsPhone != null)) {
            CallManager.getInstance().unregisterPhone(mImsPhone);
            mImsPhone.unregisterForSilentRedial(this);

            mImsPhone.dispose();
            // Potential GC issue if someone keeps a reference to ImsPhone.
            // However: this change will make sure that such a reference does
            // not access functions through NULL pointer.
            //mImsPhone.removeReferences();
            mImsPhone = null;
        }
    }

    /**
     * Dials a number.
     *
     * @param dialString The number to dial.
     * @param uusInfo The UUSInfo.
     * @param videoState The video state for the call.
     * @param intentExtras Extras from the original CALL intent.
     * @return The Connection.
     * @throws CallStateException
     */
    protected Connection dialInternal(
            String dialString, UUSInfo uusInfo, int videoState, Bundle intentExtras)
            throws CallStateException {
        // dialInternal shall be overriden by GSMPhone and CDMAPhone
        return null;
    }

    /**
     * Returns the subscription id.
     */
    public int getSubId() {
        return SubscriptionController.getInstance().getSubIdUsingPhoneId(mPhoneId);
    }

    /**
     * Returns the phone id.
     */
    public int getPhoneId() {
        return mPhoneId;
    }

    /**
     * Return the service state of mImsPhone if it is STATE_IN_SERVICE
     * otherwise return the current voice service state
     */
    @Override
    public int getVoicePhoneServiceState() {
        ImsPhone imsPhone = mImsPhone;
        if (imsPhone != null
                && imsPhone.getServiceState().getState() == ServiceState.STATE_IN_SERVICE) {
            return ServiceState.STATE_IN_SERVICE;
        }
        return getServiceState().getState();
    }

    @Override
    public boolean setOperatorBrandOverride(String brand) {
        return false;
    }

    @Override
    public boolean setRoamingOverride(List<String> gsmRoamingList,
            List<String> gsmNonRoamingList, List<String> cdmaRoamingList,
            List<String> cdmaNonRoamingList) {
        String iccId = getIccSerialNumber();
        if (TextUtils.isEmpty(iccId)) {
            return false;
        }

        setRoamingOverrideHelper(gsmRoamingList, GSM_ROAMING_LIST_OVERRIDE_PREFIX, iccId);
        setRoamingOverrideHelper(gsmNonRoamingList, GSM_NON_ROAMING_LIST_OVERRIDE_PREFIX, iccId);
        setRoamingOverrideHelper(cdmaRoamingList, CDMA_ROAMING_LIST_OVERRIDE_PREFIX, iccId);
        setRoamingOverrideHelper(cdmaNonRoamingList, CDMA_NON_ROAMING_LIST_OVERRIDE_PREFIX, iccId);

        // Refresh.
        ServiceStateTracker tracker = getServiceStateTracker();
        if (tracker != null) {
            tracker.pollState();
        }
        return true;
    }

    private void setRoamingOverrideHelper(List<String> list, String prefix, String iccId) {
        SharedPreferences.Editor spEditor =
                PreferenceManager.getDefaultSharedPreferences(mContext).edit();
        String key = prefix + iccId;
        if (list == null || list.isEmpty()) {
            spEditor.remove(key).commit();
        } else {
            spEditor.putStringSet(key, new HashSet<String>(list)).commit();
        }
    }

    public boolean isMccMncMarkedAsRoaming(String mccMnc) {
        return getRoamingOverrideHelper(GSM_ROAMING_LIST_OVERRIDE_PREFIX, mccMnc);
    }

    public boolean isMccMncMarkedAsNonRoaming(String mccMnc) {
        return getRoamingOverrideHelper(GSM_NON_ROAMING_LIST_OVERRIDE_PREFIX, mccMnc);
    }

    public boolean isSidMarkedAsRoaming(int SID) {
        return getRoamingOverrideHelper(CDMA_ROAMING_LIST_OVERRIDE_PREFIX,
                Integer.toString(SID));
    }

    public boolean isSidMarkedAsNonRoaming(int SID) {
        return getRoamingOverrideHelper(CDMA_NON_ROAMING_LIST_OVERRIDE_PREFIX,
                Integer.toString(SID));
    }

    /**
     * Get IMS Registration Status
     */
    @Override
    public boolean isImsRegistered() {
        ImsPhone imsPhone = mImsPhone;
        boolean isImsRegistered = false;
        if (imsPhone != null) {
            isImsRegistered = imsPhone.isImsRegistered();
        } else {
            ServiceStateTracker sst = getServiceStateTracker();
            if (sst != null) {
                isImsRegistered = sst.isImsRegistered();
            }
        }
        Rlog.d(LOG_TAG, "isImsRegistered =" + isImsRegistered);
        return isImsRegistered;
    }

    /**
     * Get Wifi Calling Feature Availability
     */
    @Override
    public boolean isWifiCallingEnabled() {
        ImsPhone imsPhone = mImsPhone;
        boolean isWifiCallingEnabled = false;
        if (imsPhone != null) {
            isWifiCallingEnabled = imsPhone.isVowifiEnabled();
        }
        Rlog.d(LOG_TAG, "isWifiCallingEnabled =" + isWifiCallingEnabled);
        return isWifiCallingEnabled;
    }

    /**
     * Get Volte Feature Availability
     */
    @Override
    public boolean isVolteEnabled() {
        ImsPhone imsPhone = mImsPhone;
        boolean isVolteEnabled = false;
        if (imsPhone != null) {
            isVolteEnabled = imsPhone.isVolteEnabled();
        }
        Rlog.d(LOG_TAG, "isImsRegistered =" + isVolteEnabled);
        return isVolteEnabled;
    }

    private boolean getRoamingOverrideHelper(String prefix, String key) {
        String iccId = getIccSerialNumber();
        if (TextUtils.isEmpty(iccId) || TextUtils.isEmpty(key)) {
            return false;
        }

        SharedPreferences sp = PreferenceManager.getDefaultSharedPreferences(mContext);
        Set<String> value = sp.getStringSet(prefix + iccId, null);
        if (value == null) {
            return false;
        }
        return value.contains(key);
    }

    @Override
    public boolean isRadioAvailable() {
        return mCi.getRadioState().isAvailable();
    }

    @Override
    public boolean isRadioOn() {
        return mCi.getRadioState().isOn();
    }

    @Override
    public void shutdownRadio() {
        getServiceStateTracker().requestShutdown();
    }

    @Override
    public boolean isShuttingDown() {
        return getServiceStateTracker().isDeviceShuttingDown();
    }

    @Override
    public void setRadioCapability(RadioCapability rc, Message response) {
        mCi.setRadioCapability(rc, response);
    }

    @Override
    public int getRadioAccessFamily() {
        final RadioCapability rc = getRadioCapability();
        return (rc == null ? RadioAccessFamily.RAF_UNKNOWN : rc.getRadioAccessFamily());
    }

    @Override
    public String getModemUuId() {
        final RadioCapability rc = getRadioCapability();
        return (rc == null ? "" : rc.getLogicalModemUuid());
    }

    @Override
    public RadioCapability getRadioCapability() {
        return mRadioCapability.get();
    }

    @Override
    public void radioCapabilityUpdated(RadioCapability rc) {
        // Called when radios first become available or after a capability switch
        // Update the cached value
        mRadioCapability.set(rc);

        if (SubscriptionManager.isValidSubscriptionId(getSubId())) {
            sendSubscriptionSettings(true);
        }
    }

    public void sendSubscriptionSettings(boolean restoreNetworkSelection) {
        // Send settings down
        int type = PhoneFactory.calculatePreferredNetworkType(mContext, getSubId());
        setPreferredNetworkType(type, null);

        if (restoreNetworkSelection) {
            restoreSavedNetworkSelection(null);
        }
        mDcTracker.setDataEnabled(getDataEnabled());
    }

    protected void setPreferredNetworkTypeIfSimLoaded() {
        int subId = getSubId();
        if (SubscriptionManager.isValidSubscriptionId(subId)) {
            int type = PhoneFactory.calculatePreferredNetworkType(mContext, getSubId());
            setPreferredNetworkType(type, null);
        }
    }

    @Override
    public void registerForRadioCapabilityChanged(Handler h, int what, Object obj) {
        mCi.registerForRadioCapabilityChanged(h, what, obj);
    }

    @Override
    public void unregisterForRadioCapabilityChanged(Handler h) {
        mCi.unregisterForRadioCapabilityChanged(this);
    }

    /**
     * Determines if  IMS is enabled for call.
     *
     * @return {@code true} if IMS calling is enabled.
     */
    public boolean isImsUseEnabled() {
        boolean imsUseEnabled =
                ((ImsManager.isVolteEnabledByPlatform(mContext) &&
                ImsManager.isEnhanced4gLteModeSettingEnabledByUser(mContext)) ||
                (ImsManager.isWfcEnabledByPlatform(mContext) &&
                ImsManager.isWfcEnabledByUser(mContext)) &&
                ImsManager.isNonTtyOrTtyOnVolteEnabled(mContext));
        return imsUseEnabled;
    }

    /**
     * Determines if video calling is enabled for the IMS phone.
     *
     * @return {@code true} if video calling is enabled.
     */
    @Override
    public boolean isVideoEnabled() {
        ImsPhone imsPhone = mImsPhone;
        if ((imsPhone != null)
                && (imsPhone.getServiceState().getState() == ServiceState.STATE_IN_SERVICE)) {
            return imsPhone.isVideoCallEnabled();
        }
        return false;
    }

    @Override
    public int getLceStatus() {
        return mLceStatus;
    }

    @Override
    public void getModemActivityInfo(Message response)  {
        mCi.getModemActivityInfo(response);
    }

    /**
     * Starts LCE service after radio becomes available.
     * LCE service state may get destroyed on the modem when radio becomes unavailable.
     */
    public void startLceAfterRadioIsAvailable() {
        if (mIsTheCurrentActivePhone) {
            mCi.startLceService(DEFAULT_REPORT_INTERVAL_MS, LCE_PULL_MODE,
                obtainMessage(EVENT_CONFIG_LCE));
        }
    }

    @Override
    public Locale getLocaleFromSimAndCarrierPrefs() {
        final IccRecords records = mIccRecords.get();
        if (records != null && records.getSimLanguage() != null) {
            return new Locale(records.getSimLanguage());
        }

        return getLocaleFromCarrierProperties(mContext);
    }

    /* Validate the given extras if the call is for CS domain or not */
    protected boolean shallDialOnCircuitSwitch(Bundle extras) {
            return (extras != null && extras.getInt(QtiVideoCallConstants.EXTRA_CALL_DOMAIN,
                    QtiVideoCallConstants.DOMAIN_AUTOMATIC) == QtiVideoCallConstants.DOMAIN_CS);
    }

    public void dump(FileDescriptor fd, PrintWriter pw, String[] args) {
        pw.println("PhoneBase: subId=" + getSubId());
        pw.println(" mPhoneId=" + mPhoneId);
        pw.println(" mCi=" + mCi);
        pw.println(" mDnsCheckDisabled=" + mDnsCheckDisabled);
        pw.println(" mDcTracker=" + mDcTracker);
        pw.println(" mDoesRilSendMultipleCallRing=" + mDoesRilSendMultipleCallRing);
        pw.println(" mCallRingContinueToken=" + mCallRingContinueToken);
        pw.println(" mCallRingDelay=" + mCallRingDelay);
        pw.println(" mIsTheCurrentActivePhone=" + mIsTheCurrentActivePhone);
        pw.println(" mIsVoiceCapable=" + mIsVoiceCapable);
        pw.println(" mIccRecords=" + mIccRecords.get());
        pw.println(" mUiccApplication=" + mUiccApplication.get());
        pw.println(" mSmsStorageMonitor=" + mSmsStorageMonitor);
        pw.println(" mSmsUsageMonitor=" + mSmsUsageMonitor);
        pw.flush();
        pw.println(" mLooper=" + mLooper);
        pw.println(" mContext=" + mContext);
        pw.println(" mNotifier=" + mNotifier);
        pw.println(" mSimulatedRadioControl=" + mSimulatedRadioControl);
        pw.println(" mUnitTestMode=" + mUnitTestMode);
        pw.println(" isDnsCheckDisabled()=" + isDnsCheckDisabled());
        pw.println(" getUnitTestMode()=" + getUnitTestMode());
        pw.println(" getState()=" + getState());
        pw.println(" getIccSerialNumber()=" + getIccSerialNumber());
        pw.println(" getIccRecordsLoaded()=" + getIccRecordsLoaded());
        pw.println(" getMessageWaitingIndicator()=" + getMessageWaitingIndicator());
        pw.println(" getCallForwardingIndicator()=" + getCallForwardingIndicator());
        pw.println(" isInEmergencyCall()=" + isInEmergencyCall());
        pw.flush();
        pw.println(" isInEcm()=" + isInEcm());
        pw.println(" getPhoneName()=" + getPhoneName());
        pw.println(" getPhoneType()=" + getPhoneType());
        pw.println(" getVoiceMessageCount()=" + getVoiceMessageCount());
        pw.println(" getActiveApnTypes()=" + getActiveApnTypes());
        pw.println(" isDataConnectivityPossible()=" + isDataConnectivityPossible());
        pw.println(" needsOtaServiceProvisioning=" + needsOtaServiceProvisioning());
        pw.flush();
        pw.println("++++++++++++++++++++++++++++++++");

        try {
            mDcTracker.dump(fd, pw, args);
        } catch (Exception e) {
            e.printStackTrace();
        }
        pw.flush();
        pw.println("++++++++++++++++++++++++++++++++");

        try {
            getServiceStateTracker().dump(fd, pw, args);
        } catch (Exception e) {
            e.printStackTrace();
        }
        pw.flush();
        pw.println("++++++++++++++++++++++++++++++++");

        try {
            getCallTracker().dump(fd, pw, args);
        } catch (Exception e) {
            e.printStackTrace();
        }
        pw.flush();
        pw.println("++++++++++++++++++++++++++++++++");

        try {
            ((RIL)mCi).dump(fd, pw, args);
        } catch (Exception e) {
            e.printStackTrace();
        }
        pw.flush();
        pw.println("++++++++++++++++++++++++++++++++");
    }

    public void getCallBarringOption(String facility, String password, Message onComplete) {
        logUnexpectedCdmaMethodCall("getCallBarringOption");
    }

    public void setCallBarringOption(String facility, boolean lockState, String password,
            Message onComplete) {
        logUnexpectedCdmaMethodCall("setCallBarringOption");
    }

    public void requestChangeCbPsw(String facility, String oldPwd, String newPwd, Message result) {
        logUnexpectedCdmaMethodCall("requestChangeCbPsw");
    }

    @Override
    public void setLocalCallHold(boolean lchStatus) {
        mCi.setLocalCallHold(lchStatus);
    }

    @Override
    public void addParticipant(String dialString) throws CallStateException {
        throw new CallStateException("addParticipant is not supported in this phone "
                + this);
    }
}<|MERGE_RESOLUTION|>--- conflicted
+++ resolved
@@ -180,14 +180,9 @@
     protected static final int EVENT_SS                             = 36;
     protected static final int EVENT_CONFIG_LCE                     = 37;
     private static final int EVENT_CHECK_FOR_NETWORK_AUTOMATIC      = 38;
-<<<<<<< HEAD
     protected static final int EVENT_GET_CALLFORWARDING_STATUS      = 39;
     protected static final int EVENT_LAST                           =
             EVENT_GET_CALLFORWARDING_STATUS;
-=======
-    protected static final int EVENT_LAST                           =
-            EVENT_CHECK_FOR_NETWORK_AUTOMATIC;
->>>>>>> 78250bae
 
     // For shared prefs.
     private static final String GSM_ROAMING_LIST_OVERRIDE_PREFIX = "gsm_roaming_list_";
@@ -1044,7 +1039,6 @@
                 // send the setting on error
             }
         }
-<<<<<<< HEAD
         if (doAutomatic) {
             // wrap the response message in our own message along with
             // an empty string (to indicate automatic selection) for the
@@ -1068,27 +1062,6 @@
                 AsyncResult.forMessage(response, null, null);
                 response.sendToTarget();
             }
-=======
-
-        // wrap the response message in our own message along with
-        // an empty string (to indicate automatic selection) for the
-        // operator's id.
-        NetworkSelectMessage nsm = new NetworkSelectMessage();
-        nsm.message = response;
-        nsm.operatorNumeric = "";
-        nsm.operatorAlphaLong = "";
-        nsm.operatorAlphaShort = "";
-
-        if (doAutomatic) {
-            Message msg = obtainMessage(EVENT_SET_NETWORK_AUTOMATIC_COMPLETE, nsm);
-            mCi.setNetworkSelectionModeAutomatic(msg);
-        } else {
-            Rlog.d(LOG_TAG, "setNetworkSelectionModeAutomatic - already auto, ignoring");
-            ar.userObj = nsm;
-            handleSetSelectNetwork(ar);
-        }
->>>>>>> 78250bae
-
         }
     }
 
