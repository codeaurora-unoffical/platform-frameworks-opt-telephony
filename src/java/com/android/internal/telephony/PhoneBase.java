/*
 * Copyright (c) 2012-2014, The Linux Foundation. All rights reserved.
 * Not a Contribution.
 *
 * Copyright (C) 2007 The Android Open Source Project
 *
 * Licensed under the Apache License, Version 2.0 (the "License");
 * you may not use this file except in compliance with the License.
 * You may obtain a copy of the License at
 *
 *      http://www.apache.org/licenses/LICENSE-2.0
 *
 * Unless required by applicable law or agreed to in writing, software
 * distributed under the License is distributed on an "AS IS" BASIS,
 * WITHOUT WARRANTIES OR CONDITIONS OF ANY KIND, either express or implied.
 * See the License for the specific language governing permissions and
 * limitations under the License.
 */

package com.android.internal.telephony;

import android.content.BroadcastReceiver;
import android.content.Context;
import android.content.Intent;
import android.content.IntentFilter;
import android.content.SharedPreferences;
import android.net.LinkProperties;
import android.net.NetworkCapabilities;
import android.net.wifi.WifiManager;
import android.os.AsyncResult;
import android.os.Build;
import android.os.Handler;
import android.os.Looper;
import android.os.Message;
import android.os.Registrant;
import android.os.RegistrantList;
import android.os.SystemProperties;
import android.preference.PreferenceManager;
import android.provider.Settings;
import android.telecom.VideoProfile;
import android.telephony.CellIdentityCdma;
import android.telephony.CellInfo;
import android.telephony.CellInfoCdma;
import android.telephony.DataConnectionRealTimeInfo;
import android.telephony.VoLteServiceState;
import android.telephony.Rlog;
import android.telephony.ServiceState;
import android.telephony.SignalStrength;
import android.telephony.SubscriptionManager;
import android.telephony.TelephonyManager;
import android.text.TextUtils;

import com.android.ims.ImsManager;
import com.android.internal.R;
import com.android.internal.telephony.dataconnection.DcTrackerBase;
import com.android.internal.telephony.imsphone.ImsPhone;
import com.android.internal.telephony.imsphone.ImsPhoneConnection;
import com.android.internal.telephony.test.SimulatedRadioControl;
import com.android.internal.telephony.uicc.IccCardApplicationStatus.AppType;
import com.android.internal.telephony.uicc.IccFileHandler;
import com.android.internal.telephony.uicc.IccRecords;
import com.android.internal.telephony.uicc.IsimRecords;
import com.android.internal.telephony.uicc.UiccCard;
import com.android.internal.telephony.uicc.UiccCardApplication;
import com.android.internal.telephony.uicc.UiccController;
import com.android.internal.telephony.uicc.UsimServiceTable;

import java.io.FileDescriptor;
import java.io.PrintWriter;
import java.util.ArrayList;
import java.util.HashSet;
import java.util.List;
import java.util.Locale;
import java.util.Set;
import java.util.concurrent.atomic.AtomicReference;

/**
 * (<em>Not for SDK use</em>)
 * A base implementation for the com.android.internal.telephony.Phone interface.
 *
 * Note that implementations of Phone.java are expected to be used
 * from a single application thread. This should be the same thread that
 * originally called PhoneFactory to obtain the interface.
 *
 *  {@hide}
 *
 */

public abstract class PhoneBase extends Handler implements Phone {
    private static final String LOG_TAG = "PhoneBase";

    private BroadcastReceiver mImsIntentReceiver = new BroadcastReceiver() {
        @Override
        public void onReceive(Context context, Intent intent) {
            Rlog.d(LOG_TAG, "mImsIntentReceiver: action " + intent.getAction());
            if (intent.hasExtra(ImsManager.EXTRA_PHONE_ID)) {
                int extraPhoneId = intent.getIntExtra(ImsManager.EXTRA_PHONE_ID,
                        SubscriptionManager.INVALID_PHONE_INDEX);
                Rlog.d(LOG_TAG, "mImsIntentReceiver: extraPhoneId = " + extraPhoneId);
                if (extraPhoneId == SubscriptionManager.INVALID_PHONE_INDEX ||
                        extraPhoneId != getPhoneId()) {
                    return;
                }
            }

            // For MSIM, check phone ID
            if (intent.hasExtra(ImsManager.EXTRA_PHONEID)) {
                if (intent.getIntExtra(ImsManager.EXTRA_PHONEID, -1) != getPhoneId())
                    return;
            }

            if (intent.getAction().equals(ImsManager.ACTION_IMS_SERVICE_UP)) {
                mImsServiceReady = true;
                updateImsPhone();
            } else if (intent.getAction().equals(ImsManager.ACTION_IMS_SERVICE_DOWN)) {
                mImsServiceReady = false;
                updateImsPhone();
            }
        }
    };
    /**
     * Indicates whether Out Of Service is considered as data call disconnect.
     */
    public static final String PROPERTY_OOS_IS_DISCONNECT = "persist.telephony.oosisdc";

    // Key used to read and write the saved network selection numeric value
    public static final String NETWORK_SELECTION_KEY = "network_selection_key";
    // Key used to read and write the saved network selection operator name
    public static final String NETWORK_SELECTION_NAME_KEY = "network_selection_name_key";


    // Key used to read/write "disable data connection on boot" pref (used for testing)
    public static final String DATA_DISABLED_ON_BOOT_KEY = "disabled_on_boot_key";

    /* Event Constants */
    protected static final int EVENT_RADIO_AVAILABLE             = 1;
    /** Supplementary Service Notification received. */
    protected static final int EVENT_SSN                         = 2;
    protected static final int EVENT_SIM_RECORDS_LOADED          = 3;
    protected static final int EVENT_MMI_DONE                    = 4;
    protected static final int EVENT_RADIO_ON                    = 5;
    protected static final int EVENT_GET_BASEBAND_VERSION_DONE   = 6;
    protected static final int EVENT_USSD                        = 7;
    protected static final int EVENT_RADIO_OFF_OR_NOT_AVAILABLE  = 8;
    protected static final int EVENT_GET_IMEI_DONE               = 9;
    protected static final int EVENT_GET_IMEISV_DONE             = 10;
    protected static final int EVENT_GET_SIM_STATUS_DONE         = 11;
    protected static final int EVENT_SET_CALL_FORWARD_DONE       = 12;
    protected static final int EVENT_GET_CALL_FORWARD_DONE       = 13;
    protected static final int EVENT_CALL_RING                   = 14;
    protected static final int EVENT_CALL_RING_CONTINUE          = 15;

    // Used to intercept the carrier selection calls so that
    // we can save the values.
    protected static final int EVENT_SET_NETWORK_MANUAL_COMPLETE    = 16;
    protected static final int EVENT_SET_NETWORK_AUTOMATIC_COMPLETE = 17;
    protected static final int EVENT_SET_CLIR_COMPLETE              = 18;
    protected static final int EVENT_REGISTERED_TO_NETWORK          = 19;
    protected static final int EVENT_SET_VM_NUMBER_DONE             = 20;
    // Events for CDMA support
    protected static final int EVENT_GET_DEVICE_IDENTITY_DONE       = 21;
    protected static final int EVENT_RUIM_RECORDS_LOADED            = 22;
    protected static final int EVENT_NV_READY                       = 23;
    protected static final int EVENT_SET_ENHANCED_VP                = 24;
    protected static final int EVENT_EMERGENCY_CALLBACK_MODE_ENTER  = 25;
    protected static final int EVENT_EXIT_EMERGENCY_CALLBACK_RESPONSE = 26;
    protected static final int EVENT_CDMA_SUBSCRIPTION_SOURCE_CHANGED = 27;
    // other
    protected static final int EVENT_SET_NETWORK_AUTOMATIC          = 28;
    protected static final int EVENT_ICC_RECORD_EVENTS              = 29;
    protected static final int EVENT_ICC_CHANGED                    = 30;
    // Single Radio Voice Call Continuity
    protected static final int EVENT_SRVCC_STATE_CHANGED            = 31;
    protected static final int EVENT_INITIATE_SILENT_REDIAL         = 32;
    protected static final int EVENT_RADIO_NOT_AVAILABLE            = 33;
    protected static final int EVENT_UNSOL_OEM_HOOK_RAW             = 34;
    protected static final int EVENT_GET_RADIO_CAPABILITY           = 35;
    protected static final int EVENT_SS                             = 36;
    protected static final int EVENT_SET_CALL_FORWARD_TIMER_DONE    = 37;
    protected static final int EVENT_GET_CALL_FORWARD_TIMER_DONE    = 38;
    protected static final int EVENT_LAST                   = EVENT_GET_CALL_FORWARD_TIMER_DONE;

    // For shared prefs.
    private static final String GSM_ROAMING_LIST_OVERRIDE_PREFIX = "gsm_roaming_list_";
    private static final String GSM_NON_ROAMING_LIST_OVERRIDE_PREFIX = "gsm_non_roaming_list_";
    private static final String CDMA_ROAMING_LIST_OVERRIDE_PREFIX = "cdma_roaming_list_";
    private static final String CDMA_NON_ROAMING_LIST_OVERRIDE_PREFIX = "cdma_non_roaming_list_";

    // Key used to read/write current CLIR setting
    public static final String CLIR_KEY = "clir_key";

    // Key used for storing voice mail count
    public static final String VM_COUNT = "vm_count_key";
    // Key used to read/write the ID for storing the voice mail
    public static final String VM_ID = "vm_id_key";

    // Key used to read/write "disable DNS server check" pref (used for testing)
    public static final String DNS_SERVER_CHECK_DISABLED_KEY = "dns_server_check_disabled_key";

   //Telephony System Property used to indicate a multimode target
    public static final String PROPERTY_MULTIMODE_CDMA = "ro.config.multimode_cdma";

    /**
     * Small container class used to hold information relevant to
     * the carrier selection process. operatorNumeric can be ""
     * if we are looking for automatic selection. operatorAlphaLong is the
     * corresponding operator name.
     */
    protected static class NetworkSelectMessage {
        public Message message;
        public String operatorNumeric;
        public String operatorAlphaLong;
    }

    /* Instance Variables */
    public CommandsInterface mCi;
    private int mVmCount = 0;
    boolean mDnsCheckDisabled;
    public DcTrackerBase mDcTracker;
    boolean mDoesRilSendMultipleCallRing;
    int mCallRingContinueToken;
    int mCallRingDelay;
    public boolean mIsTheCurrentActivePhone = true;
    boolean mIsVoiceCapable = true;

    // Variable to cache the video capabilitity. In some cases, we lose this info and are unable
    // to recover from the state. So, we cache it and notify listeners when they register.
    private boolean mIsVideoCapable = false;
    protected UiccController mUiccController = null;
    public AtomicReference<IccRecords> mIccRecords = new AtomicReference<IccRecords>();
    public SmsStorageMonitor mSmsStorageMonitor;
    public SmsUsageMonitor mSmsUsageMonitor;
    protected AtomicReference<UiccCardApplication> mUiccApplication =
            new AtomicReference<UiccCardApplication>();

    private TelephonyTester mTelephonyTester;
    private final String mName;
    private final String mActionDetached;
    private final String mActionAttached;

    protected int mPhoneId;

    private final Object mImsLock = new Object();
    private boolean mImsServiceReady = false;
    protected ImsPhone mImsPhone = null;

    @Override
    public String getPhoneName() {
        return mName;
    }

    public String getNai(){
         return null;
    }

    /**
     * Return the ActionDetached string. When this action is received by components
     * they are to simulate detaching from the network.
     *
     * @return com.android.internal.telephony.{mName}.action_detached
     *          {mName} is GSM, CDMA ...
     */
    public String getActionDetached() {
        return mActionDetached;
    }

    /**
     * Return the ActionAttached string. When this action is received by components
     * they are to simulate attaching to the network.
     *
     * @return com.android.internal.telephony.{mName}.action_detached
     *          {mName} is GSM, CDMA ...
     */
    public String getActionAttached() {
        return mActionAttached;
    }

    // Flag that indicates that Out Of Service is considered as data call disconnect
    protected boolean mOosIsDisconnect = SystemProperties.getBoolean(
            PROPERTY_OOS_IS_DISCONNECT, true);

    /**
     * Set a system property, unless we're in unit test mode
     */
    // CAF_MSIM TODO this need to be replated with TelephonyManager API ?
    public void setSystemProperty(String property, String value) {
        if(getUnitTestMode()) {
            return;
        }
        SystemProperties.set(property, value);
    }

    /**
     * Set a system property, unless we're in unit test mode
     */
    // CAF_MSIM TODO this need to be replated with TelephonyManager API ?
    public String getSystemProperty(String property, String defValue) {
        if(getUnitTestMode()) {
            return null;
        }
        return SystemProperties.get(property, defValue);
    }


    protected final RegistrantList mPreciseCallStateRegistrants
            = new RegistrantList();

    protected final RegistrantList mHandoverRegistrants
             = new RegistrantList();

    protected final RegistrantList mNewRingingConnectionRegistrants
            = new RegistrantList();

    protected final RegistrantList mIncomingRingRegistrants
            = new RegistrantList();

    protected final RegistrantList mDisconnectRegistrants
            = new RegistrantList();

    protected final RegistrantList mServiceStateRegistrants
            = new RegistrantList();

    protected final RegistrantList mMmiCompleteRegistrants
            = new RegistrantList();

    protected final RegistrantList mMmiRegistrants
            = new RegistrantList();

    protected final RegistrantList mUnknownConnectionRegistrants
            = new RegistrantList();

    protected final RegistrantList mSuppServiceFailedRegistrants
            = new RegistrantList();

    protected final RegistrantList mRadioOffOrNotAvailableRegistrants
            = new RegistrantList();

    protected final RegistrantList mSimRecordsLoadedRegistrants
            = new RegistrantList();

    protected final RegistrantList mVideoCapabilityChangedRegistrants
            = new RegistrantList();


    protected Looper mLooper; /* to insure registrants are in correct thread*/

    protected final Context mContext;

    /**
     * PhoneNotifier is an abstraction for all system-wide
     * state change notification. DefaultPhoneNotifier is
     * used here unless running we're inside a unit test.
     */
    protected PhoneNotifier mNotifier;

    protected SimulatedRadioControl mSimulatedRadioControl;

    boolean mUnitTestMode;

    /**
     * Constructs a PhoneBase in normal (non-unit test) mode.
     *
     * @param notifier An instance of DefaultPhoneNotifier,
     * @param context Context object from hosting application
     * unless unit testing.
     * @param ci the CommandsInterface
     */
    protected PhoneBase(String name, PhoneNotifier notifier, Context context, CommandsInterface ci) {
        this(name, notifier, context, ci, false);
    }

    /**
     * Constructs a PhoneBase in normal (non-unit test) mode.
     *
     * @param notifier An instance of DefaultPhoneNotifier,
     * @param context Context object from hosting application
     * unless unit testing.
     * @param ci is CommandsInterface
     * @param unitTestMode when true, prevents notifications
     * of state change events
     */
    protected PhoneBase(String name, PhoneNotifier notifier, Context context, CommandsInterface ci,
            boolean unitTestMode) {
        this(name, notifier, context, ci, unitTestMode, SubscriptionManager.DEFAULT_PHONE_INDEX);
    }

    /**
     * Constructs a PhoneBase in normal (non-unit test) mode.
     *
     * @param notifier An instance of DefaultPhoneNotifier,
     * @param context Context object from hosting application
     * unless unit testing.
     * @param ci is CommandsInterface
     * @param unitTestMode when true, prevents notifications
     * of state change events
     * @param subscription is current phone subscription
     */
    protected PhoneBase(String name, PhoneNotifier notifier, Context context, CommandsInterface ci,
            boolean unitTestMode, int phoneId) {
        mPhoneId = phoneId;
        mName = name;
        mNotifier = notifier;
        mContext = context;
        mLooper = Looper.myLooper();
        mCi = ci;
        mActionDetached = this.getClass().getPackage().getName() + ".action_detached";
        mActionAttached = this.getClass().getPackage().getName() + ".action_attached";

        if (Build.IS_DEBUGGABLE) {
            mTelephonyTester = new TelephonyTester(this);
        }

        setUnitTestMode(unitTestMode);

        SharedPreferences sp = PreferenceManager.getDefaultSharedPreferences(context);
        mDnsCheckDisabled = sp.getBoolean(DNS_SERVER_CHECK_DISABLED_KEY, false);
        mCi.setOnCallRing(this, EVENT_CALL_RING, null);

        /* "Voice capable" means that this device supports circuit-switched
        * (i.e. voice) phone calls over the telephony network, and is allowed
        * to display the in-call UI while a cellular voice call is active.
        * This will be false on "data only" devices which can't make voice
        * calls and don't support any in-call UI.
        */
        mIsVoiceCapable = mContext.getResources().getBoolean(
                com.android.internal.R.bool.config_voice_capable);

        /**
         *  Some RIL's don't always send RIL_UNSOL_CALL_RING so it needs
         *  to be generated locally. Ideally all ring tones should be loops
         * and this wouldn't be necessary. But to minimize changes to upper
         * layers it is requested that it be generated by lower layers.
         *
         * By default old phones won't have the property set but do generate
         * the RIL_UNSOL_CALL_RING so the default if there is no property is
         * true.
         */
        mDoesRilSendMultipleCallRing = SystemProperties.getBoolean(
                TelephonyProperties.PROPERTY_RIL_SENDS_MULTIPLE_CALL_RING, true);
        Rlog.d(LOG_TAG, "mDoesRilSendMultipleCallRing=" + mDoesRilSendMultipleCallRing);

        mCallRingDelay = SystemProperties.getInt(
                TelephonyProperties.PROPERTY_CALL_RING_DELAY, 3000);
        Rlog.d(LOG_TAG, "mCallRingDelay=" + mCallRingDelay);

        if (getPhoneType() == PhoneConstants.PHONE_TYPE_IMS) return;

        setPropertiesByCarrier();

        // Initialize device storage and outgoing SMS usage monitors for SMSDispatchers.
        mSmsStorageMonitor = new SmsStorageMonitor(this);
        mSmsUsageMonitor = new SmsUsageMonitor(context);
        mUiccController = UiccController.getInstance();
        mUiccController.registerForIccChanged(this, EVENT_ICC_CHANGED, null);

        // Monitor IMS service
        IntentFilter filter = new IntentFilter();
        filter.addAction(ImsManager.ACTION_IMS_SERVICE_UP);
        filter.addAction(ImsManager.ACTION_IMS_SERVICE_DOWN);
        mContext.registerReceiver(mImsIntentReceiver, filter);

        mCi.registerForSrvccStateChanged(this, EVENT_SRVCC_STATE_CHANGED, null);
        mCi.setOnUnsolOemHookRaw(this, EVENT_UNSOL_OEM_HOOK_RAW, null);
        Rlog.d(LOG_TAG, "mOosIsDisconnect=" + mOosIsDisconnect);
    }

    @Override
    public void dispose() {
        synchronized(PhoneProxy.lockForRadioTechnologyChange) {
            mContext.unregisterReceiver(mImsIntentReceiver);
            mCi.unSetOnCallRing(this);
            // Must cleanup all connectionS and needs to use sendMessage!
            mDcTracker.cleanUpAllConnections(null);
            mIsTheCurrentActivePhone = false;
            // Dispose the SMS usage and storage monitors
            mSmsStorageMonitor.dispose();
            mSmsUsageMonitor.dispose();
            mUiccController.unregisterForIccChanged(this);
            mCi.unregisterForSrvccStateChanged(this);
            mCi.unSetOnUnsolOemHookRaw(this);

            if (mTelephonyTester != null) {
                mTelephonyTester.dispose();
            }

            ImsPhone imsPhone = mImsPhone;
            if (imsPhone != null) {
                imsPhone.unregisterForSilentRedial(this);
                imsPhone.dispose();
            }
        }
    }

    @Override
    public void removeReferences() {
        mSmsStorageMonitor = null;
        mSmsUsageMonitor = null;
        mIccRecords.set(null);
        mUiccApplication.set(null);
        mDcTracker = null;
        mUiccController = null;

        ImsPhone imsPhone = mImsPhone;
        if (imsPhone != null) {
            imsPhone.removeReferences();
            mImsPhone = null;
        }
    }

    /**
     * When overridden the derived class needs to call
     * super.handleMessage(msg) so this method has a
     * a chance to process the message.
     *
     * @param msg
     */
    @Override
    public void handleMessage(Message msg) {
        AsyncResult ar;

        // messages to be handled whether or not the phone is being destroyed
        // should only include messages which are being re-directed and do not use
        // resources of the phone being destroyed
        // Note: make sure to add code in GSMPhone/CDMAPhone to re-direct here before
        // they check if phone destroyed.
        switch (msg.what) {
            // handle the select network completion callbacks.
            case EVENT_SET_NETWORK_MANUAL_COMPLETE:
            case EVENT_SET_NETWORK_AUTOMATIC_COMPLETE:
                handleSetSelectNetwork((AsyncResult) msg.obj);
                return;
        }

        if (!mIsTheCurrentActivePhone) {
            Rlog.e(LOG_TAG, "Received message " + msg +
                    "[" + msg.what + "] while being destroyed. Ignoring.");
            return;
        }
        switch(msg.what) {
            case EVENT_CALL_RING:
                Rlog.d(LOG_TAG, "Event EVENT_CALL_RING Received state=" + getState());
                ar = (AsyncResult)msg.obj;
                if (ar.exception == null) {
                    PhoneConstants.State state = getState();
                    if ((!mDoesRilSendMultipleCallRing)
                            && ((state == PhoneConstants.State.RINGING) ||
                                    (state == PhoneConstants.State.IDLE))) {
                        mCallRingContinueToken += 1;
                        sendIncomingCallRingNotification(mCallRingContinueToken);
                    } else {
                        notifyIncomingRing();
                    }
                }
                break;

            case EVENT_CALL_RING_CONTINUE:
                Rlog.d(LOG_TAG, "Event EVENT_CALL_RING_CONTINUE Received stat=" + getState());
                if (getState() == PhoneConstants.State.RINGING) {
                    sendIncomingCallRingNotification(msg.arg1);
                }
                break;

            case EVENT_ICC_CHANGED:
                onUpdateIccAvailability();
                break;

            case EVENT_INITIATE_SILENT_REDIAL:
                Rlog.d(LOG_TAG, "Event EVENT_INITIATE_SILENT_REDIAL Received");
                ar = (AsyncResult) msg.obj;
                if ((ar.exception == null) && (ar.result != null)) {
                    String dialString = (String) ar.result;
                    if (TextUtils.isEmpty(dialString)) return;
                    try {
                        dialInternal(dialString, null, VideoProfile.VideoState.AUDIO_ONLY);
                    } catch (CallStateException e) {
                        Rlog.e(LOG_TAG, "silent redial failed: " + e);
                    }
                }
                break;

            case EVENT_SRVCC_STATE_CHANGED:
                ar = (AsyncResult)msg.obj;
                if (ar.exception == null) {
                    handleSrvccStateChanged((int[]) ar.result);
                } else {
                    Rlog.e(LOG_TAG, "Srvcc exception: " + ar.exception);
                }
                break;

            case EVENT_UNSOL_OEM_HOOK_RAW:
                ar = (AsyncResult)msg.obj;
                if (ar.exception == null) {
                    byte[] data = (byte[])ar.result;
                    Rlog.d(LOG_TAG, "EVENT_UNSOL_OEM_HOOK_RAW data="
                            + IccUtils.bytesToHexString(data));
                    mNotifier.notifyOemHookRawEventForSubscriber(getSubId(), data);
                } else {
                    Rlog.e(LOG_TAG, "OEM hook raw exception: " + ar.exception);
                }
                break;

            default:
                throw new RuntimeException("unexpected event not handled");
        }
    }

    private void handleSrvccStateChanged(int[] ret) {
        Rlog.d(LOG_TAG, "handleSrvccStateChanged");

        ArrayList<Connection> conn = null;
        ImsPhone imsPhone = mImsPhone;
        Call.SrvccState srvccState = Call.SrvccState.NONE;
        if (ret != null && ret.length != 0) {
            int state = ret[0];
            switch(state) {
                case VoLteServiceState.HANDOVER_STARTED:
                    srvccState = Call.SrvccState.STARTED;
                    if (imsPhone != null) {
                        conn = imsPhone.getHandoverConnection();
                        migrateFrom(imsPhone);
                    } else {
                        Rlog.d(LOG_TAG, "HANDOVER_STARTED: mImsPhone null");
                    }
                    break;
                case VoLteServiceState.HANDOVER_COMPLETED:
                    srvccState = Call.SrvccState.COMPLETED;
                    if (imsPhone != null) {
                        imsPhone.notifySrvccState(srvccState);
                    } else {
                        Rlog.d(LOG_TAG, "HANDOVER_COMPLETED: mImsPhone null");
                    }
                    break;
                case VoLteServiceState.HANDOVER_FAILED:
                case VoLteServiceState.HANDOVER_CANCELED:
                    srvccState = Call.SrvccState.FAILED;
                    break;

                default:
                    //ignore invalid state
                    return;
            }

            getCallTracker().notifySrvccState(srvccState, conn);

            VoLteServiceState lteState = new VoLteServiceState(state);
            notifyVoLteServiceStateChanged(lteState);
        }
    }

    // Inherited documentation suffices.
    @Override
    public Context getContext() {
        return mContext;
    }

    // Set the Card into the Phone Book.
    protected void setCardInPhoneBook() {
    }

    // Will be called when icc changed
    protected abstract void onUpdateIccAvailability();

    /**
     * Disables the DNS check (i.e., allows "0.0.0.0").
     * Useful for lab testing environment.
     * @param b true disables the check, false enables.
     */
    @Override
    public void disableDnsCheck(boolean b) {
        mDnsCheckDisabled = b;
        SharedPreferences sp = PreferenceManager.getDefaultSharedPreferences(getContext());
        SharedPreferences.Editor editor = sp.edit();
        editor.putBoolean(DNS_SERVER_CHECK_DISABLED_KEY, b);
        editor.apply();
    }

    /**
     * Returns true if the DNS check is currently disabled.
     */
    @Override
    public boolean isDnsCheckDisabled() {
        return mDnsCheckDisabled;
    }

    // Inherited documentation suffices.
    @Override
    public void registerForPreciseCallStateChanged(Handler h, int what, Object obj) {
        checkCorrectThread(h);

        mPreciseCallStateRegistrants.addUnique(h, what, obj);
    }

    // Inherited documentation suffices.
    @Override
    public void unregisterForPreciseCallStateChanged(Handler h) {
        mPreciseCallStateRegistrants.remove(h);
    }

    /**
     * Subclasses of Phone probably want to replace this with a
     * version scoped to their packages
     */
    protected void notifyPreciseCallStateChangedP() {
        AsyncResult ar = new AsyncResult(null, this, null);
        mPreciseCallStateRegistrants.notifyRegistrants(ar);

        mNotifier.notifyPreciseCallState(this);
    }

    @Override
    public void registerForHandoverStateChanged(Handler h, int what, Object obj) {
        checkCorrectThread(h);
        mHandoverRegistrants.addUnique(h, what, obj);
    }

    @Override
    public void unregisterForHandoverStateChanged(Handler h) {
        mHandoverRegistrants.remove(h);
    }

    /**
     * Subclasses of Phone probably want to replace this with a
     * version scoped to their packages
     */
    public void notifyHandoverStateChanged(Connection cn) {
       AsyncResult ar = new AsyncResult(null, cn, null);
       mHandoverRegistrants.notifyRegistrants(ar);
    }

    public void migrateFrom(PhoneBase from) {
        migrate(mHandoverRegistrants, from.mHandoverRegistrants);
        migrate(mPreciseCallStateRegistrants, from.mPreciseCallStateRegistrants);
        migrate(mNewRingingConnectionRegistrants, from.mNewRingingConnectionRegistrants);
        migrate(mIncomingRingRegistrants, from.mIncomingRingRegistrants);
        migrate(mDisconnectRegistrants, from.mDisconnectRegistrants);
        migrate(mServiceStateRegistrants, from.mServiceStateRegistrants);
        migrate(mMmiCompleteRegistrants, from.mMmiCompleteRegistrants);
        migrate(mMmiRegistrants, from.mMmiRegistrants);
        migrate(mUnknownConnectionRegistrants, from.mUnknownConnectionRegistrants);
        migrate(mSuppServiceFailedRegistrants, from.mSuppServiceFailedRegistrants);
    }

    public void migrate(RegistrantList to, RegistrantList from) {
        from.removeCleared();
        for (int i = 0, n = from.size(); i < n; i++) {
            to.add((Registrant) from.get(i));
        }
    }

    // Inherited documentation suffices.
    @Override
    public void registerForUnknownConnection(Handler h, int what, Object obj) {
        checkCorrectThread(h);

        mUnknownConnectionRegistrants.addUnique(h, what, obj);
    }

    // Inherited documentation suffices.
    @Override
    public void unregisterForUnknownConnection(Handler h) {
        mUnknownConnectionRegistrants.remove(h);
    }

    // Inherited documentation suffices.
    @Override
    public void registerForNewRingingConnection(
            Handler h, int what, Object obj) {
        checkCorrectThread(h);

        mNewRingingConnectionRegistrants.addUnique(h, what, obj);
    }

    // Inherited documentation suffices.
    @Override
    public void unregisterForNewRingingConnection(Handler h) {
        mNewRingingConnectionRegistrants.remove(h);
    }

    // Inherited documentation suffices.
    @Override
    public void registerForVideoCapabilityChanged(
            Handler h, int what, Object obj) {
        checkCorrectThread(h);

        mVideoCapabilityChangedRegistrants.addUnique(h, what, obj);

        // Notify any registrants of the cached video capability as soon as they register.
        notifyForVideoCapabilityChanged(mIsVideoCapable);
    }

    // Inherited documentation suffices.
    @Override
    public void unregisterForVideoCapabilityChanged(Handler h) {
        mVideoCapabilityChangedRegistrants.remove(h);
    }

    // Inherited documentation suffices.
    @Override
    public void registerForInCallVoicePrivacyOn(Handler h, int what, Object obj){
        mCi.registerForInCallVoicePrivacyOn(h, what, obj);
    }

    // Inherited documentation suffices.
    @Override
    public void unregisterForInCallVoicePrivacyOn(Handler h){
        mCi.unregisterForInCallVoicePrivacyOn(h);
    }

    // Inherited documentation suffices.
    @Override
    public void registerForInCallVoicePrivacyOff(Handler h, int what, Object obj){
        mCi.registerForInCallVoicePrivacyOff(h, what, obj);
    }

    // Inherited documentation suffices.
    @Override
    public void unregisterForInCallVoicePrivacyOff(Handler h){
        mCi.unregisterForInCallVoicePrivacyOff(h);
    }

    // Inherited documentation suffices.
    @Override
    public void registerForIncomingRing(
            Handler h, int what, Object obj) {
        checkCorrectThread(h);

        mIncomingRingRegistrants.addUnique(h, what, obj);
    }

    // Inherited documentation suffices.
    @Override
    public void unregisterForIncomingRing(Handler h) {
        mIncomingRingRegistrants.remove(h);
    }

    // Inherited documentation suffices.
    @Override
    public void registerForDisconnect(Handler h, int what, Object obj) {
        checkCorrectThread(h);

        mDisconnectRegistrants.addUnique(h, what, obj);
    }

    // Inherited documentation suffices.
    @Override
    public void unregisterForDisconnect(Handler h) {
        mDisconnectRegistrants.remove(h);
    }

    // Inherited documentation suffices.
    @Override
    public void registerForSuppServiceFailed(Handler h, int what, Object obj) {
        checkCorrectThread(h);

        mSuppServiceFailedRegistrants.addUnique(h, what, obj);
    }

    // Inherited documentation suffices.
    @Override
    public void unregisterForSuppServiceFailed(Handler h) {
        mSuppServiceFailedRegistrants.remove(h);
    }

    // Inherited documentation suffices.
    @Override
    public void registerForMmiInitiate(Handler h, int what, Object obj) {
        checkCorrectThread(h);

        mMmiRegistrants.addUnique(h, what, obj);
    }

    // Inherited documentation suffices.
    @Override
    public void unregisterForMmiInitiate(Handler h) {
        mMmiRegistrants.remove(h);
    }

    // Inherited documentation suffices.
    @Override
    public void registerForMmiComplete(Handler h, int what, Object obj) {
        checkCorrectThread(h);

        mMmiCompleteRegistrants.addUnique(h, what, obj);
    }

    // Inherited documentation suffices.
    @Override
    public void unregisterForMmiComplete(Handler h) {
        checkCorrectThread(h);

        mMmiCompleteRegistrants.remove(h);
    }

    public void registerForSimRecordsLoaded(Handler h, int what, Object obj) {
        logUnexpectedCdmaMethodCall("registerForSimRecordsLoaded");
    }

    public void unregisterForSimRecordsLoaded(Handler h) {
        logUnexpectedCdmaMethodCall("unregisterForSimRecordsLoaded");
    }

    @Override
    public void registerForTtyModeReceived(Handler h, int what, Object obj) {
    }

    @Override
    public void unregisterForTtyModeReceived(Handler h) {
    }

    @Override
    public void setNetworkSelectionModeAutomatic(Message response) {
        // wrap the response message in our own message along with
        // an empty string (to indicate automatic selection) for the
        // operator's id.
        NetworkSelectMessage nsm = new NetworkSelectMessage();
        nsm.message = response;
        nsm.operatorNumeric = "";
        nsm.operatorAlphaLong = "";

        Message msg = obtainMessage(EVENT_SET_NETWORK_AUTOMATIC_COMPLETE, nsm);
        mCi.setNetworkSelectionModeAutomatic(msg);

        updateSavedNetworkOperator(nsm);
    }

    @Override
    public void getNetworkSelectionMode(Message message) {
        mCi.getNetworkSelectionMode(message);
    }

    @Override
    public void selectNetworkManually(OperatorInfo network, Message response) {
        // wrap the response message in our own message along with
        // the operator's id.
        NetworkSelectMessage nsm = new NetworkSelectMessage();
        nsm.message = response;
        nsm.operatorNumeric = network.getOperatorNumeric();
        nsm.operatorAlphaLong = network.getOperatorAlphaLong();

        Message msg = obtainMessage(EVENT_SET_NETWORK_MANUAL_COMPLETE, nsm);
        if (network.getRadioTech().equals("")) {
            mCi.setNetworkSelectionModeManual(network.getOperatorNumeric(), msg);
        } else {
            mCi.setNetworkSelectionModeManual(network.getOperatorNumeric()
                    + "+" + network.getRadioTech(), msg);
        }

        updateSavedNetworkOperator(nsm);
    }

    private void updateSavedNetworkOperator(NetworkSelectMessage nsm) {
        int subId = getSubId();
        if (SubscriptionManager.isValidSubscriptionId(subId)) {
            // open the shared preferences editor, and write the value.
            // nsm.operatorNumeric is "" if we're in automatic.selection.
            SharedPreferences sp = PreferenceManager.getDefaultSharedPreferences(getContext());
            SharedPreferences.Editor editor = sp.edit();
            editor.putString(NETWORK_SELECTION_KEY + subId, nsm.operatorNumeric);
            editor.putString(NETWORK_SELECTION_NAME_KEY + subId, nsm.operatorAlphaLong);

            // commit and log the result.
            if (!editor.commit()) {
                Rlog.e(LOG_TAG, "failed to commit network selection preference");
            }
        } else {
            Rlog.e(LOG_TAG, "Cannot update network selection preference due to invalid subId " +
                    subId);
        }
    }

    /**
     * Used to track the settings upon completion of the network change.
     */
    private void handleSetSelectNetwork(AsyncResult ar) {
        // look for our wrapper within the asyncresult, skip the rest if it
        // is null.
        if (!(ar.userObj instanceof NetworkSelectMessage)) {
            Rlog.e(LOG_TAG, "unexpected result from user object.");
            return;
        }

        NetworkSelectMessage nsm = (NetworkSelectMessage) ar.userObj;

        // found the object, now we send off the message we had originally
        // attached to the request.
        if (nsm.message != null) {
            AsyncResult.forMessage(nsm.message, ar.result, ar.exception);
            nsm.message.sendToTarget();
        }
    }

    /**
     * Method to retrieve the saved operator id from the Shared Preferences
     */
    private String getSavedNetworkSelection() {
        // open the shared preferences and search with our key.
        SharedPreferences sp = PreferenceManager.getDefaultSharedPreferences(getContext());
        return sp.getString(NETWORK_SELECTION_KEY + getSubId(), "");
    }

    /**
     * Method to restore the previously saved operator id, or reset to
     * automatic selection, all depending upon the value in the shared
     * preferences.
     */
    public void restoreSavedNetworkSelection(Message response) {
        // retrieve the operator id
        String networkSelection = getSavedNetworkSelection();

        // set to auto if the id is empty, otherwise select the network.
        if (TextUtils.isEmpty(networkSelection)) {
            mCi.setNetworkSelectionModeAutomatic(response);
        } else {
            mCi.setNetworkSelectionModeManual(networkSelection, response);
        }
    }

    // Inherited documentation suffices.
    @Override
    public void setUnitTestMode(boolean f) {
        mUnitTestMode = f;
    }

    // Inherited documentation suffices.
    @Override
    public boolean getUnitTestMode() {
        return mUnitTestMode;
    }

    /**
     * To be invoked when a voice call Connection disconnects.
     *
     * Subclasses of Phone probably want to replace this with a
     * version scoped to their packages
     */
    protected void notifyDisconnectP(Connection cn) {
        AsyncResult ar = new AsyncResult(null, cn, null);
        mDisconnectRegistrants.notifyRegistrants(ar);
    }

    // Inherited documentation suffices.
    @Override
    public void registerForServiceStateChanged(
            Handler h, int what, Object obj) {
        checkCorrectThread(h);

        mServiceStateRegistrants.add(h, what, obj);
    }

    // Inherited documentation suffices.
    @Override
    public void unregisterForServiceStateChanged(Handler h) {
        mServiceStateRegistrants.remove(h);
    }

    // Inherited documentation suffices.
    @Override
    public void registerForRingbackTone(Handler h, int what, Object obj) {
        mCi.registerForRingbackTone(h, what, obj);
    }

    // Inherited documentation suffices.
    @Override
    public void unregisterForRingbackTone(Handler h) {
        mCi.unregisterForRingbackTone(h);
    }

    // Inherited documentation suffices.
    @Override
    public void registerForOnHoldTone(Handler h, int what, Object obj) {
    }

    // Inherited documentation suffices.
    @Override
    public void unregisterForOnHoldTone(Handler h) {
    }

    // Inherited documentation suffices.
    @Override
    public void registerForResendIncallMute(Handler h, int what, Object obj) {
        mCi.registerForResendIncallMute(h, what, obj);
    }

    // Inherited documentation suffices.
    @Override
    public void unregisterForResendIncallMute(Handler h) {
        mCi.unregisterForResendIncallMute(h);
    }

    @Override
    public void setEchoSuppressionEnabled() {
        // no need for regular phone
    }

    /**
     * Subclasses of Phone probably want to replace this with a
     * version scoped to their packages
     */
    protected void notifyServiceStateChangedP(ServiceState ss) {
        AsyncResult ar = new AsyncResult(null, ss, null);
        mServiceStateRegistrants.notifyRegistrants(ar);

        mNotifier.notifyServiceState(this);
    }

    // Inherited documentation suffices.
    @Override
    public SimulatedRadioControl getSimulatedRadioControl() {
        return mSimulatedRadioControl;
    }

    /**
     * Verifies the current thread is the same as the thread originally
     * used in the initialization of this instance. Throws RuntimeException
     * if not.
     *
     * @exception RuntimeException if the current thread is not
     * the thread that originally obtained this PhoneBase instance.
     */
    private void checkCorrectThread(Handler h) {
        if (h.getLooper() != mLooper) {
            throw new RuntimeException(
                    "com.android.internal.telephony.Phone must be used from within one thread");
        }
    }

    /**
     * Set the properties by matching the carrier string in
     * a string-array resource
     */
    private void setPropertiesByCarrier() {
        String carrier = SystemProperties.get("ro.carrier");

        if (null == carrier || 0 == carrier.length() || "unknown".equals(carrier)) {
            return;
        }

        CharSequence[] carrierLocales = mContext.
                getResources().getTextArray(R.array.carrier_properties);

        for (int i = 0; i < carrierLocales.length; i+=3) {
            String c = carrierLocales[i].toString();
            if (carrier.equals(c)) {
                final Locale l = Locale.forLanguageTag(carrierLocales[i + 1].toString().replace('_', '-'));
                final String country = l.getCountry();
                MccTable.setSystemLocale(mContext, l.getLanguage(), country);

                if (!country.isEmpty()) {
                    try {
                        Settings.Global.getInt(mContext.getContentResolver(),
                                Settings.Global.WIFI_COUNTRY_CODE);
                    } catch (Settings.SettingNotFoundException e) {
                        // note this is not persisting
                        WifiManager wM = (WifiManager)
                                mContext.getSystemService(Context.WIFI_SERVICE);
                        wM.setCountryCode(country, false);
                    }
                }
                return;
            }
        }
    }

    /**
     * Get state
     */
    @Override
    public abstract PhoneConstants.State getState();

    /**
     * Retrieves the IccFileHandler of the Phone instance
     */
    public IccFileHandler getIccFileHandler(){
        UiccCardApplication uiccApplication = mUiccApplication.get();
        IccFileHandler fh;

        if (uiccApplication == null) {
            Rlog.d(LOG_TAG, "getIccFileHandler: uiccApplication == null, return null");
            fh = null;
        } else {
            fh = uiccApplication.getIccFileHandler();
        }

        Rlog.d(LOG_TAG, "getIccFileHandler: fh=" + fh);
        return fh;
    }

    /**
     * Retrieves the IccRecords of the Phone instance
     */
    public IccRecords getIccRecords(){
        UiccCardApplication uiccApplication = mUiccApplication.get();
        if (uiccApplication == null) return null;
        return uiccApplication.getIccRecords();
    }

    /*
     * Retrieves the Handler of the Phone instance
     */
    public Handler getHandler() {
        return this;
    }

    @Override
    public void updatePhoneObject(int voiceRadioTech) {
        Rlog.d(LOG_TAG, "updatePhoneObject: phoneid = " + mPhoneId + " rat = " + voiceRadioTech);
        // Only the PhoneProxy can update the phone object.
        Phone phoneProxy = PhoneFactory.getPhone(mPhoneId);
        if (phoneProxy != null) {
            phoneProxy.updatePhoneObject(voiceRadioTech);
        }
    }

    /**
    * Retrieves the ServiceStateTracker of the phone instance.
    */
    public ServiceStateTracker getServiceStateTracker() {
        return null;
    }

    /**
    * Get call tracker
    */
    public CallTracker getCallTracker() {
        return null;
    }

    public AppType getCurrentUiccAppType() {
        UiccCardApplication currentApp = mUiccApplication.get();
        if (currentApp != null) {
            return currentApp.getType();
        }
        return AppType.APPTYPE_UNKNOWN;
    }

    @Override
    public IccCard getIccCard() {
        return null;
        //throw new Exception("getIccCard Shouldn't be called from PhoneBase");
    }

    @Override
    public String getIccSerialNumber() {
        IccRecords r = mIccRecords.get();
        return (r != null) ? r.getIccId() : null;
    }

    @Override
    public boolean getIccRecordsLoaded() {
        IccRecords r = mIccRecords.get();
        return (r != null) ? r.getRecordsLoaded() : false;
    }

    /**
     * @return all available cell information or null if none.
     */
    @Override
    public List<CellInfo> getAllCellInfo() {
        List<CellInfo> cellInfoList = getServiceStateTracker().getAllCellInfo();
        return privatizeCellInfoList(cellInfoList);
    }

    /**
     * Clear CDMA base station lat/long values if location setting is disabled.
     * @param cellInfoList the original cell info list from the RIL
     * @return the original list with CDMA lat/long cleared if necessary
     */
    private List<CellInfo> privatizeCellInfoList(List<CellInfo> cellInfoList) {
        int mode = Settings.Secure.getInt(getContext().getContentResolver(),
                Settings.Secure.LOCATION_MODE, Settings.Secure.LOCATION_MODE_OFF);
        if (mode == Settings.Secure.LOCATION_MODE_OFF) {
            ArrayList<CellInfo> privateCellInfoList = new ArrayList<CellInfo>(cellInfoList.size());
            // clear lat/lon values for location privacy
            for (CellInfo c : cellInfoList) {
                if (c instanceof CellInfoCdma) {
                    CellInfoCdma cellInfoCdma = (CellInfoCdma) c;
                    CellIdentityCdma cellIdentity = cellInfoCdma.getCellIdentity();
                    CellIdentityCdma maskedCellIdentity = new CellIdentityCdma(
                            cellIdentity.getNetworkId(),
                            cellIdentity.getSystemId(),
                            cellIdentity.getBasestationId(),
                            Integer.MAX_VALUE, Integer.MAX_VALUE);
                    CellInfoCdma privateCellInfoCdma = new CellInfoCdma(cellInfoCdma);
                    privateCellInfoCdma.setCellIdentity(maskedCellIdentity);
                    privateCellInfoList.add(privateCellInfoCdma);
                } else {
                    privateCellInfoList.add(c);
                }
            }
            cellInfoList = privateCellInfoList;
        }
        return cellInfoList;
    }

    /**
     * {@inheritDoc}
     */
    @Override
    public void setCellInfoListRate(int rateInMillis) {
        mCi.setCellInfoListRate(rateInMillis, null);
    }

    @Override
    /** @return true if there are messages waiting, false otherwise. */
    public boolean getMessageWaitingIndicator() {
        return mVmCount != 0;
    }

    @Override
    public boolean getCallForwardingIndicator() {
        IccRecords r = mIccRecords.get();
        return (r != null) ? r.getVoiceCallForwardingFlag() : false;
    }

    @Override
    public void setCallForwardingUncondTimerOption(int startHour, int startMinute,
            int endHour, int endMinute, int commandInterfaceCFReason,
            int commandInterfaceCFAction, String dialingNumber,
            Message onComplete) {
        Rlog.e(LOG_TAG, "setCallForwardingUncondTimerOption error ");
    }

    @Override
    public void getCallForwardingUncondTimerOption(int commandInterfaceCFReason,
            Message onComplete) {
        Rlog.e(LOG_TAG, "getCallForwardingUncondTimerOption error ");
    }

    /**
     *  Query the status of the CDMA roaming preference
     */
    @Override
    public void queryCdmaRoamingPreference(Message response) {
        mCi.queryCdmaRoamingPreference(response);
    }

    /**
     * Get the signal strength
     */
    @Override
    public SignalStrength getSignalStrength() {
        ServiceStateTracker sst = getServiceStateTracker();
        if (sst == null) {
            return new SignalStrength();
        } else {
            return sst.getSignalStrength();
        }
    }

    /**
     *  Set the status of the CDMA roaming preference
     */
    @Override
    public void setCdmaRoamingPreference(int cdmaRoamingType, Message response) {
        mCi.setCdmaRoamingPreference(cdmaRoamingType, response);
    }

    /**
     *  Set the status of the CDMA subscription mode
     */
    @Override
    public void setCdmaSubscription(int cdmaSubscriptionType, Message response) {
        mCi.setCdmaSubscriptionSource(cdmaSubscriptionType, response);
    }

    /**
     *  Set the preferred Network Type: Global, CDMA only or GSM/UMTS only
     */
    @Override
    public void setPreferredNetworkType(int networkType, Message response) {
        if (TelephonyManager.getDefault().getPhoneCount() > 1) {
            ModemBindingPolicyHandler.getInstance().setPreferredNetworkType(networkType,
                    getPhoneId(),response);
        } else {
            mCi.setPreferredNetworkType(networkType, response);
        }
    }

    @Override
    public void getPreferredNetworkType(Message response) {
        mCi.getPreferredNetworkType(response);
    }

    @Override
    public void getSmscAddress(Message result) {
        mCi.getSmscAddress(result);
    }

    @Override
    public void setSmscAddress(String address, Message result) {
        mCi.setSmscAddress(address, result);
    }

    @Override
    public void setTTYMode(int ttyMode, Message onComplete) {
        mCi.setTTYMode(ttyMode, onComplete);
    }

    @Override
    public void setUiTTYMode(int uiTtyMode, Message onComplete) {
        Rlog.d(LOG_TAG, "unexpected setUiTTYMode method call");
    }

    @Override
    public void queryTTYMode(Message onComplete) {
        mCi.queryTTYMode(onComplete);
    }

    @Override
    public void enableEnhancedVoicePrivacy(boolean enable, Message onComplete) {
        // This function should be overridden by the class CDMAPhone. Not implemented in GSMPhone.
        logUnexpectedCdmaMethodCall("enableEnhancedVoicePrivacy");
    }

    @Override
    public void getEnhancedVoicePrivacy(Message onComplete) {
        // This function should be overridden by the class CDMAPhone. Not implemented in GSMPhone.
        logUnexpectedCdmaMethodCall("getEnhancedVoicePrivacy");
    }

    @Override
    public void setBandMode(int bandMode, Message response) {
        mCi.setBandMode(bandMode, response);
    }

    @Override
    public void queryAvailableBandMode(Message response) {
        mCi.queryAvailableBandMode(response);
    }

    @Override
    public void invokeOemRilRequestRaw(byte[] data, Message response) {
        mCi.invokeOemRilRequestRaw(data, response);
    }

    @Override
    public void invokeOemRilRequestStrings(String[] strings, Message response) {
        mCi.invokeOemRilRequestStrings(strings, response);
    }

    @Override
    public void nvReadItem(int itemID, Message response) {
        mCi.nvReadItem(itemID, response);
    }

    @Override
    public void nvWriteItem(int itemID, String itemValue, Message response) {
        mCi.nvWriteItem(itemID, itemValue, response);
    }

    @Override
    public void nvWriteCdmaPrl(byte[] preferredRoamingList, Message response) {
        mCi.nvWriteCdmaPrl(preferredRoamingList, response);
    }

    @Override
    public void nvResetConfig(int resetType, Message response) {
        mCi.nvResetConfig(resetType, response);
    }

    @Override
    public void notifyDataActivity() {
        mNotifier.notifyDataActivity(this);
    }

    public void notifyMessageWaitingIndicator() {
        // Do not notify voice mail waiting if device doesn't support voice
        if (!mIsVoiceCapable)
            return;

        // This function is added to send the notification to DefaultPhoneNotifier.
        mNotifier.notifyMessageWaitingChanged(this);
    }

    public void notifyDataConnection(String reason, String apnType,
            PhoneConstants.DataState state) {
        mNotifier.notifyDataConnection(this, reason, apnType, state);
    }

    public void notifyDataConnection(String reason, String apnType) {
        mNotifier.notifyDataConnection(this, reason, apnType, getDataConnectionState(apnType));
    }

    public void notifyDataConnection(String reason) {
        String types[] = getActiveApnTypes();
        for (String apnType : types) {
            mNotifier.notifyDataConnection(this, reason, apnType, getDataConnectionState(apnType));
        }
    }

    public void notifyOtaspChanged(int otaspMode) {
        mNotifier.notifyOtaspChanged(this, otaspMode);
    }

    public void notifySignalStrength() {
        mNotifier.notifySignalStrength(this);
    }

    public void notifyCellInfo(List<CellInfo> cellInfo) {
        mNotifier.notifyCellInfo(this, privatizeCellInfoList(cellInfo));
    }

    public void notifyDataConnectionRealTimeInfo(DataConnectionRealTimeInfo dcRtInfo) {
        mNotifier.notifyDataConnectionRealTimeInfo(this, dcRtInfo);
    }

    public void notifyVoLteServiceStateChanged(VoLteServiceState lteState) {
        mNotifier.notifyVoLteServiceStateChanged(this, lteState);
    }

    /**
     * @return true if a mobile originating emergency call is active
     */
    public boolean isInEmergencyCall() {
        return false;
    }

    /**
     * @return true if we are in the emergency call back mode. This is a period where
     * the phone should be using as little power as possible and be ready to receive an
     * incoming call from the emergency operator.
     */
    public boolean isInEcm() {
        return false;
    }

    public static int getVideoState(Call call) {
        int videoState = VideoProfile.VideoState.AUDIO_ONLY;
        ImsPhoneConnection conn = (ImsPhoneConnection) call.getEarliestConnection();
        if (conn != null) {
            videoState = conn.getVideoState();
        }
        return videoState;
    }

    private boolean isImsVideoCall(Call call) {
        int videoState = getVideoState(call);
        return (VideoProfile.VideoState.isVideo(videoState));
    }

    public boolean isImsVtCallPresent() {
        boolean isVideoCallActive = false;
        if (mImsPhone != null) {
            isVideoCallActive = isImsVideoCall(mImsPhone.getForegroundCall()) ||
                    isImsVideoCall(mImsPhone.getBackgroundCall()) ||
                    isImsVideoCall(mImsPhone.getRingingCall());
        }
        Rlog.d(LOG_TAG, "isVideoCallActive: " + isVideoCallActive);
        return isVideoCallActive;
    }

    @Override
    public abstract int getPhoneType();

    /** @hide */
    /** @return number of voicemails */
    @Override
    public int getVoiceMessageCount(){
        return mVmCount;
    }

    /** sets the voice mail count of the phone and notifies listeners. */
    public void setVoiceMessageCount(int countWaiting) {
        mVmCount = countWaiting;
        // notify listeners of voice mail
        notifyMessageWaitingIndicator();
    }

    /**
     * Returns the CDMA ERI icon index to display
     */
    @Override
    public int getCdmaEriIconIndex() {
        logUnexpectedCdmaMethodCall("getCdmaEriIconIndex");
        return -1;
    }

    /**
     * Returns the CDMA ERI icon mode,
     * 0 - ON
     * 1 - FLASHING
     */
    @Override
    public int getCdmaEriIconMode() {
        logUnexpectedCdmaMethodCall("getCdmaEriIconMode");
        return -1;
    }

    /**
     * Returns the CDMA ERI text,
     */
    @Override
    public String getCdmaEriText() {
        logUnexpectedCdmaMethodCall("getCdmaEriText");
        return "GSM nw, no ERI";
    }

    @Override
    public String getCdmaMin() {
        // This function should be overridden by the class CDMAPhone. Not implemented in GSMPhone.
        logUnexpectedCdmaMethodCall("getCdmaMin");
        return null;
    }

    @Override
    public boolean isMinInfoReady() {
        // This function should be overridden by the class CDMAPhone. Not implemented in GSMPhone.
        logUnexpectedCdmaMethodCall("isMinInfoReady");
        return false;
    }

    @Override
    public String getCdmaPrlVersion(){
        //  This function should be overridden by the class CDMAPhone. Not implemented in GSMPhone.
        logUnexpectedCdmaMethodCall("getCdmaPrlVersion");
        return null;
    }

    @Override
    public void sendBurstDtmf(String dtmfString, int on, int off, Message onComplete) {
        // This function should be overridden by the class CDMAPhone. Not implemented in GSMPhone.
        logUnexpectedCdmaMethodCall("sendBurstDtmf");
    }

    @Override
    public void exitEmergencyCallbackMode() {
        // This function should be overridden by the class CDMAPhone. Not implemented in GSMPhone.
        logUnexpectedCdmaMethodCall("exitEmergencyCallbackMode");
    }

    @Override
    public void registerForCdmaOtaStatusChange(Handler h, int what, Object obj) {
        // This function should be overridden by the class CDMAPhone. Not implemented in GSMPhone.
        logUnexpectedCdmaMethodCall("registerForCdmaOtaStatusChange");
    }

    @Override
    public void unregisterForCdmaOtaStatusChange(Handler h) {
        // This function should be overridden by the class CDMAPhone. Not implemented in GSMPhone.
        logUnexpectedCdmaMethodCall("unregisterForCdmaOtaStatusChange");
    }

    @Override
    public void registerForSubscriptionInfoReady(Handler h, int what, Object obj) {
        // This function should be overridden by the class CDMAPhone. Not implemented in GSMPhone.
        logUnexpectedCdmaMethodCall("registerForSubscriptionInfoReady");
    }

    @Override
    public void unregisterForSubscriptionInfoReady(Handler h) {
        // This function should be overridden by the class CDMAPhone. Not implemented in GSMPhone.
        logUnexpectedCdmaMethodCall("unregisterForSubscriptionInfoReady");
    }

    /**
     * Returns true if OTA Service Provisioning needs to be performed.
     * If not overridden return false.
     */
    @Override
    public boolean needsOtaServiceProvisioning() {
        return false;
    }

    /**
     * Return true if number is an OTASP number.
     * If not overridden return false.
     */
    @Override
    public  boolean isOtaSpNumber(String dialStr) {
        return false;
    }

    @Override
    public void registerForCallWaiting(Handler h, int what, Object obj){
        // This function should be overridden by the class CDMAPhone. Not implemented in GSMPhone.
        logUnexpectedCdmaMethodCall("registerForCallWaiting");
    }

    @Override
    public void unregisterForCallWaiting(Handler h){
        // This function should be overridden by the class CDMAPhone. Not implemented in GSMPhone.
        logUnexpectedCdmaMethodCall("unregisterForCallWaiting");
    }

    @Override
    public void registerForEcmTimerReset(Handler h, int what, Object obj) {
        // This function should be overridden by the class CDMAPhone. Not implemented in GSMPhone.
        logUnexpectedCdmaMethodCall("registerForEcmTimerReset");
    }

    @Override
    public void unregisterForEcmTimerReset(Handler h) {
        // This function should be overridden by the class CDMAPhone. Not implemented in GSMPhone.
        logUnexpectedCdmaMethodCall("unregisterForEcmTimerReset");
    }

    @Override
    public void registerForSignalInfo(Handler h, int what, Object obj) {
        mCi.registerForSignalInfo(h, what, obj);
    }

    @Override
    public void unregisterForSignalInfo(Handler h) {
        mCi.unregisterForSignalInfo(h);
    }

    @Override
    public void registerForDisplayInfo(Handler h, int what, Object obj) {
        mCi.registerForDisplayInfo(h, what, obj);
    }

     @Override
    public void unregisterForDisplayInfo(Handler h) {
         mCi.unregisterForDisplayInfo(h);
     }

    @Override
    public void registerForNumberInfo(Handler h, int what, Object obj) {
        mCi.registerForNumberInfo(h, what, obj);
    }

    @Override
    public void unregisterForNumberInfo(Handler h) {
        mCi.unregisterForNumberInfo(h);
    }

    @Override
    public void registerForRedirectedNumberInfo(Handler h, int what, Object obj) {
        mCi.registerForRedirectedNumberInfo(h, what, obj);
    }

    @Override
    public void unregisterForRedirectedNumberInfo(Handler h) {
        mCi.unregisterForRedirectedNumberInfo(h);
    }

    @Override
    public void registerForLineControlInfo(Handler h, int what, Object obj) {
        mCi.registerForLineControlInfo( h, what, obj);
    }

    @Override
    public void unregisterForLineControlInfo(Handler h) {
        mCi.unregisterForLineControlInfo(h);
    }

    @Override
    public void registerFoT53ClirlInfo(Handler h, int what, Object obj) {
        mCi.registerFoT53ClirlInfo(h, what, obj);
    }

    @Override
    public void unregisterForT53ClirInfo(Handler h) {
        mCi.unregisterForT53ClirInfo(h);
    }

    @Override
    public void registerForT53AudioControlInfo(Handler h, int what, Object obj) {
        mCi.registerForT53AudioControlInfo( h, what, obj);
    }

    @Override
    public void unregisterForT53AudioControlInfo(Handler h) {
        mCi.unregisterForT53AudioControlInfo(h);
    }

     @Override
    public void setOnEcbModeExitResponse(Handler h, int what, Object obj){
         // This function should be overridden by the class CDMAPhone. Not implemented in GSMPhone.
         logUnexpectedCdmaMethodCall("setOnEcbModeExitResponse");
     }

     @Override
    public void unsetOnEcbModeExitResponse(Handler h){
        // This function should be overridden by the class CDMAPhone. Not implemented in GSMPhone.
         logUnexpectedCdmaMethodCall("unsetOnEcbModeExitResponse");
     }

    @Override
    public void registerForRadioOffOrNotAvailable(Handler h, int what, Object obj) {
        mRadioOffOrNotAvailableRegistrants.addUnique(h, what, obj);
    }

    @Override
    public void unregisterForRadioOffOrNotAvailable(Handler h) {
        mRadioOffOrNotAvailableRegistrants.remove(h);
    }

    @Override
    public String[] getActiveApnTypes() {
        return mDcTracker.getActiveApnTypes();
    }

    @Override
    public boolean hasMatchedTetherApnSetting() {
        return mDcTracker.hasMatchedTetherApnSetting();
    }

    @Override
    public String getActiveApnHost(String apnType) {
        return mDcTracker.getActiveApnString(apnType);
    }

    @Override
    public LinkProperties getLinkProperties(String apnType) {
        return mDcTracker.getLinkProperties(apnType);
    }

    @Override
    public NetworkCapabilities getNetworkCapabilities(String apnType) {
        return mDcTracker.getNetworkCapabilities(apnType);
    }

    @Override
    public boolean isDataConnectivityPossible() {
        return isDataConnectivityPossible(PhoneConstants.APN_TYPE_DEFAULT);
    }

    @Override
    public boolean isOnDemandDataPossible(String apnType) {
        return ((mDcTracker != null) &&
                (mDcTracker.isOnDemandDataPossible(apnType)));
    }

    @Override
    public boolean isDataConnectivityPossible(String apnType) {
        return ((mDcTracker != null) &&
                (mDcTracker.isDataPossible(apnType)));
    }

    /**
     * Notify registrants of a new ringing Connection.
     * Subclasses of Phone probably want to replace this with a
     * version scoped to their packages
     */
    public void notifyNewRingingConnectionP(Connection cn) {
        if (!mIsVoiceCapable)
            return;
        AsyncResult ar = new AsyncResult(null, cn, null);
        mNewRingingConnectionRegistrants.notifyRegistrants(ar);
    }

    /**
     * Notify registrants of a new unknown connection.
     */
    public void notifyUnknownConnectionP(Connection cn) {
        mUnknownConnectionRegistrants.notifyResult(cn);
    }

    /**
     * Notify registrants if phone is video capable.
     */
    public void notifyForVideoCapabilityChanged(boolean isVideoCallCapable) {
        // Cache the current video capability so that we don't lose the information.
        mIsVideoCapable = isVideoCallCapable;

        AsyncResult ar = new AsyncResult(null, isVideoCallCapable, null);
        mVideoCapabilityChangedRegistrants.notifyRegistrants(ar);
    }

    /**
     * Notify registrants of a RING event.
     */
    private void notifyIncomingRing() {
        if (!mIsVoiceCapable)
            return;
        AsyncResult ar = new AsyncResult(null, this, null);
        mIncomingRingRegistrants.notifyRegistrants(ar);
    }

    /**
     * Send the incoming call Ring notification if conditions are right.
     */
    private void sendIncomingCallRingNotification(int token) {
        if (mIsVoiceCapable && !mDoesRilSendMultipleCallRing &&
                (token == mCallRingContinueToken)) {
            Rlog.d(LOG_TAG, "Sending notifyIncomingRing");
            notifyIncomingRing();
            sendMessageDelayed(
                    obtainMessage(EVENT_CALL_RING_CONTINUE, token, 0), mCallRingDelay);
        } else {
            Rlog.d(LOG_TAG, "Ignoring ring notification request,"
                    + " mDoesRilSendMultipleCallRing=" + mDoesRilSendMultipleCallRing
                    + " token=" + token
                    + " mCallRingContinueToken=" + mCallRingContinueToken
                    + " mIsVoiceCapable=" + mIsVoiceCapable);
        }
    }

    public boolean isManualNetSelAllowed() {
        // This function should be overridden in GsmPhone.
        // Not implemented by default.
        return false;
    }

    @Override
    public boolean isCspPlmnEnabled() {
        // This function should be overridden by the class GSMPhone.
        // Not implemented in CDMAPhone.
        logUnexpectedGsmMethodCall("isCspPlmnEnabled");
        return false;
    }

    @Override
    public IsimRecords getIsimRecords() {
        Rlog.e(LOG_TAG, "getIsimRecords() is only supported on LTE devices");
        return null;
    }

    @Override
    public String getMsisdn() {
        logUnexpectedGsmMethodCall("getMsisdn");
        return null;
    }

    /**
     * Common error logger method for unexpected calls to CDMA-only methods.
     */
    private static void logUnexpectedCdmaMethodCall(String name)
    {
        Rlog.e(LOG_TAG, "Error! " + name + "() in PhoneBase should not be " +
                "called, CDMAPhone inactive.");
    }

    @Override
    public PhoneConstants.DataState getDataConnectionState() {
        return getDataConnectionState(PhoneConstants.APN_TYPE_DEFAULT);
    }

    /**
     * Common error logger method for unexpected calls to GSM/WCDMA-only methods.
     */
    private static void logUnexpectedGsmMethodCall(String name) {
        Rlog.e(LOG_TAG, "Error! " + name + "() in PhoneBase should not be " +
                "called, GSMPhone inactive.");
    }

    // Called by SimRecords which is constructed with a PhoneBase instead of a GSMPhone.
    public void notifyCallForwardingIndicator() {
        // This function should be overridden by the class GSMPhone. Not implemented in CDMAPhone.
        Rlog.e(LOG_TAG, "Error! This function should never be executed, inactive CDMAPhone.");
    }

    public void notifyDataConnectionFailed(String reason, String apnType) {
        mNotifier.notifyDataConnectionFailed(this, reason, apnType);
    }

    public void notifyPreciseDataConnectionFailed(String reason, String apnType, String apn,
            String failCause) {
        mNotifier.notifyPreciseDataConnectionFailed(this, reason, apnType, apn, failCause);
    }

    /**
     * {@inheritDoc}
     */
    @Override
    public int getLteOnCdmaMode() {
        return mCi.getLteOnCdmaMode();
    }

    public void setVoiceMessageWaiting(int line, int countWaiting) {
        // This function should be overridden by class GSMPhone and CDMAPhone.
        Rlog.e(LOG_TAG, "Error! This function should never be executed, inactive Phone.");
    }

    /**
     * Gets the USIM service table from the UICC, if present and available.
     * @return an interface to the UsimServiceTable record, or null if not available
     */
    @Override
    public UsimServiceTable getUsimServiceTable() {
        IccRecords r = mIccRecords.get();
        return (r != null) ? r.getUsimServiceTable() : null;
    }

    /**
     * Gets the Uicc card corresponding to this phone.
     * @return the UiccCard object corresponding to the phone ID.
     */
    @Override
    public UiccCard getUiccCard() {
        return mUiccController.getUiccCard(mPhoneId);
    }

    /**
     * Get P-CSCF address from PCO after data connection is established or modified.
     * @param apnType the apnType, "ims" for IMS APN, "emergency" for EMERGENCY APN
     */
    @Override
    public String[] getPcscfAddress(String apnType) {
        return mDcTracker.getPcscfAddress(apnType);
    }

    /**
     * Set IMS registration state
     */
    @Override
    public void setImsRegistrationState(boolean registered) {
        mDcTracker.setImsRegistrationState(registered);
    }

    /**
     * Return an instance of a IMS phone
     */
    @Override
    public Phone getImsPhone() {
        return mImsPhone;
    }

    @Override
    public ImsPhone relinquishOwnershipOfImsPhone() {
        synchronized (mImsLock) {
            if (mImsPhone == null)
                return null;

            ImsPhone imsPhone = mImsPhone;
            mImsPhone = null;

            CallManager.getInstance().unregisterPhone(imsPhone);
            imsPhone.unregisterForSilentRedial(this);

            return imsPhone;
        }
    }

    @Override
    public void acquireOwnershipOfImsPhone(ImsPhone imsPhone) {
        synchronized (mImsLock) {
            if (imsPhone == null)
                return;

            if (mImsPhone != null) {
                Rlog.e(LOG_TAG, "acquireOwnershipOfImsPhone: non-null mImsPhone." +
                        " Shouldn't happen - but disposing");
                mImsPhone.dispose();
                // Potential GC issue if someone keeps a reference to ImsPhone.
                // However: this change will make sure that such a reference does
                // not access functions through NULL pointer.
                //mImsPhone.removeReferences();
            }

            mImsPhone = imsPhone;

            mImsServiceReady = true;
            mImsPhone.updateParentPhone(this);
            CallManager.getInstance().registerPhone(mImsPhone);
            mImsPhone.registerForSilentRedial(
                    this, EVENT_INITIATE_SILENT_REDIAL, null);
        }
    }

    protected void updateImsPhone() {
        synchronized (mImsLock) {
            Rlog.d(LOG_TAG, "updateImsPhone"
                    + " mImsServiceReady=" + mImsServiceReady);

            if (mImsServiceReady && (mImsPhone == null)) {
                mImsPhone = PhoneFactory.makeImsPhone(mNotifier, this);
                CallManager.getInstance().registerPhone(mImsPhone);
                mImsPhone.registerForSilentRedial(
                        this, EVENT_INITIATE_SILENT_REDIAL, null);
            } else if (!mImsServiceReady && (mImsPhone != null)) {
                CallManager.getInstance().unregisterPhone(mImsPhone);
                mImsPhone.unregisterForSilentRedial(this);

                mImsPhone.dispose();
                // Potential GC issue if someone keeps a reference to ImsPhone.
                // However: this change will make sure that such a reference does
                // not access functions through NULL pointer.
                //mImsPhone.removeReferences();
                mImsPhone = null;
            }
        }
    }

    /**
     * Dials a number.
     *
     * @param dialString The number to dial.
     * @param uusInfo The UUSInfo.
     * @param videoState The video state for the call.
     * @return The Connection.
     * @throws CallStateException
     */
    protected Connection dialInternal(String dialString, UUSInfo uusInfo, int videoState)
            throws CallStateException {
        // dialInternal shall be overriden by GSMPhone and CDMAPhone
        return null;
    }

    /**
     * Returns the subscription id.
     */
    public int getSubId() {
        return SubscriptionController.getInstance().getSubIdUsingPhoneId(mPhoneId);
    }

    /**
     * Returns the phone id.
     */
    public int getPhoneId() {
        return mPhoneId;
    }

    /**
     * Return the service state of mImsPhone if it is STATE_IN_SERVICE
     * otherwise return the current voice service state
     */
    @Override
    public int getVoicePhoneServiceState() {
        ImsPhone imsPhone = mImsPhone;
        if (imsPhone != null
                && imsPhone.getServiceState().getState() == ServiceState.STATE_IN_SERVICE) {
            return ServiceState.STATE_IN_SERVICE;
        }
        return getServiceState().getState();
    }

    @Override
    public boolean setOperatorBrandOverride(String brand) {
        return false;
    }

    @Override
    public boolean setRoamingOverride(List<String> gsmRoamingList,
            List<String> gsmNonRoamingList, List<String> cdmaRoamingList,
            List<String> cdmaNonRoamingList) {
        String iccId = getIccSerialNumber();
        if (TextUtils.isEmpty(iccId)) {
            return false;
        }

        setRoamingOverrideHelper(gsmRoamingList, GSM_ROAMING_LIST_OVERRIDE_PREFIX, iccId);
        setRoamingOverrideHelper(gsmNonRoamingList, GSM_NON_ROAMING_LIST_OVERRIDE_PREFIX, iccId);
        setRoamingOverrideHelper(cdmaRoamingList, CDMA_ROAMING_LIST_OVERRIDE_PREFIX, iccId);
        setRoamingOverrideHelper(cdmaNonRoamingList, CDMA_NON_ROAMING_LIST_OVERRIDE_PREFIX, iccId);

        // Refresh.
        ServiceStateTracker tracker = getServiceStateTracker();
        if (tracker != null) {
            tracker.pollState();
        }
        return true;
    }

    private void setRoamingOverrideHelper(List<String> list, String prefix, String iccId) {
        SharedPreferences.Editor spEditor =
                PreferenceManager.getDefaultSharedPreferences(mContext).edit();
        String key = prefix + iccId;
        if (list == null || list.isEmpty()) {
            spEditor.remove(key).commit();
        } else {
            spEditor.putStringSet(key, new HashSet<String>(list)).commit();
        }
    }

    public boolean isMccMncMarkedAsRoaming(String mccMnc) {
        return getRoamingOverrideHelper(GSM_ROAMING_LIST_OVERRIDE_PREFIX, mccMnc);
    }

    public boolean isMccMncMarkedAsNonRoaming(String mccMnc) {
        return getRoamingOverrideHelper(GSM_NON_ROAMING_LIST_OVERRIDE_PREFIX, mccMnc);
    }

    public boolean isSidMarkedAsRoaming(int SID) {
        return getRoamingOverrideHelper(CDMA_ROAMING_LIST_OVERRIDE_PREFIX,
                Integer.toString(SID));
    }

    public boolean isSidMarkedAsNonRoaming(int SID) {
        return getRoamingOverrideHelper(CDMA_NON_ROAMING_LIST_OVERRIDE_PREFIX,
                Integer.toString(SID));
    }

    /**
     * Get IMS Registration Status
     */
    @Override
    public boolean isImsRegistered() {
        ImsPhone imsPhone = mImsPhone;
        boolean isImsRegistered = false;
        if (imsPhone != null) {
            isImsRegistered = imsPhone.isImsRegistered();
        } else {
            ServiceStateTracker sst = getServiceStateTracker();
            if (sst != null) {
                isImsRegistered = sst.isImsRegistered();
            }
        }
        Rlog.d(LOG_TAG, "isImsRegistered =" + isImsRegistered);
        return isImsRegistered;
    }

    private boolean getRoamingOverrideHelper(String prefix, String key) {
        String iccId = getIccSerialNumber();
        if (TextUtils.isEmpty(iccId) || TextUtils.isEmpty(key)) {
            return false;
        }

        SharedPreferences sp = PreferenceManager.getDefaultSharedPreferences(mContext);
        Set<String> value = sp.getStringSet(prefix + iccId, null);
        if (value == null) {
            return false;
        }
        return value.contains(key);
    }

    @Override
    public boolean isRadioAvailable() {
        return mCi.getRadioState().isAvailable();
    }

    @Override
    public void shutdownRadio() {
        getServiceStateTracker().requestShutdown();
    }

    public void getCallBarringOption(String facility, String password, Message onComplete) {
        logUnexpectedCdmaMethodCall("getCallBarringOption");
    }

    public void setCallBarringOption(String facility, boolean lockState, String password,
            Message onComplete) {
        logUnexpectedCdmaMethodCall("setCallBarringOption");
    }

    public void requestChangeCbPsw(String facility, String oldPwd, String newPwd, Message result) {
        logUnexpectedCdmaMethodCall("requestChangeCbPsw");
    }

    @Override
    public void setLocalCallHold(int lchStatus) {
        mCi.setLocalCallHold(lchStatus);
    }

    @Override
    public void
    deflectCall(String number) throws CallStateException {
        throw new CallStateException("Unexpected deflectCall method call");
    }

    @Override
    public void addParticipant(String dialString) throws CallStateException {
        throw new CallStateException("addParticipant is not supported in this phone "
                + this);
    }

    @Override
    public void addParticipant(String dialString, Message onComplete) throws CallStateException {
        throw new CallStateException("addParticipant is not supported in this phone "
                + this);
    }
<<<<<<< HEAD
=======

    public void dump(FileDescriptor fd, PrintWriter pw, String[] args) {
        pw.println("PhoneBase: subId=" + getSubId());
        pw.println(" mPhoneId=" + mPhoneId);
        pw.println(" mCi=" + mCi);
        pw.println(" mDnsCheckDisabled=" + mDnsCheckDisabled);
        pw.println(" mDcTracker=" + mDcTracker);
        pw.println(" mDoesRilSendMultipleCallRing=" + mDoesRilSendMultipleCallRing);
        pw.println(" mCallRingContinueToken=" + mCallRingContinueToken);
        pw.println(" mCallRingDelay=" + mCallRingDelay);
        pw.println(" mIsTheCurrentActivePhone=" + mIsTheCurrentActivePhone);
        pw.println(" mIsVoiceCapable=" + mIsVoiceCapable);
        pw.println(" mIccRecords=" + mIccRecords.get());
        pw.println(" mUiccApplication=" + mUiccApplication.get());
        pw.println(" mSmsStorageMonitor=" + mSmsStorageMonitor);
        pw.println(" mSmsUsageMonitor=" + mSmsUsageMonitor);
        pw.flush();
        pw.println(" mLooper=" + mLooper);
        pw.println(" mContext=" + mContext);
        pw.println(" mNotifier=" + mNotifier);
        pw.println(" mSimulatedRadioControl=" + mSimulatedRadioControl);
        pw.println(" mUnitTestMode=" + mUnitTestMode);
        pw.println(" isDnsCheckDisabled()=" + isDnsCheckDisabled());
        pw.println(" getUnitTestMode()=" + getUnitTestMode());
        pw.println(" getState()=" + getState());
        pw.println(" getIccSerialNumber()=" + getIccSerialNumber());
        pw.println(" getIccRecordsLoaded()=" + getIccRecordsLoaded());
        pw.println(" getMessageWaitingIndicator()=" + getMessageWaitingIndicator());
        pw.println(" getCallForwardingIndicator()=" + getCallForwardingIndicator());
        pw.println(" isInEmergencyCall()=" + isInEmergencyCall());
        pw.flush();
        pw.println(" isInEcm()=" + isInEcm());
        pw.println(" getPhoneName()=" + getPhoneName());
        pw.println(" getPhoneType()=" + getPhoneType());
        pw.println(" getVoiceMessageCount()=" + getVoiceMessageCount());
        pw.println(" getActiveApnTypes()=" + getActiveApnTypes());
        pw.println(" isDataConnectivityPossible()=" + isDataConnectivityPossible());
        pw.println(" needsOtaServiceProvisioning=" + needsOtaServiceProvisioning());
        pw.flush();
        pw.println("++++++++++++++++++++++++++++++++");

        try {
            mDcTracker.dump(fd, pw, args);
        } catch (Exception e) {
            e.printStackTrace();
        }
        pw.flush();
        pw.println("++++++++++++++++++++++++++++++++");

        try {
            getServiceStateTracker().dump(fd, pw, args);
        } catch (Exception e) {
            e.printStackTrace();
        }
        pw.flush();
        pw.println("++++++++++++++++++++++++++++++++");

        try {
            getCallTracker().dump(fd, pw, args);
        } catch (Exception e) {
            e.printStackTrace();
        }
        pw.flush();
        pw.println("++++++++++++++++++++++++++++++++");

        try {
            ((RIL)mCi).dump(fd, pw, args);
        } catch (Exception e) {
            e.printStackTrace();
        }
        pw.flush();
        pw.println("++++++++++++++++++++++++++++++++");
    }
>>>>>>> ce06c062
}<|MERGE_RESOLUTION|>--- conflicted
+++ resolved
@@ -2250,8 +2250,6 @@
         throw new CallStateException("addParticipant is not supported in this phone "
                 + this);
     }
-<<<<<<< HEAD
-=======
 
     public void dump(FileDescriptor fd, PrintWriter pw, String[] args) {
         pw.println("PhoneBase: subId=" + getSubId());
@@ -2325,5 +2323,4 @@
         pw.flush();
         pw.println("++++++++++++++++++++++++++++++++");
     }
->>>>>>> ce06c062
 }