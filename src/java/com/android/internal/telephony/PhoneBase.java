/*
 * Copyright (C) 2007 The Android Open Source Project
 *
 * Licensed under the Apache License, Version 2.0 (the "License");
 * you may not use this file except in compliance with the License.
 * You may obtain a copy of the License at
 *
 *      http://www.apache.org/licenses/LICENSE-2.0
 *
 * Unless required by applicable law or agreed to in writing, software
 * distributed under the License is distributed on an "AS IS" BASIS,
 * WITHOUT WARRANTIES OR CONDITIONS OF ANY KIND, either express or implied.
 * See the License for the specific language governing permissions and
 * limitations under the License.
 */

package com.android.internal.telephony;

import android.content.BroadcastReceiver;
import android.content.Context;
import android.content.Intent;
import android.content.IntentFilter;
import android.content.SharedPreferences;
import android.net.LinkProperties;
import android.net.NetworkCapabilities;
import android.net.wifi.WifiManager;
import android.os.AsyncResult;
import android.os.Build;
import android.os.Bundle;
import android.os.Handler;
import android.os.Looper;
import android.os.Message;
import android.os.Registrant;
import android.os.RegistrantList;
import android.os.SystemProperties;
import android.preference.PreferenceManager;
import android.provider.Settings;
import android.telecom.VideoProfile;
import android.telephony.CellIdentityCdma;
import android.telephony.CellInfo;
import android.telephony.CellInfoCdma;
import android.telephony.DataConnectionRealTimeInfo;
import android.telephony.RadioAccessFamily;
import android.telephony.Rlog;
import android.telephony.ServiceState;
import android.telephony.SignalStrength;
import android.telephony.SubscriptionManager;
import android.telephony.TelephonyManager;
import android.telephony.VoLteServiceState;
import android.telephony.ModemActivityInfo;
import android.text.TextUtils;

import com.android.ims.ImsManager;
import com.android.internal.R;
import com.android.internal.telephony.dataconnection.DcTrackerBase;
import com.android.internal.telephony.imsphone.ImsPhone;
import com.android.internal.telephony.imsphone.ImsPhoneConnection;
import com.android.internal.telephony.test.SimulatedRadioControl;
import com.android.internal.telephony.uicc.IccCardApplicationStatus.AppType;
import com.android.internal.telephony.uicc.IccFileHandler;
import com.android.internal.telephony.uicc.IccRecords;
import com.android.internal.telephony.uicc.IsimRecords;
import com.android.internal.telephony.uicc.UiccCard;
import com.android.internal.telephony.uicc.UiccCardApplication;
import com.android.internal.telephony.uicc.UiccController;
import com.android.internal.telephony.uicc.UsimServiceTable;

import java.io.FileDescriptor;
import java.io.PrintWriter;
import java.util.ArrayList;
import java.util.HashSet;
import java.util.List;
import java.util.Locale;
import java.util.Set;
import java.util.concurrent.atomic.AtomicReference;

import org.codeaurora.QtiVideoCallConstants;

/**
 * (<em>Not for SDK use</em>)
 * A base implementation for the com.android.internal.telephony.Phone interface.
 *
 * Note that implementations of Phone.java are expected to be used
 * from a single application thread. This should be the same thread that
 * originally called PhoneFactory to obtain the interface.
 *
 *  {@hide}
 *
 */

public abstract class PhoneBase extends Handler implements Phone {
    private static final String LOG_TAG = "PhoneBase";

    private boolean mImsIntentReceiverRegistered = false;
    private BroadcastReceiver mImsIntentReceiver = new BroadcastReceiver() {
        @Override
        public void onReceive(Context context, Intent intent) {
            Rlog.d(LOG_TAG, "mImsIntentReceiver: action " + intent.getAction());
            if (intent.hasExtra(ImsManager.EXTRA_PHONE_ID)) {
                int extraPhoneId = intent.getIntExtra(ImsManager.EXTRA_PHONE_ID,
                        SubscriptionManager.INVALID_PHONE_INDEX);
                Rlog.d(LOG_TAG, "mImsIntentReceiver: extraPhoneId = " + extraPhoneId);
                if (extraPhoneId == SubscriptionManager.INVALID_PHONE_INDEX ||
                        extraPhoneId != getPhoneId()) {
                    return;
                }
            }

            synchronized (PhoneProxy.lockForRadioTechnologyChange) {
                if (intent.getAction().equals(ImsManager.ACTION_IMS_SERVICE_UP)) {
                    mImsServiceReady = true;
                    updateImsPhone();
                    ImsManager.updateImsServiceConfig(mContext, mPhoneId, false);
                } else if (intent.getAction().equals(ImsManager.ACTION_IMS_SERVICE_DOWN)) {
                    mImsServiceReady = false;
                    updateImsPhone();
                }
            }
        }
    };
    /**
     * Indicates whether Out Of Service is considered as data call disconnect.
     */
    public static final String PROPERTY_OOS_IS_DISCONNECT = "persist.telephony.oosisdc";

    // Key used to read and write the saved network selection numeric value
    public static final String NETWORK_SELECTION_KEY = "network_selection_key";
    // Key used to read and write the saved network selection operator name
    public static final String NETWORK_SELECTION_NAME_KEY = "network_selection_name_key";
    // Key used to read and write the saved network selection operator short name
    public static final String NETWORK_SELECTION_SHORT_KEY = "network_selection_short_key";


    // Key used to read/write "disable data connection on boot" pref (used for testing)
    public static final String DATA_DISABLED_ON_BOOT_KEY = "disabled_on_boot_key";

    /* Event Constants */
    protected static final int EVENT_RADIO_AVAILABLE             = 1;
    /** Supplementary Service Notification received. */
    protected static final int EVENT_SSN                         = 2;
    protected static final int EVENT_SIM_RECORDS_LOADED          = 3;
    protected static final int EVENT_MMI_DONE                    = 4;
    protected static final int EVENT_RADIO_ON                    = 5;
    protected static final int EVENT_GET_BASEBAND_VERSION_DONE   = 6;
    protected static final int EVENT_USSD                        = 7;
    protected static final int EVENT_RADIO_OFF_OR_NOT_AVAILABLE  = 8;
    protected static final int EVENT_GET_IMEI_DONE               = 9;
    protected static final int EVENT_GET_IMEISV_DONE             = 10;
    protected static final int EVENT_GET_SIM_STATUS_DONE         = 11;
    protected static final int EVENT_SET_CALL_FORWARD_DONE       = 12;
    protected static final int EVENT_GET_CALL_FORWARD_DONE       = 13;
    protected static final int EVENT_CALL_RING                   = 14;
    protected static final int EVENT_CALL_RING_CONTINUE          = 15;

    // Used to intercept the carrier selection calls so that
    // we can save the values.
    protected static final int EVENT_SET_NETWORK_MANUAL_COMPLETE    = 16;
    protected static final int EVENT_SET_NETWORK_AUTOMATIC_COMPLETE = 17;
    protected static final int EVENT_SET_CLIR_COMPLETE              = 18;
    protected static final int EVENT_REGISTERED_TO_NETWORK          = 19;
    protected static final int EVENT_SET_VM_NUMBER_DONE             = 20;
    // Events for CDMA support
    protected static final int EVENT_GET_DEVICE_IDENTITY_DONE       = 21;
    protected static final int EVENT_RUIM_RECORDS_LOADED            = 22;
    protected static final int EVENT_NV_READY                       = 23;
    protected static final int EVENT_SET_ENHANCED_VP                = 24;
    protected static final int EVENT_EMERGENCY_CALLBACK_MODE_ENTER  = 25;
    protected static final int EVENT_EXIT_EMERGENCY_CALLBACK_RESPONSE = 26;
    protected static final int EVENT_CDMA_SUBSCRIPTION_SOURCE_CHANGED = 27;
    // other
    protected static final int EVENT_SET_NETWORK_AUTOMATIC          = 28;
    protected static final int EVENT_ICC_RECORD_EVENTS              = 29;
    protected static final int EVENT_ICC_CHANGED                    = 30;
    // Single Radio Voice Call Continuity
    protected static final int EVENT_SRVCC_STATE_CHANGED            = 31;
    protected static final int EVENT_INITIATE_SILENT_REDIAL         = 32;
    protected static final int EVENT_RADIO_NOT_AVAILABLE            = 33;
    protected static final int EVENT_UNSOL_OEM_HOOK_RAW             = 34;
    protected static final int EVENT_GET_RADIO_CAPABILITY           = 35;
    protected static final int EVENT_SS                             = 36;
    protected static final int EVENT_CONFIG_LCE                     = 37;
    private static final int EVENT_CHECK_FOR_NETWORK_AUTOMATIC      = 38;
    protected static final int EVENT_GET_CALLFORWARDING_STATUS      = 39;
    protected static final int EVENT_LAST                           =
            EVENT_GET_CALLFORWARDING_STATUS;

    // For shared prefs.
    private static final String GSM_ROAMING_LIST_OVERRIDE_PREFIX = "gsm_roaming_list_";
    private static final String GSM_NON_ROAMING_LIST_OVERRIDE_PREFIX = "gsm_non_roaming_list_";
    private static final String CDMA_ROAMING_LIST_OVERRIDE_PREFIX = "cdma_roaming_list_";
    private static final String CDMA_NON_ROAMING_LIST_OVERRIDE_PREFIX = "cdma_non_roaming_list_";

    // Key used to read/write current CLIR setting
    public static final String CLIR_KEY = "clir_key";

    // Key used for storing voice mail count
    public static final String VM_COUNT = "vm_count_key";
    // Key used to read/write the ID for storing the voice mail
    public static final String VM_ID = "vm_id_key";

<<<<<<< HEAD
    // Key used to read/write the SIM IMSI used for storing the imsi
    public static final String SIM_IMSI = "sim_imsi_key";
    // Key used to read/write SIM IMSI used for storing the imsi
    public static final String VM_SIM_IMSI = "vm_sim_imsi_key";
    // Key used to read/write if Call Forwarding is enabled
    public static final String CF_ENABLED = "cf_enabled_key";
=======
    // Key used for storing call forwarding status
    public static final String CF_STATUS = "cf_status_key";
    // Key used to read/write the ID for storing the call forwarding status
    public static final String CF_ID = "cf_id_key";
>>>>>>> edb3e722

    // Key used to read/write "disable DNS server check" pref (used for testing)
    public static final String DNS_SERVER_CHECK_DISABLED_KEY = "dns_server_check_disabled_key";

    /**
     * Small container class used to hold information relevant to
     * the carrier selection process. operatorNumeric can be ""
     * if we are looking for automatic selection. operatorAlphaLong is the
     * corresponding operator name.
     */
    protected static class NetworkSelectMessage {
        public Message message;
        public String operatorNumeric;
        public String operatorAlphaLong;
        public String operatorAlphaShort;
    }

    /* Instance Variables */
    public CommandsInterface mCi;
    private int mVmCount = 0;
    boolean mDnsCheckDisabled;
    public DcTrackerBase mDcTracker;
    boolean mDoesRilSendMultipleCallRing;
    int mCallRingContinueToken;
    int mCallRingDelay;
    public boolean mIsTheCurrentActivePhone = true;
    boolean mIsVoiceCapable = true;

    // Variable to cache the video capability. When RAT changes, we lose this info and are unable
    // to recover from the state. We cache it and notify listeners when they register.
    protected boolean mIsVideoCapable = false;
    protected UiccController mUiccController = null;
    public final AtomicReference<IccRecords> mIccRecords = new AtomicReference<IccRecords>();
    public SmsStorageMonitor mSmsStorageMonitor;
    public SmsUsageMonitor mSmsUsageMonitor;
    protected AtomicReference<UiccCardApplication> mUiccApplication =
            new AtomicReference<UiccCardApplication>();

    private TelephonyTester mTelephonyTester;
    private final String mName;
    private final String mActionDetached;
    private final String mActionAttached;

    protected int mPhoneId;

    private boolean mImsServiceReady = false;
    protected ImsPhone mImsPhone = null;

    protected final AtomicReference<RadioCapability> mRadioCapability =
            new AtomicReference<RadioCapability>();

    protected static final int DEFAULT_REPORT_INTERVAL_MS = 200;
    protected static final boolean LCE_PULL_MODE = true;
    protected int mReportInterval = 0;  // ms
    protected int mLceStatus = RILConstants.LCE_NOT_AVAILABLE;

    @Override
    public String getPhoneName() {
        return mName;
    }

    public String getNai(){
         return null;
    }

    /**
     * Return the ActionDetached string. When this action is received by components
     * they are to simulate detaching from the network.
     *
     * @return com.android.internal.telephony.{mName}.action_detached
     *          {mName} is GSM, CDMA ...
     */
    public String getActionDetached() {
        return mActionDetached;
    }

    /**
     * Return the ActionAttached string. When this action is received by components
     * they are to simulate attaching to the network.
     *
     * @return com.android.internal.telephony.{mName}.action_detached
     *          {mName} is GSM, CDMA ...
     */
    public String getActionAttached() {
        return mActionAttached;
    }

    // Flag that indicates that Out Of Service is considered as data call disconnect
    protected boolean mOosIsDisconnect = SystemProperties.getBoolean(
            PROPERTY_OOS_IS_DISCONNECT, true);

    /**
     * Set a system property, unless we're in unit test mode
     */
    // CAF_MSIM TODO this need to be replated with TelephonyManager API ?
    public void setSystemProperty(String property, String value) {
        if(getUnitTestMode()) {
            return;
        }
        SystemProperties.set(property, value);
    }

    /**
     * Set a system property, unless we're in unit test mode
     */
    // CAF_MSIM TODO this need to be replated with TelephonyManager API ?
    public String getSystemProperty(String property, String defValue) {
        if(getUnitTestMode()) {
            return null;
        }
        return SystemProperties.get(property, defValue);
    }


    protected final RegistrantList mPreciseCallStateRegistrants
            = new RegistrantList();

    protected final RegistrantList mHandoverRegistrants
             = new RegistrantList();

    protected final RegistrantList mNewRingingConnectionRegistrants
            = new RegistrantList();

    protected final RegistrantList mIncomingRingRegistrants
            = new RegistrantList();

    protected final RegistrantList mDisconnectRegistrants
            = new RegistrantList();

    protected final RegistrantList mServiceStateRegistrants
            = new RegistrantList();

    protected final RegistrantList mMmiCompleteRegistrants
            = new RegistrantList();

    protected final RegistrantList mMmiRegistrants
            = new RegistrantList();

    protected final RegistrantList mUnknownConnectionRegistrants
            = new RegistrantList();

    protected final RegistrantList mSuppServiceFailedRegistrants
            = new RegistrantList();

    protected final RegistrantList mRadioOffOrNotAvailableRegistrants
            = new RegistrantList();

    protected final RegistrantList mSimRecordsLoadedRegistrants
            = new RegistrantList();

    protected final RegistrantList mVideoCapabilityChangedRegistrants
            = new RegistrantList();

    protected final RegistrantList mEmergencyCallToggledRegistrants
            = new RegistrantList();


    protected Looper mLooper; /* to insure registrants are in correct thread*/

    protected final Context mContext;

    /**
     * PhoneNotifier is an abstraction for all system-wide
     * state change notification. DefaultPhoneNotifier is
     * used here unless running we're inside a unit test.
     */
    protected PhoneNotifier mNotifier;

    protected SimulatedRadioControl mSimulatedRadioControl;

    boolean mUnitTestMode;

    /**
     * Constructs a PhoneBase in normal (non-unit test) mode.
     *
     * @param notifier An instance of DefaultPhoneNotifier,
     * @param context Context object from hosting application
     * unless unit testing.
     * @param ci the CommandsInterface
     */
    protected PhoneBase(String name, PhoneNotifier notifier, Context context, CommandsInterface ci) {
        this(name, notifier, context, ci, false);
    }

    /**
     * Constructs a PhoneBase in normal (non-unit test) mode.
     *
     * @param notifier An instance of DefaultPhoneNotifier,
     * @param context Context object from hosting application
     * unless unit testing.
     * @param ci is CommandsInterface
     * @param unitTestMode when true, prevents notifications
     * of state change events
     */
    protected PhoneBase(String name, PhoneNotifier notifier, Context context, CommandsInterface ci,
            boolean unitTestMode) {
        this(name, notifier, context, ci, unitTestMode, SubscriptionManager.DEFAULT_PHONE_INDEX);
    }

    /**
     * Constructs a PhoneBase in normal (non-unit test) mode.
     *
     * @param notifier An instance of DefaultPhoneNotifier,
     * @param context Context object from hosting application
     * unless unit testing.
     * @param ci is CommandsInterface
     * @param unitTestMode when true, prevents notifications
     * of state change events
     * @param phoneId the phone-id of this phone.
     */
    protected PhoneBase(String name, PhoneNotifier notifier, Context context, CommandsInterface ci,
            boolean unitTestMode, int phoneId) {
        mPhoneId = phoneId;
        mName = name;
        mNotifier = notifier;
        mContext = context;
        mLooper = Looper.myLooper();
        mCi = ci;
        mActionDetached = this.getClass().getPackage().getName() + ".action_detached";
        mActionAttached = this.getClass().getPackage().getName() + ".action_attached";

        if (Build.IS_DEBUGGABLE) {
            mTelephonyTester = new TelephonyTester(this);
        }

        setUnitTestMode(unitTestMode);

        SharedPreferences sp = PreferenceManager.getDefaultSharedPreferences(context);
        mDnsCheckDisabled = sp.getBoolean(DNS_SERVER_CHECK_DISABLED_KEY, false);
        mCi.setOnCallRing(this, EVENT_CALL_RING, null);

        /* "Voice capable" means that this device supports circuit-switched
        * (i.e. voice) phone calls over the telephony network, and is allowed
        * to display the in-call UI while a cellular voice call is active.
        * This will be false on "data only" devices which can't make voice
        * calls and don't support any in-call UI.
        */
        mIsVoiceCapable = mContext.getResources().getBoolean(
                com.android.internal.R.bool.config_voice_capable);

        /**
         *  Some RIL's don't always send RIL_UNSOL_CALL_RING so it needs
         *  to be generated locally. Ideally all ring tones should be loops
         * and this wouldn't be necessary. But to minimize changes to upper
         * layers it is requested that it be generated by lower layers.
         *
         * By default old phones won't have the property set but do generate
         * the RIL_UNSOL_CALL_RING so the default if there is no property is
         * true.
         */
        mDoesRilSendMultipleCallRing = SystemProperties.getBoolean(
                TelephonyProperties.PROPERTY_RIL_SENDS_MULTIPLE_CALL_RING, true);
        Rlog.d(LOG_TAG, "mDoesRilSendMultipleCallRing=" + mDoesRilSendMultipleCallRing);

        mCallRingDelay = SystemProperties.getInt(
                TelephonyProperties.PROPERTY_CALL_RING_DELAY, 3000);
        Rlog.d(LOG_TAG, "mCallRingDelay=" + mCallRingDelay);

        if (getPhoneType() == PhoneConstants.PHONE_TYPE_IMS) {
            return;
        }

        // The locale from the "ro.carrier" system property or R.array.carrier_properties.
        // This will be overwritten by the Locale from the SIM language settings (EF-PL, EF-LI)
        // if applicable.
        final Locale carrierLocale = getLocaleFromCarrierProperties(mContext);
        if (carrierLocale != null && !TextUtils.isEmpty(carrierLocale.getCountry())) {
            final String country = carrierLocale.getCountry();
            try {
                Settings.Global.getInt(mContext.getContentResolver(),
                        Settings.Global.WIFI_COUNTRY_CODE);
            } catch (Settings.SettingNotFoundException e) {
                // note this is not persisting
                WifiManager wM = (WifiManager)
                        mContext.getSystemService(Context.WIFI_SERVICE);
                wM.setCountryCode(country, false);
            }
        }

        // Initialize device storage and outgoing SMS usage monitors for SMSDispatchers.
        mSmsStorageMonitor = new SmsStorageMonitor(this);
        mSmsUsageMonitor = new SmsUsageMonitor(context);
        mUiccController = UiccController.getInstance();
        mUiccController.registerForIccChanged(this, EVENT_ICC_CHANGED, null);
        if (getPhoneType() != PhoneConstants.PHONE_TYPE_SIP) {
            mCi.registerForSrvccStateChanged(this, EVENT_SRVCC_STATE_CHANGED, null);
        }
        mCi.setOnUnsolOemHookRaw(this, EVENT_UNSOL_OEM_HOOK_RAW, null);
        mCi.startLceService(DEFAULT_REPORT_INTERVAL_MS, LCE_PULL_MODE,
                obtainMessage(EVENT_CONFIG_LCE));
        Rlog.d(LOG_TAG, "mOosIsDisconnect=" + mOosIsDisconnect);
    }

    @Override
    public void startMonitoringImsService() {
        if (getPhoneType() == PhoneConstants.PHONE_TYPE_SIP) {
            return;
        }

        synchronized(PhoneProxy.lockForRadioTechnologyChange) {
            IntentFilter filter = new IntentFilter();
            filter.addAction(ImsManager.ACTION_IMS_SERVICE_UP);
            filter.addAction(ImsManager.ACTION_IMS_SERVICE_DOWN);
            mContext.registerReceiver(mImsIntentReceiver, filter);
            mImsIntentReceiverRegistered = true;

            // Monitor IMS service - but first poll to see if already up (could miss
            // intent)
            ImsManager imsManager = ImsManager.getInstance(mContext, getPhoneId());
            if (imsManager != null && imsManager.isServiceAvailable()) {
                mImsServiceReady = true;
                updateImsPhone();
                ImsManager.updateImsServiceConfig(mContext, mPhoneId, false);
            }
        }
    }

    @Override
    public void dispose() {
        synchronized(PhoneProxy.lockForRadioTechnologyChange) {
            if (mImsIntentReceiverRegistered) {
                mContext.unregisterReceiver(mImsIntentReceiver);
                mImsIntentReceiverRegistered = false;
            }
            mCi.unSetOnCallRing(this);
            // Must cleanup all connectionS and needs to use sendMessage!
            mDcTracker.cleanUpAllConnections(null);
            mIsTheCurrentActivePhone = false;
            // Dispose the SMS usage and storage monitors
            mSmsStorageMonitor.dispose();
            mSmsUsageMonitor.dispose();
            mUiccController.unregisterForIccChanged(this);
            mCi.unregisterForSrvccStateChanged(this);
            mCi.unSetOnUnsolOemHookRaw(this);
            mCi.stopLceService(obtainMessage(EVENT_CONFIG_LCE));

            if (mTelephonyTester != null) {
                mTelephonyTester.dispose();
            }

            ImsPhone imsPhone = mImsPhone;
            if (imsPhone != null) {
                imsPhone.unregisterForSilentRedial(this);
                imsPhone.dispose();
            }
        }
    }

    @Override
    public void removeReferences() {
        mSmsStorageMonitor = null;
        mSmsUsageMonitor = null;
        mIccRecords.set(null);
        mUiccApplication.set(null);
        mDcTracker = null;
        mUiccController = null;

        ImsPhone imsPhone = mImsPhone;
        if (imsPhone != null) {
            imsPhone.removeReferences();
            mImsPhone = null;
        }
    }

    /**
     * When overridden the derived class needs to call
     * super.handleMessage(msg) so this method has a
     * a chance to process the message.
     *
     * @param msg
     */
    @Override
    public void handleMessage(Message msg) {
        AsyncResult ar;

        // messages to be handled whether or not the phone is being destroyed
        // should only include messages which are being re-directed and do not use
        // resources of the phone being destroyed
        // Note: make sure to add code in GSMPhone/CDMAPhone to re-direct here before
        // they check if phone destroyed.
        switch (msg.what) {
            // handle the select network completion callbacks.
            case EVENT_SET_NETWORK_MANUAL_COMPLETE:
            case EVENT_SET_NETWORK_AUTOMATIC_COMPLETE:
                handleSetSelectNetwork((AsyncResult) msg.obj);
                return;
        }

        if (!mIsTheCurrentActivePhone) {
            Rlog.e(LOG_TAG, "Received message " + msg +
                    "[" + msg.what + "] while being destroyed. Ignoring.");
            return;
        }
        switch(msg.what) {
            case EVENT_CALL_RING:
                Rlog.d(LOG_TAG, "Event EVENT_CALL_RING Received state=" + getState());
                ar = (AsyncResult)msg.obj;
                if (ar.exception == null) {
                    PhoneConstants.State state = getState();
                    if ((!mDoesRilSendMultipleCallRing)
                            && ((state == PhoneConstants.State.RINGING) ||
                                    (state == PhoneConstants.State.IDLE))) {
                        mCallRingContinueToken += 1;
                        sendIncomingCallRingNotification(mCallRingContinueToken);
                    } else {
                        notifyIncomingRing();
                    }
                }
                break;

            case EVENT_CALL_RING_CONTINUE:
                Rlog.d(LOG_TAG, "Event EVENT_CALL_RING_CONTINUE Received stat=" + getState());
                if (getState() == PhoneConstants.State.RINGING) {
                    sendIncomingCallRingNotification(msg.arg1);
                }
                break;

            case EVENT_ICC_CHANGED:
                onUpdateIccAvailability();
                break;

            case EVENT_INITIATE_SILENT_REDIAL:
                Rlog.d(LOG_TAG, "Event EVENT_INITIATE_SILENT_REDIAL Received");
                ar = (AsyncResult) msg.obj;
                if ((ar.exception == null) && (ar.result != null)) {
                    String dialString = (String) ar.result;
                    if (TextUtils.isEmpty(dialString)) return;
                    try {
                        dialInternal(dialString, null, VideoProfile.STATE_AUDIO_ONLY, null);
                    } catch (CallStateException e) {
                        Rlog.e(LOG_TAG, "silent redial failed: " + e);
                    }
                }
                break;

            case EVENT_SRVCC_STATE_CHANGED:
                ar = (AsyncResult)msg.obj;
                if (ar.exception == null) {
                    handleSrvccStateChanged((int[]) ar.result);
                } else {
                    Rlog.e(LOG_TAG, "Srvcc exception: " + ar.exception);
                }
                break;

            case EVENT_UNSOL_OEM_HOOK_RAW:
                ar = (AsyncResult)msg.obj;
                if (ar.exception == null) {
                    byte[] data = (byte[])ar.result;
                    Rlog.d(LOG_TAG, "EVENT_UNSOL_OEM_HOOK_RAW data="
                            + IccUtils.bytesToHexString(data));
                    mNotifier.notifyOemHookRawEventForSubscriber(getSubId(), data);
                } else {
                    Rlog.e(LOG_TAG, "OEM hook raw exception: " + ar.exception);
                }
                break;

            case EVENT_GET_RADIO_CAPABILITY:
                ar = (AsyncResult) msg.obj;
                RadioCapability rc = (RadioCapability) ar.result;
                if (ar.exception != null) {
                    Rlog.d(LOG_TAG, "get phone radio capability fail,"
                            + "no need to change mRadioCapability");
                } else {
                    radioCapabilityUpdated(rc);
                }
                Rlog.d(LOG_TAG, "EVENT_GET_RADIO_CAPABILITY :"
                        + "phone rc : " + rc);
                break;

            case EVENT_CONFIG_LCE:
                ar = (AsyncResult) msg.obj;
                if (ar.exception != null) {
                    Rlog.d(LOG_TAG, "config LCE service failed: " + ar.exception);
                } else {
                    final ArrayList<Integer> statusInfo = (ArrayList<Integer>)ar.result;
                    mLceStatus = statusInfo.get(0);
                    mReportInterval = statusInfo.get(1);
                }
                break;

            case EVENT_CHECK_FOR_NETWORK_AUTOMATIC: {
                onCheckForNetworkSelectionModeAutomatic(msg);
                break;
            }
            default:
                throw new RuntimeException("unexpected event not handled");
        }
    }

    private void handleSrvccStateChanged(int[] ret) {
        Rlog.d(LOG_TAG, "handleSrvccStateChanged");

        ArrayList<Connection> conn = null;
        ImsPhone imsPhone = mImsPhone;
        Call.SrvccState srvccState = Call.SrvccState.NONE;
        if (ret != null && ret.length != 0) {
            int state = ret[0];
            switch(state) {
                case VoLteServiceState.HANDOVER_STARTED:
                    srvccState = Call.SrvccState.STARTED;
                    if (imsPhone != null) {
                        conn = imsPhone.getHandoverConnection();
                        migrateFrom(imsPhone);
                    } else {
                        Rlog.d(LOG_TAG, "HANDOVER_STARTED: mImsPhone null");
                    }
                    break;
                case VoLteServiceState.HANDOVER_COMPLETED:
                    srvccState = Call.SrvccState.COMPLETED;
                    if (imsPhone != null) {
                        imsPhone.notifySrvccState(srvccState);
                    } else {
                        Rlog.d(LOG_TAG, "HANDOVER_COMPLETED: mImsPhone null");
                    }
                    break;
                case VoLteServiceState.HANDOVER_FAILED:
                case VoLteServiceState.HANDOVER_CANCELED:
                    srvccState = Call.SrvccState.FAILED;
                    break;

                default:
                    //ignore invalid state
                    return;
            }

            getCallTracker().notifySrvccState(srvccState, conn);

            VoLteServiceState lteState = new VoLteServiceState(state);
            notifyVoLteServiceStateChanged(lteState);
        }
    }

    // Inherited documentation suffices.
    @Override
    public Context getContext() {
        return mContext;
    }

    // Will be called when icc changed
    protected abstract void onUpdateIccAvailability();

    /**
     * Disables the DNS check (i.e., allows "0.0.0.0").
     * Useful for lab testing environment.
     * @param b true disables the check, false enables.
     */
    @Override
    public void disableDnsCheck(boolean b) {
        mDnsCheckDisabled = b;
        SharedPreferences sp = PreferenceManager.getDefaultSharedPreferences(getContext());
        SharedPreferences.Editor editor = sp.edit();
        editor.putBoolean(DNS_SERVER_CHECK_DISABLED_KEY, b);
        editor.apply();
    }

    /**
     * Returns true if the DNS check is currently disabled.
     */
    @Override
    public boolean isDnsCheckDisabled() {
        return mDnsCheckDisabled;
    }

    // Inherited documentation suffices.
    @Override
    public void registerForPreciseCallStateChanged(Handler h, int what, Object obj) {
        checkCorrectThread(h);

        mPreciseCallStateRegistrants.addUnique(h, what, obj);
    }

    // Inherited documentation suffices.
    @Override
    public void unregisterForPreciseCallStateChanged(Handler h) {
        mPreciseCallStateRegistrants.remove(h);
    }

    /**
     * Subclasses of Phone probably want to replace this with a
     * version scoped to their packages
     */
    protected void notifyPreciseCallStateChangedP() {
        AsyncResult ar = new AsyncResult(null, this, null);
        mPreciseCallStateRegistrants.notifyRegistrants(ar);

        mNotifier.notifyPreciseCallState(this);
    }

    @Override
    public void registerForHandoverStateChanged(Handler h, int what, Object obj) {
        checkCorrectThread(h);
        mHandoverRegistrants.addUnique(h, what, obj);
    }

    @Override
    public void unregisterForHandoverStateChanged(Handler h) {
        mHandoverRegistrants.remove(h);
    }

    /**
     * Subclasses of Phone probably want to replace this with a
     * version scoped to their packages
     */
    public void notifyHandoverStateChanged(Connection cn) {
       AsyncResult ar = new AsyncResult(null, cn, null);
       mHandoverRegistrants.notifyRegistrants(ar);
    }

    protected void setIsInEmergencyCall() {
    }

    public void migrateFrom(PhoneBase from) {
        migrate(mHandoverRegistrants, from.mHandoverRegistrants);
        migrate(mPreciseCallStateRegistrants, from.mPreciseCallStateRegistrants);
        migrate(mNewRingingConnectionRegistrants, from.mNewRingingConnectionRegistrants);
        migrate(mIncomingRingRegistrants, from.mIncomingRingRegistrants);
        migrate(mDisconnectRegistrants, from.mDisconnectRegistrants);
        migrate(mServiceStateRegistrants, from.mServiceStateRegistrants);
        migrate(mMmiCompleteRegistrants, from.mMmiCompleteRegistrants);
        migrate(mMmiRegistrants, from.mMmiRegistrants);
        migrate(mUnknownConnectionRegistrants, from.mUnknownConnectionRegistrants);
        migrate(mSuppServiceFailedRegistrants, from.mSuppServiceFailedRegistrants);
        if (from.isInEmergencyCall()) {
            setIsInEmergencyCall();
        }
    }

    public void migrate(RegistrantList to, RegistrantList from) {
        from.removeCleared();
        for (int i = 0, n = from.size(); i < n; i++) {
            Registrant r = (Registrant) from.get(i);
            Message msg = r.messageForRegistrant();
            // Since CallManager has already registered with both CS and IMS phones,
            // the migrate should happen only for those registrants which are not
            // registered with CallManager.Hence the below check is needed to add
            // only those registrants to the registrant list which are not
            // coming from the CallManager.
            if (msg != null) {
                if (msg.obj == CallManager.getInstance().getRegistrantIdentifier()) {
                    continue;
                } else {
                    to.add((Registrant) from.get(i));
                }
            } else {
                Rlog.d(LOG_TAG, "msg is null");
            }
        }
    }

    // Inherited documentation suffices.
    @Override
    public void registerForUnknownConnection(Handler h, int what, Object obj) {
        checkCorrectThread(h);

        mUnknownConnectionRegistrants.addUnique(h, what, obj);
    }

    // Inherited documentation suffices.
    @Override
    public void unregisterForUnknownConnection(Handler h) {
        mUnknownConnectionRegistrants.remove(h);
    }

    // Inherited documentation suffices.
    @Override
    public void registerForNewRingingConnection(
            Handler h, int what, Object obj) {
        checkCorrectThread(h);

        mNewRingingConnectionRegistrants.addUnique(h, what, obj);
    }

    // Inherited documentation suffices.
    @Override
    public void unregisterForNewRingingConnection(Handler h) {
        mNewRingingConnectionRegistrants.remove(h);
    }

    // Inherited documentation suffices.
    @Override
    public void registerForVideoCapabilityChanged(
            Handler h, int what, Object obj) {
        checkCorrectThread(h);

        mVideoCapabilityChangedRegistrants.addUnique(h, what, obj);

        // Notify any registrants of the cached video capability as soon as they register.
        notifyForVideoCapabilityChanged(mIsVideoCapable);
    }

    // Inherited documentation suffices.
    @Override
    public void unregisterForVideoCapabilityChanged(Handler h) {
        mVideoCapabilityChangedRegistrants.remove(h);
    }

    // Inherited documentation suffices.
    @Override
    public void registerForInCallVoicePrivacyOn(Handler h, int what, Object obj){
        mCi.registerForInCallVoicePrivacyOn(h, what, obj);
    }

    // Inherited documentation suffices.
    @Override
    public void unregisterForInCallVoicePrivacyOn(Handler h){
        mCi.unregisterForInCallVoicePrivacyOn(h);
    }

    // Inherited documentation suffices.
    @Override
    public void registerForInCallVoicePrivacyOff(Handler h, int what, Object obj){
        mCi.registerForInCallVoicePrivacyOff(h, what, obj);
    }

    // Inherited documentation suffices.
    @Override
    public void unregisterForInCallVoicePrivacyOff(Handler h){
        mCi.unregisterForInCallVoicePrivacyOff(h);
    }

    // Inherited documentation suffices.
    @Override
    public void registerForIncomingRing(
            Handler h, int what, Object obj) {
        checkCorrectThread(h);

        mIncomingRingRegistrants.addUnique(h, what, obj);
    }

    // Inherited documentation suffices.
    @Override
    public void unregisterForIncomingRing(Handler h) {
        mIncomingRingRegistrants.remove(h);
    }

    // Inherited documentation suffices.
    @Override
    public void registerForDisconnect(Handler h, int what, Object obj) {
        checkCorrectThread(h);

        mDisconnectRegistrants.addUnique(h, what, obj);
    }

    // Inherited documentation suffices.
    @Override
    public void unregisterForDisconnect(Handler h) {
        mDisconnectRegistrants.remove(h);
    }

    // Inherited documentation suffices.
    @Override
    public void registerForSuppServiceFailed(Handler h, int what, Object obj) {
        checkCorrectThread(h);

        mSuppServiceFailedRegistrants.addUnique(h, what, obj);
    }

    // Inherited documentation suffices.
    @Override
    public void unregisterForSuppServiceFailed(Handler h) {
        mSuppServiceFailedRegistrants.remove(h);
    }

    // Inherited documentation suffices.
    @Override
    public void registerForMmiInitiate(Handler h, int what, Object obj) {
        checkCorrectThread(h);

        mMmiRegistrants.addUnique(h, what, obj);
    }

    // Inherited documentation suffices.
    @Override
    public void unregisterForMmiInitiate(Handler h) {
        mMmiRegistrants.remove(h);
    }

    // Inherited documentation suffices.
    @Override
    public void registerForMmiComplete(Handler h, int what, Object obj) {
        checkCorrectThread(h);

        mMmiCompleteRegistrants.addUnique(h, what, obj);
    }

    // Inherited documentation suffices.
    @Override
    public void unregisterForMmiComplete(Handler h) {
        checkCorrectThread(h);

        mMmiCompleteRegistrants.remove(h);
    }

    public void registerForSimRecordsLoaded(Handler h, int what, Object obj) {
        logUnexpectedCdmaMethodCall("registerForSimRecordsLoaded");
    }

    public void unregisterForSimRecordsLoaded(Handler h) {
        logUnexpectedCdmaMethodCall("unregisterForSimRecordsLoaded");
    }

    @Override
    public void registerForTtyModeReceived(Handler h, int what, Object obj) {
    }

    @Override
    public void unregisterForTtyModeReceived(Handler h) {
    }

    @Override
    public void setNetworkSelectionModeAutomatic(Message response) {
        Rlog.d(LOG_TAG, "setNetworkSelectionModeAutomatic, querying current mode");
        // we don't want to do this unecesarily - it acutally causes
        // the radio to repeate network selection and is costly
        // first check if we're already in automatic mode
        Message msg = obtainMessage(EVENT_CHECK_FOR_NETWORK_AUTOMATIC);
        msg.obj = response;
        mCi.getNetworkSelectionMode(msg);
    }

    private void onCheckForNetworkSelectionModeAutomatic(Message fromRil) {
        AsyncResult ar = (AsyncResult)fromRil.obj;
        Message response = (Message)ar.userObj;
        boolean doAutomatic = true;
        if (ar.exception == null && ar.result != null) {
            try {
                int[] modes = (int[])ar.result;
                if (modes[0] == 0) {
                    // already confirmed to be in automatic mode - don't resend
                    doAutomatic = false;
                }
            } catch (Exception e) {
                // send the setting on error
            }
        }

        // wrap the response message in our own message along with
        // an empty string (to indicate automatic selection) for the
        // operator's id.
        NetworkSelectMessage nsm = new NetworkSelectMessage();
        nsm.message = response;
        nsm.operatorNumeric = "";
        nsm.operatorAlphaLong = "";
        nsm.operatorAlphaShort = "";

        if (doAutomatic) {
            Message msg = obtainMessage(EVENT_SET_NETWORK_AUTOMATIC_COMPLETE, nsm);
            mCi.setNetworkSelectionModeAutomatic(msg);
        } else {
            Rlog.d(LOG_TAG, "setNetworkSelectionModeAutomatic - already auto, ignoring");
            ar.userObj = nsm;
            handleSetSelectNetwork(ar);
        }

    }

    @Override
    public void getNetworkSelectionMode(Message message) {
        mCi.getNetworkSelectionMode(message);
    }

    @Override
    public void selectNetworkManually(OperatorInfo network, boolean persistSelection,
            Message response) {
        // wrap the response message in our own message along with
        // the operator's id.
        NetworkSelectMessage nsm = new NetworkSelectMessage();
        nsm.message = response;
        nsm.operatorNumeric = network.getOperatorNumeric();
        nsm.operatorAlphaLong = network.getOperatorAlphaLong();
        nsm.operatorAlphaShort = network.getOperatorAlphaShort();

        Message msg = obtainMessage(EVENT_SET_NETWORK_MANUAL_COMPLETE, nsm);
        if (network.getRadioTech().equals("")) {
            mCi.setNetworkSelectionModeManual(network.getOperatorNumeric(), msg);
        } else {
            mCi.setNetworkSelectionModeManual(network.getOperatorNumeric()
                    + "+" + network.getRadioTech(), msg);
        }

        if (persistSelection) {
            updateSavedNetworkOperator(nsm);
        } else {
            clearSavedNetworkSelection();
        }
    }

    /**
     * Registration point for emergency call/callback mode start. Message.obj is AsyncResult and
     * Message.obj.result will be Integer indicating start of call by value 1 or end of call by
     * value 0
     * @param h handler to notify
     * @param what what code of message when delivered
     * @param obj placed in Message.obj.userObj
     */
    public void registerForEmergencyCallToggle(Handler h, int what, Object obj) {
        Registrant r = new Registrant(h, what, obj);
        mEmergencyCallToggledRegistrants.add(r);
    }

    public void unregisterForEmergencyCallToggle(Handler h) {
        mEmergencyCallToggledRegistrants.remove(h);
    }

    private void updateSavedNetworkOperator(NetworkSelectMessage nsm) {
        int subId = getSubId();
        if (SubscriptionManager.isValidSubscriptionId(subId)) {
            // open the shared preferences editor, and write the value.
            // nsm.operatorNumeric is "" if we're in automatic.selection.
            SharedPreferences sp = PreferenceManager.getDefaultSharedPreferences(getContext());
            SharedPreferences.Editor editor = sp.edit();
            editor.putString(NETWORK_SELECTION_KEY + subId, nsm.operatorNumeric);
            editor.putString(NETWORK_SELECTION_NAME_KEY + subId, nsm.operatorAlphaLong);
            editor.putString(NETWORK_SELECTION_SHORT_KEY + subId, nsm.operatorAlphaShort);

            // commit and log the result.
            if (!editor.commit()) {
                Rlog.e(LOG_TAG, "failed to commit network selection preference");
            }
        } else {
            Rlog.e(LOG_TAG, "Cannot update network selection preference due to invalid subId " +
                    subId);
        }
    }

    /**
     * Used to track the settings upon completion of the network change.
     */
    private void handleSetSelectNetwork(AsyncResult ar) {
        // look for our wrapper within the asyncresult, skip the rest if it
        // is null.
        if (!(ar.userObj instanceof NetworkSelectMessage)) {
            Rlog.e(LOG_TAG, "unexpected result from user object.");
            return;
        }

        NetworkSelectMessage nsm = (NetworkSelectMessage) ar.userObj;

        // found the object, now we send off the message we had originally
        // attached to the request.
        if (nsm.message != null) {
            AsyncResult.forMessage(nsm.message, ar.result, ar.exception);
            nsm.message.sendToTarget();
        }
    }

    /**
     * Method to retrieve the saved operator from the Shared Preferences
     */
    private OperatorInfo getSavedNetworkSelection() {
        // open the shared preferences and search with our key.
        SharedPreferences sp = PreferenceManager.getDefaultSharedPreferences(getContext());
        String numeric = sp.getString(NETWORK_SELECTION_KEY + getSubId(), "");
        String name = sp.getString(NETWORK_SELECTION_NAME_KEY + getSubId(), "");
        String shrt = sp.getString(NETWORK_SELECTION_SHORT_KEY + getSubId(), "");
        return new OperatorInfo(numeric, name, shrt);
    }

    /**
     * Clears the saved network selection.
     */
    private void clearSavedNetworkSelection() {
        // open the shared preferences and search with our key.
        PreferenceManager.getDefaultSharedPreferences(getContext()).edit().
                remove(NETWORK_SELECTION_KEY + getSubId()).
                remove(NETWORK_SELECTION_NAME_KEY + getSubId()).
                remove(NETWORK_SELECTION_SHORT_KEY + getSubId()).commit();
    }

    /**
     * Method to restore the previously saved operator id, or reset to
     * automatic selection, all depending upon the value in the shared
     * preferences.
     */
    public void restoreSavedNetworkSelection(Message response) {
        // retrieve the operator
        OperatorInfo networkSelection = getSavedNetworkSelection();

        // set to auto if the id is empty, otherwise select the network.
        if (networkSelection == null || TextUtils.isEmpty(networkSelection.getOperatorNumeric())) {
            setNetworkSelectionModeAutomatic(response);
        } else {
            selectNetworkManually(networkSelection, true, response);
        }
    }

    /**
     * Saves CLIR setting so that we can re-apply it as necessary
     * (in case the RIL resets it across reboots).
     */
    public void saveClirSetting(int commandInterfaceCLIRMode) {
        // Open the shared preferences editor, and write the value.
        SharedPreferences sp = PreferenceManager.getDefaultSharedPreferences(getContext());
        SharedPreferences.Editor editor = sp.edit();
        editor.putInt(CLIR_KEY + getPhoneId(), commandInterfaceCLIRMode);

        // Commit and log the result.
        if (!editor.commit()) {
            Rlog.e(LOG_TAG, "Failed to commit CLIR preference");
        }
    }

    // Inherited documentation suffices.
    @Override
    public void setUnitTestMode(boolean f) {
        mUnitTestMode = f;
    }

    // Inherited documentation suffices.
    @Override
    public boolean getUnitTestMode() {
        return mUnitTestMode;
    }

    /**
     * To be invoked when a voice call Connection disconnects.
     *
     * Subclasses of Phone probably want to replace this with a
     * version scoped to their packages
     */
    protected void notifyDisconnectP(Connection cn) {
        AsyncResult ar = new AsyncResult(null, cn, null);
        mDisconnectRegistrants.notifyRegistrants(ar);
    }

    // Inherited documentation suffices.
    @Override
    public void registerForServiceStateChanged(
            Handler h, int what, Object obj) {
        checkCorrectThread(h);

        mServiceStateRegistrants.add(h, what, obj);
    }

    // Inherited documentation suffices.
    @Override
    public void unregisterForServiceStateChanged(Handler h) {
        mServiceStateRegistrants.remove(h);
    }

    // Inherited documentation suffices.
    @Override
    public void registerForRingbackTone(Handler h, int what, Object obj) {
        mCi.registerForRingbackTone(h, what, obj);
    }

    // Inherited documentation suffices.
    @Override
    public void unregisterForRingbackTone(Handler h) {
        mCi.unregisterForRingbackTone(h);
    }

    // Inherited documentation suffices.
    @Override
    public void registerForOnHoldTone(Handler h, int what, Object obj) {
    }

    // Inherited documentation suffices.
    @Override
    public void unregisterForOnHoldTone(Handler h) {
    }

    // Inherited documentation suffices.
    @Override
    public void registerForResendIncallMute(Handler h, int what, Object obj) {
        mCi.registerForResendIncallMute(h, what, obj);
    }

    // Inherited documentation suffices.
    @Override
    public void unregisterForResendIncallMute(Handler h) {
        mCi.unregisterForResendIncallMute(h);
    }

    @Override
    public void setEchoSuppressionEnabled() {
        // no need for regular phone
    }

    /**
     * Subclasses of Phone probably want to replace this with a
     * version scoped to their packages
     */
    protected void notifyServiceStateChangedP(ServiceState ss) {
        AsyncResult ar = new AsyncResult(null, ss, null);
        mServiceStateRegistrants.notifyRegistrants(ar);

        mNotifier.notifyServiceState(this);
    }

    // Inherited documentation suffices.
    @Override
    public SimulatedRadioControl getSimulatedRadioControl() {
        return mSimulatedRadioControl;
    }

    /**
     * Verifies the current thread is the same as the thread originally
     * used in the initialization of this instance. Throws RuntimeException
     * if not.
     *
     * @exception RuntimeException if the current thread is not
     * the thread that originally obtained this PhoneBase instance.
     */
    private void checkCorrectThread(Handler h) {
        if (h.getLooper() != mLooper) {
            throw new RuntimeException(
                    "com.android.internal.telephony.Phone must be used from within one thread");
        }
    }

    /**
     * Set the properties by matching the carrier string in
     * a string-array resource
     */
    private static Locale getLocaleFromCarrierProperties(Context ctx) {
        String carrier = SystemProperties.get("ro.carrier");

        if (null == carrier || 0 == carrier.length() || "unknown".equals(carrier)) {
            return null;
        }

        CharSequence[] carrierLocales = ctx.getResources().getTextArray(R.array.carrier_properties);

        for (int i = 0; i < carrierLocales.length; i+=3) {
            String c = carrierLocales[i].toString();
            if (carrier.equals(c)) {
                return Locale.forLanguageTag(carrierLocales[i + 1].toString().replace('_', '-'));
            }
        }

        return null;
    }

    /**
     * Get state
     */
    @Override
    public abstract PhoneConstants.State getState();

    /**
     * Retrieves the IccFileHandler of the Phone instance
     */
    public IccFileHandler getIccFileHandler(){
        UiccCardApplication uiccApplication = mUiccApplication.get();
        IccFileHandler fh;

        if (uiccApplication == null) {
            Rlog.d(LOG_TAG, "getIccFileHandler: uiccApplication == null, return null");
            fh = null;
        } else {
            fh = uiccApplication.getIccFileHandler();
        }

        Rlog.d(LOG_TAG, "getIccFileHandler: fh=" + fh);
        return fh;
    }

    /**
     * Retrieves the IccRecords of the Phone instance
     */
    public IccRecords getIccRecords() {
        return mIccRecords.get();
    }

    /*
     * Retrieves the Handler of the Phone instance
     */
    public Handler getHandler() {
        return this;
    }

    @Override
    public void updatePhoneObject(int voiceRadioTech) {
        // Only the PhoneProxy can update the phone object.
        PhoneFactory.getDefaultPhone().updatePhoneObject(voiceRadioTech);
    }

    /**
    * Retrieves the ServiceStateTracker of the phone instance.
    */
    public ServiceStateTracker getServiceStateTracker() {
        return null;
    }

    /**
    * Get call tracker
    */
    public CallTracker getCallTracker() {
        return null;
    }

    public AppType getCurrentUiccAppType() {
        UiccCardApplication currentApp = mUiccApplication.get();
        if (currentApp != null) {
            return currentApp.getType();
        }
        return AppType.APPTYPE_UNKNOWN;
    }

    @Override
    public IccCard getIccCard() {
        return null;
        //throw new Exception("getIccCard Shouldn't be called from PhoneBase");
    }

    @Override
    public String getIccSerialNumber() {
        IccRecords r = mIccRecords.get();
        return (r != null) ? r.getIccId() : null;
    }

    @Override
    public boolean getIccRecordsLoaded() {
        IccRecords r = mIccRecords.get();
        return (r != null) ? r.getRecordsLoaded() : false;
    }

    /**
     * @return all available cell information or null if none.
     */
    @Override
    public List<CellInfo> getAllCellInfo() {
        List<CellInfo> cellInfoList = getServiceStateTracker().getAllCellInfo();
        return privatizeCellInfoList(cellInfoList);
    }

    /**
     * Clear CDMA base station lat/long values if location setting is disabled.
     * @param cellInfoList the original cell info list from the RIL
     * @return the original list with CDMA lat/long cleared if necessary
     */
    private List<CellInfo> privatizeCellInfoList(List<CellInfo> cellInfoList) {
        if (cellInfoList == null) return null;
        int mode = Settings.Secure.getInt(getContext().getContentResolver(),
                Settings.Secure.LOCATION_MODE, Settings.Secure.LOCATION_MODE_OFF);
        if (mode == Settings.Secure.LOCATION_MODE_OFF) {
            ArrayList<CellInfo> privateCellInfoList = new ArrayList<CellInfo>(cellInfoList.size());
            // clear lat/lon values for location privacy
            for (CellInfo c : cellInfoList) {
                if (c instanceof CellInfoCdma) {
                    CellInfoCdma cellInfoCdma = (CellInfoCdma) c;
                    CellIdentityCdma cellIdentity = cellInfoCdma.getCellIdentity();
                    CellIdentityCdma maskedCellIdentity = new CellIdentityCdma(
                            cellIdentity.getNetworkId(),
                            cellIdentity.getSystemId(),
                            cellIdentity.getBasestationId(),
                            Integer.MAX_VALUE, Integer.MAX_VALUE);
                    CellInfoCdma privateCellInfoCdma = new CellInfoCdma(cellInfoCdma);
                    privateCellInfoCdma.setCellIdentity(maskedCellIdentity);
                    privateCellInfoList.add(privateCellInfoCdma);
                } else {
                    privateCellInfoList.add(c);
                }
            }
            cellInfoList = privateCellInfoList;
        }
        return cellInfoList;
    }

    /**
     * {@inheritDoc}
     */
    @Override
    public void setCellInfoListRate(int rateInMillis) {
        mCi.setCellInfoListRate(rateInMillis, null);
    }

    @Override
    /** @return true if there are messages waiting, false otherwise. */
    public boolean getMessageWaitingIndicator() {
        return mVmCount != 0;
    }

    private int getCallForwardingIndicatorFromSharedPref() {
        int status = IccRecords.CALL_FORWARDING_STATUS_DISABLED;
        SharedPreferences sp = PreferenceManager.getDefaultSharedPreferences(mContext);
        String subscriberId = sp.getString(CF_ID, null);
        String currentSubscriberId = getSubscriberId();

        if (currentSubscriberId != null && currentSubscriberId.equals(subscriberId)) {
            // get call forwarding status from preferences
            status = sp.getInt(CF_STATUS, IccRecords.CALL_FORWARDING_STATUS_DISABLED);
            Rlog.d(LOG_TAG, "Call forwarding status from preference = " + status);
        } else {
            Rlog.d(LOG_TAG, "Call forwarding status retrieval returning DISABLED as status for " +
                    "matching subscriberId not found");

        }
        return status;
    }

    private void setCallForwardingIndicatorInSharedPref(boolean enable) {
        SharedPreferences sp = PreferenceManager.getDefaultSharedPreferences(mContext);
        SharedPreferences.Editor editor = sp.edit();

        String imsi = getSubscriberId();

        editor.putInt(CF_STATUS, enable ? IccRecords.CALL_FORWARDING_STATUS_ENABLED :
                IccRecords.CALL_FORWARDING_STATUS_DISABLED);
        editor.putString(CF_ID, imsi);
        editor.apply();
    }

    public void setVoiceCallForwardingFlag(int line, boolean enable, String number) {
        setCallForwardingIndicatorInSharedPref(enable);
        mIccRecords.get().setVoiceCallForwardingFlag(line, enable, number);
    }

    protected void setVoiceCallForwardingFlag(IccRecords r, int line, boolean enable,
                                              String number) {
        setCallForwardingIndicatorInSharedPref(enable);
        r.setVoiceCallForwardingFlag(line, enable, number);
    }

    @Override
    public boolean getCallForwardingIndicator() {
        IccRecords r = mIccRecords.get();
        int callForwardingIndicator = IccRecords.CALL_FORWARDING_STATUS_UNKNOWN;
        if (r != null) {
            callForwardingIndicator = r.getVoiceCallForwardingFlag();
        }
        if (callForwardingIndicator == IccRecords.CALL_FORWARDING_STATUS_UNKNOWN) {
            callForwardingIndicator = getCallForwardingIndicatorFromSharedPref();
        }
        return (callForwardingIndicator == IccRecords.CALL_FORWARDING_STATUS_ENABLED);
    }

    /**
     * This method stores the CF_ENABLED flag in preferences
     * @param enabled
     */
    public void setCallForwardingPreference(boolean enabled) {
        Rlog.d(LOG_TAG, "Set callforwarding info to perferences");
        SharedPreferences sp = PreferenceManager.getDefaultSharedPreferences(mContext);
        SharedPreferences.Editor edit = sp.edit();
        edit.putBoolean(CF_ENABLED + getSubId(), enabled);
        edit.commit();

        // set the sim imsi to be able to track when the sim card is changed.
        setSimImsi(getSubscriberId());
    }

    public boolean getCallForwardingPreference() {
        Rlog.d(LOG_TAG, "Get callforwarding info from perferences");

        SharedPreferences sp = PreferenceManager.getDefaultSharedPreferences(mContext);
        boolean cf = false;
        // Migrate CF enabled flag from phoneid based preference to subId based.
        boolean needMigration = false;
        String oldCfKey = null;
        if (TelephonyManager.getDefault().isMultiSimEnabled()) {
            if (!sp.contains(CF_ENABLED + getSubId()) && sp.contains(CF_ENABLED + mPhoneId)) {
                oldCfKey = CF_ENABLED + mPhoneId;
                needMigration = true;
            }
        } else {
            if (!sp.contains(CF_ENABLED + getSubId()) && sp.contains(CF_ENABLED)) {
                oldCfKey = CF_ENABLED;
                needMigration = true;
            }
        }
        if (needMigration) {
            // Save cf flag based on subId and remove old preference
            cf = sp.getBoolean(oldCfKey, false);
            setCallForwardingPreference(cf);
            SharedPreferences.Editor edit = sp.edit();
            edit.remove(oldCfKey);
            edit.commit();
            return cf;
        }
        cf = sp.getBoolean(CF_ENABLED + getSubId(), false);
        return cf;
    }

    public String getSimImsi() {
        SharedPreferences sp = PreferenceManager.getDefaultSharedPreferences(getContext());
        boolean needMigration = false;
        String oldImsiKey = null;
        if (TelephonyManager.getDefault().isMultiSimEnabled()) {
            //Migrate sim_imsi value for msim
            if (!sp.contains(SIM_IMSI + getSubId()) && sp.contains(VM_SIM_IMSI + mPhoneId)) {
                oldImsiKey = VM_SIM_IMSI + mPhoneId;
                needMigration = true;
            }
        } else {
            //Migrate sim_imsi value for single sim
            if (!sp.contains(SIM_IMSI + getSubId()) && sp.contains(VM_SIM_IMSI)) {
                oldImsiKey = VM_SIM_IMSI;
                needMigration = true;
            }
        }
        if (needMigration) {
            // Save imsi based on subId and remove old preference
            String imsi = sp.getString(oldImsiKey, null);
            setSimImsi(imsi);
            SharedPreferences.Editor editor = sp.edit();
            editor.remove(oldImsiKey);
            editor.commit();
            return imsi;
        }
        return sp.getString(SIM_IMSI + getSubId(), null);
    }

    public void setSimImsi(String imsi) {
        SharedPreferences sp = PreferenceManager.getDefaultSharedPreferences(getContext());
        SharedPreferences.Editor editor = sp.edit();
        editor.putString(SIM_IMSI + getSubId(), imsi);
        editor.apply();
    }

    /**
     *  Query the status of the CDMA roaming preference
     */
    @Override
    public void queryCdmaRoamingPreference(Message response) {
        mCi.queryCdmaRoamingPreference(response);
    }

    /**
     * Get the signal strength
     */
    @Override
    public SignalStrength getSignalStrength() {
        ServiceStateTracker sst = getServiceStateTracker();
        if (sst == null) {
            return new SignalStrength();
        } else {
            return sst.getSignalStrength();
        }
    }

    /**
     *  Set the status of the CDMA roaming preference
     */
    @Override
    public void setCdmaRoamingPreference(int cdmaRoamingType, Message response) {
        mCi.setCdmaRoamingPreference(cdmaRoamingType, response);
    }

    /**
     *  Set the status of the CDMA subscription mode
     */
    @Override
    public void setCdmaSubscription(int cdmaSubscriptionType, Message response) {
        mCi.setCdmaSubscriptionSource(cdmaSubscriptionType, response);
    }

    /**
     *  Set the preferred Network Type: Global, CDMA only or GSM/UMTS only
     */
    @Override
    public void setPreferredNetworkType(int networkType, Message response) {
        // Only set preferred network types to that which the modem supports
        int modemRaf = getRadioAccessFamily();
        int rafFromType = RadioAccessFamily.getRafFromNetworkType(networkType);

        if (modemRaf == RadioAccessFamily.RAF_UNKNOWN
                || rafFromType == RadioAccessFamily.RAF_UNKNOWN) {
            Rlog.d(LOG_TAG, "setPreferredNetworkType: Abort, unknown RAF: "
                    + modemRaf + " " + rafFromType);
            if (response != null) {
                CommandException ex;

                ex = new CommandException(CommandException.Error.GENERIC_FAILURE);
                AsyncResult.forMessage(response, null, ex);
                response.sendToTarget();
            }
            return;
        }

        int filteredRaf = (rafFromType & modemRaf);
        int filteredType = RadioAccessFamily.getNetworkTypeFromRaf(filteredRaf);

        // The getNetworkTypeFromRaf, has no way to differentiate between MODE_GSM_UMTS
        // and MODE_WCDMA_PREF since they have the same raf. So check for it explicitly
        if (networkType == RILConstants.NETWORK_MODE_GSM_UMTS &&
                filteredType == RILConstants.NETWORK_MODE_WCDMA_PREF) {
            filteredType = RILConstants.NETWORK_MODE_GSM_UMTS;
        }
        Rlog.d(LOG_TAG, "setPreferredNetworkType: networkType = " + networkType
                + " modemRaf = " + modemRaf
                + " rafFromType = " + rafFromType
                + " filteredType = " + filteredType);

        mCi.setPreferredNetworkType(filteredType, response);
    }

    @Override
    public void getPreferredNetworkType(Message response) {
        mCi.getPreferredNetworkType(response);
    }

    @Override
    public void getSmscAddress(Message result) {
        mCi.getSmscAddress(result);
    }

    @Override
    public void setSmscAddress(String address, Message result) {
        mCi.setSmscAddress(address, result);
    }

    @Override
    public void setTTYMode(int ttyMode, Message onComplete) {
        mCi.setTTYMode(ttyMode, onComplete);
    }

    @Override
    public void setUiTTYMode(int uiTtyMode, Message onComplete) {
        Rlog.d(LOG_TAG, "unexpected setUiTTYMode method call");
    }

    @Override
    public void queryTTYMode(Message onComplete) {
        mCi.queryTTYMode(onComplete);
    }

    @Override
    public void enableEnhancedVoicePrivacy(boolean enable, Message onComplete) {
        // This function should be overridden by the class CDMAPhone. Not implemented in GSMPhone.
        logUnexpectedCdmaMethodCall("enableEnhancedVoicePrivacy");
    }

    @Override
    public void getEnhancedVoicePrivacy(Message onComplete) {
        // This function should be overridden by the class CDMAPhone. Not implemented in GSMPhone.
        logUnexpectedCdmaMethodCall("getEnhancedVoicePrivacy");
    }

    @Override
    public void setBandMode(int bandMode, Message response) {
        mCi.setBandMode(bandMode, response);
    }

    @Override
    public void queryAvailableBandMode(Message response) {
        mCi.queryAvailableBandMode(response);
    }

    @Override
    public void invokeOemRilRequestRaw(byte[] data, Message response) {
        mCi.invokeOemRilRequestRaw(data, response);
    }

    @Override
    public void invokeOemRilRequestStrings(String[] strings, Message response) {
        mCi.invokeOemRilRequestStrings(strings, response);
    }

    @Override
    public void nvReadItem(int itemID, Message response) {
        mCi.nvReadItem(itemID, response);
    }

    @Override
    public void nvWriteItem(int itemID, String itemValue, Message response) {
        mCi.nvWriteItem(itemID, itemValue, response);
    }

    @Override
    public void nvWriteCdmaPrl(byte[] preferredRoamingList, Message response) {
        mCi.nvWriteCdmaPrl(preferredRoamingList, response);
    }

    @Override
    public void nvResetConfig(int resetType, Message response) {
        mCi.nvResetConfig(resetType, response);
    }

    @Override
    public void notifyDataActivity() {
        mNotifier.notifyDataActivity(this);
    }

    public void notifyMessageWaitingIndicator() {
        // Do not notify voice mail waiting if device doesn't support voice
        if (!mIsVoiceCapable)
            return;

        // This function is added to send the notification to DefaultPhoneNotifier.
        mNotifier.notifyMessageWaitingChanged(this);
    }

    public void notifyDataConnection(String reason, String apnType,
            PhoneConstants.DataState state) {
        mNotifier.notifyDataConnection(this, reason, apnType, state);
    }

    public void notifyDataConnection(String reason, String apnType) {
        mNotifier.notifyDataConnection(this, reason, apnType, getDataConnectionState(apnType));
    }

    public void notifyDataConnection(String reason) {
        String types[] = getActiveApnTypes();
        for (String apnType : types) {
            mNotifier.notifyDataConnection(this, reason, apnType, getDataConnectionState(apnType));
        }
    }

    public void notifyOtaspChanged(int otaspMode) {
        mNotifier.notifyOtaspChanged(this, otaspMode);
    }

    public void notifySignalStrength() {
        mNotifier.notifySignalStrength(this);
    }

    public void notifyCellInfo(List<CellInfo> cellInfo) {
        mNotifier.notifyCellInfo(this, privatizeCellInfoList(cellInfo));
    }

    public void notifyDataConnectionRealTimeInfo(DataConnectionRealTimeInfo dcRtInfo) {
        mNotifier.notifyDataConnectionRealTimeInfo(this, dcRtInfo);
    }

    public void notifyVoLteServiceStateChanged(VoLteServiceState lteState) {
        mNotifier.notifyVoLteServiceStateChanged(this, lteState);
    }

    /**
     * @return true if a mobile originating emergency call is active
     */
    public boolean isInEmergencyCall() {
        return false;
    }

    /**
     * @return {@code true} if we are in emergency call back mode. This is a period where the phone
     * should be using as little power as possible and be ready to receive an incoming call from the
     * emergency operator.
     */
    public boolean isInEcm() {
        return false;
    }

    private static int getVideoState(Call call) {
        int videoState = VideoProfile.STATE_AUDIO_ONLY;
        ImsPhoneConnection conn = (ImsPhoneConnection) call.getEarliestConnection();
        if (conn != null) {
            videoState = conn.getVideoState();
        }
        return videoState;
    }

    private boolean isVideoCall(Call call) {
        int videoState = getVideoState(call);
        return (VideoProfile.isVideo(videoState));
    }

    @Override
    public boolean isVideoCallPresent() {
        boolean isVideoCallActive = false;
        if (mImsPhone != null) {
            isVideoCallActive = isVideoCall(mImsPhone.getForegroundCall()) ||
                    isVideoCall(mImsPhone.getBackgroundCall()) ||
                    isVideoCall(mImsPhone.getRingingCall());
        }
        Rlog.d(LOG_TAG, "isVideoCallActive: " + isVideoCallActive);
        return isVideoCallActive;
    }

    @Override
    public abstract int getPhoneType();

    /** @hide */
    /** @return number of voicemails */
    @Override
    public int getVoiceMessageCount(){
        return mVmCount;
    }

    /** sets the voice mail count of the phone and notifies listeners. */
    public void setVoiceMessageCount(int countWaiting) {
        mVmCount = countWaiting;
        // notify listeners of voice mail
        notifyMessageWaitingIndicator();
    }

    /** gets the voice mail count from preferences */
    protected int getStoredVoiceMessageCount() {
        int countVoiceMessages = 0;
        SharedPreferences sp = PreferenceManager.getDefaultSharedPreferences(mContext);
        String subscriberId = sp.getString(VM_ID, null);
        String currentSubscriberId = getSubscriberId();

        if (currentSubscriberId != null && currentSubscriberId.equals(subscriberId)) {
            // get voice mail count from preferences
            countVoiceMessages = sp.getInt(VM_COUNT, 0);
            Rlog.d(LOG_TAG, "Voice Mail Count from preference = " + countVoiceMessages);
        } else {
            Rlog.d(LOG_TAG, "Voicemail count retrieval returning 0 as count for matching " +
                    "subscriberId not found");

        }
        return countVoiceMessages;
    }

    /**
     * Returns the CDMA ERI icon index to display
     */
    @Override
    public int getCdmaEriIconIndex() {
        logUnexpectedCdmaMethodCall("getCdmaEriIconIndex");
        return -1;
    }

    /**
     * Returns the CDMA ERI icon mode,
     * 0 - ON
     * 1 - FLASHING
     */
    @Override
    public int getCdmaEriIconMode() {
        logUnexpectedCdmaMethodCall("getCdmaEriIconMode");
        return -1;
    }

    /**
     * Returns the CDMA ERI text,
     */
    @Override
    public String getCdmaEriText() {
        logUnexpectedCdmaMethodCall("getCdmaEriText");
        return "GSM nw, no ERI";
    }

    @Override
    public String getCdmaMin() {
        // This function should be overridden by the class CDMAPhone. Not implemented in GSMPhone.
        logUnexpectedCdmaMethodCall("getCdmaMin");
        return null;
    }

    @Override
    public boolean isMinInfoReady() {
        // This function should be overridden by the class CDMAPhone. Not implemented in GSMPhone.
        logUnexpectedCdmaMethodCall("isMinInfoReady");
        return false;
    }

    @Override
    public String getCdmaPrlVersion(){
        //  This function should be overridden by the class CDMAPhone. Not implemented in GSMPhone.
        logUnexpectedCdmaMethodCall("getCdmaPrlVersion");
        return null;
    }

    @Override
    public void sendBurstDtmf(String dtmfString, int on, int off, Message onComplete) {
        // This function should be overridden by the class CDMAPhone. Not implemented in GSMPhone.
        logUnexpectedCdmaMethodCall("sendBurstDtmf");
    }

    @Override
    public void exitEmergencyCallbackMode() {
        // This function should be overridden by the class CDMAPhone. Not implemented in GSMPhone.
        logUnexpectedCdmaMethodCall("exitEmergencyCallbackMode");
    }

    @Override
    public void registerForCdmaOtaStatusChange(Handler h, int what, Object obj) {
        // This function should be overridden by the class CDMAPhone. Not implemented in GSMPhone.
        logUnexpectedCdmaMethodCall("registerForCdmaOtaStatusChange");
    }

    @Override
    public void unregisterForCdmaOtaStatusChange(Handler h) {
        // This function should be overridden by the class CDMAPhone. Not implemented in GSMPhone.
        logUnexpectedCdmaMethodCall("unregisterForCdmaOtaStatusChange");
    }

    @Override
    public void registerForSubscriptionInfoReady(Handler h, int what, Object obj) {
        // This function should be overridden by the class CDMAPhone. Not implemented in GSMPhone.
        logUnexpectedCdmaMethodCall("registerForSubscriptionInfoReady");
    }

    @Override
    public void unregisterForSubscriptionInfoReady(Handler h) {
        // This function should be overridden by the class CDMAPhone. Not implemented in GSMPhone.
        logUnexpectedCdmaMethodCall("unregisterForSubscriptionInfoReady");
    }

    /**
     * Returns true if OTA Service Provisioning needs to be performed.
     * If not overridden return false.
     */
    @Override
    public boolean needsOtaServiceProvisioning() {
        return false;
    }

    /**
     * Return true if number is an OTASP number.
     * If not overridden return false.
     */
    @Override
    public  boolean isOtaSpNumber(String dialStr) {
        return false;
    }

    @Override
    public void registerForCallWaiting(Handler h, int what, Object obj){
        // This function should be overridden by the class CDMAPhone. Not implemented in GSMPhone.
        logUnexpectedCdmaMethodCall("registerForCallWaiting");
    }

    @Override
    public void unregisterForCallWaiting(Handler h){
        // This function should be overridden by the class CDMAPhone. Not implemented in GSMPhone.
        logUnexpectedCdmaMethodCall("unregisterForCallWaiting");
    }

    @Override
    public void registerForEcmTimerReset(Handler h, int what, Object obj) {
        // This function should be overridden by the class CDMAPhone. Not implemented in GSMPhone.
        logUnexpectedCdmaMethodCall("registerForEcmTimerReset");
    }

    @Override
    public void unregisterForEcmTimerReset(Handler h) {
        // This function should be overridden by the class CDMAPhone. Not implemented in GSMPhone.
        logUnexpectedCdmaMethodCall("unregisterForEcmTimerReset");
    }

    @Override
    public void registerForSignalInfo(Handler h, int what, Object obj) {
        mCi.registerForSignalInfo(h, what, obj);
    }

    @Override
    public void unregisterForSignalInfo(Handler h) {
        mCi.unregisterForSignalInfo(h);
    }

    @Override
    public void registerForDisplayInfo(Handler h, int what, Object obj) {
        mCi.registerForDisplayInfo(h, what, obj);
    }

     @Override
    public void unregisterForDisplayInfo(Handler h) {
         mCi.unregisterForDisplayInfo(h);
     }

    @Override
    public void registerForNumberInfo(Handler h, int what, Object obj) {
        mCi.registerForNumberInfo(h, what, obj);
    }

    @Override
    public void unregisterForNumberInfo(Handler h) {
        mCi.unregisterForNumberInfo(h);
    }

    @Override
    public void registerForRedirectedNumberInfo(Handler h, int what, Object obj) {
        mCi.registerForRedirectedNumberInfo(h, what, obj);
    }

    @Override
    public void unregisterForRedirectedNumberInfo(Handler h) {
        mCi.unregisterForRedirectedNumberInfo(h);
    }

    @Override
    public void registerForLineControlInfo(Handler h, int what, Object obj) {
        mCi.registerForLineControlInfo( h, what, obj);
    }

    @Override
    public void unregisterForLineControlInfo(Handler h) {
        mCi.unregisterForLineControlInfo(h);
    }

    @Override
    public void registerFoT53ClirlInfo(Handler h, int what, Object obj) {
        mCi.registerFoT53ClirlInfo(h, what, obj);
    }

    @Override
    public void unregisterForT53ClirInfo(Handler h) {
        mCi.unregisterForT53ClirInfo(h);
    }

    @Override
    public void registerForT53AudioControlInfo(Handler h, int what, Object obj) {
        mCi.registerForT53AudioControlInfo( h, what, obj);
    }

    @Override
    public void unregisterForT53AudioControlInfo(Handler h) {
        mCi.unregisterForT53AudioControlInfo(h);
    }

     @Override
    public void setOnEcbModeExitResponse(Handler h, int what, Object obj){
         // This function should be overridden by the class CDMAPhone. Not implemented in GSMPhone.
         logUnexpectedCdmaMethodCall("setOnEcbModeExitResponse");
     }

     @Override
    public void unsetOnEcbModeExitResponse(Handler h){
        // This function should be overridden by the class CDMAPhone. Not implemented in GSMPhone.
         logUnexpectedCdmaMethodCall("unsetOnEcbModeExitResponse");
     }

    @Override
    public void registerForRadioOffOrNotAvailable(Handler h, int what, Object obj) {
        mRadioOffOrNotAvailableRegistrants.addUnique(h, what, obj);
    }

    @Override
    public void unregisterForRadioOffOrNotAvailable(Handler h) {
        mRadioOffOrNotAvailableRegistrants.remove(h);
    }

    @Override
    public String[] getActiveApnTypes() {
        return mDcTracker.getActiveApnTypes();
    }

    @Override
    public boolean hasMatchedTetherApnSetting() {
        return mDcTracker.hasMatchedTetherApnSetting();
    }

    @Override
    public String getActiveApnHost(String apnType) {
        return mDcTracker.getActiveApnString(apnType);
    }

    @Override
    public LinkProperties getLinkProperties(String apnType) {
        return mDcTracker.getLinkProperties(apnType);
    }

    @Override
    public NetworkCapabilities getNetworkCapabilities(String apnType) {
        return mDcTracker.getNetworkCapabilities(apnType);
    }

    @Override
    public boolean isDataConnectivityPossible() {
        return isDataConnectivityPossible(PhoneConstants.APN_TYPE_DEFAULT);
    }

    @Override
    public boolean isDataConnectivityPossible(String apnType) {
        return ((mDcTracker != null) &&
                (mDcTracker.isDataPossible(apnType)));
    }

    /**
     * Notify registrants of a new ringing Connection.
     * Subclasses of Phone probably want to replace this with a
     * version scoped to their packages
     */
    public void notifyNewRingingConnectionP(Connection cn) {
        if (!mIsVoiceCapable)
            return;
        AsyncResult ar = new AsyncResult(null, cn, null);
        mNewRingingConnectionRegistrants.notifyRegistrants(ar);
    }

    /**
     * Notify registrants of a new unknown connection.
     */
    public void notifyUnknownConnectionP(Connection cn) {
        mUnknownConnectionRegistrants.notifyResult(cn);
    }

    /**
     * Notify registrants if phone is video capable.
     */
    public void notifyForVideoCapabilityChanged(boolean isVideoCallCapable) {
        // Cache the current video capability so that we don't lose the information.
        mIsVideoCapable = isVideoCallCapable;

        AsyncResult ar = new AsyncResult(null, isVideoCallCapable, null);
        mVideoCapabilityChangedRegistrants.notifyRegistrants(ar);
    }

    /**
     * Notify registrants of a RING event.
     */
    private void notifyIncomingRing() {
        if (!mIsVoiceCapable)
            return;
        AsyncResult ar = new AsyncResult(null, this, null);
        mIncomingRingRegistrants.notifyRegistrants(ar);
    }

    /**
     * Send the incoming call Ring notification if conditions are right.
     */
    private void sendIncomingCallRingNotification(int token) {
        if (mIsVoiceCapable && !mDoesRilSendMultipleCallRing &&
                (token == mCallRingContinueToken)) {
            Rlog.d(LOG_TAG, "Sending notifyIncomingRing");
            notifyIncomingRing();
            sendMessageDelayed(
                    obtainMessage(EVENT_CALL_RING_CONTINUE, token, 0), mCallRingDelay);
        } else {
            Rlog.d(LOG_TAG, "Ignoring ring notification request,"
                    + " mDoesRilSendMultipleCallRing=" + mDoesRilSendMultipleCallRing
                    + " token=" + token
                    + " mCallRingContinueToken=" + mCallRingContinueToken
                    + " mIsVoiceCapable=" + mIsVoiceCapable);
        }
    }

    @Override
    public boolean isCspPlmnEnabled() {
        // This function should be overridden by the class GSMPhone.
        // Not implemented in CDMAPhone.
        logUnexpectedGsmMethodCall("isCspPlmnEnabled");
        return false;
    }

    @Override
    public IsimRecords getIsimRecords() {
        Rlog.e(LOG_TAG, "getIsimRecords() is only supported on LTE devices");
        return null;
    }

    @Override
    public String getMsisdn() {
        logUnexpectedGsmMethodCall("getMsisdn");
        return null;
    }

    /**
     * Common error logger method for unexpected calls to CDMA-only methods.
     */
    private static void logUnexpectedCdmaMethodCall(String name)
    {
        Rlog.e(LOG_TAG, "Error! " + name + "() in PhoneBase should not be " +
                "called, CDMAPhone inactive.");
    }

    @Override
    public PhoneConstants.DataState getDataConnectionState() {
        return getDataConnectionState(PhoneConstants.APN_TYPE_DEFAULT);
    }

    /**
     * Common error logger method for unexpected calls to GSM/WCDMA-only methods.
     */
    private static void logUnexpectedGsmMethodCall(String name) {
        Rlog.e(LOG_TAG, "Error! " + name + "() in PhoneBase should not be " +
                "called, GSMPhone inactive.");
    }

    // Called by SimRecords which is constructed with a PhoneBase instead of a GSMPhone.
    public void notifyCallForwardingIndicator() {
        // This function should be overridden by the class GSMPhone. Not implemented in CDMAPhone.
        Rlog.e(LOG_TAG, "Error! This function should never be executed, inactive CDMAPhone.");
    }

    public void notifyDataConnectionFailed(String reason, String apnType) {
        mNotifier.notifyDataConnectionFailed(this, reason, apnType);
    }

    public void notifyPreciseDataConnectionFailed(String reason, String apnType, String apn,
            String failCause) {
        mNotifier.notifyPreciseDataConnectionFailed(this, reason, apnType, apn, failCause);
    }

    /**
     * {@inheritDoc}
     */
    @Override
    public int getLteOnCdmaMode() {
        return mCi.getLteOnCdmaMode();
    }

    /**
     * {@hide}
     */
    @Override
    public int getLteOnGsmMode() {
        return mCi.getLteOnGsmMode();
    }

    /**
     * Sets the SIM voice message waiting indicator records.
     * @param line GSM Subscriber Profile Number, one-based. Only '1' is supported
     * @param countWaiting The number of messages waiting, if known. Use
     *                     -1 to indicate that an unknown number of
     *                      messages are waiting
     */
    @Override
    public void setVoiceMessageWaiting(int line, int countWaiting) {
        // This function should be overridden by class GSMPhone and CDMAPhone.
        Rlog.e(LOG_TAG, "Error! This function should never be executed, inactive Phone.");
    }

    /**
     * Gets the USIM service table from the UICC, if present and available.
     * @return an interface to the UsimServiceTable record, or null if not available
     */
    @Override
    public UsimServiceTable getUsimServiceTable() {
        IccRecords r = mIccRecords.get();
        return (r != null) ? r.getUsimServiceTable() : null;
    }

    /**
     * Gets the Uicc card corresponding to this phone.
     * @return the UiccCard object corresponding to the phone ID.
     */
    @Override
    public UiccCard getUiccCard() {
        return mUiccController.getUiccCard(mPhoneId);
    }

    /**
     * Get P-CSCF address from PCO after data connection is established or modified.
     * @param apnType the apnType, "ims" for IMS APN, "emergency" for EMERGENCY APN
     */
    @Override
    public String[] getPcscfAddress(String apnType) {
        return mDcTracker.getPcscfAddress(apnType);
    }

    /**
     * Set IMS registration state
     */
    @Override
    public void setImsRegistrationState(boolean registered) {
        mDcTracker.setImsRegistrationState(registered);
    }

    /**
     * Return an instance of a IMS phone
     */
    @Override
    public Phone getImsPhone() {
        return mImsPhone;
    }

    @Override
    public boolean isUtEnabled() {
        return false;
    }

    @Override
    public ImsPhone relinquishOwnershipOfImsPhone() {
        synchronized (PhoneProxy.lockForRadioTechnologyChange) {
            if (mImsPhone == null)
                return null;

            if (mImsIntentReceiverRegistered) {
                mContext.unregisterReceiver(mImsIntentReceiver);
                mImsIntentReceiverRegistered = false;
            }

            ImsPhone imsPhone = mImsPhone;
            mImsPhone = null;

            CallManager.getInstance().unregisterPhone(imsPhone);
            imsPhone.unregisterForSilentRedial(this);

            return imsPhone;
        }
    }

    @Override
    public void acquireOwnershipOfImsPhone(ImsPhone imsPhone) {
        synchronized (PhoneProxy.lockForRadioTechnologyChange) {
            if (imsPhone == null)
                return;

            if (mImsPhone != null) {
                Rlog.e(LOG_TAG, "acquireOwnershipOfImsPhone: non-null mImsPhone." +
                        " Shouldn't happen - but disposing");
                mImsPhone.dispose();
                // Potential GC issue if someone keeps a reference to ImsPhone.
                // However: this change will make sure that such a reference does
                // not access functions through NULL pointer.
                //mImsPhone.removeReferences();
            }

            mImsPhone = imsPhone;

            mImsServiceReady = true;
            mImsPhone.updateParentPhone(this);
            CallManager.getInstance().registerPhone(mImsPhone);
            mImsPhone.registerForSilentRedial(
                    this, EVENT_INITIATE_SILENT_REDIAL, null);
        }
    }

    protected void updateImsPhone() {
        Rlog.d(LOG_TAG, "updateImsPhone"
                + " mImsServiceReady=" + mImsServiceReady);

        if (mImsServiceReady && (mImsPhone == null)) {
            mImsPhone = PhoneFactory.makeImsPhone(mNotifier, this);
            CallManager.getInstance().registerPhone(mImsPhone);
            mImsPhone.registerForSilentRedial(
                    this, EVENT_INITIATE_SILENT_REDIAL, null);
        } else if (!mImsServiceReady && (mImsPhone != null)) {
            CallManager.getInstance().unregisterPhone(mImsPhone);
            mImsPhone.unregisterForSilentRedial(this);

            mImsPhone.dispose();
            // Potential GC issue if someone keeps a reference to ImsPhone.
            // However: this change will make sure that such a reference does
            // not access functions through NULL pointer.
            //mImsPhone.removeReferences();
            mImsPhone = null;
        }
    }

    /**
     * Dials a number.
     *
     * @param dialString The number to dial.
     * @param uusInfo The UUSInfo.
     * @param videoState The video state for the call.
     * @param intentExtras Extras from the original CALL intent.
     * @return The Connection.
     * @throws CallStateException
     */
    protected Connection dialInternal(
            String dialString, UUSInfo uusInfo, int videoState, Bundle intentExtras)
            throws CallStateException {
        // dialInternal shall be overriden by GSMPhone and CDMAPhone
        return null;
    }

    /**
     * Returns the subscription id.
     */
    public int getSubId() {
        return SubscriptionController.getInstance().getSubIdUsingPhoneId(mPhoneId);
    }

    /**
     * Returns the phone id.
     */
    public int getPhoneId() {
        return mPhoneId;
    }

    /**
     * Return the service state of mImsPhone if it is STATE_IN_SERVICE
     * otherwise return the current voice service state
     */
    @Override
    public int getVoicePhoneServiceState() {
        ImsPhone imsPhone = mImsPhone;
        if (imsPhone != null
                && imsPhone.getServiceState().getState() == ServiceState.STATE_IN_SERVICE) {
            return ServiceState.STATE_IN_SERVICE;
        }
        return getServiceState().getState();
    }

    @Override
    public boolean setOperatorBrandOverride(String brand) {
        return false;
    }

    @Override
    public boolean setRoamingOverride(List<String> gsmRoamingList,
            List<String> gsmNonRoamingList, List<String> cdmaRoamingList,
            List<String> cdmaNonRoamingList) {
        String iccId = getIccSerialNumber();
        if (TextUtils.isEmpty(iccId)) {
            return false;
        }

        setRoamingOverrideHelper(gsmRoamingList, GSM_ROAMING_LIST_OVERRIDE_PREFIX, iccId);
        setRoamingOverrideHelper(gsmNonRoamingList, GSM_NON_ROAMING_LIST_OVERRIDE_PREFIX, iccId);
        setRoamingOverrideHelper(cdmaRoamingList, CDMA_ROAMING_LIST_OVERRIDE_PREFIX, iccId);
        setRoamingOverrideHelper(cdmaNonRoamingList, CDMA_NON_ROAMING_LIST_OVERRIDE_PREFIX, iccId);

        // Refresh.
        ServiceStateTracker tracker = getServiceStateTracker();
        if (tracker != null) {
            tracker.pollState();
        }
        return true;
    }

    private void setRoamingOverrideHelper(List<String> list, String prefix, String iccId) {
        SharedPreferences.Editor spEditor =
                PreferenceManager.getDefaultSharedPreferences(mContext).edit();
        String key = prefix + iccId;
        if (list == null || list.isEmpty()) {
            spEditor.remove(key).commit();
        } else {
            spEditor.putStringSet(key, new HashSet<String>(list)).commit();
        }
    }

    public boolean isMccMncMarkedAsRoaming(String mccMnc) {
        return getRoamingOverrideHelper(GSM_ROAMING_LIST_OVERRIDE_PREFIX, mccMnc);
    }

    public boolean isMccMncMarkedAsNonRoaming(String mccMnc) {
        return getRoamingOverrideHelper(GSM_NON_ROAMING_LIST_OVERRIDE_PREFIX, mccMnc);
    }

    public boolean isSidMarkedAsRoaming(int SID) {
        return getRoamingOverrideHelper(CDMA_ROAMING_LIST_OVERRIDE_PREFIX,
                Integer.toString(SID));
    }

    public boolean isSidMarkedAsNonRoaming(int SID) {
        return getRoamingOverrideHelper(CDMA_NON_ROAMING_LIST_OVERRIDE_PREFIX,
                Integer.toString(SID));
    }

    /**
     * Get IMS Registration Status
     */
    @Override
    public boolean isImsRegistered() {
        ImsPhone imsPhone = mImsPhone;
        boolean isImsRegistered = false;
        if (imsPhone != null) {
            isImsRegistered = imsPhone.isImsRegistered();
        } else {
            ServiceStateTracker sst = getServiceStateTracker();
            if (sst != null) {
                isImsRegistered = sst.isImsRegistered();
            }
        }
        Rlog.d(LOG_TAG, "isImsRegistered =" + isImsRegistered);
        return isImsRegistered;
    }

    /**
     * Get Wifi Calling Feature Availability
     */
    @Override
    public boolean isWifiCallingEnabled() {
        ImsPhone imsPhone = mImsPhone;
        boolean isWifiCallingEnabled = false;
        if (imsPhone != null) {
            isWifiCallingEnabled = imsPhone.isVowifiEnabled();
        }
        Rlog.d(LOG_TAG, "isWifiCallingEnabled =" + isWifiCallingEnabled);
        return isWifiCallingEnabled;
    }

    /**
     * Get Volte Feature Availability
     */
    @Override
    public boolean isVolteEnabled() {
        ImsPhone imsPhone = mImsPhone;
        boolean isVolteEnabled = false;
        if (imsPhone != null) {
            isVolteEnabled = imsPhone.isVolteEnabled();
        }
        Rlog.d(LOG_TAG, "isImsRegistered =" + isVolteEnabled);
        return isVolteEnabled;
    }

    private boolean getRoamingOverrideHelper(String prefix, String key) {
        String iccId = getIccSerialNumber();
        if (TextUtils.isEmpty(iccId) || TextUtils.isEmpty(key)) {
            return false;
        }

        SharedPreferences sp = PreferenceManager.getDefaultSharedPreferences(mContext);
        Set<String> value = sp.getStringSet(prefix + iccId, null);
        if (value == null) {
            return false;
        }
        return value.contains(key);
    }

    @Override
    public boolean isRadioAvailable() {
        return mCi.getRadioState().isAvailable();
    }

    @Override
    public boolean isRadioOn() {
        return mCi.getRadioState().isOn();
    }

    @Override
    public void shutdownRadio() {
        getServiceStateTracker().requestShutdown();
    }

    @Override
    public boolean isShuttingDown() {
        return getServiceStateTracker().isDeviceShuttingDown();
    }

    @Override
    public void setRadioCapability(RadioCapability rc, Message response) {
        mCi.setRadioCapability(rc, response);
    }

    @Override
    public int getRadioAccessFamily() {
        final RadioCapability rc = getRadioCapability();
        return (rc == null ? RadioAccessFamily.RAF_UNKNOWN : rc.getRadioAccessFamily());
    }

    @Override
    public String getModemUuId() {
        final RadioCapability rc = getRadioCapability();
        return (rc == null ? "" : rc.getLogicalModemUuid());
    }

    @Override
    public RadioCapability getRadioCapability() {
        return mRadioCapability.get();
    }

    @Override
    public void radioCapabilityUpdated(RadioCapability rc) {
        // Called when radios first become available or after a capability switch
        // Update the cached value
        mRadioCapability.set(rc);

        if (SubscriptionManager.isValidSubscriptionId(getSubId())) {
            sendSubscriptionSettings(true);
        }
    }

    public void sendSubscriptionSettings(boolean restoreNetworkSelection) {
        // Send settings down
        int type = PhoneFactory.calculatePreferredNetworkType(mContext, getSubId());
        setPreferredNetworkType(type, null);

        if (restoreNetworkSelection) {
            restoreSavedNetworkSelection(null);
        }
        mDcTracker.setDataEnabled(getDataEnabled());
    }

    protected void setPreferredNetworkTypeIfSimLoaded() {
        int subId = getSubId();
        if (SubscriptionManager.isValidSubscriptionId(subId)) {
            int type = PhoneFactory.calculatePreferredNetworkType(mContext, getSubId());
            setPreferredNetworkType(type, null);
        }
    }

    @Override
    public void registerForRadioCapabilityChanged(Handler h, int what, Object obj) {
        mCi.registerForRadioCapabilityChanged(h, what, obj);
    }

    @Override
    public void unregisterForRadioCapabilityChanged(Handler h) {
        mCi.unregisterForRadioCapabilityChanged(this);
    }

    /**
     * Determines if  IMS is enabled for call.
     *
     * @return {@code true} if IMS calling is enabled.
     */
    public boolean isImsUseEnabled() {
        boolean imsUseEnabled =
                ((ImsManager.isVolteEnabledByPlatform(mContext) &&
                ImsManager.isEnhanced4gLteModeSettingEnabledByUser(mContext)) ||
                (ImsManager.isWfcEnabledByPlatform(mContext) &&
                ImsManager.isWfcEnabledByUser(mContext)) &&
                ImsManager.isNonTtyOrTtyOnVolteEnabled(mContext));
        return imsUseEnabled;
    }

    /**
     * Determines if video calling is enabled for the IMS phone.
     *
     * @return {@code true} if video calling is enabled.
     */
    @Override
    public boolean isVideoEnabled() {
        ImsPhone imsPhone = mImsPhone;
        if ((imsPhone != null)
                && (imsPhone.getServiceState().getState() == ServiceState.STATE_IN_SERVICE)) {
            return imsPhone.isVideoCallEnabled();
        }
        return false;
    }

    @Override
    public int getLceStatus() {
        return mLceStatus;
    }

    @Override
    public void getModemActivityInfo(Message response)  {
        mCi.getModemActivityInfo(response);
    }

    /**
     * Starts LCE service after radio becomes available.
     * LCE service state may get destroyed on the modem when radio becomes unavailable.
     */
    public void startLceAfterRadioIsAvailable() {
        if (mIsTheCurrentActivePhone) {
            mCi.startLceService(DEFAULT_REPORT_INTERVAL_MS, LCE_PULL_MODE,
                obtainMessage(EVENT_CONFIG_LCE));
        }
    }

    @Override
    public Locale getLocaleFromSimAndCarrierPrefs() {
        final IccRecords records = mIccRecords.get();
        if (records != null && records.getSimLanguage() != null) {
            return new Locale(records.getSimLanguage());
        }

        return getLocaleFromCarrierProperties(mContext);
    }

<<<<<<< HEAD
    /* Validate the given extras if the call is for CS domain or not */
    protected boolean shallDialOnCircuitSwitch(Bundle extras) {
            return (extras != null && extras.getInt(QtiVideoCallConstants.EXTRA_CALL_DOMAIN,
                    QtiVideoCallConstants.DOMAIN_AUTOMATIC) == QtiVideoCallConstants.DOMAIN_CS);
=======
    protected boolean isMatchGid(String gid) {
        String gid1 = getGroupIdLevel1();
        int gidLength = gid.length();
        if (!TextUtils.isEmpty(gid1) && (gid1.length() >= gidLength)
                && gid1.substring(0, gidLength).equalsIgnoreCase(gid)) {
            return true;
        }
        return false;
>>>>>>> edb3e722
    }

    public void dump(FileDescriptor fd, PrintWriter pw, String[] args) {
        pw.println("PhoneBase: subId=" + getSubId());
        pw.println(" mPhoneId=" + mPhoneId);
        pw.println(" mCi=" + mCi);
        pw.println(" mDnsCheckDisabled=" + mDnsCheckDisabled);
        pw.println(" mDcTracker=" + mDcTracker);
        pw.println(" mDoesRilSendMultipleCallRing=" + mDoesRilSendMultipleCallRing);
        pw.println(" mCallRingContinueToken=" + mCallRingContinueToken);
        pw.println(" mCallRingDelay=" + mCallRingDelay);
        pw.println(" mIsTheCurrentActivePhone=" + mIsTheCurrentActivePhone);
        pw.println(" mIsVoiceCapable=" + mIsVoiceCapable);
        pw.println(" mIccRecords=" + mIccRecords.get());
        pw.println(" mUiccApplication=" + mUiccApplication.get());
        pw.println(" mSmsStorageMonitor=" + mSmsStorageMonitor);
        pw.println(" mSmsUsageMonitor=" + mSmsUsageMonitor);
        pw.flush();
        pw.println(" mLooper=" + mLooper);
        pw.println(" mContext=" + mContext);
        pw.println(" mNotifier=" + mNotifier);
        pw.println(" mSimulatedRadioControl=" + mSimulatedRadioControl);
        pw.println(" mUnitTestMode=" + mUnitTestMode);
        pw.println(" isDnsCheckDisabled()=" + isDnsCheckDisabled());
        pw.println(" getUnitTestMode()=" + getUnitTestMode());
        pw.println(" getState()=" + getState());
        pw.println(" getIccSerialNumber()=" + getIccSerialNumber());
        pw.println(" getIccRecordsLoaded()=" + getIccRecordsLoaded());
        pw.println(" getMessageWaitingIndicator()=" + getMessageWaitingIndicator());
        pw.println(" getCallForwardingIndicator()=" + getCallForwardingIndicator());
        pw.println(" isInEmergencyCall()=" + isInEmergencyCall());
        pw.flush();
        pw.println(" isInEcm()=" + isInEcm());
        pw.println(" getPhoneName()=" + getPhoneName());
        pw.println(" getPhoneType()=" + getPhoneType());
        pw.println(" getVoiceMessageCount()=" + getVoiceMessageCount());
        pw.println(" getActiveApnTypes()=" + getActiveApnTypes());
        pw.println(" isDataConnectivityPossible()=" + isDataConnectivityPossible());
        pw.println(" needsOtaServiceProvisioning=" + needsOtaServiceProvisioning());
        pw.flush();
        pw.println("++++++++++++++++++++++++++++++++");

        try {
            mDcTracker.dump(fd, pw, args);
        } catch (Exception e) {
            e.printStackTrace();
        }
        pw.flush();
        pw.println("++++++++++++++++++++++++++++++++");

        try {
            getServiceStateTracker().dump(fd, pw, args);
        } catch (Exception e) {
            e.printStackTrace();
        }
        pw.flush();
        pw.println("++++++++++++++++++++++++++++++++");

        try {
            getCallTracker().dump(fd, pw, args);
        } catch (Exception e) {
            e.printStackTrace();
        }
        pw.flush();
        pw.println("++++++++++++++++++++++++++++++++");

        try {
            ((RIL)mCi).dump(fd, pw, args);
        } catch (Exception e) {
            e.printStackTrace();
        }
        pw.flush();
        pw.println("++++++++++++++++++++++++++++++++");
    }

    public void getCallBarringOption(String facility, String password, Message onComplete) {
        logUnexpectedCdmaMethodCall("getCallBarringOption");
    }

    public void setCallBarringOption(String facility, boolean lockState, String password,
            Message onComplete) {
        logUnexpectedCdmaMethodCall("setCallBarringOption");
    }

    public void requestChangeCbPsw(String facility, String oldPwd, String newPwd, Message result) {
        logUnexpectedCdmaMethodCall("requestChangeCbPsw");
    }

    @Override
    public void setLocalCallHold(boolean lchStatus) {
        mCi.setLocalCallHold(lchStatus);
    }

    @Override
    public void addParticipant(String dialString) throws CallStateException {
        throw new CallStateException("addParticipant is not supported in this phone "
                + this);
    }
}<|MERGE_RESOLUTION|>--- conflicted
+++ resolved
@@ -198,19 +198,17 @@
     // Key used to read/write the ID for storing the voice mail
     public static final String VM_ID = "vm_id_key";
 
-<<<<<<< HEAD
+    // Key used for storing call forwarding status
+    public static final String CF_STATUS = "cf_status_key";
+    // Key used to read/write the ID for storing the call forwarding status
+    public static final String CF_ID = "cf_id_key";
+
     // Key used to read/write the SIM IMSI used for storing the imsi
     public static final String SIM_IMSI = "sim_imsi_key";
     // Key used to read/write SIM IMSI used for storing the imsi
     public static final String VM_SIM_IMSI = "vm_sim_imsi_key";
     // Key used to read/write if Call Forwarding is enabled
     public static final String CF_ENABLED = "cf_enabled_key";
-=======
-    // Key used for storing call forwarding status
-    public static final String CF_STATUS = "cf_status_key";
-    // Key used to read/write the ID for storing the call forwarding status
-    public static final String CF_ID = "cf_id_key";
->>>>>>> edb3e722
 
     // Key used to read/write "disable DNS server check" pref (used for testing)
     public static final String DNS_SERVER_CHECK_DISABLED_KEY = "dns_server_check_disabled_key";
@@ -2733,12 +2731,6 @@
         return getLocaleFromCarrierProperties(mContext);
     }
 
-<<<<<<< HEAD
-    /* Validate the given extras if the call is for CS domain or not */
-    protected boolean shallDialOnCircuitSwitch(Bundle extras) {
-            return (extras != null && extras.getInt(QtiVideoCallConstants.EXTRA_CALL_DOMAIN,
-                    QtiVideoCallConstants.DOMAIN_AUTOMATIC) == QtiVideoCallConstants.DOMAIN_CS);
-=======
     protected boolean isMatchGid(String gid) {
         String gid1 = getGroupIdLevel1();
         int gidLength = gid.length();
@@ -2747,7 +2739,12 @@
             return true;
         }
         return false;
->>>>>>> edb3e722
+    }
+
+    /* Validate the given extras if the call is for CS domain or not */
+    protected boolean shallDialOnCircuitSwitch(Bundle extras) {
+            return (extras != null && extras.getInt(QtiVideoCallConstants.EXTRA_CALL_DOMAIN,
+                    QtiVideoCallConstants.DOMAIN_AUTOMATIC) == QtiVideoCallConstants.DOMAIN_CS);
     }
 
     public void dump(FileDescriptor fd, PrintWriter pw, String[] args) {
