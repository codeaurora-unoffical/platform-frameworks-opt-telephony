--- conflicted
+++ resolved
@@ -1,11 +1,8 @@
 /*
  * Copyright (C) 2008 The Android Open Source Project
-<<<<<<< HEAD
  * Copyright (c) 2012-2013, The Linux Foundation. All rights reserved.
  *
  * Not a Contribution.
-=======
->>>>>>> 449cbf85
  *
  * Licensed under the Apache License, Version 2.0 (the "License");
  * you may not use this file except in compliance with the License.
