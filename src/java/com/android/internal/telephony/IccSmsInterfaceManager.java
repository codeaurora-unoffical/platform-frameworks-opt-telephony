/*
 * Copyright (C) 2008 The Android Open Source Project
 * Copyright (c) 2012-2013, The Linux Foundation. All rights reserved.
 *
 * Not a Contribution.
 *
 * Licensed under the Apache License, Version 2.0 (the "License");
 * you may not use this file except in compliance with the License.
 * You may obtain a copy of the License at
 *
 *      http://www.apache.org/licenses/LICENSE-2.0
 *
 * Unless required by applicable law or agreed to in writing, software
 * distributed under the License is distributed on an "AS IS" BASIS,
 * WITHOUT WARRANTIES OR CONDITIONS OF ANY KIND, either express or implied.
 * See the License for the specific language governing permissions and
 * limitations under the License.
 */

package com.android.internal.telephony;

import android.Manifest;
import android.app.AppOpsManager;
import android.app.PendingIntent;
import android.content.Context;
import android.os.AsyncResult;
import android.os.Binder;
import android.os.Handler;
import android.os.Message;
import android.os.ServiceManager;
import android.telephony.Rlog;
import android.util.Log;

import com.android.internal.telephony.ISms;
import com.android.internal.telephony.gsm.SmsBroadcastConfigInfo;
import com.android.internal.telephony.cdma.CdmaSmsBroadcastConfigInfo;
import com.android.internal.telephony.uicc.IccConstants;
import com.android.internal.telephony.uicc.IccFileHandler;
import com.android.internal.util.HexDump;

import java.util.ArrayList;
import java.util.Arrays;
import java.util.List;

import static android.telephony.SmsManager.STATUS_ON_ICC_FREE;
import static android.telephony.SmsManager.STATUS_ON_ICC_READ;
import static android.telephony.SmsManager.STATUS_ON_ICC_UNREAD;

/**
 * IccSmsInterfaceManager to provide an inter-process communication to
 * access Sms in Icc.
 */
public class IccSmsInterfaceManager extends ISms.Stub {
    protected static final String LOG_TAG = "IccSmsInterfaceManager";
    protected static final boolean DBG = true;

    protected final Object mLock = new Object();
    protected boolean mSuccess;
    private List<SmsRawData> mSms;

    private CellBroadcastRangeManager mCellBroadcastRangeManager =
            new CellBroadcastRangeManager();
    private CdmaBroadcastRangeManager mCdmaBroadcastRangeManager =
        new CdmaBroadcastRangeManager();

    private static final int EVENT_LOAD_DONE = 1;
    private static final int EVENT_UPDATE_DONE = 2;
    protected static final int EVENT_SET_BROADCAST_ACTIVATION_DONE = 3;
    protected static final int EVENT_SET_BROADCAST_CONFIG_DONE = 4;
    private static final int SMS_CB_CODE_SCHEME_MIN = 0;
    private static final int SMS_CB_CODE_SCHEME_MAX = 255;

    protected PhoneBase mPhone;
    final protected Context mContext;
    final protected AppOpsManager mAppOps;
    protected SMSDispatcher mDispatcher;

    protected Handler mHandler = new Handler() {
        @Override
        public void handleMessage(Message msg) {
            AsyncResult ar;

            switch (msg.what) {
                case EVENT_UPDATE_DONE:
                    ar = (AsyncResult) msg.obj;
                    synchronized (mLock) {
                        mSuccess = (ar.exception == null);
                        mLock.notifyAll();
                    }
                    break;
                case EVENT_LOAD_DONE:
                    ar = (AsyncResult)msg.obj;
                    synchronized (mLock) {
                        if (ar.exception == null) {
                            mSms  = (List<SmsRawData>)
                                    buildValidRawData((ArrayList<byte[]>) ar.result);
                            //Mark SMS as read after importing it from card.
                            markMessagesAsRead((ArrayList<byte[]>) ar.result);
                        } else {
                            if (Rlog.isLoggable("SMS", Log.DEBUG)) {
                                log("Cannot load Sms records");
                            }
                            if (mSms != null)
                                mSms.clear();
                        }
                        mLock.notifyAll();
                    }
                    break;
                case EVENT_SET_BROADCAST_ACTIVATION_DONE:
                case EVENT_SET_BROADCAST_CONFIG_DONE:
                    ar = (AsyncResult) msg.obj;
                    synchronized (mLock) {
                        mSuccess = (ar.exception == null);
                        mLock.notifyAll();
                    }
                    break;
            }
        }
    };

    protected void markMessagesAsRead(ArrayList<byte[]> messages) {
        if (messages == null) {
            return;
        }

        //IccFileHandler can be null, if icc card is absent.
        IccFileHandler fh = mPhone.getIccFileHandler();
        if (fh == null) {
            //shouldn't really happen, as messages are marked as read, only
            //after importing it from icc.
            if (Rlog.isLoggable("SMS", Log.DEBUG)) {
                log("markMessagesAsRead - aborting, no icc card present.");
            }
            return;
        }

        int count = messages.size();

        for (int i = 0; i < count; i++) {
             byte[] ba = messages.get(i);
             if (ba[0] == STATUS_ON_ICC_UNREAD) {
                 int n = ba.length;
                 byte[] nba = new byte[n - 1];
                 System.arraycopy(ba, 1, nba, 0, n - 1);
                 byte[] record = makeSmsRecordData(STATUS_ON_ICC_READ, nba);
                 fh.updateEFLinearFixed(IccConstants.EF_SMS, i + 1, record, null, null);
                 if (Rlog.isLoggable("SMS", Log.DEBUG)) {
                     log("SMS " + (i + 1) + " marked as read");
                 }
             }
        }
    }

    protected IccSmsInterfaceManager(PhoneBase phone){
        mPhone = phone;
        mContext = phone.getContext();
        mAppOps = (AppOpsManager)mContext.getSystemService(Context.APP_OPS_SERVICE);
        initDispatchers();
        if(ServiceManager.getService("isms") == null) {
            ServiceManager.addService("isms", this);
        }
    }

    protected void initDispatchers() {
        if(DBG) Log.d(LOG_TAG, "IccSmsInterfaceManager: initDispatchers()");
        mDispatcher = new ImsSMSDispatcher(mPhone,
                mPhone.mSmsStorageMonitor, mPhone.mSmsUsageMonitor);
    }

    public void dispose() {
        mDispatcher.dispose();
    }

    protected void finalize() {
        if(DBG) Rlog.d(LOG_TAG, "IccSmsInterfaceManager finalized");
    }

    protected void updatePhoneObject(PhoneBase phone) {
        mPhone = phone;
        mDispatcher.updatePhoneObject(phone);
    }

    protected void enforceReceiveAndSend(String message) {
        mContext.enforceCallingPermission(
                Manifest.permission.RECEIVE_SMS, message);
        mContext.enforceCallingPermission(
                Manifest.permission.SEND_SMS, message);
    }

    /**
     * Update the specified message on the Icc.
     *
     * @param index record index of message to update
     * @param status new message status (STATUS_ON_ICC_READ,
     *                  STATUS_ON_ICC_UNREAD, STATUS_ON_ICC_SENT,
     *                  STATUS_ON_ICC_UNSENT, STATUS_ON_ICC_FREE)
     * @param pdu the raw PDU to store
     * @return success or not
     *
     */
    public boolean
    updateMessageOnIccEf(String callingPackage, int index, int status, byte[] pdu) {
        if (DBG) log("updateMessageOnIccEf: index=" + index +
                " status=" + status + " ==> " +
                "("+ Arrays.toString(pdu) + ")");
        enforceReceiveAndSend("Updating message on Icc");
        if (mAppOps.noteOp(AppOpsManager.OP_WRITE_ICC_SMS, Binder.getCallingUid(),
                callingPackage) != AppOpsManager.MODE_ALLOWED) {
            return false;
        }
        synchronized(mLock) {
            mSuccess = false;
            Message response = mHandler.obtainMessage(EVENT_UPDATE_DONE);

            if (status == STATUS_ON_ICC_FREE) {
                // RIL_REQUEST_DELETE_SMS_ON_SIM vs RIL_REQUEST_CDMA_DELETE_SMS_ON_RUIM
                // Special case FREE: call deleteSmsOnSim/Ruim instead of
                // manipulating the record
                // Will eventually fail if icc card is not present.
                if (PhoneConstants.PHONE_TYPE_GSM == mPhone.getPhoneType()) {
                    mPhone.mCi.deleteSmsOnSim(index, response);
                } else {
                    mPhone.mCi.deleteSmsOnRuim(index, response);
                }
            } else {
                //IccFilehandler can be null if ICC card is not present.
                IccFileHandler fh = mPhone.getIccFileHandler();
                if (fh == null) {
                    response.recycle();
                    return mSuccess; /* is false */
                }
                byte[] record = makeSmsRecordData(status, pdu);
                fh.updateEFLinearFixed(
                        IccConstants.EF_SMS,
                        index, record, null, response);
            }
            try {
                mLock.wait();
            } catch (InterruptedException e) {
                log("interrupted while trying to update by index");
            }
        }
        return mSuccess;
    }

    /**
     * Copy a raw SMS PDU to the Icc.
     *
     * @param pdu the raw PDU to store
     * @param status message status (STATUS_ON_ICC_READ, STATUS_ON_ICC_UNREAD,
     *               STATUS_ON_ICC_SENT, STATUS_ON_ICC_UNSENT)
     * @return success or not
     *
     */
    public boolean copyMessageToIccEf(String callingPackage, int status, byte[] pdu, byte[] smsc) {
        //NOTE smsc not used in RUIM
        if (DBG) log("copyMessageToIccEf: status=" + status + " ==> " +
                "pdu=("+ Arrays.toString(pdu) +
                "), smsc=(" + Arrays.toString(smsc) +")");
        enforceReceiveAndSend("Copying message to Icc");
        if (mAppOps.noteOp(AppOpsManager.OP_WRITE_ICC_SMS, Binder.getCallingUid(),
                callingPackage) != AppOpsManager.MODE_ALLOWED) {
            return false;
        }
        synchronized(mLock) {
            mSuccess = false;
            Message response = mHandler.obtainMessage(EVENT_UPDATE_DONE);

            //RIL_REQUEST_WRITE_SMS_TO_SIM vs RIL_REQUEST_CDMA_WRITE_SMS_TO_RUIM
            if (PhoneConstants.PHONE_TYPE_GSM == mPhone.getPhoneType()) {
                mPhone.mCi.writeSmsToSim(status, IccUtils.bytesToHexString(smsc),
                        IccUtils.bytesToHexString(pdu), response);
            } else {
                mPhone.mCi.writeSmsToRuim(status, IccUtils.bytesToHexString(pdu),
                        response);
            }

            try {
                mLock.wait();
            } catch (InterruptedException e) {
                log("interrupted while trying to update by index");
            }
        }
        return mSuccess;
    }

    /**
     * Retrieves all messages currently stored on Icc.
     *
     * @return list of SmsRawData of all sms on Icc
     */
    public List<SmsRawData> getAllMessagesFromIccEf(String callingPackage) {
        if (DBG) log("getAllMessagesFromEF");

        mContext.enforceCallingPermission(
                Manifest.permission.RECEIVE_SMS,
                "Reading messages from Icc");
        if (mAppOps.noteOp(AppOpsManager.OP_READ_ICC_SMS, Binder.getCallingUid(),
                callingPackage) != AppOpsManager.MODE_ALLOWED) {
            return new ArrayList<SmsRawData>();
        }
        synchronized(mLock) {

            IccFileHandler fh = mPhone.getIccFileHandler();
            if (fh == null) {
                Rlog.e(LOG_TAG, "Cannot load Sms records. No icc card?");
                if (mSms != null) {
                    mSms.clear();
                    return mSms;
                }
            }

            Message response = mHandler.obtainMessage(EVENT_LOAD_DONE);
            fh.loadEFLinearFixedAll(IccConstants.EF_SMS, response);

            try {
                mLock.wait();
            } catch (InterruptedException e) {
                log("interrupted while trying to load from the Icc");
            }
        }
        return mSms;
    }

    /**
     * Retrieves all messages currently stored on Icc.
     *
     * @return list of SmsRawData of all sms on Icc
     */
    public List<SmsRawData> getAllMessagesFromIccEf() {
        if (DBG) log("getAllMessagesFromEF");

        mContext.enforceCallingPermission(
                "android.permission.RECEIVE_SMS",
                "Reading messages from Icc");
        synchronized(mLock) {

            IccFileHandler fh = mPhone.getIccFileHandler();
            if (fh == null) {
                Log.e(LOG_TAG, "Cannot load Sms records. No icc card?");
                if (mSms != null) {
                    mSms.clear();
                    return mSms;
                }
            }

            Message response = mHandler.obtainMessage(EVENT_LOAD_DONE);
            fh.loadEFLinearFixedAll(IccConstants.EF_SMS, response);

            try {
                mLock.wait();
            } catch (InterruptedException e) {
                log("interrupted while trying to load from the Icc");
            }
        }
        return mSms;
    }

    /**
     * Send a data based SMS to a specific application port.
     *
     * @param destAddr the address to send the message to
     * @param scAddr is the service center address or null to use
     *  the current default SMSC
     * @param destPort the port to deliver the message to
     * @param data the body of the message to send
     * @param sentIntent if not NULL this <code>PendingIntent</code> is
     *  broadcast when the message is successfully sent, or failed.
     *  The result code will be <code>Activity.RESULT_OK<code> for success,
     *  or one of these errors:<br>
     *  <code>RESULT_ERROR_GENERIC_FAILURE</code><br>
     *  <code>RESULT_ERROR_RADIO_OFF</code><br>
     *  <code>RESULT_ERROR_NULL_PDU</code><br>
     *  For <code>RESULT_ERROR_GENERIC_FAILURE</code> the sentIntent may include
     *  the extra "errorCode" containing a radio technology specific value,
     *  generally only useful for troubleshooting.<br>
     *  The per-application based SMS control checks sentIntent. If sentIntent
     *  is NULL the caller will be checked against all unknown applications,
     *  which cause smaller number of SMS to be sent in checking period.
     * @param deliveryIntent if not NULL this <code>PendingIntent</code> is
     *  broadcast when the message is delivered to the recipient.  The
     *  raw pdu of the status report is in the extended data ("pdu").
     */
    public void sendData(String callingPackage, String destAddr, String scAddr, int destPort,
            byte[] data, PendingIntent sentIntent, PendingIntent deliveryIntent) {
        mPhone.getContext().enforceCallingPermission(
                Manifest.permission.SEND_SMS,
                "Sending SMS message");
        if (Rlog.isLoggable("SMS", Log.VERBOSE)) {
            log("sendData: destAddr=" + destAddr + " scAddr=" + scAddr + " destPort=" +
                destPort + " data='"+ HexDump.toHexString(data)  + "' sentIntent=" +
                sentIntent + " deliveryIntent=" + deliveryIntent);
        }
        if (mAppOps.noteOp(AppOpsManager.OP_SEND_SMS, Binder.getCallingUid(),
                callingPackage) != AppOpsManager.MODE_ALLOWED) {
            return;
        }
        mDispatcher.sendData(destAddr, scAddr, destPort, data, sentIntent, deliveryIntent);
    }

    /**
     * Send a text based SMS.
     *
     * @param destAddr the address to send the message to
     * @param scAddr is the service center address or null to use
     *  the current default SMSC
     * @param text the body of the message to send
     * @param sentIntent if not NULL this <code>PendingIntent</code> is
     *  broadcast when the message is successfully sent, or failed.
     *  The result code will be <code>Activity.RESULT_OK<code> for success,
     *  or one of these errors:<br>
     *  <code>RESULT_ERROR_GENERIC_FAILURE</code><br>
     *  <code>RESULT_ERROR_RADIO_OFF</code><br>
     *  <code>RESULT_ERROR_NULL_PDU</code><br>
     *  For <code>RESULT_ERROR_GENERIC_FAILURE</code> the sentIntent may include
     *  the extra "errorCode" containing a radio technology specific value,
     *  generally only useful for troubleshooting.<br>
     *  The per-application based SMS control checks sentIntent. If sentIntent
     *  is NULL the caller will be checked against all unknown applications,
     *  which cause smaller number of SMS to be sent in checking period.
     * @param deliveryIntent if not NULL this <code>PendingIntent</code> is
     *  broadcast when the message is delivered to the recipient.  The
     *  raw pdu of the status report is in the extended data ("pdu").
     */
    public void sendText(String callingPackage, String destAddr, String scAddr,
            String text, PendingIntent sentIntent, PendingIntent deliveryIntent) {
        mPhone.getContext().enforceCallingPermission(
                Manifest.permission.SEND_SMS,
                "Sending SMS message");
        if (Rlog.isLoggable("SMS", Log.VERBOSE)) {
            log("sendText: destAddr=" + destAddr + " scAddr=" + scAddr +
                " text='"+ text + "' sentIntent=" +
                sentIntent + " deliveryIntent=" + deliveryIntent);
        }
        if (mAppOps.noteOp(AppOpsManager.OP_SEND_SMS, Binder.getCallingUid(),
                callingPackage) != AppOpsManager.MODE_ALLOWED) {
            return;
        }
        mDispatcher.sendText(destAddr, scAddr, text, sentIntent, deliveryIntent);
    }

    /**
     * Send a text based SMS.
     *
     * @param destAddr the address to send the message to
     * @param scAddr is the service center address or null to use
     *  the current default SMSC
     * @param text the body of the message to send
     * @param sentIntent if not NULL this <code>PendingIntent</code> is
     *  broadcast when the message is successfully sent, or failed.
     *  The result code will be <code>Activity.RESULT_OK<code> for success,
     *  or one of these errors:<br>
     *  <code>RESULT_ERROR_GENERIC_FAILURE</code><br>
     *  <code>RESULT_ERROR_RADIO_OFF</code><br>
     *  <code>RESULT_ERROR_NULL_PDU</code><br>
     *  For <code>RESULT_ERROR_GENERIC_FAILURE</code> the sentIntent may include
     *  the extra "errorCode" containing a radio technology specific value,
     *  generally only useful for troubleshooting.<br>
     *  The per-application based SMS control checks sentIntent. If sentIntent
     *  is NULL the caller will be checked against all unknown applications,
     *  which cause smaller number of SMS to be sent in checking period.
     * @param deliveryIntent if not NULL this <code>PendingIntent</code> is
     *  broadcast when the message is delivered to the recipient.  The
     *  raw pdu of the status report is in the extended data ("pdu").
     * @param priority Priority level of the message
     */
    public void sendTextWithPriority(String destAddr, String scAddr, String text,
            PendingIntent sentIntent, PendingIntent deliveryIntent, int priority) {
        mPhone.getContext().enforceCallingPermission(
                "android.permission.SEND_SMS",
                "Sending SMS message");
        if (Log.isLoggable("SMS", Log.VERBOSE)) {
            log("sendText: destAddr=" + destAddr + " scAddr=" + scAddr +
                    " text='" + text + "' sentIntent=" +
                    sentIntent + " deliveryIntent=" + deliveryIntent);
        }
        mDispatcher.sendTextWithPriority(destAddr, scAddr, text, sentIntent, deliveryIntent,
                priority);
    }

    /**
     * Send a multi-part text based SMS.
     *
     * @param destAddr the address to send the message to
     * @param scAddr is the service center address or null to use
     *   the current default SMSC
     * @param parts an <code>ArrayList</code> of strings that, in order,
     *   comprise the original message
     * @param sentIntents if not null, an <code>ArrayList</code> of
     *   <code>PendingIntent</code>s (one for each message part) that is
     *   broadcast when the corresponding message part has been sent.
     *   The result code will be <code>Activity.RESULT_OK<code> for success,
     *   or one of these errors:
     *   <code>RESULT_ERROR_GENERIC_FAILURE</code>
     *   <code>RESULT_ERROR_RADIO_OFF</code>
     *   <code>RESULT_ERROR_NULL_PDU</code>.
     *  The per-application based SMS control checks sentIntent. If sentIntent
     *  is NULL the caller will be checked against all unknown applications,
     *  which cause smaller number of SMS to be sent in checking period.
     * @param deliveryIntents if not null, an <code>ArrayList</code> of
     *   <code>PendingIntent</code>s (one for each message part) that is
     *   broadcast when the corresponding message part has been delivered
     *   to the recipient.  The raw pdu of the status report is in the
     *   extended data ("pdu").
     */
    public void sendMultipartText(String callingPackage, String destAddr, String scAddr,
            List<String> parts, List<PendingIntent> sentIntents,
            List<PendingIntent> deliveryIntents) {
        mPhone.getContext().enforceCallingPermission(
                Manifest.permission.SEND_SMS,
                "Sending SMS message");
        if (Rlog.isLoggable("SMS", Log.VERBOSE)) {
            int i = 0;
            for (String part : parts) {
                log("sendMultipartText: destAddr=" + destAddr + ", srAddr=" + scAddr +
                        ", part[" + (i++) + "]=" + part);
            }
        }
        if (mAppOps.noteOp(AppOpsManager.OP_SEND_SMS, Binder.getCallingUid(),
                callingPackage) != AppOpsManager.MODE_ALLOWED) {
            return;
        }
        mDispatcher.sendMultipartText(destAddr, scAddr, (ArrayList<String>) parts,
                (ArrayList<PendingIntent>) sentIntents, (ArrayList<PendingIntent>) deliveryIntents);
    }

    @Override
    public int getPremiumSmsPermission(String packageName) {
        return mDispatcher.getPremiumSmsPermission(packageName);
    }

    @Override
    public void setPremiumSmsPermission(String packageName, int permission) {
        mDispatcher.setPremiumSmsPermission(packageName, permission);
    }

    /**
     * create SmsRawData lists from all sms record byte[]
     * Use null to indicate "free" record
     *
     * @param messages List of message records from EF_SMS.
     * @return SmsRawData list of all in-used records
     */
    protected ArrayList<SmsRawData> buildValidRawData(ArrayList<byte[]> messages) {
        int count = messages.size();
        ArrayList<SmsRawData> ret;

        ret = new ArrayList<SmsRawData>(count);

        for (int i = 0; i < count; i++) {
            byte[] ba = messages.get(i);
            if (ba[0] == STATUS_ON_ICC_FREE) {
                ret.add(null);
            } else {
                ret.add(new SmsRawData(messages.get(i)));
            }
        }

        return ret;
    }

    /**
     * Generates an EF_SMS record from status and raw PDU.
     *
     * @param status Message status.  See TS 51.011 10.5.3.
     * @param pdu Raw message PDU.
     * @return byte array for the record.
     */
    protected byte[] makeSmsRecordData(int status, byte[] pdu) {
        byte[] data;
        if (PhoneConstants.PHONE_TYPE_GSM == mPhone.getPhoneType()) {
            data = new byte[IccConstants.SMS_RECORD_LENGTH];
        } else {
            data = new byte[IccConstants.CDMA_SMS_RECORD_LENGTH];
        }

        // Status bits for this record.  See TS 51.011 10.5.3
        data[0] = (byte)(status & 7);

        System.arraycopy(pdu, 0, data, 1, pdu.length);

        // Pad out with 0xFF's.
        for (int j = pdu.length+1; j < data.length; j++) {
            data[j] = -1;
        }

        return data;
    }

    public boolean enableCellBroadcast(int messageIdentifier) {
        return enableCellBroadcastRange(messageIdentifier, messageIdentifier);
    }

    public boolean disableCellBroadcast(int messageIdentifier) {
        return disableCellBroadcastRange(messageIdentifier, messageIdentifier);
    }

<<<<<<< HEAD
    synchronized public boolean enableCellBroadcastRange(int startMessageId, int endMessageId) {
        if (DBG) log("enableCellBroadcastRange");

        Context context = mPhone.getContext();

        context.enforceCallingPermission(
                "android.permission.RECEIVE_SMS",
                "Enabling cell broadcast SMS");

        String client = context.getPackageManager().getNameForUid(
                Binder.getCallingUid());

        if (!mCellBroadcastRangeManager.enableRange(startMessageId, endMessageId, client)) {
            log("Failed to add cell broadcast subscription for MID range " + startMessageId
                    + " to " + endMessageId + " from client " + client);
            return false;
        }

        if (DBG)
            log("Added cell broadcast subscription for MID range " + startMessageId
                    + " to " + endMessageId + " from client " + client);

        setCellBroadcastActivation(!mCellBroadcastRangeManager.isEmpty());

        return true;
    }

    synchronized public boolean disableCellBroadcastRange(int startMessageId, int endMessageId) {
        if (DBG) log("disableCellBroadcastRange");
=======
    public boolean enableCellBroadcastRange(int startMessageId, int endMessageId) {
        if (PhoneConstants.PHONE_TYPE_GSM == mPhone.getPhoneType()) {
            return enableGsmBroadcastRange(startMessageId, endMessageId);
        } else {
            return enableCdmaBroadcastRange(startMessageId, endMessageId);
        }
    }

    public boolean disableCellBroadcastRange(int startMessageId, int endMessageId) {
        if (PhoneConstants.PHONE_TYPE_GSM == mPhone.getPhoneType()) {
            return disableGsmBroadcastRange(startMessageId, endMessageId);
        } else {
            return disableCdmaBroadcastRange(startMessageId, endMessageId);
        }
    }
    synchronized public boolean enableGsmBroadcastRange(int startMessageId, int endMessageId) {
        if (DBG) log("enableGsmBroadcastRange");
>>>>>>> 22a913ef

        Context context = mPhone.getContext();

        context.enforceCallingPermission(
                "android.permission.RECEIVE_SMS",
<<<<<<< HEAD
                "Disabling cell broadcast SMS");

        String client = context.getPackageManager().getNameForUid(
                Binder.getCallingUid());

        if (!mCellBroadcastRangeManager.disableRange(startMessageId, endMessageId, client)) {
            log("Failed to remove cell broadcast subscription for MID range " + startMessageId
                    + " to " + endMessageId + " from client " + client);
            return false;
        }

        if (DBG)
            log("Removed cell broadcast subscription for MID range " + startMessageId
                    + " to " + endMessageId + " from client " + client);

        setCellBroadcastActivation(!mCellBroadcastRangeManager.isEmpty());

        return true;
    }

    public boolean enableCdmaBroadcast(int messageIdentifier) {
        return enableCdmaBroadcastRange(messageIdentifier, messageIdentifier);
    }

    public boolean disableCdmaBroadcast(int messageIdentifier) {
        return disableCdmaBroadcastRange(messageIdentifier, messageIdentifier);
    }


    synchronized public boolean enableCdmaBroadcastRange(int startMessageId, int endMessageId) {
        if (DBG) log("enableCdmaBroadcastRange");

        Context context = mPhone.getContext();

=======
                "Enabling cell broadcast SMS");

        String client = context.getPackageManager().getNameForUid(
                Binder.getCallingUid());

        if (!mCellBroadcastRangeManager.enableRange(startMessageId, endMessageId, client)) {
            log("Failed to add cell broadcast subscription for MID range " + startMessageId
                    + " to " + endMessageId + " from client " + client);
            return false;
        }

        if (DBG)
            log("Added cell broadcast subscription for MID range " + startMessageId
                    + " to " + endMessageId + " from client " + client);

        setCellBroadcastActivation(!mCellBroadcastRangeManager.isEmpty());

        return true;
    }

    synchronized public boolean disableGsmBroadcastRange(int startMessageId, int endMessageId) {
        if (DBG) log("disableGsmBroadcastRange");

        Context context = mPhone.getContext();

        context.enforceCallingPermission(
                "android.permission.RECEIVE_SMS",
                "Disabling cell broadcast SMS");

        String client = context.getPackageManager().getNameForUid(
                Binder.getCallingUid());

        if (!mCellBroadcastRangeManager.disableRange(startMessageId, endMessageId, client)) {
            log("Failed to remove cell broadcast subscription for MID range " + startMessageId
                    + " to " + endMessageId + " from client " + client);
            return false;
        }

        if (DBG)
            log("Removed cell broadcast subscription for MID range " + startMessageId
                    + " to " + endMessageId + " from client " + client);

        setCellBroadcastActivation(!mCellBroadcastRangeManager.isEmpty());

        return true;
    }

    public boolean enableCdmaBroadcast(int messageIdentifier) {
        return enableCdmaBroadcastRange(messageIdentifier, messageIdentifier);
    }

    public boolean disableCdmaBroadcast(int messageIdentifier) {
        return disableCdmaBroadcastRange(messageIdentifier, messageIdentifier);
    }


    synchronized public boolean enableCdmaBroadcastRange(int startMessageId, int endMessageId) {
        if (DBG) log("enableCdmaBroadcastRange");

        Context context = mPhone.getContext();

>>>>>>> 22a913ef
        context.enforceCallingPermission(
                "android.permission.RECEIVE_SMS",
                "Enabling cdma broadcast SMS");

        String client = context.getPackageManager().getNameForUid(
                Binder.getCallingUid());

        if (!mCdmaBroadcastRangeManager.enableRange(startMessageId, endMessageId, client)) {
            log("Failed to add cdma broadcast subscription for MID range " + startMessageId
                    + " to " + endMessageId + " from client " + client);
            return false;
        }

        if (DBG)
            log("Added cdma broadcast subscription for MID range " + startMessageId
                    + " to " + endMessageId + " from client " + client);

        setCdmaBroadcastActivation(!mCdmaBroadcastRangeManager.isEmpty());

        return true;
    }

    synchronized public boolean disableCdmaBroadcastRange(int startMessageId, int endMessageId) {
        if (DBG) log("disableCdmaBroadcastRange");

        Context context = mPhone.getContext();

        context.enforceCallingPermission(
                "android.permission.RECEIVE_SMS",
                "Disabling cell broadcast SMS");

        String client = context.getPackageManager().getNameForUid(
                Binder.getCallingUid());

        if (!mCdmaBroadcastRangeManager.disableRange(startMessageId, endMessageId, client)) {
            log("Failed to remove cdma broadcast subscription for MID range " + startMessageId
                    + " to " + endMessageId + " from client " + client);
            return false;
        }

        if (DBG)
            log("Removed cdma broadcast subscription for MID range " + startMessageId
                    + " to " + endMessageId + " from client " + client);

        setCdmaBroadcastActivation(!mCdmaBroadcastRangeManager.isEmpty());

        return true;
    }

    class CellBroadcastRangeManager extends IntRangeManager {
        private ArrayList<SmsBroadcastConfigInfo> mConfigList =
                new ArrayList<SmsBroadcastConfigInfo>();

        /**
         * Called when the list of enabled ranges has changed. This will be
         * followed by zero or more calls to {@link #addRange} followed by
         * a call to {@link #finishUpdate}.
         */
        protected void startUpdate() {
            mConfigList.clear();
        }

        /**
         * Called after {@link #startUpdate} to indicate a range of enabled
         * values.
         * @param startId the first id included in the range
         * @param endId the last id included in the range
         */
        protected void addRange(int startId, int endId, boolean selected) {
            mConfigList.add(new SmsBroadcastConfigInfo(startId, endId,
                        SMS_CB_CODE_SCHEME_MIN, SMS_CB_CODE_SCHEME_MAX, selected));
        }

        /**
         * Called to indicate the end of a range update started by the
         * previous call to {@link #startUpdate}.
         * @return true if successful, false otherwise
         */
        protected boolean finishUpdate() {
            if (mConfigList.isEmpty()) {
                return true;
            } else {
                SmsBroadcastConfigInfo[] configs =
                        mConfigList.toArray(new SmsBroadcastConfigInfo[mConfigList.size()]);
                return setCellBroadcastConfig(configs);
            }
        }
    }

    class CdmaBroadcastRangeManager extends IntRangeManager {
        private ArrayList<CdmaSmsBroadcastConfigInfo> mConfigList =
                new ArrayList<CdmaSmsBroadcastConfigInfo>();

        /**
         * Called when the list of enabled ranges has changed. This will be
         * followed by zero or more calls to {@link #addRange} followed by
         * a call to {@link #finishUpdate}.
         */
        protected void startUpdate() {
            mConfigList.clear();
        }

        /**
         * Called after {@link #startUpdate} to indicate a range of enabled
         * values.
         * @param startId the first id included in the range
         * @param endId the last id included in the range
         */
        protected void addRange(int startId, int endId, boolean selected) {
            mConfigList.add(new CdmaSmsBroadcastConfigInfo(startId, endId,
                        1, selected));
        }

        /**
         * Called to indicate the end of a range update started by the
         * previous call to {@link #startUpdate}.
         * @return true if successful, false otherwise
         */
        protected boolean finishUpdate() {
            if (mConfigList.isEmpty()) {
                return true;
            } else {
                CdmaSmsBroadcastConfigInfo[] configs =
                        mConfigList.toArray(new CdmaSmsBroadcastConfigInfo[mConfigList.size()]);
                return setCdmaBroadcastConfig(configs);
            }
        }
    }

    private boolean setCellBroadcastConfig(SmsBroadcastConfigInfo[] configs) {
        if (DBG)
            log("Calling setGsmBroadcastConfig with " + configs.length + " configurations");

        synchronized (mLock) {
            Message response = mHandler.obtainMessage(EVENT_SET_BROADCAST_CONFIG_DONE);

            mSuccess = false;
            mPhone.mCi.setGsmBroadcastConfig(configs, response);

            try {
                mLock.wait();
            } catch (InterruptedException e) {
                log("interrupted while trying to set cell broadcast config");
            }
        }

        return mSuccess;
    }

    private boolean setCellBroadcastActivation(boolean activate) {
        if (DBG)
            log("Calling setCellBroadcastActivation(" + activate + ')');

        synchronized (mLock) {
            Message response = mHandler.obtainMessage(EVENT_SET_BROADCAST_ACTIVATION_DONE);

            mSuccess = false;
            mPhone.mCi.setGsmBroadcastActivation(activate, response);

            try {
                mLock.wait();
            } catch (InterruptedException e) {
                log("interrupted while trying to set cell broadcast activation");
            }
        }

        return mSuccess;
    }

    private boolean setCdmaBroadcastConfig(CdmaSmsBroadcastConfigInfo[] configs) {
        if (DBG)
            log("Calling setCdmaBroadcastConfig with " + configs.length + " configurations");

        synchronized (mLock) {
            Message response = mHandler.obtainMessage(EVENT_SET_BROADCAST_CONFIG_DONE);

            mSuccess = false;
            mPhone.mCi.setCdmaBroadcastConfig(configs, response);

            try {
                mLock.wait();
            } catch (InterruptedException e) {
                log("interrupted while trying to set cdma broadcast config");
            }
        }

        return mSuccess;
    }

    private boolean setCdmaBroadcastActivation(boolean activate) {
        if (DBG)
            log("Calling setCdmaBroadcastActivation(" + activate + ")");

        synchronized (mLock) {
            Message response = mHandler.obtainMessage(EVENT_SET_BROADCAST_ACTIVATION_DONE);

            mSuccess = false;
            mPhone.mCi.setCdmaBroadcastActivation(activate, response);

            try {
                mLock.wait();
            } catch (InterruptedException e) {
                log("interrupted while trying to set cdma broadcast activation");
            }
        }

        return mSuccess;
    }

    protected void log(String msg) {
        Log.d(LOG_TAG, "[IccSmsInterfaceManager] " + msg);
    }

    public boolean isImsSmsSupported() {
        return mDispatcher.isIms();
    }

    public String getImsSmsFormat() {
        return mDispatcher.getImsSmsFormat();
    }
}<|MERGE_RESOLUTION|>--- conflicted
+++ resolved
@@ -595,37 +595,6 @@
         return disableCellBroadcastRange(messageIdentifier, messageIdentifier);
     }
 
-<<<<<<< HEAD
-    synchronized public boolean enableCellBroadcastRange(int startMessageId, int endMessageId) {
-        if (DBG) log("enableCellBroadcastRange");
-
-        Context context = mPhone.getContext();
-
-        context.enforceCallingPermission(
-                "android.permission.RECEIVE_SMS",
-                "Enabling cell broadcast SMS");
-
-        String client = context.getPackageManager().getNameForUid(
-                Binder.getCallingUid());
-
-        if (!mCellBroadcastRangeManager.enableRange(startMessageId, endMessageId, client)) {
-            log("Failed to add cell broadcast subscription for MID range " + startMessageId
-                    + " to " + endMessageId + " from client " + client);
-            return false;
-        }
-
-        if (DBG)
-            log("Added cell broadcast subscription for MID range " + startMessageId
-                    + " to " + endMessageId + " from client " + client);
-
-        setCellBroadcastActivation(!mCellBroadcastRangeManager.isEmpty());
-
-        return true;
-    }
-
-    synchronized public boolean disableCellBroadcastRange(int startMessageId, int endMessageId) {
-        if (DBG) log("disableCellBroadcastRange");
-=======
     public boolean enableCellBroadcastRange(int startMessageId, int endMessageId) {
         if (PhoneConstants.PHONE_TYPE_GSM == mPhone.getPhoneType()) {
             return enableGsmBroadcastRange(startMessageId, endMessageId);
@@ -643,13 +612,38 @@
     }
     synchronized public boolean enableGsmBroadcastRange(int startMessageId, int endMessageId) {
         if (DBG) log("enableGsmBroadcastRange");
->>>>>>> 22a913ef
 
         Context context = mPhone.getContext();
 
         context.enforceCallingPermission(
                 "android.permission.RECEIVE_SMS",
-<<<<<<< HEAD
+                "Enabling cell broadcast SMS");
+
+        String client = context.getPackageManager().getNameForUid(
+                Binder.getCallingUid());
+
+        if (!mCellBroadcastRangeManager.enableRange(startMessageId, endMessageId, client)) {
+            log("Failed to add cell broadcast subscription for MID range " + startMessageId
+                    + " to " + endMessageId + " from client " + client);
+            return false;
+        }
+
+        if (DBG)
+            log("Added cell broadcast subscription for MID range " + startMessageId
+                    + " to " + endMessageId + " from client " + client);
+
+        setCellBroadcastActivation(!mCellBroadcastRangeManager.isEmpty());
+
+        return true;
+    }
+
+    synchronized public boolean disableGsmBroadcastRange(int startMessageId, int endMessageId) {
+        if (DBG) log("disableGsmBroadcastRange");
+
+        Context context = mPhone.getContext();
+
+        context.enforceCallingPermission(
+                "android.permission.RECEIVE_SMS",
                 "Disabling cell broadcast SMS");
 
         String client = context.getPackageManager().getNameForUid(
@@ -684,69 +678,6 @@
 
         Context context = mPhone.getContext();
 
-=======
-                "Enabling cell broadcast SMS");
-
-        String client = context.getPackageManager().getNameForUid(
-                Binder.getCallingUid());
-
-        if (!mCellBroadcastRangeManager.enableRange(startMessageId, endMessageId, client)) {
-            log("Failed to add cell broadcast subscription for MID range " + startMessageId
-                    + " to " + endMessageId + " from client " + client);
-            return false;
-        }
-
-        if (DBG)
-            log("Added cell broadcast subscription for MID range " + startMessageId
-                    + " to " + endMessageId + " from client " + client);
-
-        setCellBroadcastActivation(!mCellBroadcastRangeManager.isEmpty());
-
-        return true;
-    }
-
-    synchronized public boolean disableGsmBroadcastRange(int startMessageId, int endMessageId) {
-        if (DBG) log("disableGsmBroadcastRange");
-
-        Context context = mPhone.getContext();
-
-        context.enforceCallingPermission(
-                "android.permission.RECEIVE_SMS",
-                "Disabling cell broadcast SMS");
-
-        String client = context.getPackageManager().getNameForUid(
-                Binder.getCallingUid());
-
-        if (!mCellBroadcastRangeManager.disableRange(startMessageId, endMessageId, client)) {
-            log("Failed to remove cell broadcast subscription for MID range " + startMessageId
-                    + " to " + endMessageId + " from client " + client);
-            return false;
-        }
-
-        if (DBG)
-            log("Removed cell broadcast subscription for MID range " + startMessageId
-                    + " to " + endMessageId + " from client " + client);
-
-        setCellBroadcastActivation(!mCellBroadcastRangeManager.isEmpty());
-
-        return true;
-    }
-
-    public boolean enableCdmaBroadcast(int messageIdentifier) {
-        return enableCdmaBroadcastRange(messageIdentifier, messageIdentifier);
-    }
-
-    public boolean disableCdmaBroadcast(int messageIdentifier) {
-        return disableCdmaBroadcastRange(messageIdentifier, messageIdentifier);
-    }
-
-
-    synchronized public boolean enableCdmaBroadcastRange(int startMessageId, int endMessageId) {
-        if (DBG) log("enableCdmaBroadcastRange");
-
-        Context context = mPhone.getContext();
-
->>>>>>> 22a913ef
         context.enforceCallingPermission(
                 "android.permission.RECEIVE_SMS",
                 "Enabling cdma broadcast SMS");
