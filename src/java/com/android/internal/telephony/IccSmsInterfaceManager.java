--- conflicted
+++ resolved
@@ -780,37 +780,6 @@
         return disableCellBroadcastRange(messageIdentifier, messageIdentifier, ranType);
     }
 
-<<<<<<< HEAD
-    public boolean enableCellBroadcastRange(int startMessageId, int endMessageId) {
-        long subId = mPhone.getSubId();
-        int slotId = SubscriptionController.getInstance().getSlotId(subId);
-        int lteOnCdma = TelephonyManager.getLteOnCdmaModeStatic(slotId);
-        if (PhoneConstants.PHONE_TYPE_GSM == mPhone.getPhoneType()) {
-            return enableGsmBroadcastRange(startMessageId, endMessageId);
-        } else {
-            boolean cdmaRange = enableCdmaBroadcastRange(startMessageId, endMessageId);
-            if (PhoneConstants.LTE_ON_CDMA_TRUE == lteOnCdma){
-                boolean gsmRange = enableGsmBroadcastRange(startMessageId, endMessageId);
-                return gsmRange && cdmaRange;
-            }
-            return cdmaRange;
-        }
-    }
-
-    public boolean disableCellBroadcastRange(int startMessageId, int endMessageId) {
-        long subId = mPhone.getSubId();
-        int slotId = SubscriptionController.getInstance().getSlotId(subId);
-        int lteOnCdma = TelephonyManager.getLteOnCdmaModeStatic(slotId);
-        if (PhoneConstants.PHONE_TYPE_GSM == mPhone.getPhoneType()) {
-            return disableGsmBroadcastRange(startMessageId, endMessageId);
-        } else {
-            boolean cdmaRange = disableCdmaBroadcastRange(startMessageId, endMessageId);
-            if (PhoneConstants.LTE_ON_CDMA_TRUE == lteOnCdma){
-                boolean gsmRange = disableGsmBroadcastRange(startMessageId, endMessageId);
-                return gsmRange && cdmaRange;
-            }
-            return cdmaRange;
-=======
     public boolean enableCellBroadcastRange(int startMessageId, int endMessageId, int ranType) {
         if (ranType == SmsManager.CELL_BROADCAST_RAN_TYPE_GSM) {
             return enableGsmBroadcastRange(startMessageId, endMessageId);
@@ -828,7 +797,6 @@
             return disableCdmaBroadcastRange(startMessageId, endMessageId);
         } else {
             throw new IllegalArgumentException("Not a supportted RAN Type");
->>>>>>> 539672d5
         }
     }
 
