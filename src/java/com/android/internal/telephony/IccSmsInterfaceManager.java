/*
 * Copyright (C) 2008 The Android Open Source Project
 * Copyright (c) 2012-2013, The Linux Foundation. All rights reserved.
 *
 * Not a Contribution.
 *
 * Licensed under the Apache License, Version 2.0 (the "License");
 * you may not use this file except in compliance with the License.
 * You may obtain a copy of the License at
 *
 *      http://www.apache.org/licenses/LICENSE-2.0
 *
 * Unless required by applicable law or agreed to in writing, software
 * distributed under the License is distributed on an "AS IS" BASIS,
 * WITHOUT WARRANTIES OR CONDITIONS OF ANY KIND, either express or implied.
 * See the License for the specific language governing permissions and
 * limitations under the License.
 */

package com.android.internal.telephony;

import android.Manifest;
import android.app.AppOpsManager;
import android.app.PendingIntent;
import android.content.Context;
import android.os.Binder;
import android.os.RemoteException;
import android.content.pm.PackageManager.NameNotFoundException;
import android.os.AsyncResult;
import android.os.Binder;
import android.os.Handler;
import android.os.Message;
import android.os.ServiceManager;
import android.os.UserHandle;
import android.telephony.Rlog;
import android.telephony.TelephonyManager;
import android.util.Log;

import com.android.internal.telephony.ISms;
import com.android.internal.telephony.gsm.SmsBroadcastConfigInfo;
import com.android.internal.telephony.cdma.CdmaSmsBroadcastConfigInfo;
import com.android.internal.telephony.uicc.IccConstants;
import com.android.internal.telephony.uicc.IccFileHandler;
import com.android.internal.util.HexDump;

import java.util.ArrayList;
import java.util.Arrays;
import java.util.List;

import static android.telephony.SmsManager.STATUS_ON_ICC_FREE;
import static android.telephony.SmsManager.STATUS_ON_ICC_READ;
import static android.telephony.SmsManager.STATUS_ON_ICC_UNREAD;

/**
 * IccSmsInterfaceManager to provide an inter-process communication to
 * access Sms in Icc.
 */
public class IccSmsInterfaceManager extends ISms.Stub {
    protected static final String LOG_TAG = "IccSmsInterfaceManager";
    protected static final boolean DBG = true;

    protected final Object mLock = new Object();
    protected boolean mSuccess;
    private List<SmsRawData> mSms;

    private CellBroadcastRangeManager mCellBroadcastRangeManager =
            new CellBroadcastRangeManager();
    private CdmaBroadcastRangeManager mCdmaBroadcastRangeManager =
            new CdmaBroadcastRangeManager();

    private static final int EVENT_LOAD_DONE = 1;
    private static final int EVENT_UPDATE_DONE = 2;
    protected static final int EVENT_SET_BROADCAST_ACTIVATION_DONE = 3;
    protected static final int EVENT_SET_BROADCAST_CONFIG_DONE = 4;
    private static final int SMS_CB_CODE_SCHEME_MIN = 0;
    private static final int SMS_CB_CODE_SCHEME_MAX = 255;

    protected PhoneBase mPhone;
    final protected Context mContext;
    final protected AppOpsManager mAppOps;
    protected SMSDispatcher mDispatcher;

    protected Handler mHandler = new Handler() {
        @Override
        public void handleMessage(Message msg) {
            AsyncResult ar;

            switch (msg.what) {
                case EVENT_UPDATE_DONE:
                    ar = (AsyncResult) msg.obj;
                    synchronized (mLock) {
                        mSuccess = (ar.exception == null);
                        mLock.notifyAll();
                    }
                    break;
                case EVENT_LOAD_DONE:
                    ar = (AsyncResult)msg.obj;
                    synchronized (mLock) {
                        if (ar.exception == null) {
                            mSms = buildValidRawData((ArrayList<byte[]>) ar.result);
                            //Mark SMS as read after importing it from card.
                            markMessagesAsRead((ArrayList<byte[]>) ar.result);
                        } else {
                            if (Rlog.isLoggable("SMS", Log.DEBUG)) {
                                log("Cannot load Sms records");
                            }
                            if (mSms != null)
                                mSms.clear();
                        }
                        mLock.notifyAll();
                    }
                    break;
                case EVENT_SET_BROADCAST_ACTIVATION_DONE:
                case EVENT_SET_BROADCAST_CONFIG_DONE:
                    ar = (AsyncResult) msg.obj;
                    synchronized (mLock) {
                        mSuccess = (ar.exception == null);
                        mLock.notifyAll();
                    }
                    break;
            }
        }
    };

    protected IccSmsInterfaceManager(PhoneBase phone) {
        mPhone = phone;
        mContext = phone.getContext();
        mAppOps = (AppOpsManager) mContext.getSystemService(Context.APP_OPS_SERVICE);
<<<<<<< HEAD
        mDispatcher = new ImsSMSDispatcher(phone,
                phone.mSmsStorageMonitor, phone.mSmsUsageMonitor);
=======
        initDispatchers();
        if (ServiceManager.getService("isms") == null) {
            ServiceManager.addService("isms", this);
        }
>>>>>>> 8b30f8d8
    }

    protected void initDispatchers() {
        if(DBG) Log.d(LOG_TAG, "IccSmsInterfaceManager: initDispatchers()");
        mDispatcher = new ImsSMSDispatcher(mPhone,
                mPhone.mSmsStorageMonitor, mPhone.mSmsUsageMonitor);
    }

    protected void markMessagesAsRead(ArrayList<byte[]> messages) {
        if (messages == null) {
            return;
        }

        //IccFileHandler can be null, if icc card is absent.
        IccFileHandler fh = mPhone.getIccFileHandler();
        if (fh == null) {
            //shouldn't really happen, as messages are marked as read, only
            //after importing it from icc.
            if (Rlog.isLoggable("SMS", Log.DEBUG)) {
                log("markMessagesAsRead - aborting, no icc card present.");
            }
            return;
        }

        int count = messages.size();

        for (int i = 0; i < count; i++) {
             byte[] ba = messages.get(i);
             if (ba[0] == STATUS_ON_ICC_UNREAD) {
                 int n = ba.length;
                 byte[] nba = new byte[n - 1];
                 System.arraycopy(ba, 1, nba, 0, n - 1);
                 byte[] record = makeSmsRecordData(STATUS_ON_ICC_READ, nba);
                 fh.updateEFLinearFixed(IccConstants.EF_SMS, i + 1, record, null, null);
                 if (Rlog.isLoggable("SMS", Log.DEBUG)) {
                     log("SMS " + (i + 1) + " marked as read");
                 }
             }
        }
    }

    protected void updatePhoneObject(PhoneBase phone) {
        mPhone = phone;
        mDispatcher.updatePhoneObject(phone);
    }

    protected void enforceReceiveAndSend(String message) {
        mContext.enforceCallingOrSelfPermission(
                Manifest.permission.RECEIVE_SMS, message);
        mContext.enforceCallingOrSelfPermission(
                Manifest.permission.SEND_SMS, message);
    }

    /**
     * Update the specified message on the Icc.
     *
     * @param index record index of message to update
     * @param status new message status (STATUS_ON_ICC_READ,
     *                  STATUS_ON_ICC_UNREAD, STATUS_ON_ICC_SENT,
     *                  STATUS_ON_ICC_UNSENT, STATUS_ON_ICC_FREE)
     * @param pdu the raw PDU to store
     * @return success or not
     *
     */
    @Override
    public boolean
    updateMessageOnIccEf(String callingPackage, int index, int status, byte[] pdu) {
        if (DBG) log("updateMessageOnIccEf: index=" + index +
                " status=" + status + " ==> " +
                "("+ Arrays.toString(pdu) + ")");
        enforceReceiveAndSend("Updating message on Icc");
        if (mAppOps.noteOp(AppOpsManager.OP_WRITE_ICC_SMS, Binder.getCallingUid(),
                callingPackage) != AppOpsManager.MODE_ALLOWED) {
            return false;
        }
        synchronized(mLock) {
            mSuccess = false;
            Message response = mHandler.obtainMessage(EVENT_UPDATE_DONE);

            if (status == STATUS_ON_ICC_FREE) {
                // RIL_REQUEST_DELETE_SMS_ON_SIM vs RIL_REQUEST_CDMA_DELETE_SMS_ON_RUIM
                // Special case FREE: call deleteSmsOnSim/Ruim instead of
                // manipulating the record
                // Will eventually fail if icc card is not present.
                if (PhoneConstants.PHONE_TYPE_GSM == mPhone.getPhoneType()) {
                    mPhone.mCi.deleteSmsOnSim(index, response);
                } else {
                    mPhone.mCi.deleteSmsOnRuim(index, response);
                }
            } else {
                //IccFilehandler can be null if ICC card is not present.
                IccFileHandler fh = mPhone.getIccFileHandler();
                if (fh == null) {
                    response.recycle();
                    return mSuccess; /* is false */
                }
                byte[] record = makeSmsRecordData(status, pdu);
                fh.updateEFLinearFixed(
                        IccConstants.EF_SMS,
                        index, record, null, response);
            }
            try {
                mLock.wait();
            } catch (InterruptedException e) {
                log("interrupted while trying to update by index");
            }
        }
        return mSuccess;
    }

    /**
     * Copy a raw SMS PDU to the Icc.
     *
     * @param pdu the raw PDU to store
     * @param status message status (STATUS_ON_ICC_READ, STATUS_ON_ICC_UNREAD,
     *               STATUS_ON_ICC_SENT, STATUS_ON_ICC_UNSENT)
     * @return success or not
     *
     */
    @Override
    public boolean copyMessageToIccEf(String callingPackage, int status, byte[] pdu, byte[] smsc) {
        //NOTE smsc not used in RUIM
        if (DBG) log("copyMessageToIccEf: status=" + status + " ==> " +
                "pdu=("+ Arrays.toString(pdu) +
                "), smsc=(" + Arrays.toString(smsc) +")");
        enforceReceiveAndSend("Copying message to Icc");
        if (mAppOps.noteOp(AppOpsManager.OP_WRITE_ICC_SMS, Binder.getCallingUid(),
                callingPackage) != AppOpsManager.MODE_ALLOWED) {
            return false;
        }
        synchronized(mLock) {
            mSuccess = false;
            Message response = mHandler.obtainMessage(EVENT_UPDATE_DONE);

            //RIL_REQUEST_WRITE_SMS_TO_SIM vs RIL_REQUEST_CDMA_WRITE_SMS_TO_RUIM
            if (PhoneConstants.PHONE_TYPE_GSM == mPhone.getPhoneType()) {
                mPhone.mCi.writeSmsToSim(status, IccUtils.bytesToHexString(smsc),
                        IccUtils.bytesToHexString(pdu), response);
            } else {
                mPhone.mCi.writeSmsToRuim(status, IccUtils.bytesToHexString(pdu),
                        response);
            }

            try {
                mLock.wait();
            } catch (InterruptedException e) {
                log("interrupted while trying to update by index");
            }
        }
        return mSuccess;
    }

    public void synthesizeMessages(String originatingAddress, String scAddress, List<String> messages, long timestampMillis) throws RemoteException {
    }

    /**
     * Retrieves all messages currently stored on Icc.
     *
     * @return list of SmsRawData of all sms on Icc
     */
    @Override
    public List<SmsRawData> getAllMessagesFromIccEf(String callingPackage) {
        if (DBG) log("getAllMessagesFromEF");

        mContext.enforceCallingOrSelfPermission(
                Manifest.permission.RECEIVE_SMS,
                "Reading messages from Icc");
        synchronized(mLock) {

            IccFileHandler fh = mPhone.getIccFileHandler();
            if (fh == null) {
                Rlog.e(LOG_TAG, "Cannot load Sms records. No icc card?");
                if (mSms != null) {
                    mSms.clear();
                    return mSms;
                }
            }

            Message response = mHandler.obtainMessage(EVENT_LOAD_DONE);
            fh.loadEFLinearFixedAll(IccConstants.EF_SMS, response);

            try {
                mLock.wait();
            } catch (InterruptedException e) {
                log("interrupted while trying to load from the Icc");
            }
        }
        return mSms;
    }

    /**
     * Send a data based SMS to a specific application port.
     *
     * @param destAddr the address to send the message to
     * @param scAddr is the service center address or null to use
     *  the current default SMSC
     * @param destPort the port to deliver the message to
     * @param data the body of the message to send
     * @param sentIntent if not NULL this <code>PendingIntent</code> is
     *  broadcast when the message is successfully sent, or failed.
     *  The result code will be <code>Activity.RESULT_OK<code> for success,
     *  or one of these errors:<br>
     *  <code>RESULT_ERROR_GENERIC_FAILURE</code><br>
     *  <code>RESULT_ERROR_RADIO_OFF</code><br>
     *  <code>RESULT_ERROR_NULL_PDU</code><br>
     *  For <code>RESULT_ERROR_GENERIC_FAILURE</code> the sentIntent may include
     *  the extra "errorCode" containing a radio technology specific value,
     *  generally only useful for troubleshooting.<br>
     *  The per-application based SMS control checks sentIntent. If sentIntent
     *  is NULL the caller will be checked against all unknown applications,
     *  which cause smaller number of SMS to be sent in checking period.
     * @param deliveryIntent if not NULL this <code>PendingIntent</code> is
     *  broadcast when the message is delivered to the recipient.  The
     *  raw pdu of the status report is in the extended data ("pdu").
     */
    @Override
    public void sendData(String callingPackage, String destAddr, String scAddr, int destPort,
            byte[] data, PendingIntent sentIntent, PendingIntent deliveryIntent) {
        mPhone.getContext().enforceCallingPermission(
                Manifest.permission.SEND_SMS,
                "Sending SMS message");
        if (Rlog.isLoggable("SMS", Log.VERBOSE)) {
            log("sendData: destAddr=" + destAddr + " scAddr=" + scAddr + " destPort=" +
                destPort + " data='"+ HexDump.toHexString(data)  + "' sentIntent=" +
                sentIntent + " deliveryIntent=" + deliveryIntent);
        }
        if (mAppOps.noteOp(AppOpsManager.OP_SEND_SMS, Binder.getCallingUid(),
                callingPackage) != AppOpsManager.MODE_ALLOWED) {
            return;
        }
        mDispatcher.sendData(destAddr, scAddr, destPort, 0, data, sentIntent, deliveryIntent);
    }

    /**
     * Send a data based SMS to a specific application port.
     *
     * @param destAddr the address to send the message to
     * @param scAddr is the service center address or null to use
     *  the current default SMSC
     * @param destPort the port to deliver the message to
     * @param origPort the originator port set by sender
     * @param data the body of the message to send
     * @param sentIntent if not NULL this <code>PendingIntent</code> is
     *  broadcast when the message is successfully sent, or failed.
     *  The result code will be <code>Activity.RESULT_OK<code> for success,
     *  or one of these errors:<br>
     *  <code>RESULT_ERROR_GENERIC_FAILURE</code><br>
     *  <code>RESULT_ERROR_RADIO_OFF</code><br>
     *  <code>RESULT_ERROR_NULL_PDU</code><br>
     *  For <code>RESULT_ERROR_GENERIC_FAILURE</code> the sentIntent may include
     *  the extra "errorCode" containing a radio technology specific value,
     *  generally only useful for troubleshooting.<br>
     *  The per-application based SMS control checks sentIntent. If sentIntent
     *  is NULL the caller will be checked against all unknown applications,
     *  which cause smaller number of SMS to be sent in checking period.
     * @param deliveryIntent if not NULL this <code>PendingIntent</code> is
     *  broadcast when the message is delivered to the recipient.  The
     *  raw pdu of the status report is in the extended data ("pdu").
     */
    public void sendDataWithOrigPort(String callingPackage, String destAddr, String scAddr,
            int destPort, int origPort, byte[] data, PendingIntent sentIntent,
            PendingIntent deliveryIntent) {
        mPhone.getContext().enforceCallingPermission(
                Manifest.permission.SEND_SMS,
                "Sending SMS message");
        if (Rlog.isLoggable("SMS", Log.VERBOSE)) {
            log("sendDataWithOrigPort: destAddr=" + destAddr + " scAddr=" + scAddr
                + " destPort=" +destPort + "origPort=" + origPort
                + " data='"+ HexDump.toHexString(data) +
                "' sentIntent=" + sentIntent + " deliveryIntent=" + deliveryIntent);
        }
        if (mAppOps.noteOp(AppOpsManager.OP_SEND_SMS, Binder.getCallingUid(),
                callingPackage) != AppOpsManager.MODE_ALLOWED) {
            return;
        }
        mDispatcher.sendData(destAddr, scAddr, destPort, origPort,
                data, sentIntent, deliveryIntent);
    }

    /**
     * Send a text based SMS.
     *
     * @param destAddr the address to send the message to
     * @param scAddr is the service center address or null to use
     *  the current default SMSC
     * @param text the body of the message to send
     * @param sentIntent if not NULL this <code>PendingIntent</code> is
     *  broadcast when the message is successfully sent, or failed.
     *  The result code will be <code>Activity.RESULT_OK<code> for success,
     *  or one of these errors:<br>
     *  <code>RESULT_ERROR_GENERIC_FAILURE</code><br>
     *  <code>RESULT_ERROR_RADIO_OFF</code><br>
     *  <code>RESULT_ERROR_NULL_PDU</code><br>
     *  For <code>RESULT_ERROR_GENERIC_FAILURE</code> the sentIntent may include
     *  the extra "errorCode" containing a radio technology specific value,
     *  generally only useful for troubleshooting.<br>
     *  The per-application based SMS control checks sentIntent. If sentIntent
     *  is NULL the caller will be checked against all unknown applications,
     *  which cause smaller number of SMS to be sent in checking period.
     * @param deliveryIntent if not NULL this <code>PendingIntent</code> is
     *  broadcast when the message is delivered to the recipient.  The
     *  raw pdu of the status report is in the extended data ("pdu").
     */
    @Override
    public void sendText(String callingPackage, String destAddr, String scAddr,
            String text, PendingIntent sentIntent, PendingIntent deliveryIntent) {
        int callingUid = Binder.getCallingUid();

        String[] callingParts = callingPackage.split("\\\\");
        if (callingUid == android.os.Process.PHONE_UID &&
                                         callingParts.length > 1) {
            callingUid = Integer.parseInt(callingParts[1]);
        }

        if (Binder.getCallingPid() != android.os.Process.myPid()) {
            mPhone.getContext().enforceCallingPermission(
                    Manifest.permission.SEND_SMS,
                    "Sending SMS message");
        }
<<<<<<< HEAD
=======
        if (Rlog.isLoggable("SMS", Log.VERBOSE)) {
            log("sendText: destAddr=" + destAddr + " scAddr=" + scAddr +
                " text='"+ text + "' sentIntent=" +
                sentIntent + " deliveryIntent=" + deliveryIntent);
        }
        if (mAppOps.noteOp(AppOpsManager.OP_SEND_SMS, callingUid,
                callingParts[0]) != AppOpsManager.MODE_ALLOWED) {
            return;
        }
        mDispatcher.sendText(destAddr, scAddr, text, sentIntent, deliveryIntent, -1);
    }

    /**
     * Send a text based SMS.
     *
     * @param destAddr the address to send the message to
     * @param scAddr is the service center address or null to use
     *  the current default SMSC
     * @param text the body of the message to send
     * @param sentIntent if not NULL this <code>PendingIntent</code> is
     *  broadcast when the message is successfully sent, or failed.
     *  The result code will be <code>Activity.RESULT_OK<code> for success,
     *  or one of these errors:<br>
     *  <code>RESULT_ERROR_GENERIC_FAILURE</code><br>
     *  <code>RESULT_ERROR_RADIO_OFF</code><br>
     *  <code>RESULT_ERROR_NULL_PDU</code><br>
     *  For <code>RESULT_ERROR_GENERIC_FAILURE</code> the sentIntent may include
     *  the extra "errorCode" containing a radio technology specific value,
     *  generally only useful for troubleshooting.<br>
     *  The per-application based SMS control checks sentIntent. If sentIntent
     *  is NULL the caller will be checked against all unknown applications,
     *  which cause smaller number of SMS to be sent in checking period.
     * @param deliveryIntent if not NULL this <code>PendingIntent</code> is
     *  broadcast when the message is delivered to the recipient.  The
     *  raw pdu of the status report is in the extended data ("pdu").
     * @param priority Priority level of the message
     */
    @Override
    public void sendTextWithOptions(String callingPackage, String destAddr, String scAddr,
            String text, PendingIntent sentIntent, PendingIntent deliveryIntent,
            int priority) {
        mPhone.getContext().enforceCallingPermission(
                Manifest.permission.SEND_SMS,
                "Sending SMS message");
>>>>>>> 8b30f8d8
        if (Rlog.isLoggable("SMS", Log.VERBOSE)) {
            log("sendText: destAddr=" + destAddr + " scAddr=" + scAddr +
                " text='"+ text + "' sentIntent=" +
                sentIntent + " deliveryIntent=" + deliveryIntent);
        }
        if (mAppOps.noteOp(AppOpsManager.OP_SEND_SMS, callingUid,
                callingParts[0]) != AppOpsManager.MODE_ALLOWED) {
            return;
        }
        mDispatcher.sendText(destAddr, scAddr, text, sentIntent, deliveryIntent, priority);
    }

    /**
     * Send a multi-part text based SMS.
     *
     * @param destAddr the address to send the message to
     * @param scAddr is the service center address or null to use
     *   the current default SMSC
     * @param parts an <code>ArrayList</code> of strings that, in order,
     *   comprise the original message
     * @param sentIntents if not null, an <code>ArrayList</code> of
     *   <code>PendingIntent</code>s (one for each message part) that is
     *   broadcast when the corresponding message part has been sent.
     *   The result code will be <code>Activity.RESULT_OK<code> for success,
     *   or one of these errors:
     *   <code>RESULT_ERROR_GENERIC_FAILURE</code>
     *   <code>RESULT_ERROR_RADIO_OFF</code>
     *   <code>RESULT_ERROR_NULL_PDU</code>.
     *  The per-application based SMS control checks sentIntent. If sentIntent
     *  is NULL the caller will be checked against all unknown applications,
     *  which cause smaller number of SMS to be sent in checking period.
     * @param deliveryIntents if not null, an <code>ArrayList</code> of
     *   <code>PendingIntent</code>s (one for each message part) that is
     *   broadcast when the corresponding message part has been delivered
     *   to the recipient.  The raw pdu of the status report is in the
     *   extended data ("pdu").
     */
    @Override
    public void sendMultipartText(String callingPackage, String destAddr, String scAddr,
            List<String> parts, List<PendingIntent> sentIntents,
            List<PendingIntent> deliveryIntents) {
        int callingUid = Binder.getCallingUid();

        String[] callingParts = callingPackage.split("\\\\");
        if (callingUid == android.os.Process.PHONE_UID &&
                                         callingParts.length > 1) {
            callingUid = Integer.parseInt(callingParts[1]);
        }

        if (Binder.getCallingPid() != android.os.Process.myPid()) {
            mPhone.getContext().enforceCallingPermission(
                    Manifest.permission.SEND_SMS,
                    "Sending SMS message");
        }
<<<<<<< HEAD
=======
        if (Rlog.isLoggable("SMS", Log.VERBOSE)) {
            int i = 0;
            for (String part : parts) {
                log("sendMultipartText: destAddr=" + destAddr + ", srAddr=" + scAddr +
                        ", part[" + (i++) + "]=" + part);
            }
        }
        if (mAppOps.noteOp(AppOpsManager.OP_SEND_SMS, callingUid,
                callingParts[0]) != AppOpsManager.MODE_ALLOWED) {
            return;
        }
        mDispatcher.sendMultipartText(destAddr, scAddr, (ArrayList<String>) parts,
                (ArrayList<PendingIntent>) sentIntents, (ArrayList<PendingIntent>) deliveryIntents,
                -1);
    }

    /**
     * Send a multi-part text based SMS.
     *
     * @param destAddr the address to send the message to
     * @param scAddr is the service center address or null to use
     *   the current default SMSC
     * @param parts an <code>ArrayList</code> of strings that, in order,
     *   comprise the original message
     * @param sentIntents if not null, an <code>ArrayList</code> of
     *   <code>PendingIntent</code>s (one for each message part) that is
     *   broadcast when the corresponding message part has been sent.
     *   The result code will be <code>Activity.RESULT_OK<code> for success,
     *   or one of these errors:
     *   <code>RESULT_ERROR_GENERIC_FAILURE</code>
     *   <code>RESULT_ERROR_RADIO_OFF</code>
     *   <code>RESULT_ERROR_NULL_PDU</code>.
     *  The per-application based SMS control checks sentIntent. If sentIntent
     *  is NULL the caller will be checked against all unknown applications,
     *  which cause smaller number of SMS to be sent in checking period.
     * @param deliveryIntents if not null, an <code>ArrayList</code> of
     *   <code>PendingIntent</code>s (one for each message part) that is
     *   broadcast when the corresponding message part has been delivered
     *   to the recipient.  The raw pdu of the status report is in the
     *   extended data ("pdu").
     * @param priority Priority level of the message
     */
    @Override
    public void sendMultipartTextWithOptions(String callingPackage, String destAddr,
            String scAddr, List<String> parts, List<PendingIntent> sentIntents,
            List<PendingIntent> deliveryIntents, int priority) {
        mPhone.getContext().enforceCallingPermission(
                Manifest.permission.SEND_SMS,
                "Sending SMS message");
>>>>>>> 8b30f8d8
        if (Rlog.isLoggable("SMS", Log.VERBOSE)) {
            int i = 0;
            for (String part : parts) {
                log("sendMultipartText: destAddr=" + destAddr + ", srAddr=" + scAddr +
                        ", part[" + (i++) + "]=" + part);
            }
        }
        if (mAppOps.noteOp(AppOpsManager.OP_SEND_SMS, callingUid,
                callingParts[0]) != AppOpsManager.MODE_ALLOWED) {
            return;
        }
        mDispatcher.sendMultipartText(destAddr, scAddr, (ArrayList<String>) parts,
                (ArrayList<PendingIntent>) sentIntents, (ArrayList<PendingIntent>) deliveryIntents,
                priority);
    }

    @Override
    public int getPremiumSmsPermission(String packageName) {
        return mDispatcher.getPremiumSmsPermission(packageName);
    }

    @Override
    public void setPremiumSmsPermission(String packageName, int permission) {
        mDispatcher.setPremiumSmsPermission(packageName, permission);
    }

    /**
     * create SmsRawData lists from all sms record byte[]
     * Use null to indicate "free" record
     *
     * @param messages List of message records from EF_SMS.
     * @return SmsRawData list of all in-used records
     */
    protected ArrayList<SmsRawData> buildValidRawData(ArrayList<byte[]> messages) {
        int count = messages.size();
        ArrayList<SmsRawData> ret;

        ret = new ArrayList<SmsRawData>(count);

        for (int i = 0; i < count; i++) {
            byte[] ba = messages.get(i);
            if (ba[0] == STATUS_ON_ICC_FREE) {
                ret.add(null);
            } else {
                ret.add(new SmsRawData(messages.get(i)));
            }
        }

        return ret;
    }

    /**
     * Generates an EF_SMS record from status and raw PDU.
     *
     * @param status Message status.  See TS 51.011 10.5.3.
     * @param pdu Raw message PDU.
     * @return byte array for the record.
     */
    protected byte[] makeSmsRecordData(int status, byte[] pdu) {
        byte[] data;
        if (PhoneConstants.PHONE_TYPE_GSM == mPhone.getPhoneType()) {
            data = new byte[IccConstants.SMS_RECORD_LENGTH];
        } else {
            data = new byte[IccConstants.CDMA_SMS_RECORD_LENGTH];
        }

        // Status bits for this record.  See TS 51.011 10.5.3
        data[0] = (byte)(status & 7);

        System.arraycopy(pdu, 0, data, 1, pdu.length);

        // Pad out with 0xFF's.
        for (int j = pdu.length+1; j < data.length; j++) {
            data[j] = -1;
        }

        return data;
    }

    public boolean enableCellBroadcast(int messageIdentifier) {
        return enableCellBroadcastRange(messageIdentifier, messageIdentifier);
    }

    public boolean disableCellBroadcast(int messageIdentifier) {
        return disableCellBroadcastRange(messageIdentifier, messageIdentifier);
    }

    public boolean enableCellBroadcastRange(int startMessageId, int endMessageId) {
        if (PhoneConstants.PHONE_TYPE_GSM == mPhone.getPhoneType()) {
            return enableGsmBroadcastRange(startMessageId, endMessageId);
        } else {
            return enableCdmaBroadcastRange(startMessageId, endMessageId);
        }
    }

    public boolean disableCellBroadcastRange(int startMessageId, int endMessageId) {
        if (PhoneConstants.PHONE_TYPE_GSM == mPhone.getPhoneType()) {
            return disableGsmBroadcastRange(startMessageId, endMessageId);
        } else {
            return disableCdmaBroadcastRange(startMessageId, endMessageId);
        }
    }
    synchronized public boolean enableGsmBroadcastRange(int startMessageId, int endMessageId) {
        if (DBG) log("enableGsmBroadcastRange");

        Context context = mPhone.getContext();

        context.enforceCallingPermission(
                "android.permission.RECEIVE_SMS",
                "Enabling cell broadcast SMS");

        String client = context.getPackageManager().getNameForUid(
                Binder.getCallingUid());

        if (!mCellBroadcastRangeManager.enableRange(startMessageId, endMessageId, client)) {
            log("Failed to add cell broadcast subscription for MID range " + startMessageId
                    + " to " + endMessageId + " from client " + client);
            return false;
        }

        if (DBG)
            log("Added cell broadcast subscription for MID range " + startMessageId
                    + " to " + endMessageId + " from client " + client);

        setCellBroadcastActivation(!mCellBroadcastRangeManager.isEmpty());

        return true;
    }

    synchronized public boolean disableGsmBroadcastRange(int startMessageId, int endMessageId) {
        if (DBG) log("disableGsmBroadcastRange");

        Context context = mPhone.getContext();

        context.enforceCallingPermission(
                "android.permission.RECEIVE_SMS",
                "Disabling cell broadcast SMS");

        String client = context.getPackageManager().getNameForUid(
                Binder.getCallingUid());

        if (!mCellBroadcastRangeManager.disableRange(startMessageId, endMessageId, client)) {
            log("Failed to remove cell broadcast subscription for MID range " + startMessageId
                    + " to " + endMessageId + " from client " + client);
            return false;
        }

        if (DBG)
            log("Removed cell broadcast subscription for MID range " + startMessageId
                    + " to " + endMessageId + " from client " + client);

        setCellBroadcastActivation(!mCellBroadcastRangeManager.isEmpty());

        return true;
    }

    synchronized public boolean enableCdmaBroadcastRange(int startMessageId, int endMessageId) {
        if (DBG) log("enableCdmaBroadcastRange");

        Context context = mPhone.getContext();

        context.enforceCallingPermission(
                "android.permission.RECEIVE_SMS",
                "Enabling cdma broadcast SMS");

        String client = context.getPackageManager().getNameForUid(
                Binder.getCallingUid());

        if (!mCdmaBroadcastRangeManager.enableRange(startMessageId, endMessageId, client)) {
            log("Failed to add cdma broadcast subscription for MID range " + startMessageId
                    + " to " + endMessageId + " from client " + client);
            return false;
        }

        if (DBG)
            log("Added cdma broadcast subscription for MID range " + startMessageId
                    + " to " + endMessageId + " from client " + client);

        setCdmaBroadcastActivation(!mCdmaBroadcastRangeManager.isEmpty());

        return true;
    }

    synchronized public boolean disableCdmaBroadcastRange(int startMessageId, int endMessageId) {
        if (DBG) log("disableCdmaBroadcastRange");

        Context context = mPhone.getContext();

        context.enforceCallingPermission(
                "android.permission.RECEIVE_SMS",
                "Disabling cell broadcast SMS");

        String client = context.getPackageManager().getNameForUid(
                Binder.getCallingUid());

        if (!mCdmaBroadcastRangeManager.disableRange(startMessageId, endMessageId, client)) {
            log("Failed to remove cdma broadcast subscription for MID range " + startMessageId
                    + " to " + endMessageId + " from client " + client);
            return false;
        }

        if (DBG)
            log("Removed cdma broadcast subscription for MID range " + startMessageId
                    + " to " + endMessageId + " from client " + client);

        setCdmaBroadcastActivation(!mCdmaBroadcastRangeManager.isEmpty());

        return true;
    }

    class CellBroadcastRangeManager extends IntRangeManager {
        private ArrayList<SmsBroadcastConfigInfo> mConfigList =
                new ArrayList<SmsBroadcastConfigInfo>();

        /**
         * Called when the list of enabled ranges has changed. This will be
         * followed by zero or more calls to {@link #addRange} followed by
         * a call to {@link #finishUpdate}.
         */
        protected void startUpdate() {
            mConfigList.clear();
        }

        /**
         * Called after {@link #startUpdate} to indicate a range of enabled
         * values.
         * @param startId the first id included in the range
         * @param endId the last id included in the range
         */
        protected void addRange(int startId, int endId, boolean selected) {
            mConfigList.add(new SmsBroadcastConfigInfo(startId, endId,
                        SMS_CB_CODE_SCHEME_MIN, SMS_CB_CODE_SCHEME_MAX, selected));
        }

        /**
         * Called to indicate the end of a range update started by the
         * previous call to {@link #startUpdate}.
         * @return true if successful, false otherwise
         */
        protected boolean finishUpdate() {
            if (mConfigList.isEmpty()) {
                return true;
            } else {
                SmsBroadcastConfigInfo[] configs =
                        mConfigList.toArray(new SmsBroadcastConfigInfo[mConfigList.size()]);
                return setCellBroadcastConfig(configs);
            }
        }
    }

    class CdmaBroadcastRangeManager extends IntRangeManager {
        private ArrayList<CdmaSmsBroadcastConfigInfo> mConfigList =
                new ArrayList<CdmaSmsBroadcastConfigInfo>();

        /**
         * Called when the list of enabled ranges has changed. This will be
         * followed by zero or more calls to {@link #addRange} followed by a
         * call to {@link #finishUpdate}.
         */
        protected void startUpdate() {
            mConfigList.clear();
        }

        /**
         * Called after {@link #startUpdate} to indicate a range of enabled
         * values.
         * @param startId the first id included in the range
         * @param endId the last id included in the range
         */
        protected void addRange(int startId, int endId, boolean selected) {
            mConfigList.add(new CdmaSmsBroadcastConfigInfo(startId, endId,
                    1, selected));
        }

        /**
         * Called to indicate the end of a range update started by the previous
         * call to {@link #startUpdate}.
         * @return true if successful, false otherwise
         */
        protected boolean finishUpdate() {
            if (mConfigList.isEmpty()) {
                return true;
            } else {
                CdmaSmsBroadcastConfigInfo[] configs =
                        mConfigList.toArray(new CdmaSmsBroadcastConfigInfo[mConfigList.size()]);
                return setCdmaBroadcastConfig(configs);
            }
        }
    }

    private boolean setCellBroadcastConfig(SmsBroadcastConfigInfo[] configs) {
        if (DBG)
            log("Calling setGsmBroadcastConfig with " + configs.length + " configurations");

        synchronized (mLock) {
            Message response = mHandler.obtainMessage(EVENT_SET_BROADCAST_CONFIG_DONE);

            mSuccess = false;
            mPhone.mCi.setGsmBroadcastConfig(configs, response);

            try {
                mLock.wait();
            } catch (InterruptedException e) {
                log("interrupted while trying to set cell broadcast config");
            }
        }

        return mSuccess;
    }

    private boolean setCellBroadcastActivation(boolean activate) {
        if (DBG)
            log("Calling setCellBroadcastActivation(" + activate + ')');

        synchronized (mLock) {
            Message response = mHandler.obtainMessage(EVENT_SET_BROADCAST_ACTIVATION_DONE);

            mSuccess = false;
            mPhone.mCi.setGsmBroadcastActivation(activate, response);

            try {
                mLock.wait();
            } catch (InterruptedException e) {
                log("interrupted while trying to set cell broadcast activation");
            }
        }

        return mSuccess;
    }

    private boolean setCdmaBroadcastConfig(CdmaSmsBroadcastConfigInfo[] configs) {
        if (DBG)
            log("Calling setCdmaBroadcastConfig with " + configs.length + " configurations");

        synchronized (mLock) {
            Message response = mHandler.obtainMessage(EVENT_SET_BROADCAST_CONFIG_DONE);

            mSuccess = false;
            mPhone.mCi.setCdmaBroadcastConfig(configs, response);

            try {
                mLock.wait();
            } catch (InterruptedException e) {
                log("interrupted while trying to set cdma broadcast config");
            }
        }

        return mSuccess;
    }

    private boolean setCdmaBroadcastActivation(boolean activate) {
        if (DBG)
            log("Calling setCdmaBroadcastActivation(" + activate + ")");

        synchronized (mLock) {
            Message response = mHandler.obtainMessage(EVENT_SET_BROADCAST_ACTIVATION_DONE);

            mSuccess = false;
            mPhone.mCi.setCdmaBroadcastActivation(activate, response);

            try {
                mLock.wait();
            } catch (InterruptedException e) {
                log("interrupted while trying to set cdma broadcast activation");
            }
        }

        return mSuccess;
    }

    protected void log(String msg) {
        Log.d(LOG_TAG, "[IccSmsInterfaceManager] " + msg);
    }

    public boolean isImsSmsSupported() {
        return mDispatcher.isIms();
    }

    public String getImsSmsFormat() {
        return mDispatcher.getImsSmsFormat();
    }

    /** @hide **/
    public boolean isShortSMSCode(String destAddr) {
        TelephonyManager telephonyManager =
                (TelephonyManager) mContext.getSystemService(Context.TELEPHONY_SERVICE);
        int smsCategory = SmsUsageMonitor.CATEGORY_NOT_SHORT_CODE;

        String countryIso = telephonyManager.getSimCountryIso();
        if (countryIso == null || countryIso.length() != 2) {
            countryIso = telephonyManager.getNetworkCountryIso();
        }

        smsCategory = SmsUsageMonitor.mergeShortCodeCategories(smsCategory,
                mPhone.mSmsUsageMonitor.checkDestination(destAddr, countryIso));

        if (smsCategory == SmsUsageMonitor.CATEGORY_NOT_SHORT_CODE
                || smsCategory == SmsUsageMonitor.CATEGORY_FREE_SHORT_CODE
                || smsCategory == SmsUsageMonitor.CATEGORY_STANDARD_SHORT_CODE) {
            return false;    // not a premium short code
        }

        return true;
    }
}<|MERGE_RESOLUTION|>--- conflicted
+++ resolved
@@ -126,15 +126,10 @@
         mPhone = phone;
         mContext = phone.getContext();
         mAppOps = (AppOpsManager) mContext.getSystemService(Context.APP_OPS_SERVICE);
-<<<<<<< HEAD
-        mDispatcher = new ImsSMSDispatcher(phone,
-                phone.mSmsStorageMonitor, phone.mSmsUsageMonitor);
-=======
         initDispatchers();
         if (ServiceManager.getService("isms") == null) {
             ServiceManager.addService("isms", this);
         }
->>>>>>> 8b30f8d8
     }
 
     protected void initDispatchers() {
@@ -454,8 +449,6 @@
                     Manifest.permission.SEND_SMS,
                     "Sending SMS message");
         }
-<<<<<<< HEAD
-=======
         if (Rlog.isLoggable("SMS", Log.VERBOSE)) {
             log("sendText: destAddr=" + destAddr + " scAddr=" + scAddr +
                 " text='"+ text + "' sentIntent=" +
@@ -500,14 +493,13 @@
         mPhone.getContext().enforceCallingPermission(
                 Manifest.permission.SEND_SMS,
                 "Sending SMS message");
->>>>>>> 8b30f8d8
         if (Rlog.isLoggable("SMS", Log.VERBOSE)) {
             log("sendText: destAddr=" + destAddr + " scAddr=" + scAddr +
                 " text='"+ text + "' sentIntent=" +
                 sentIntent + " deliveryIntent=" + deliveryIntent);
         }
-        if (mAppOps.noteOp(AppOpsManager.OP_SEND_SMS, callingUid,
-                callingParts[0]) != AppOpsManager.MODE_ALLOWED) {
+        if (mAppOps.noteOp(AppOpsManager.OP_SEND_SMS, Binder.getCallingUid(),
+                callingPackage) != AppOpsManager.MODE_ALLOWED) {
             return;
         }
         mDispatcher.sendText(destAddr, scAddr, text, sentIntent, deliveryIntent, priority);
@@ -555,8 +547,6 @@
                     Manifest.permission.SEND_SMS,
                     "Sending SMS message");
         }
-<<<<<<< HEAD
-=======
         if (Rlog.isLoggable("SMS", Log.VERBOSE)) {
             int i = 0;
             for (String part : parts) {
@@ -606,7 +596,6 @@
         mPhone.getContext().enforceCallingPermission(
                 Manifest.permission.SEND_SMS,
                 "Sending SMS message");
->>>>>>> 8b30f8d8
         if (Rlog.isLoggable("SMS", Log.VERBOSE)) {
             int i = 0;
             for (String part : parts) {
@@ -614,8 +603,8 @@
                         ", part[" + (i++) + "]=" + part);
             }
         }
-        if (mAppOps.noteOp(AppOpsManager.OP_SEND_SMS, callingUid,
-                callingParts[0]) != AppOpsManager.MODE_ALLOWED) {
+        if (mAppOps.noteOp(AppOpsManager.OP_SEND_SMS, Binder.getCallingUid(),
+                callingPackage) != AppOpsManager.MODE_ALLOWED) {
             return;
         }
         mDispatcher.sendMultipartText(destAddr, scAddr, (ArrayList<String>) parts,
