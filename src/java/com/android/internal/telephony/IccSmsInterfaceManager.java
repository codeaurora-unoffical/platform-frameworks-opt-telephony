/*
 * Copyright (C) 2008 The Android Open Source Project
 * Copyright (c) 2012-2013, The Linux Foundation. All rights reserved.
 *
 * Not a Contribution.
 *
 * Licensed under the Apache License, Version 2.0 (the "License");
 * you may not use this file except in compliance with the License.
 * You may obtain a copy of the License at
 *
 *      http://www.apache.org/licenses/LICENSE-2.0
 *
 * Unless required by applicable law or agreed to in writing, software
 * distributed under the License is distributed on an "AS IS" BASIS,
 * WITHOUT WARRANTIES OR CONDITIONS OF ANY KIND, either express or implied.
 * See the License for the specific language governing permissions and
 * limitations under the License.
 */

package com.android.internal.telephony;

import android.Manifest;
import android.app.AppOpsManager;
import android.app.PendingIntent;
import android.content.Context;
import android.os.Binder;
import android.os.RemoteException;
import android.content.pm.PackageManager.NameNotFoundException;
import android.os.AsyncResult;
import android.os.Binder;
import android.os.Handler;
import android.os.Message;
import android.os.ServiceManager;
import android.os.UserHandle;
import android.telephony.Rlog;
import android.telephony.TelephonyManager;
import android.util.Log;

import com.android.internal.telephony.ISms;
import com.android.internal.telephony.gsm.SmsBroadcastConfigInfo;
import com.android.internal.telephony.cdma.CdmaSmsBroadcastConfigInfo;
import com.android.internal.telephony.uicc.IccConstants;
import com.android.internal.telephony.uicc.IccFileHandler;
import com.android.internal.util.HexDump;

import java.util.ArrayList;
import java.util.Arrays;
import java.util.List;

import static android.telephony.SmsManager.STATUS_ON_ICC_FREE;
import static android.telephony.SmsManager.STATUS_ON_ICC_READ;
import static android.telephony.SmsManager.STATUS_ON_ICC_UNREAD;

/**
 * IccSmsInterfaceManager to provide an inter-process communication to
 * access Sms in Icc.
 */
public class IccSmsInterfaceManager extends ISms.Stub {
    protected static final String LOG_TAG = "IccSmsInterfaceManager";
    protected static final boolean DBG = true;

    protected final Object mLock = new Object();
    protected boolean mSuccess;
    private List<SmsRawData> mSms;

    private CellBroadcastRangeManager mCellBroadcastRangeManager =
            new CellBroadcastRangeManager();
    private CdmaBroadcastRangeManager mCdmaBroadcastRangeManager =
            new CdmaBroadcastRangeManager();

    private static final int EVENT_LOAD_DONE = 1;
    private static final int EVENT_UPDATE_DONE = 2;
    protected static final int EVENT_SET_BROADCAST_ACTIVATION_DONE = 3;
    protected static final int EVENT_SET_BROADCAST_CONFIG_DONE = 4;
    private static final int SMS_CB_CODE_SCHEME_MIN = 0;
    private static final int SMS_CB_CODE_SCHEME_MAX = 255;

    protected PhoneBase mPhone;
    final protected Context mContext;
    final protected AppOpsManager mAppOps;
    protected SMSDispatcher mDispatcher;

    protected Handler mHandler = new Handler() {
        @Override
        public void handleMessage(Message msg) {
            AsyncResult ar;

            switch (msg.what) {
                case EVENT_UPDATE_DONE:
                    ar = (AsyncResult) msg.obj;
                    synchronized (mLock) {
                        mSuccess = (ar.exception == null);
                        mLock.notifyAll();
                    }
                    break;
                case EVENT_LOAD_DONE:
                    ar = (AsyncResult)msg.obj;
                    synchronized (mLock) {
                        if (ar.exception == null) {
                            mSms = buildValidRawData((ArrayList<byte[]>) ar.result);
                            //Mark SMS as read after importing it from card.
                            markMessagesAsRead((ArrayList<byte[]>) ar.result);
                        } else {
                            if (Rlog.isLoggable("SMS", Log.DEBUG)) {
                                log("Cannot load Sms records");
                            }
                            if (mSms != null)
                                mSms.clear();
                        }
                        mLock.notifyAll();
                    }
                    break;
                case EVENT_SET_BROADCAST_ACTIVATION_DONE:
                case EVENT_SET_BROADCAST_CONFIG_DONE:
                    ar = (AsyncResult) msg.obj;
                    synchronized (mLock) {
                        mSuccess = (ar.exception == null);
                        mLock.notifyAll();
                    }
                    break;
            }
        }
    };

    protected IccSmsInterfaceManager(PhoneBase phone) {
        mPhone = phone;
        mContext = phone.getContext();
        mAppOps = (AppOpsManager) mContext.getSystemService(Context.APP_OPS_SERVICE);
        initDispatchers();
        if (ServiceManager.getService("isms") == null) {
            ServiceManager.addService("isms", this);
        }
    }

    protected void initDispatchers() {
        if(DBG) Log.d(LOG_TAG, "IccSmsInterfaceManager: initDispatchers()");
        mDispatcher = new ImsSMSDispatcher(mPhone,
                mPhone.mSmsStorageMonitor, mPhone.mSmsUsageMonitor);
    }

    protected void markMessagesAsRead(ArrayList<byte[]> messages) {
        if (messages == null) {
            return;
        }

        //IccFileHandler can be null, if icc card is absent.
        IccFileHandler fh = mPhone.getIccFileHandler();
        if (fh == null) {
            //shouldn't really happen, as messages are marked as read, only
            //after importing it from icc.
            if (Rlog.isLoggable("SMS", Log.DEBUG)) {
                log("markMessagesAsRead - aborting, no icc card present.");
            }
            return;
        }

        int count = messages.size();

        for (int i = 0; i < count; i++) {
             byte[] ba = messages.get(i);
             if (ba[0] == STATUS_ON_ICC_UNREAD) {
                 int n = ba.length;
                 byte[] nba = new byte[n - 1];
                 System.arraycopy(ba, 1, nba, 0, n - 1);
                 byte[] record = makeSmsRecordData(STATUS_ON_ICC_READ, nba);
                 fh.updateEFLinearFixed(IccConstants.EF_SMS, i + 1, record, null, null);
                 if (Rlog.isLoggable("SMS", Log.DEBUG)) {
                     log("SMS " + (i + 1) + " marked as read");
                 }
             }
        }
    }

    protected void updatePhoneObject(PhoneBase phone) {
        mPhone = phone;
        mDispatcher.updatePhoneObject(phone);
    }

    protected void enforceReceiveAndSend(String message) {
        mContext.enforceCallingOrSelfPermission(
                Manifest.permission.RECEIVE_SMS, message);
        mContext.enforceCallingOrSelfPermission(
                Manifest.permission.SEND_SMS, message);
    }

    /**
     * Update the specified message on the Icc.
     *
     * @param index record index of message to update
     * @param status new message status (STATUS_ON_ICC_READ,
     *                  STATUS_ON_ICC_UNREAD, STATUS_ON_ICC_SENT,
     *                  STATUS_ON_ICC_UNSENT, STATUS_ON_ICC_FREE)
     * @param pdu the raw PDU to store
     * @return success or not
     *
     */
    @Override
    public boolean
    updateMessageOnIccEf(String callingPackage, int index, int status, byte[] pdu) {
        if (DBG) log("updateMessageOnIccEf: index=" + index +
                " status=" + status + " ==> " +
                "("+ Arrays.toString(pdu) + ")");
        enforceReceiveAndSend("Updating message on Icc");
        if (mAppOps.noteOp(AppOpsManager.OP_WRITE_ICC_SMS, Binder.getCallingUid(),
                callingPackage) != AppOpsManager.MODE_ALLOWED) {
            return false;
        }
        synchronized(mLock) {
            mSuccess = false;
            Message response = mHandler.obtainMessage(EVENT_UPDATE_DONE);

            if (status == STATUS_ON_ICC_FREE) {
                // RIL_REQUEST_DELETE_SMS_ON_SIM vs RIL_REQUEST_CDMA_DELETE_SMS_ON_RUIM
                // Special case FREE: call deleteSmsOnSim/Ruim instead of
                // manipulating the record
                // Will eventually fail if icc card is not present.
                if (PhoneConstants.PHONE_TYPE_GSM == mPhone.getPhoneType()) {
                    mPhone.mCi.deleteSmsOnSim(index, response);
                } else {
                    mPhone.mCi.deleteSmsOnRuim(index, response);
                }
            } else {
                //IccFilehandler can be null if ICC card is not present.
                IccFileHandler fh = mPhone.getIccFileHandler();
                if (fh == null) {
                    response.recycle();
                    return mSuccess; /* is false */
                }
                byte[] record = makeSmsRecordData(status, pdu);
                fh.updateEFLinearFixed(
                        IccConstants.EF_SMS,
                        index, record, null, response);
            }
            try {
                mLock.wait();
            } catch (InterruptedException e) {
                log("interrupted while trying to update by index");
            }
        }
        return mSuccess;
    }

    /**
     * Copy a raw SMS PDU to the Icc.
     *
     * @param pdu the raw PDU to store
     * @param status message status (STATUS_ON_ICC_READ, STATUS_ON_ICC_UNREAD,
     *               STATUS_ON_ICC_SENT, STATUS_ON_ICC_UNSENT)
     * @return success or not
     *
     */
    @Override
    public boolean copyMessageToIccEf(String callingPackage, int status, byte[] pdu, byte[] smsc) {
        //NOTE smsc not used in RUIM
        if (DBG) log("copyMessageToIccEf: status=" + status + " ==> " +
                "pdu=("+ Arrays.toString(pdu) +
                "), smsc=(" + Arrays.toString(smsc) +")");
        enforceReceiveAndSend("Copying message to Icc");
        if (mAppOps.noteOp(AppOpsManager.OP_WRITE_ICC_SMS, Binder.getCallingUid(),
                callingPackage) != AppOpsManager.MODE_ALLOWED) {
            return false;
        }
        synchronized(mLock) {
            mSuccess = false;
            Message response = mHandler.obtainMessage(EVENT_UPDATE_DONE);

            //RIL_REQUEST_WRITE_SMS_TO_SIM vs RIL_REQUEST_CDMA_WRITE_SMS_TO_RUIM
            if (PhoneConstants.PHONE_TYPE_GSM == mPhone.getPhoneType()) {
                mPhone.mCi.writeSmsToSim(status, IccUtils.bytesToHexString(smsc),
                        IccUtils.bytesToHexString(pdu), response);
            } else {
                mPhone.mCi.writeSmsToRuim(status, IccUtils.bytesToHexString(pdu),
                        response);
            }

            try {
                mLock.wait();
            } catch (InterruptedException e) {
                log("interrupted while trying to update by index");
            }
        }
        return mSuccess;
    }

    public void synthesizeMessages(String originatingAddress, String scAddress, List<String> messages, long timestampMillis) throws RemoteException {
    }

    /**
     * Retrieves all messages currently stored on Icc.
     *
     * @return list of SmsRawData of all sms on Icc
     */
    @Override
    public List<SmsRawData> getAllMessagesFromIccEf(String callingPackage) {
        if (DBG) log("getAllMessagesFromEF");

        mContext.enforceCallingOrSelfPermission(
                Manifest.permission.RECEIVE_SMS,
                "Reading messages from Icc");
        synchronized(mLock) {

            IccFileHandler fh = mPhone.getIccFileHandler();
            if (fh == null) {
                Rlog.e(LOG_TAG, "Cannot load Sms records. No icc card?");
                if (mSms != null) {
                    mSms.clear();
                    return mSms;
                }
            }

            Message response = mHandler.obtainMessage(EVENT_LOAD_DONE);
            fh.loadEFLinearFixedAll(IccConstants.EF_SMS, response);

            try {
                mLock.wait();
            } catch (InterruptedException e) {
                log("interrupted while trying to load from the Icc");
            }
        }
        return mSms;
    }

    /**
     * Send a data based SMS to a specific application port.
     *
     * @param destAddr the address to send the message to
     * @param scAddr is the service center address or null to use
     *  the current default SMSC
     * @param destPort the port to deliver the message to
     * @param data the body of the message to send
     * @param sentIntent if not NULL this <code>PendingIntent</code> is
     *  broadcast when the message is successfully sent, or failed.
     *  The result code will be <code>Activity.RESULT_OK<code> for success,
     *  or one of these errors:<br>
     *  <code>RESULT_ERROR_GENERIC_FAILURE</code><br>
     *  <code>RESULT_ERROR_RADIO_OFF</code><br>
     *  <code>RESULT_ERROR_NULL_PDU</code><br>
     *  For <code>RESULT_ERROR_GENERIC_FAILURE</code> the sentIntent may include
     *  the extra "errorCode" containing a radio technology specific value,
     *  generally only useful for troubleshooting.<br>
     *  The per-application based SMS control checks sentIntent. If sentIntent
     *  is NULL the caller will be checked against all unknown applications,
     *  which cause smaller number of SMS to be sent in checking period.
     * @param deliveryIntent if not NULL this <code>PendingIntent</code> is
     *  broadcast when the message is delivered to the recipient.  The
     *  raw pdu of the status report is in the extended data ("pdu").
     */
    @Override
    public void sendData(String callingPackage, String destAddr, String scAddr, int destPort,
            byte[] data, PendingIntent sentIntent, PendingIntent deliveryIntent) {
        mPhone.getContext().enforceCallingPermission(
                Manifest.permission.SEND_SMS,
                "Sending SMS message");
        if (Rlog.isLoggable("SMS", Log.VERBOSE)) {
            log("sendData: destAddr=" + destAddr + " scAddr=" + scAddr + " destPort=" +
                destPort + " data='"+ HexDump.toHexString(data)  + "' sentIntent=" +
                sentIntent + " deliveryIntent=" + deliveryIntent);
        }
        if (mAppOps.noteOp(AppOpsManager.OP_SEND_SMS, Binder.getCallingUid(),
                callingPackage) != AppOpsManager.MODE_ALLOWED) {
            return;
        }
        mDispatcher.sendData(destAddr, scAddr, destPort, 0, data, sentIntent, deliveryIntent);
    }

    /**
     * Send a data based SMS to a specific application port.
     *
     * @param destAddr the address to send the message to
     * @param scAddr is the service center address or null to use
     *  the current default SMSC
     * @param destPort the port to deliver the message to
     * @param origPort the originator port set by sender
     * @param data the body of the message to send
     * @param sentIntent if not NULL this <code>PendingIntent</code> is
     *  broadcast when the message is successfully sent, or failed.
     *  The result code will be <code>Activity.RESULT_OK<code> for success,
     *  or one of these errors:<br>
     *  <code>RESULT_ERROR_GENERIC_FAILURE</code><br>
     *  <code>RESULT_ERROR_RADIO_OFF</code><br>
     *  <code>RESULT_ERROR_NULL_PDU</code><br>
     *  For <code>RESULT_ERROR_GENERIC_FAILURE</code> the sentIntent may include
     *  the extra "errorCode" containing a radio technology specific value,
     *  generally only useful for troubleshooting.<br>
     *  The per-application based SMS control checks sentIntent. If sentIntent
     *  is NULL the caller will be checked against all unknown applications,
     *  which cause smaller number of SMS to be sent in checking period.
     * @param deliveryIntent if not NULL this <code>PendingIntent</code> is
     *  broadcast when the message is delivered to the recipient.  The
     *  raw pdu of the status report is in the extended data ("pdu").
     */
    public void sendDataWithOrigPort(String callingPackage, String destAddr, String scAddr,
            int destPort, int origPort, byte[] data, PendingIntent sentIntent,
            PendingIntent deliveryIntent) {
        mPhone.getContext().enforceCallingPermission(
                Manifest.permission.SEND_SMS,
                "Sending SMS message");
        if (Rlog.isLoggable("SMS", Log.VERBOSE)) {
            log("sendDataWithOrigPort: destAddr=" + destAddr + " scAddr=" + scAddr
                + " destPort=" +destPort + "origPort=" + origPort
                + " data='"+ HexDump.toHexString(data) +
                "' sentIntent=" + sentIntent + " deliveryIntent=" + deliveryIntent);
        }
        if (mAppOps.noteOp(AppOpsManager.OP_SEND_SMS, Binder.getCallingUid(),
                callingPackage) != AppOpsManager.MODE_ALLOWED) {
            return;
        }
        mDispatcher.sendData(destAddr, scAddr, destPort, origPort,
                data, sentIntent, deliveryIntent);
    }

    /**
     * Send a text based SMS.
     *
     * @param destAddr the address to send the message to
     * @param scAddr is the service center address or null to use
     *  the current default SMSC
     * @param text the body of the message to send
     * @param sentIntent if not NULL this <code>PendingIntent</code> is
     *  broadcast when the message is successfully sent, or failed.
     *  The result code will be <code>Activity.RESULT_OK<code> for success,
     *  or one of these errors:<br>
     *  <code>RESULT_ERROR_GENERIC_FAILURE</code><br>
     *  <code>RESULT_ERROR_RADIO_OFF</code><br>
     *  <code>RESULT_ERROR_NULL_PDU</code><br>
     *  For <code>RESULT_ERROR_GENERIC_FAILURE</code> the sentIntent may include
     *  the extra "errorCode" containing a radio technology specific value,
     *  generally only useful for troubleshooting.<br>
     *  The per-application based SMS control checks sentIntent. If sentIntent
     *  is NULL the caller will be checked against all unknown applications,
     *  which cause smaller number of SMS to be sent in checking period.
     * @param deliveryIntent if not NULL this <code>PendingIntent</code> is
     *  broadcast when the message is delivered to the recipient.  The
     *  raw pdu of the status report is in the extended data ("pdu").
     */
    @Override
    public void sendText(String callingPackage, String destAddr, String scAddr,
            String text, PendingIntent sentIntent, PendingIntent deliveryIntent) {
        int callingUid = Binder.getCallingUid();

        String[] callingParts = callingPackage.split("\\\\");
        if (callingUid == android.os.Process.PHONE_UID &&
                                         callingParts.length > 1) {
            callingUid = Integer.parseInt(callingParts[1]);
        }

        if (Binder.getCallingPid() != android.os.Process.myPid()) {
            mPhone.getContext().enforceCallingPermission(
                    Manifest.permission.SEND_SMS,
                    "Sending SMS message");
        }
        if (Rlog.isLoggable("SMS", Log.VERBOSE)) {
            log("sendText: destAddr=" + destAddr + " scAddr=" + scAddr +
                " text='"+ text + "' sentIntent=" +
                sentIntent + " deliveryIntent=" + deliveryIntent);
        }
        if (mAppOps.noteOp(AppOpsManager.OP_SEND_SMS, callingUid,
                callingParts[0]) != AppOpsManager.MODE_ALLOWED) {
            return;
        }
<<<<<<< HEAD
        mDispatcher.sendText(destAddr, scAddr, text, sentIntent, deliveryIntent, -1);
=======
        mDispatcher.sendText(destAddr, scAddr, text, sentIntent, deliveryIntent, -1, false, -1);
>>>>>>> 12aaa4fe
    }

    /**
     * Send a text based SMS.
     *
     * @param destAddr the address to send the message to
     * @param scAddr is the service center address or null to use
     *  the current default SMSC
     * @param text the body of the message to send
     * @param sentIntent if not NULL this <code>PendingIntent</code> is
     *  broadcast when the message is successfully sent, or failed.
     *  The result code will be <code>Activity.RESULT_OK<code> for success,
     *  or one of these errors:<br>
     *  <code>RESULT_ERROR_GENERIC_FAILURE</code><br>
     *  <code>RESULT_ERROR_RADIO_OFF</code><br>
     *  <code>RESULT_ERROR_NULL_PDU</code><br>
     *  For <code>RESULT_ERROR_GENERIC_FAILURE</code> the sentIntent may include
     *  the extra "errorCode" containing a radio technology specific value,
     *  generally only useful for troubleshooting.<br>
     *  The per-application based SMS control checks sentIntent. If sentIntent
     *  is NULL the caller will be checked against all unknown applications,
     *  which cause smaller number of SMS to be sent in checking period.
     * @param deliveryIntent if not NULL this <code>PendingIntent</code> is
     *  broadcast when the message is delivered to the recipient.  The
     *  raw pdu of the status report is in the extended data ("pdu").
     * @param priority Priority level of the message
     * @param validityPeriod Validity Period of the message in Minutes.
     */
    @Override
    public void sendTextWithOptions(String callingPackage, String destAddr, String scAddr,
            String text, PendingIntent sentIntent, PendingIntent deliveryIntent,
<<<<<<< HEAD
            int priority) {
=======
            int priority, boolean isExpectMore, int validityPeriod) {
>>>>>>> 12aaa4fe
        mPhone.getContext().enforceCallingPermission(
                Manifest.permission.SEND_SMS,
                "Sending SMS message");
        if (Rlog.isLoggable("SMS", Log.VERBOSE)) {
            log("sendText: destAddr=" + destAddr + " scAddr=" + scAddr +
                " text='"+ text + "' sentIntent=" +
<<<<<<< HEAD
                sentIntent + " deliveryIntent=" + deliveryIntent);
=======
                sentIntent + " deliveryIntent=" + deliveryIntent +
                "validityPeriod" + validityPeriod);
>>>>>>> 12aaa4fe
        }
        if (mAppOps.noteOp(AppOpsManager.OP_SEND_SMS, Binder.getCallingUid(),
                callingPackage) != AppOpsManager.MODE_ALLOWED) {
            return;
        }
<<<<<<< HEAD
        mDispatcher.sendText(destAddr, scAddr, text, sentIntent, deliveryIntent, priority);
=======
        mDispatcher.sendText(destAddr, scAddr, text, sentIntent, deliveryIntent, priority,
                isExpectMore, validityPeriod);
>>>>>>> 12aaa4fe
    }

    /**
     * Send a multi-part text based SMS.
     *
     * @param destAddr the address to send the message to
     * @param scAddr is the service center address or null to use
     *   the current default SMSC
     * @param parts an <code>ArrayList</code> of strings that, in order,
     *   comprise the original message
     * @param sentIntents if not null, an <code>ArrayList</code> of
     *   <code>PendingIntent</code>s (one for each message part) that is
     *   broadcast when the corresponding message part has been sent.
     *   The result code will be <code>Activity.RESULT_OK<code> for success,
     *   or one of these errors:
     *   <code>RESULT_ERROR_GENERIC_FAILURE</code>
     *   <code>RESULT_ERROR_RADIO_OFF</code>
     *   <code>RESULT_ERROR_NULL_PDU</code>.
     *  The per-application based SMS control checks sentIntent. If sentIntent
     *  is NULL the caller will be checked against all unknown applications,
     *  which cause smaller number of SMS to be sent in checking period.
     * @param deliveryIntents if not null, an <code>ArrayList</code> of
     *   <code>PendingIntent</code>s (one for each message part) that is
     *   broadcast when the corresponding message part has been delivered
     *   to the recipient.  The raw pdu of the status report is in the
     *   extended data ("pdu").
     */
    @Override
    public void sendMultipartText(String callingPackage, String destAddr, String scAddr,
            List<String> parts, List<PendingIntent> sentIntents,
            List<PendingIntent> deliveryIntents) {
        int callingUid = Binder.getCallingUid();

        String[] callingParts = callingPackage.split("\\\\");
        if (callingUid == android.os.Process.PHONE_UID &&
                                         callingParts.length > 1) {
            callingUid = Integer.parseInt(callingParts[1]);
        }

        if (Binder.getCallingPid() != android.os.Process.myPid()) {
            mPhone.getContext().enforceCallingPermission(
                    Manifest.permission.SEND_SMS,
                    "Sending SMS message");
        }
        if (Rlog.isLoggable("SMS", Log.VERBOSE)) {
            int i = 0;
            for (String part : parts) {
                log("sendMultipartText: destAddr=" + destAddr + ", srAddr=" + scAddr +
                        ", part[" + (i++) + "]=" + part);
            }
        }
        if (mAppOps.noteOp(AppOpsManager.OP_SEND_SMS, callingUid,
                callingParts[0]) != AppOpsManager.MODE_ALLOWED) {
            return;
        }
        mDispatcher.sendMultipartText(destAddr, scAddr, (ArrayList<String>) parts,
                (ArrayList<PendingIntent>) sentIntents, (ArrayList<PendingIntent>) deliveryIntents,
                -1);
    }

    /**
     * Send a multi-part text based SMS.
     *
     * @param destAddr the address to send the message to
     * @param scAddr is the service center address or null to use
     *   the current default SMSC
     * @param parts an <code>ArrayList</code> of strings that, in order,
     *   comprise the original message
     * @param sentIntents if not null, an <code>ArrayList</code> of
     *   <code>PendingIntent</code>s (one for each message part) that is
     *   broadcast when the corresponding message part has been sent.
     *   The result code will be <code>Activity.RESULT_OK<code> for success,
     *   or one of these errors:
     *   <code>RESULT_ERROR_GENERIC_FAILURE</code>
     *   <code>RESULT_ERROR_RADIO_OFF</code>
     *   <code>RESULT_ERROR_NULL_PDU</code>.
     *  The per-application based SMS control checks sentIntent. If sentIntent
     *  is NULL the caller will be checked against all unknown applications,
     *  which cause smaller number of SMS to be sent in checking period.
     * @param deliveryIntents if not null, an <code>ArrayList</code> of
     *   <code>PendingIntent</code>s (one for each message part) that is
     *   broadcast when the corresponding message part has been delivered
     *   to the recipient.  The raw pdu of the status report is in the
     *   extended data ("pdu").
     * @param priority Priority level of the message
     */
    @Override
    public void sendMultipartTextWithOptions(String callingPackage, String destAddr,
            String scAddr, List<String> parts, List<PendingIntent> sentIntents,
            List<PendingIntent> deliveryIntents, int priority) {
        mPhone.getContext().enforceCallingPermission(
                Manifest.permission.SEND_SMS,
                "Sending SMS message");
        if (Rlog.isLoggable("SMS", Log.VERBOSE)) {
            int i = 0;
            for (String part : parts) {
                log("sendMultipartText: destAddr=" + destAddr + ", srAddr=" + scAddr +
                        ", part[" + (i++) + "]=" + part);
            }
        }
        if (mAppOps.noteOp(AppOpsManager.OP_SEND_SMS, Binder.getCallingUid(),
                callingPackage) != AppOpsManager.MODE_ALLOWED) {
            return;
        }
        mDispatcher.sendMultipartText(destAddr, scAddr, (ArrayList<String>) parts,
                (ArrayList<PendingIntent>) sentIntents, (ArrayList<PendingIntent>) deliveryIntents,
<<<<<<< HEAD
                priority);
=======
                -1, false, -1);
    }

    /**
     * Send a multi-part text based SMS.
     *
     * @param destAddr the address to send the message to
     * @param scAddr is the service center address or null to use
     *   the current default SMSC
     * @param parts an <code>ArrayList</code> of strings that, in order,
     *   comprise the original message
     * @param sentIntents if not null, an <code>ArrayList</code> of
     *   <code>PendingIntent</code>s (one for each message part) that is
     *   broadcast when the corresponding message part has been sent.
     *   The result code will be <code>Activity.RESULT_OK<code> for success,
     *   or one of these errors:
     *   <code>RESULT_ERROR_GENERIC_FAILURE</code>
     *   <code>RESULT_ERROR_RADIO_OFF</code>
     *   <code>RESULT_ERROR_NULL_PDU</code>.
     *  The per-application based SMS control checks sentIntent. If sentIntent
     *  is NULL the caller will be checked against all unknown applications,
     *  which cause smaller number of SMS to be sent in checking period.
     * @param deliveryIntents if not null, an <code>ArrayList</code> of
     *   <code>PendingIntent</code>s (one for each message part) that is
     *   broadcast when the corresponding message part has been delivered
     *   to the recipient.  The raw pdu of the status report is in the
     *   extended data ("pdu").
     * @param priority Priority level of the message
     * @param validityPeriod Validity Period of the message in Minutes.
     */
    @Override
    public void sendMultipartTextWithOptions(String callingPackage, String destAddr,
            String scAddr, List<String> parts, List<PendingIntent> sentIntents,
            List<PendingIntent> deliveryIntents, int priority, boolean isExpectMore,
            int validityPeriod) {
        mPhone.getContext().enforceCallingPermission(
                Manifest.permission.SEND_SMS,
                "Sending SMS message");
        if (Rlog.isLoggable("SMS", Log.VERBOSE)) {
            int i = 0;
            for (String part : parts) {
                log("sendMultipartText: destAddr=" + destAddr + ", srAddr=" + scAddr +
                        ", part[" + (i++) + "]=" + part);
            }
        }
        if (mAppOps.noteOp(AppOpsManager.OP_SEND_SMS, Binder.getCallingUid(),
                callingPackage) != AppOpsManager.MODE_ALLOWED) {
            return;
        }
        mDispatcher.sendMultipartText(destAddr, scAddr, (ArrayList<String>) parts,
                (ArrayList<PendingIntent>) sentIntents, (ArrayList<PendingIntent>) deliveryIntents,
                priority, isExpectMore, validityPeriod);
>>>>>>> 12aaa4fe
    }

    @Override
    public int getPremiumSmsPermission(String packageName) {
        return mDispatcher.getPremiumSmsPermission(packageName);
    }

    @Override
    public void setPremiumSmsPermission(String packageName, int permission) {
        mDispatcher.setPremiumSmsPermission(packageName, permission);
    }

    /**
     * create SmsRawData lists from all sms record byte[]
     * Use null to indicate "free" record
     *
     * @param messages List of message records from EF_SMS.
     * @return SmsRawData list of all in-used records
     */
    protected ArrayList<SmsRawData> buildValidRawData(ArrayList<byte[]> messages) {
        int count = messages.size();
        ArrayList<SmsRawData> ret;

        ret = new ArrayList<SmsRawData>(count);

        for (int i = 0; i < count; i++) {
            byte[] ba = messages.get(i);
            if (ba[0] == STATUS_ON_ICC_FREE) {
                ret.add(null);
            } else {
                ret.add(new SmsRawData(messages.get(i)));
            }
        }

        return ret;
    }

    /**
     * Generates an EF_SMS record from status and raw PDU.
     *
     * @param status Message status.  See TS 51.011 10.5.3.
     * @param pdu Raw message PDU.
     * @return byte array for the record.
     */
    protected byte[] makeSmsRecordData(int status, byte[] pdu) {
        byte[] data;
        if (PhoneConstants.PHONE_TYPE_GSM == mPhone.getPhoneType()) {
            data = new byte[IccConstants.SMS_RECORD_LENGTH];
        } else {
            data = new byte[IccConstants.CDMA_SMS_RECORD_LENGTH];
        }

        // Status bits for this record.  See TS 51.011 10.5.3
        data[0] = (byte)(status & 7);

        System.arraycopy(pdu, 0, data, 1, pdu.length);

        // Pad out with 0xFF's.
        for (int j = pdu.length+1; j < data.length; j++) {
            data[j] = -1;
        }

        return data;
    }

    public boolean enableCellBroadcast(int messageIdentifier) {
        return enableCellBroadcastRange(messageIdentifier, messageIdentifier);
    }

    public boolean disableCellBroadcast(int messageIdentifier) {
        return disableCellBroadcastRange(messageIdentifier, messageIdentifier);
    }

    public boolean enableCellBroadcastRange(int startMessageId, int endMessageId) {
        if (PhoneConstants.PHONE_TYPE_GSM == mPhone.getPhoneType()) {
            return enableGsmBroadcastRange(startMessageId, endMessageId);
        } else {
            return enableCdmaBroadcastRange(startMessageId, endMessageId);
        }
    }

    public boolean disableCellBroadcastRange(int startMessageId, int endMessageId) {
        if (PhoneConstants.PHONE_TYPE_GSM == mPhone.getPhoneType()) {
            return disableGsmBroadcastRange(startMessageId, endMessageId);
        } else {
            return disableCdmaBroadcastRange(startMessageId, endMessageId);
        }
    }
    synchronized public boolean enableGsmBroadcastRange(int startMessageId, int endMessageId) {
        if (DBG) log("enableGsmBroadcastRange");

        Context context = mPhone.getContext();

        context.enforceCallingPermission(
                "android.permission.RECEIVE_SMS",
                "Enabling cell broadcast SMS");

        String client = context.getPackageManager().getNameForUid(
                Binder.getCallingUid());

        if (!mCellBroadcastRangeManager.enableRange(startMessageId, endMessageId, client)) {
            log("Failed to add cell broadcast subscription for MID range " + startMessageId
                    + " to " + endMessageId + " from client " + client);
            return false;
        }

        if (DBG)
            log("Added cell broadcast subscription for MID range " + startMessageId
                    + " to " + endMessageId + " from client " + client);

        setCellBroadcastActivation(!mCellBroadcastRangeManager.isEmpty());

        return true;
    }

    synchronized public boolean disableGsmBroadcastRange(int startMessageId, int endMessageId) {
        if (DBG) log("disableGsmBroadcastRange");

        Context context = mPhone.getContext();

        context.enforceCallingPermission(
                "android.permission.RECEIVE_SMS",
                "Disabling cell broadcast SMS");

        String client = context.getPackageManager().getNameForUid(
                Binder.getCallingUid());

        if (!mCellBroadcastRangeManager.disableRange(startMessageId, endMessageId, client)) {
            log("Failed to remove cell broadcast subscription for MID range " + startMessageId
                    + " to " + endMessageId + " from client " + client);
            return false;
        }

        if (DBG)
            log("Removed cell broadcast subscription for MID range " + startMessageId
                    + " to " + endMessageId + " from client " + client);

        setCellBroadcastActivation(!mCellBroadcastRangeManager.isEmpty());

        return true;
    }

    synchronized public boolean enableCdmaBroadcastRange(int startMessageId, int endMessageId) {
        if (DBG) log("enableCdmaBroadcastRange");

        Context context = mPhone.getContext();

        context.enforceCallingPermission(
                "android.permission.RECEIVE_SMS",
                "Enabling cdma broadcast SMS");

        String client = context.getPackageManager().getNameForUid(
                Binder.getCallingUid());

        if (!mCdmaBroadcastRangeManager.enableRange(startMessageId, endMessageId, client)) {
            log("Failed to add cdma broadcast subscription for MID range " + startMessageId
                    + " to " + endMessageId + " from client " + client);
            return false;
        }

        if (DBG)
            log("Added cdma broadcast subscription for MID range " + startMessageId
                    + " to " + endMessageId + " from client " + client);

        setCdmaBroadcastActivation(!mCdmaBroadcastRangeManager.isEmpty());

        return true;
    }

    synchronized public boolean disableCdmaBroadcastRange(int startMessageId, int endMessageId) {
        if (DBG) log("disableCdmaBroadcastRange");

        Context context = mPhone.getContext();

        context.enforceCallingPermission(
                "android.permission.RECEIVE_SMS",
                "Disabling cell broadcast SMS");

        String client = context.getPackageManager().getNameForUid(
                Binder.getCallingUid());

        if (!mCdmaBroadcastRangeManager.disableRange(startMessageId, endMessageId, client)) {
            log("Failed to remove cdma broadcast subscription for MID range " + startMessageId
                    + " to " + endMessageId + " from client " + client);
            return false;
        }

        if (DBG)
            log("Removed cdma broadcast subscription for MID range " + startMessageId
                    + " to " + endMessageId + " from client " + client);

        setCdmaBroadcastActivation(!mCdmaBroadcastRangeManager.isEmpty());

        return true;
    }

    class CellBroadcastRangeManager extends IntRangeManager {
        private ArrayList<SmsBroadcastConfigInfo> mConfigList =
                new ArrayList<SmsBroadcastConfigInfo>();

        /**
         * Called when the list of enabled ranges has changed. This will be
         * followed by zero or more calls to {@link #addRange} followed by
         * a call to {@link #finishUpdate}.
         */
        protected void startUpdate() {
            mConfigList.clear();
        }

        /**
         * Called after {@link #startUpdate} to indicate a range of enabled
         * values.
         * @param startId the first id included in the range
         * @param endId the last id included in the range
         */
        protected void addRange(int startId, int endId, boolean selected) {
            mConfigList.add(new SmsBroadcastConfigInfo(startId, endId,
                        SMS_CB_CODE_SCHEME_MIN, SMS_CB_CODE_SCHEME_MAX, selected));
        }

        /**
         * Called to indicate the end of a range update started by the
         * previous call to {@link #startUpdate}.
         * @return true if successful, false otherwise
         */
        protected boolean finishUpdate() {
            if (mConfigList.isEmpty()) {
                return true;
            } else {
                SmsBroadcastConfigInfo[] configs =
                        mConfigList.toArray(new SmsBroadcastConfigInfo[mConfigList.size()]);
                return setCellBroadcastConfig(configs);
            }
        }
    }

    class CdmaBroadcastRangeManager extends IntRangeManager {
        private ArrayList<CdmaSmsBroadcastConfigInfo> mConfigList =
                new ArrayList<CdmaSmsBroadcastConfigInfo>();

        /**
         * Called when the list of enabled ranges has changed. This will be
         * followed by zero or more calls to {@link #addRange} followed by a
         * call to {@link #finishUpdate}.
         */
        protected void startUpdate() {
            mConfigList.clear();
        }

        /**
         * Called after {@link #startUpdate} to indicate a range of enabled
         * values.
         * @param startId the first id included in the range
         * @param endId the last id included in the range
         */
        protected void addRange(int startId, int endId, boolean selected) {
            mConfigList.add(new CdmaSmsBroadcastConfigInfo(startId, endId,
                    1, selected));
        }

        /**
         * Called to indicate the end of a range update started by the previous
         * call to {@link #startUpdate}.
         * @return true if successful, false otherwise
         */
        protected boolean finishUpdate() {
            if (mConfigList.isEmpty()) {
                return true;
            } else {
                CdmaSmsBroadcastConfigInfo[] configs =
                        mConfigList.toArray(new CdmaSmsBroadcastConfigInfo[mConfigList.size()]);
                return setCdmaBroadcastConfig(configs);
            }
        }
    }

    private boolean setCellBroadcastConfig(SmsBroadcastConfigInfo[] configs) {
        if (DBG)
            log("Calling setGsmBroadcastConfig with " + configs.length + " configurations");

        synchronized (mLock) {
            Message response = mHandler.obtainMessage(EVENT_SET_BROADCAST_CONFIG_DONE);

            mSuccess = false;
            mPhone.mCi.setGsmBroadcastConfig(configs, response);

            try {
                mLock.wait();
            } catch (InterruptedException e) {
                log("interrupted while trying to set cell broadcast config");
            }
        }

        return mSuccess;
    }

    private boolean setCellBroadcastActivation(boolean activate) {
        if (DBG)
            log("Calling setCellBroadcastActivation(" + activate + ')');

        synchronized (mLock) {
            Message response = mHandler.obtainMessage(EVENT_SET_BROADCAST_ACTIVATION_DONE);

            mSuccess = false;
            mPhone.mCi.setGsmBroadcastActivation(activate, response);

            try {
                mLock.wait();
            } catch (InterruptedException e) {
                log("interrupted while trying to set cell broadcast activation");
            }
        }

        return mSuccess;
    }

    private boolean setCdmaBroadcastConfig(CdmaSmsBroadcastConfigInfo[] configs) {
        if (DBG)
            log("Calling setCdmaBroadcastConfig with " + configs.length + " configurations");

        synchronized (mLock) {
            Message response = mHandler.obtainMessage(EVENT_SET_BROADCAST_CONFIG_DONE);

            mSuccess = false;
            mPhone.mCi.setCdmaBroadcastConfig(configs, response);

            try {
                mLock.wait();
            } catch (InterruptedException e) {
                log("interrupted while trying to set cdma broadcast config");
            }
        }

        return mSuccess;
    }

    private boolean setCdmaBroadcastActivation(boolean activate) {
        if (DBG)
            log("Calling setCdmaBroadcastActivation(" + activate + ")");

        synchronized (mLock) {
            Message response = mHandler.obtainMessage(EVENT_SET_BROADCAST_ACTIVATION_DONE);

            mSuccess = false;
            mPhone.mCi.setCdmaBroadcastActivation(activate, response);

            try {
                mLock.wait();
            } catch (InterruptedException e) {
                log("interrupted while trying to set cdma broadcast activation");
            }
        }

        return mSuccess;
    }

    protected void log(String msg) {
        Log.d(LOG_TAG, "[IccSmsInterfaceManager] " + msg);
    }

    public boolean isImsSmsSupported() {
        return mDispatcher.isIms();
    }

    public String getImsSmsFormat() {
        return mDispatcher.getImsSmsFormat();
    }

    /** @hide **/
    public boolean isShortSMSCode(String destAddr) {
        TelephonyManager telephonyManager =
                (TelephonyManager) mContext.getSystemService(Context.TELEPHONY_SERVICE);
        int smsCategory = SmsUsageMonitor.CATEGORY_NOT_SHORT_CODE;

        String countryIso = telephonyManager.getSimCountryIso();
        if (countryIso == null || countryIso.length() != 2) {
            countryIso = telephonyManager.getNetworkCountryIso();
        }

        smsCategory = SmsUsageMonitor.mergeShortCodeCategories(smsCategory,
                mPhone.mSmsUsageMonitor.checkDestination(destAddr, countryIso));

        if (smsCategory == SmsUsageMonitor.CATEGORY_NOT_SHORT_CODE
                || smsCategory == SmsUsageMonitor.CATEGORY_FREE_SHORT_CODE
                || smsCategory == SmsUsageMonitor.CATEGORY_STANDARD_SHORT_CODE) {
            return false;    // not a premium short code
        }

        return true;
    }
}<|MERGE_RESOLUTION|>--- conflicted
+++ resolved
@@ -458,11 +458,7 @@
                 callingParts[0]) != AppOpsManager.MODE_ALLOWED) {
             return;
         }
-<<<<<<< HEAD
-        mDispatcher.sendText(destAddr, scAddr, text, sentIntent, deliveryIntent, -1);
-=======
         mDispatcher.sendText(destAddr, scAddr, text, sentIntent, deliveryIntent, -1, false, -1);
->>>>>>> 12aaa4fe
     }
 
     /**
@@ -494,34 +490,22 @@
     @Override
     public void sendTextWithOptions(String callingPackage, String destAddr, String scAddr,
             String text, PendingIntent sentIntent, PendingIntent deliveryIntent,
-<<<<<<< HEAD
-            int priority) {
-=======
             int priority, boolean isExpectMore, int validityPeriod) {
->>>>>>> 12aaa4fe
         mPhone.getContext().enforceCallingPermission(
                 Manifest.permission.SEND_SMS,
                 "Sending SMS message");
         if (Rlog.isLoggable("SMS", Log.VERBOSE)) {
             log("sendText: destAddr=" + destAddr + " scAddr=" + scAddr +
                 " text='"+ text + "' sentIntent=" +
-<<<<<<< HEAD
-                sentIntent + " deliveryIntent=" + deliveryIntent);
-=======
                 sentIntent + " deliveryIntent=" + deliveryIntent +
                 "validityPeriod" + validityPeriod);
->>>>>>> 12aaa4fe
         }
         if (mAppOps.noteOp(AppOpsManager.OP_SEND_SMS, Binder.getCallingUid(),
                 callingPackage) != AppOpsManager.MODE_ALLOWED) {
             return;
         }
-<<<<<<< HEAD
-        mDispatcher.sendText(destAddr, scAddr, text, sentIntent, deliveryIntent, priority);
-=======
         mDispatcher.sendText(destAddr, scAddr, text, sentIntent, deliveryIntent, priority,
                 isExpectMore, validityPeriod);
->>>>>>> 12aaa4fe
     }
 
     /**
@@ -579,58 +563,6 @@
         }
         mDispatcher.sendMultipartText(destAddr, scAddr, (ArrayList<String>) parts,
                 (ArrayList<PendingIntent>) sentIntents, (ArrayList<PendingIntent>) deliveryIntents,
-                -1);
-    }
-
-    /**
-     * Send a multi-part text based SMS.
-     *
-     * @param destAddr the address to send the message to
-     * @param scAddr is the service center address or null to use
-     *   the current default SMSC
-     * @param parts an <code>ArrayList</code> of strings that, in order,
-     *   comprise the original message
-     * @param sentIntents if not null, an <code>ArrayList</code> of
-     *   <code>PendingIntent</code>s (one for each message part) that is
-     *   broadcast when the corresponding message part has been sent.
-     *   The result code will be <code>Activity.RESULT_OK<code> for success,
-     *   or one of these errors:
-     *   <code>RESULT_ERROR_GENERIC_FAILURE</code>
-     *   <code>RESULT_ERROR_RADIO_OFF</code>
-     *   <code>RESULT_ERROR_NULL_PDU</code>.
-     *  The per-application based SMS control checks sentIntent. If sentIntent
-     *  is NULL the caller will be checked against all unknown applications,
-     *  which cause smaller number of SMS to be sent in checking period.
-     * @param deliveryIntents if not null, an <code>ArrayList</code> of
-     *   <code>PendingIntent</code>s (one for each message part) that is
-     *   broadcast when the corresponding message part has been delivered
-     *   to the recipient.  The raw pdu of the status report is in the
-     *   extended data ("pdu").
-     * @param priority Priority level of the message
-     */
-    @Override
-    public void sendMultipartTextWithOptions(String callingPackage, String destAddr,
-            String scAddr, List<String> parts, List<PendingIntent> sentIntents,
-            List<PendingIntent> deliveryIntents, int priority) {
-        mPhone.getContext().enforceCallingPermission(
-                Manifest.permission.SEND_SMS,
-                "Sending SMS message");
-        if (Rlog.isLoggable("SMS", Log.VERBOSE)) {
-            int i = 0;
-            for (String part : parts) {
-                log("sendMultipartText: destAddr=" + destAddr + ", srAddr=" + scAddr +
-                        ", part[" + (i++) + "]=" + part);
-            }
-        }
-        if (mAppOps.noteOp(AppOpsManager.OP_SEND_SMS, Binder.getCallingUid(),
-                callingPackage) != AppOpsManager.MODE_ALLOWED) {
-            return;
-        }
-        mDispatcher.sendMultipartText(destAddr, scAddr, (ArrayList<String>) parts,
-                (ArrayList<PendingIntent>) sentIntents, (ArrayList<PendingIntent>) deliveryIntents,
-<<<<<<< HEAD
-                priority);
-=======
                 -1, false, -1);
     }
 
@@ -683,7 +615,6 @@
         mDispatcher.sendMultipartText(destAddr, scAddr, (ArrayList<String>) parts,
                 (ArrayList<PendingIntent>) sentIntents, (ArrayList<PendingIntent>) deliveryIntents,
                 priority, isExpectMore, validityPeriod);
->>>>>>> 12aaa4fe
     }
 
     @Override
