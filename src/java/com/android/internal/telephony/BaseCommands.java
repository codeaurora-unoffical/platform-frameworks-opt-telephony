--- conflicted
+++ resolved
@@ -840,8 +840,6 @@
         return mRilVersion;
     }
 
-<<<<<<< HEAD
-=======
     public void setUiccSubscription(int slotId, int appIndex, int subId, int subStatus,
             Message response) {
     }
@@ -849,7 +847,6 @@
     public void setDataSubscription(Message response) {
     }
 
->>>>>>> 8b30f8d8
     /**
      * @hide
      */
