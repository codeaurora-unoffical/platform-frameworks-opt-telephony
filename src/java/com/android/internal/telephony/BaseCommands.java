--- conflicted
+++ resolved
@@ -74,13 +74,10 @@
     protected RegistrantList mHardwareConfigChangeRegistrants = new RegistrantList();
     protected RegistrantList mPhoneRadioCapabilityChangedRegistrants =
             new RegistrantList();
-<<<<<<< HEAD
     protected RegistrantList mAdnInitDoneRegistrants = new RegistrantList();
     protected RegistrantList mAdnRecordsInfoRegistrants = new RegistrantList();
-=======
     protected RegistrantList mPcoDataRegistrants = new RegistrantList();
 
->>>>>>> b7f55afe
 
     protected Registrant mGsmSmsRegistrant;
     protected Registrant mCdmaSmsRegistrant;
@@ -911,7 +908,6 @@
       }
     }
 
-<<<<<<< HEAD
     /**
      * @hide
      */
@@ -970,7 +966,6 @@
     public void updateAdnRecord(SimPhoneBookAdnRecord adnRecordInfo, Message result) {
     }
 
-=======
     @Override
     public void registerForPcoData(Handler h, int what, Object obj) {
         mPcoDataRegistrants.add(new Registrant(h, what, obj));
@@ -980,5 +975,4 @@
     public void unregisterForPcoData(Handler h) {
         mPcoDataRegistrants.remove(h);
     }
->>>>>>> b7f55afe
 }