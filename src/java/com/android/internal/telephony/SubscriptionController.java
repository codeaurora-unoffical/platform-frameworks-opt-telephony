--- conflicted
+++ resolved
@@ -160,18 +160,11 @@
 
     private AppOpsManager mAppOps;
 
-<<<<<<< HEAD
-    // Each slot can have multiple subs.
-    private static Map<Integer, ArrayList<Integer>> sSlotIndexToSubIds = new ConcurrentHashMap<>();
-    protected static int mDefaultFallbackSubId = SubscriptionManager.INVALID_SUBSCRIPTION_ID;
-    protected static int mDefaultPhoneId = SubscriptionManager.DEFAULT_PHONE_INDEX;
-=======
     // FIXME: Does not allow for multiple subs in a slot and change to SparseArray
     private static Map<Integer, Integer> sSlotIndexToSubId =
             new ConcurrentHashMap<Integer, Integer>();
-    private static int mDefaultFallbackSubId = SubscriptionManager.INVALID_SUBSCRIPTION_ID;
-    private static int mDefaultPhoneId = SubscriptionManager.DEFAULT_PHONE_INDEX;
->>>>>>> 62aa98e0
+    protected  static int mDefaultFallbackSubId = SubscriptionManager.INVALID_SUBSCRIPTION_ID;
+    protected  static int mDefaultPhoneId = SubscriptionManager.DEFAULT_PHONE_INDEX;
 
     private int[] colorArr;
     private long mLastISubServiceRegTime;
