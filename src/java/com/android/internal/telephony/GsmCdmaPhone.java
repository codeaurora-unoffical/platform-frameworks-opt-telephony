--- conflicted
+++ resolved
@@ -2833,13 +2833,6 @@
                 }
 
                 if (DBG) logd("Baseband version: " + ar.result);
-<<<<<<< HEAD
-                String version = (String)ar.result;
-                int length = version.length();
-                TelephonyManager.from(mContext).setBasebandVersionForPhone(getPhoneId(),
-                        length <= SystemProperties.PROP_VALUE_MAX/2 ? version
-                            : version.substring(length - SystemProperties.PROP_VALUE_MAX/2, length));
-=======
                 /* Android property value is limited to 91 characters, but low layer
                  could pass a larger version string. To avoid runtime exception,
                  truncate the string baseband version string to 45 characters at most
@@ -2853,7 +2846,6 @@
                 TelephonyManager.from(mContext).setBasebandVersionForPhone(getPhoneId(),
                         length <= MAX_VERSION_LEN ? version
                             : version.substring(length - MAX_VERSION_LEN, length));
->>>>>>> 2230480b
             break;
 
             case EVENT_GET_IMEI_DONE:
