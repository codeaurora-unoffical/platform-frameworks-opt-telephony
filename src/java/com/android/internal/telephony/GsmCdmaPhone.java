/*
 * Copyright (C) 2015 The Android Open Source Project
 *
 * Licensed under the Apache License, Version 2.0 (the "License");
 * you may not use this file except in compliance with the License.
 * You may obtain a copy of the License at
 *
 *      http://www.apache.org/licenses/LICENSE-2.0
 *
 * Unless required by applicable law or agreed to in writing, software
 * distributed under the License is distributed on an "AS IS" BASIS,
 * WITHOUT WARRANTIES OR CONDITIONS OF ANY KIND, either express or implied.
 * See the License for the specific language governing permissions and
 * limitations under the License.
 */

package com.android.internal.telephony;

import static com.android.internal.telephony.CommandsInterface.CF_ACTION_DISABLE;
import static com.android.internal.telephony.CommandsInterface.CF_ACTION_ENABLE;
import static com.android.internal.telephony.CommandsInterface.CF_ACTION_ERASURE;
import static com.android.internal.telephony.CommandsInterface.CF_ACTION_REGISTRATION;
import static com.android.internal.telephony.CommandsInterface.CF_REASON_ALL;
import static com.android.internal.telephony.CommandsInterface.CF_REASON_ALL_CONDITIONAL;
import static com.android.internal.telephony.CommandsInterface.CF_REASON_BUSY;
import static com.android.internal.telephony.CommandsInterface.CF_REASON_NOT_REACHABLE;
import static com.android.internal.telephony.CommandsInterface.CF_REASON_NO_REPLY;
import static com.android.internal.telephony.CommandsInterface.CF_REASON_UNCONDITIONAL;
import static com.android.internal.telephony.CommandsInterface.SERVICE_CLASS_VOICE;

import android.annotation.NonNull;
import android.annotation.Nullable;
import android.compat.annotation.UnsupportedAppUsage;
import android.content.BroadcastReceiver;
import android.content.ContentValues;
import android.content.Context;
import android.content.Intent;
import android.content.IntentFilter;
import android.content.SharedPreferences;
import android.database.SQLException;
import android.net.Uri;
import android.os.AsyncResult;
import android.os.Bundle;
import android.os.Handler;
import android.os.Message;
import android.os.PersistableBundle;
import android.os.PowerManager;
import android.os.Registrant;
import android.os.RegistrantList;
import android.os.ResultReceiver;
import android.os.SystemProperties;
import android.os.UserHandle;
import android.os.WorkSource;
import android.preference.PreferenceManager;
import android.provider.Settings;
import android.provider.Telephony;
import android.sysprop.TelephonyProperties;
import android.telecom.TelecomManager;
import android.telecom.VideoProfile;
import android.telephony.AccessNetworkConstants;
import android.telephony.BarringInfo;
import android.telephony.CarrierConfigManager;
import android.telephony.CellIdentity;
import android.telephony.DataFailCause;
import android.telephony.ImsiEncryptionInfo;
import android.telephony.NetworkScanRequest;
import android.telephony.PhoneNumberUtils;
import android.telephony.PreciseDataConnectionState;
import android.telephony.ServiceState;
import android.telephony.ServiceState.RilRadioTechnology;
import android.telephony.SignalThresholdInfo;
import android.telephony.SubscriptionInfo;
import android.telephony.SubscriptionManager;
import android.telephony.TelephonyManager;
import android.telephony.UssdResponse;
import android.telephony.data.ApnSetting;
import android.text.TextUtils;
import android.util.Log;
import android.util.Pair;

import com.android.ims.ImsManager;
import com.android.internal.annotations.VisibleForTesting;
import com.android.internal.telephony.cdma.CdmaMmiCode;
import com.android.internal.telephony.cdma.CdmaSubscriptionSourceManager;
import com.android.internal.telephony.dataconnection.DataEnabledSettings;
import com.android.internal.telephony.dataconnection.DcTracker;
import com.android.internal.telephony.dataconnection.TransportManager;
import com.android.internal.telephony.emergency.EmergencyNumberTracker;
import com.android.internal.telephony.gsm.GsmMmiCode;
import com.android.internal.telephony.gsm.SuppServiceNotification;
import com.android.internal.telephony.test.SimulatedRadioControl;
import com.android.internal.telephony.uicc.IccCardApplicationStatus.AppType;
import com.android.internal.telephony.uicc.IccCardStatus;
import com.android.internal.telephony.uicc.IccException;
import com.android.internal.telephony.uicc.IccRecords;
import com.android.internal.telephony.uicc.IccVmNotSupportedException;
import com.android.internal.telephony.uicc.IsimRecords;
import com.android.internal.telephony.uicc.IsimUiccRecords;
import com.android.internal.telephony.uicc.RuimRecords;
import com.android.internal.telephony.uicc.SIMRecords;
import com.android.internal.telephony.uicc.UiccCard;
import com.android.internal.telephony.uicc.UiccCardApplication;
import com.android.internal.telephony.uicc.UiccController;
import com.android.internal.telephony.uicc.UiccProfile;
import com.android.internal.telephony.uicc.UiccSlot;
import com.android.internal.telephony.util.ArrayUtils;
import com.android.internal.telephony.util.TelephonyResourceUtils;
import com.android.telephony.Rlog;
import com.android.internal.telephony.util.QtiImsUtils;

import java.io.FileDescriptor;
import java.io.PrintWriter;
import java.util.ArrayList;
import java.util.List;
import java.util.regex.Matcher;
import java.util.regex.Pattern;

/**
 * {@hide}
 */
public class GsmCdmaPhone extends Phone {
    // NOTE that LOG_TAG here is "GsmCdma", which means that log messages
    // from this file will go into the radio log rather than the main
    // log.  (Use "adb logcat -b radio" to see them.)
    public static final String LOG_TAG = "GsmCdmaPhone";
    private static final boolean DBG = true;
    private static final boolean VDBG = false; /* STOPSHIP if true */

    /** Required magnitude change between unsolicited SignalStrength reports. */
    private static final int REPORTING_HYSTERESIS_DB = 2;
    /** Required throughput change between unsolicited LinkCapacityEstimate reports. */
    private static final int REPORTING_HYSTERESIS_KBPS = 50;
    /** Minimum time between unsolicited SignalStrength and LinkCapacityEstimate reports. */
    private static final int REPORTING_HYSTERESIS_MILLIS = 3000;

    //GSM
    // Key used to read/write voice mail number
    private static final String VM_NUMBER = "vm_number_key";
    // Key used to read/write the SIM IMSI used for storing the voice mail
    private static final String VM_SIM_IMSI = "vm_sim_imsi_key";
    /** List of Registrants to receive Supplementary Service Notifications. */
    private RegistrantList mSsnRegistrants = new RegistrantList();

    private static final int IMEI_14_DIGIT = 14;

    //CDMA
    private static final String VM_NUMBER_CDMA = "vm_number_key_cdma";
    private static final String PREFIX_WPS = "*272";
    private static final String PREFIX_WPS_CLIR_ACTIVATE = "*31#*272";
    private static final String PREFIX_WPS_CLIR_DEACTIVATE = "#31#*272";
    private CdmaSubscriptionSourceManager mCdmaSSM;
    public int mCdmaSubscriptionSource = CdmaSubscriptionSourceManager.SUBSCRIPTION_SOURCE_UNKNOWN;
    private PowerManager.WakeLock mWakeLock;
    // mEcmExitRespRegistrant is informed after the phone has been exited
    @UnsupportedAppUsage
    private Registrant mEcmExitRespRegistrant;
    private String mEsn;
    private String mMeid;
    // string to define how the carrier specifies its own ota sp number
    private String mCarrierOtaSpNumSchema;
    private Boolean mUiccApplicationsEnabled = null;

    public static final String PROPERTY_CDMA_HOME_OPERATOR_NUMERIC =
            "ro.cdma.home.operator.numeric";

    //CDMALTE
    /** PHONE_TYPE_CDMA_LTE in addition to RuimRecords needs access to SIMRecords and
     * IsimUiccRecords
     */
    private SIMRecords mSimRecords;

    // For non-persisted manual network selection
    private String mManualNetworkSelectionPlmn = "";

    //Common
    // Instance Variables
    @UnsupportedAppUsage
    private IsimUiccRecords mIsimUiccRecords;
    @UnsupportedAppUsage
    public GsmCdmaCallTracker mCT;
    @UnsupportedAppUsage
    public ServiceStateTracker mSST;
    public EmergencyNumberTracker mEmergencyNumberTracker;
    @UnsupportedAppUsage
    private ArrayList <MmiCode> mPendingMMIs = new ArrayList<MmiCode>();
    private IccPhoneBookInterfaceManager mIccPhoneBookIntManager;

    private int mPrecisePhoneType;

    private String mImei;
    private String mImeiSv;
    private String mVmNumber;

    // Create Cfu (Call forward unconditional) so that dialing number &
    // mOnComplete (Message object passed by client) can be packed &
    // given as a single Cfu object as user data to RIL.
    private static class Cfu {
        final String mSetCfNumber;
        final Message mOnComplete;

        @UnsupportedAppUsage
        Cfu(String cfNumber, Message onComplete) {
            mSetCfNumber = cfNumber;
            mOnComplete = onComplete;
        }
    }

    @UnsupportedAppUsage
    private IccSmsInterfaceManager mIccSmsInterfaceManager;

    private boolean mResetModemOnRadioTechnologyChange = false;

    private int mRilVersion;
    private boolean mBroadcastEmergencyCallStateChanges = false;
    private boolean mEnable14DigitImei = false;
    private CarrierKeyDownloadManager mCDM;
    private CarrierInfoManager mCIM;

    private final SettingsObserver mSettingsObserver;

    // Constructors

    public GsmCdmaPhone(Context context, CommandsInterface ci, PhoneNotifier notifier, int phoneId,
                        int precisePhoneType, TelephonyComponentFactory telephonyComponentFactory) {
        this(context, ci, notifier, false, phoneId, precisePhoneType, telephonyComponentFactory);
    }

    public GsmCdmaPhone(Context context, CommandsInterface ci, PhoneNotifier notifier,
                        boolean unitTestMode, int phoneId, int precisePhoneType,
                        TelephonyComponentFactory telephonyComponentFactory) {
        super(precisePhoneType == PhoneConstants.PHONE_TYPE_GSM ? "GSM" : "CDMA",
                notifier, context, ci, unitTestMode, phoneId, telephonyComponentFactory);

        // phone type needs to be set before other initialization as other objects rely on it
        mPrecisePhoneType = precisePhoneType;
        initOnce(ci);
        initRatSpecific(precisePhoneType);
        // CarrierSignalAgent uses CarrierActionAgent in construction so it needs to be created
        // after CarrierActionAgent.
        mCarrierActionAgent = mTelephonyComponentFactory.inject(CarrierActionAgent.class.getName())
                .makeCarrierActionAgent(this);
        mCarrierSignalAgent = mTelephonyComponentFactory.inject(CarrierSignalAgent.class.getName())
                .makeCarrierSignalAgent(this);
        mTransportManager = mTelephonyComponentFactory.inject(TransportManager.class.getName())
                .makeTransportManager(this);
        mSST = mTelephonyComponentFactory.inject(ServiceStateTracker.class.getName())
                .makeServiceStateTracker(this, this.mCi);
        mEmergencyNumberTracker = mTelephonyComponentFactory
                .inject(EmergencyNumberTracker.class.getName()).makeEmergencyNumberTracker(
                this, this.mCi);
        mDataEnabledSettings = mTelephonyComponentFactory
                .inject(DataEnabledSettings.class.getName()).makeDataEnabledSettings(this);

        // DcTracker uses SST so needs to be created after it is instantiated
        for (int transport : mTransportManager.getAvailableTransports()) {
            mDcTrackers.put(transport, mTelephonyComponentFactory.inject(DcTracker.class.getName())
                    .makeDcTracker(this, transport));
        }

        mCarrierResolver = mTelephonyComponentFactory.inject(CarrierResolver.class.getName())
                .makeCarrierResolver(this);

        getCarrierActionAgent().registerForCarrierAction(
                CarrierActionAgent.CARRIER_ACTION_SET_METERED_APNS_ENABLED, this,
                EVENT_SET_CARRIER_DATA_ENABLED, null, false);

        mSST.registerForNetworkAttached(this, EVENT_REGISTERED_TO_NETWORK, null);
        mDeviceStateMonitor = mTelephonyComponentFactory.inject(DeviceStateMonitor.class.getName())
                .makeDeviceStateMonitor(this);

        mSST.registerForVoiceRegStateOrRatChanged(this, EVENT_VRS_OR_RAT_CHANGED, null);

        mSettingsObserver = new SettingsObserver(context, this);
        mSettingsObserver.observe(
                Settings.Global.getUriFor(Settings.Global.DEVICE_PROVISIONED),
                EVENT_DEVICE_PROVISIONED_CHANGE);
        mSettingsObserver.observe(
                Settings.Global.getUriFor(Settings.Global.DEVICE_PROVISIONING_MOBILE_DATA_ENABLED),
                EVENT_DEVICE_PROVISIONING_DATA_SETTING_CHANGE);

        loadTtyMode();
        logd("GsmCdmaPhone: constructor: sub = " + mPhoneId);
    }

    private BroadcastReceiver mBroadcastReceiver = new BroadcastReceiver() {
        @Override
        public void onReceive(Context context, Intent intent) {
            Rlog.d(LOG_TAG, "mBroadcastReceiver: action " + intent.getAction());
            String action = intent.getAction();
            if (CarrierConfigManager.ACTION_CARRIER_CONFIG_CHANGED.equals(action) &&
                    intent.getExtras() != null &&
                    intent.getExtras().getInt(CarrierConfigManager.EXTRA_SLOT_INDEX,
                    SubscriptionManager.INVALID_SIM_SLOT_INDEX) == mPhoneId) {
                // Only handle carrier config changes for this phone id.
                if (mPhoneId == intent.getIntExtra(CarrierConfigManager.EXTRA_SLOT_INDEX, -1)) {
                    sendMessage(obtainMessage(EVENT_CARRIER_CONFIG_CHANGED));
                }
            } else if (TelecomManager.ACTION_CURRENT_TTY_MODE_CHANGED.equals(action)) {
                int ttyMode = intent.getIntExtra(
                        TelecomManager.EXTRA_CURRENT_TTY_MODE, TelecomManager.TTY_MODE_OFF);
                updateTtyMode(ttyMode);
            } else if (TelecomManager.ACTION_TTY_PREFERRED_MODE_CHANGED.equals(action)) {
                int newPreferredTtyMode = intent.getIntExtra(
                        TelecomManager.EXTRA_TTY_PREFERRED_MODE, TelecomManager.TTY_MODE_OFF);
                updateUiTtyMode(newPreferredTtyMode);
            }
        }
    };

    private void initOnce(CommandsInterface ci) {
        if (ci instanceof SimulatedRadioControl) {
            mSimulatedRadioControl = (SimulatedRadioControl) ci;
        }

        mEcbmHandler = EcbmHandler.getInstance().initialize(mContext, this, mCi, mPhoneId);
        mCT = mTelephonyComponentFactory.inject(GsmCdmaCallTracker.class.getName())
                .makeGsmCdmaCallTracker(this);
        mIccPhoneBookIntManager = mTelephonyComponentFactory
                .inject(IccPhoneBookInterfaceManager.class.getName())
                .makeIccPhoneBookInterfaceManager(this);
        PowerManager pm
                = (PowerManager) mContext.getSystemService(Context.POWER_SERVICE);
        mWakeLock = pm.newWakeLock(PowerManager.PARTIAL_WAKE_LOCK, LOG_TAG);
        mIccSmsInterfaceManager = mTelephonyComponentFactory
                .inject(IccSmsInterfaceManager.class.getName())
                .makeIccSmsInterfaceManager(this);

        mCi.registerForAvailable(this, EVENT_RADIO_AVAILABLE, null);
        mCi.registerForOffOrNotAvailable(this, EVENT_RADIO_OFF_OR_NOT_AVAILABLE, null);
        mCi.registerForOn(this, EVENT_RADIO_ON, null);
        mCi.registerForRadioStateChanged(this, EVENT_RADIO_STATE_CHANGED, null);
        mCi.registerUiccApplicationEnablementChanged(this, EVENT_UICC_APPS_ENABLEMENT_CHANGED,
                null);
        mCi.setOnSuppServiceNotification(this, EVENT_SSN, null);
        mCi.setOnRegistrationFailed(this, EVENT_REGISTRATION_FAILED, null);
        mCi.registerForBarringInfoChanged(this, EVENT_BARRING_INFO_CHANGED, null);

        //GSM
        mCi.setOnUSSD(this, EVENT_USSD, null);
        mCi.setOnSs(this, EVENT_SS, null);

        //CDMA
        mCdmaSSM = mTelephonyComponentFactory.inject(CdmaSubscriptionSourceManager.class.getName())
                .getCdmaSubscriptionSourceManagerInstance(mContext,
                mCi, this, EVENT_CDMA_SUBSCRIPTION_SOURCE_CHANGED, null);
        mCi.registerForModemReset(this, EVENT_MODEM_RESET, null);
        // get the string that specifies the carrier OTA Sp number
        mCarrierOtaSpNumSchema = TelephonyManager.from(mContext).getOtaSpNumberSchemaForPhone(
                getPhoneId(), "");

        mResetModemOnRadioTechnologyChange = TelephonyProperties.reset_on_radio_tech_change()
                .orElse(false);

        mCi.registerForRilConnected(this, EVENT_RIL_CONNECTED, null);
        mCi.registerForVoiceRadioTechChanged(this, EVENT_VOICE_RADIO_TECH_CHANGED, null);
        IntentFilter filter = new IntentFilter(
                CarrierConfigManager.ACTION_CARRIER_CONFIG_CHANGED);
        filter.addAction(TelecomManager.ACTION_CURRENT_TTY_MODE_CHANGED);
        filter.addAction(TelecomManager.ACTION_TTY_PREFERRED_MODE_CHANGED);
        mContext.registerReceiver(mBroadcastReceiver, filter);

        mCDM = new CarrierKeyDownloadManager(this);
        mCIM = mTelephonyComponentFactory.inject(CarrierInfoManager.class.getName())
                .makeCarrierInfoManager(this);
    }

    private void initRatSpecific(int precisePhoneType) {
        mPendingMMIs.clear();
        mIccPhoneBookIntManager.updateIccRecords(null);
        mEsn = null;
        mMeid = null;

        mPrecisePhoneType = precisePhoneType;
        logd("Precise phone type " + mPrecisePhoneType);

        TelephonyManager tm = TelephonyManager.from(mContext);
        UiccProfile uiccProfile = getUiccProfile();
        if (isPhoneTypeGsm()) {
            mCi.setPhoneType(PhoneConstants.PHONE_TYPE_GSM);
            tm.setPhoneType(getPhoneId(), PhoneConstants.PHONE_TYPE_GSM);
            if (uiccProfile != null) {
                uiccProfile.setVoiceRadioTech(ServiceState.RIL_RADIO_TECHNOLOGY_UMTS);
            }
        } else {
            mCdmaSubscriptionSource = mCdmaSSM.getCdmaSubscriptionSource();
            // This is needed to handle phone process crashes
            final boolean isInEcm = getInEcmMode();
            if (isInEcm) {
                try {
                    mEcbmHandler.exitEmergencyCallbackMode();
                } catch (Exception e) {
                    e.printStackTrace();
                }
            }

            mCi.setPhoneType(PhoneConstants.PHONE_TYPE_CDMA);
            tm.setPhoneType(getPhoneId(), PhoneConstants.PHONE_TYPE_CDMA);
            if (uiccProfile != null) {
                uiccProfile.setVoiceRadioTech(ServiceState.RIL_RADIO_TECHNOLOGY_1xRTT);
            }
            // Sets operator properties by retrieving from build-time system property
            String operatorAlpha = SystemProperties.get("ro.cdma.home.operator.alpha");
            String operatorNumeric = SystemProperties.get(PROPERTY_CDMA_HOME_OPERATOR_NUMERIC);
            logd("init: operatorAlpha='" + operatorAlpha
                    + "' operatorNumeric='" + operatorNumeric + "'");
            if (!TextUtils.isEmpty(operatorAlpha)) {
                logd("init: set 'gsm.sim.operator.alpha' to operator='" + operatorAlpha + "'");
                tm.setSimOperatorNameForPhone(mPhoneId, operatorAlpha);
            }
            if (!TextUtils.isEmpty(operatorNumeric)) {
                logd("init: set 'gsm.sim.operator.numeric' to operator='" + operatorNumeric +
                        "'");
                logd("update icc_operator_numeric=" + operatorNumeric);
                tm.setSimOperatorNumericForPhone(mPhoneId, operatorNumeric);

                SubscriptionController.getInstance().setMccMnc(operatorNumeric, getSubId());
                // Sets iso country property by retrieving from build-time system property
                setIsoCountryProperty(operatorNumeric);
                // Updates MCC MNC device configuration information
                logd("update mccmnc=" + operatorNumeric);
                MccTable.updateMccMncConfiguration(mContext, operatorNumeric);
            }

            // Sets current entry in the telephony carrier table
            updateCurrentCarrierInProvider(operatorNumeric);
        }
    }

    //CDMA
    /**
     * Sets PROPERTY_ICC_OPERATOR_ISO_COUNTRY property
     *
     */
    private void setIsoCountryProperty(String operatorNumeric) {
        TelephonyManager tm = TelephonyManager.from(mContext);
        if (TextUtils.isEmpty(operatorNumeric)) {
            logd("setIsoCountryProperty: clear 'gsm.sim.operator.iso-country'");
            tm.setSimCountryIsoForPhone(mPhoneId, "");
            SubscriptionController.getInstance().setCountryIso("", getSubId());
        } else {
            String iso = "";
            try {
                iso = MccTable.countryCodeForMcc(operatorNumeric.substring(0, 3));
            } catch (StringIndexOutOfBoundsException ex) {
                Rlog.e(LOG_TAG, "setIsoCountryProperty: countryCodeForMcc error", ex);
            }

            logd("setIsoCountryProperty: set 'gsm.sim.operator.iso-country' to iso=" + iso);
            tm.setSimCountryIsoForPhone(mPhoneId, iso);
            SubscriptionController.getInstance().setCountryIso(iso, getSubId());
        }
    }

    @UnsupportedAppUsage
    public boolean isPhoneTypeGsm() {
        return mPrecisePhoneType == PhoneConstants.PHONE_TYPE_GSM;
    }

    public boolean isPhoneTypeCdma() {
        return mPrecisePhoneType == PhoneConstants.PHONE_TYPE_CDMA;
    }

    public boolean isPhoneTypeCdmaLte() {
        return mPrecisePhoneType == PhoneConstants.PHONE_TYPE_CDMA_LTE;
    }

    private void switchPhoneType(int precisePhoneType) {

        initRatSpecific(precisePhoneType);

        mSST.updatePhoneType();
        setPhoneName(precisePhoneType == PhoneConstants.PHONE_TYPE_GSM ? "GSM" : "CDMA");
        onUpdateIccAvailability();
        // if is possible that onUpdateIccAvailability() does not unregister and re-register for
        // ICC events, for example if mUiccApplication does not change which can happen if phone
        // type is transitioning from CDMA to GSM but 3gpp2 application was not available.
        // To handle such cases, unregister and re-register here. They still need to be called in
        // onUpdateIccAvailability(), since in normal cases register/unregister calls can be on
        // different IccRecords objects. Here they are on the same IccRecords object.
        unregisterForIccRecordEvents();
        registerForIccRecordEvents();

        mCT.updatePhoneType();

        int radioState = mCi.getRadioState();
        if (radioState != TelephonyManager.RADIO_POWER_UNAVAILABLE) {
            handleRadioAvailable();
            if (radioState == TelephonyManager.RADIO_POWER_ON) {
                handleRadioOn();
            }
        }
        if (radioState != TelephonyManager.RADIO_POWER_ON) {
            handleRadioOffOrNotAvailable();
        }
    }

    @Override
    protected void finalize() {
        if(DBG) logd("GsmCdmaPhone finalized");
        if (mWakeLock != null && mWakeLock.isHeld()) {
            Rlog.e(LOG_TAG, "UNEXPECTED; mWakeLock is held when finalizing.");
            mWakeLock.release();
        }
    }

    @UnsupportedAppUsage
    @Override
    @NonNull
    public ServiceState getServiceState() {
        if (mSST == null || mSST.mSS.getState() != ServiceState.STATE_IN_SERVICE) {
            if (mImsPhone != null) {
                return mergeServiceStates((mSST == null) ? new ServiceState() : mSST.mSS,
                        mImsPhone.getServiceState());
            }
        }

        if (mSST != null) {
            return mSST.mSS;
        } else {
            // avoid potential NPE in EmergencyCallHelper during Phone switch
            return new ServiceState();
        }
    }

    @Override
    public void getCellIdentity(WorkSource workSource, Message rspMsg) {
        mSST.requestCellIdentity(workSource, rspMsg);
    }

    @UnsupportedAppUsage
    @Override
    public PhoneConstants.State getState() {
        if (mImsPhone != null) {
            PhoneConstants.State imsState = mImsPhone.getState();
            if (imsState != PhoneConstants.State.IDLE) {
                return imsState;
            }
        }

        return mCT.mState;
    }

    @UnsupportedAppUsage
    @Override
    public int getPhoneType() {
        if (mPrecisePhoneType == PhoneConstants.PHONE_TYPE_GSM) {
            return PhoneConstants.PHONE_TYPE_GSM;
        } else {
            return PhoneConstants.PHONE_TYPE_CDMA;
        }
    }

    @Override
    public ServiceStateTracker getServiceStateTracker() {
        return mSST;
    }

    @Override
    public EmergencyNumberTracker getEmergencyNumberTracker() {
        return mEmergencyNumberTracker;
    }

    @UnsupportedAppUsage
    @Override
    public CallTracker getCallTracker() {
        return mCT;
    }

    @Override
    public TransportManager getTransportManager() {
        return mTransportManager;
    }

    @Override
    public void updateVoiceMail() {
        if (isPhoneTypeGsm()) {
            int countVoiceMessages = 0;
            IccRecords r = mIccRecords.get();
            if (r != null) {
                // get voice mail count from SIM
                countVoiceMessages = r.getVoiceMessageCount();
            }
            if (countVoiceMessages == IccRecords.DEFAULT_VOICE_MESSAGE_COUNT) {
                countVoiceMessages = getStoredVoiceMessageCount();
            }
            logd("updateVoiceMail countVoiceMessages = " + countVoiceMessages
                    + " subId " + getSubId());
            setVoiceMessageCount(countVoiceMessages);
        } else {
            setVoiceMessageCount(getStoredVoiceMessageCount());
        }
    }

    @Override
    public List<? extends MmiCode>
    getPendingMmiCodes() {
        return mPendingMMIs;
    }

    private @NonNull DcTracker getActiveDcTrackerForApn(@NonNull String apnType) {
        int currentTransport = mTransportManager.getCurrentTransport(
                ApnSetting.getApnTypesBitmaskFromString(apnType));
        return getDcTracker(currentTransport);
    }

    @Override
    public PreciseDataConnectionState getPreciseDataConnectionState(String apnType) {
        // If we are OOS, then all data connections are null.
        // FIXME: we need to figure out how to report the EIMS PDN connectivity here, which
        // should imply emergency attach - today emergency attach is unknown at the AP,
        // so, we take a guess.
        boolean isEmergencyData = isPhoneTypeGsm()
                && apnType.equals(PhoneConstants.APN_TYPE_EMERGENCY);

        if (mSST == null
                || ((mSST.getCurrentDataConnectionState() != ServiceState.STATE_IN_SERVICE)
                        && !isEmergencyData)) {
            return new PreciseDataConnectionState(TelephonyManager.DATA_DISCONNECTED,
                    TelephonyManager.NETWORK_TYPE_UNKNOWN,
                    ApnSetting.getApnTypesBitmaskFromString(apnType),
                    apnType, null, DataFailCause.NONE, null);
        }

        // must never be null
        final DcTracker dctForApn = getActiveDcTrackerForApn(apnType);

        int networkType = TelephonyManager.NETWORK_TYPE_UNKNOWN;
        // Always non-null
        ServiceState ss = getServiceState();
        if (ss != null) {
            networkType = ss.getDataNetworkType();
        }

        return dctForApn.getPreciseDataConnectionState(apnType, isDataSuspended(), networkType);
    }

    boolean isDataSuspended() {
        return mCT.mState != PhoneConstants.State.IDLE && !mSST.isConcurrentVoiceAndDataAllowed();
    }

    @Override
    public PhoneConstants.DataState getDataConnectionState(String apnType) {
        PhoneConstants.DataState ret = PhoneConstants.DataState.DISCONNECTED;

        if (mSST == null) {
            // Radio Technology Change is ongoing, dispose() and removeReferences() have
            // already been called

            ret = PhoneConstants.DataState.DISCONNECTED;
        } else if (mSST.getCurrentDataConnectionState() != ServiceState.STATE_IN_SERVICE
                && (isPhoneTypeCdma() || isPhoneTypeCdmaLte() ||
                (isPhoneTypeGsm() && !apnType.equals(PhoneConstants.APN_TYPE_EMERGENCY)))) {
            // If we're out of service, open TCP sockets may still work
            // but no data will flow

            // Emergency APN is available even in Out Of Service
            // Pass the actual State of EPDN

            ret = PhoneConstants.DataState.DISCONNECTED;
        } else { /* mSST.gprsState == ServiceState.STATE_IN_SERVICE */
            int currentTransport = mTransportManager.getCurrentTransport(
                    ApnSetting.getApnTypesBitmaskFromString(apnType));
            if (getDcTracker(currentTransport) != null) {
                switch (getDcTracker(currentTransport).getState(apnType)) {
                    case CONNECTED:
                    case DISCONNECTING:
                        if (isDataSuspended()) {
                            ret = PhoneConstants.DataState.SUSPENDED;
                        } else {
                            ret = PhoneConstants.DataState.CONNECTED;
                        }
                        break;
                    case CONNECTING:
                        ret = PhoneConstants.DataState.CONNECTING;
                        break;
                    default:
                        ret = PhoneConstants.DataState.DISCONNECTED;
                }
            }
        }

        logd("getDataConnectionState apnType=" + apnType + " ret=" + ret);
        return ret;
    }

    @Override
    public DataActivityState getDataActivityState() {
        DataActivityState ret = DataActivityState.NONE;

        if (mSST.getCurrentDataConnectionState() == ServiceState.STATE_IN_SERVICE
                && getDcTracker(AccessNetworkConstants.TRANSPORT_TYPE_WWAN) != null) {
            switch (getDcTracker(AccessNetworkConstants.TRANSPORT_TYPE_WWAN).getActivity()) {
                case DATAIN:
                    ret = DataActivityState.DATAIN;
                break;

                case DATAOUT:
                    ret = DataActivityState.DATAOUT;
                break;

                case DATAINANDOUT:
                    ret = DataActivityState.DATAINANDOUT;
                break;

                case DORMANT:
                    ret = DataActivityState.DORMANT;
                break;

                default:
                    ret = DataActivityState.NONE;
                break;
            }
        }

        return ret;
    }

    /**
     * Notify any interested party of a Phone state change
     * {@link com.android.internal.telephony.PhoneConstants.State}
     */
    public void notifyPhoneStateChanged() {
        mNotifier.notifyPhoneState(this);
    }

    /**
     * Notify registrants of a change in the call state. This notifies changes in
     * {@link com.android.internal.telephony.Call.State}. Use this when changes
     * in the precise call state are needed, else use notifyPhoneStateChanged.
     */
    @UnsupportedAppUsage
    public void notifyPreciseCallStateChanged() {
        /* we'd love it if this was package-scoped*/
        super.notifyPreciseCallStateChangedP();
    }

    public void notifyNewRingingConnection(Connection c) {
        super.notifyNewRingingConnectionP(c);
    }

    public void notifyDisconnect(Connection cn) {
        mDisconnectRegistrants.notifyResult(cn);

        mNotifier.notifyDisconnectCause(this, cn.getDisconnectCause(),
                cn.getPreciseDisconnectCause());
    }

    public void notifyUnknownConnection(Connection cn) {
        super.notifyUnknownConnectionP(cn);
    }

    @Override
    public boolean isInEmergencyCall() {
        if (isPhoneTypeGsm()) {
            return false;
        } else {
            return mCT.isInEmergencyCall();
        }
    }

    @Override
    protected void setIsInEmergencyCall() {
        if (!isPhoneTypeGsm()) {
            mCT.setIsInEmergencyCall();
        }
    }

    @Override
    public boolean isInEmergencySmsMode() {
        return super.isInEmergencySmsMode()
                || (mImsPhone != null && mImsPhone.isInEmergencySmsMode());
    }

    //CDMA
    @Override
    public void sendEmergencyCallStateChange(boolean callActive) {
        if (!isPhoneTypeCdma()) {
            // It possible that this method got called from ImsPhoneCallTracker#
            logi("sendEmergencyCallbackModeChange - skip for non-cdma");
            return;
        }
        if (mBroadcastEmergencyCallStateChanges) {
            Intent intent = new Intent(TelephonyIntents.ACTION_EMERGENCY_CALL_STATE_CHANGED);
            intent.putExtra(TelephonyManager.EXTRA_PHONE_IN_EMERGENCY_CALL, callActive);
            SubscriptionManager.putPhoneIdAndSubIdExtra(intent, getPhoneId());
            mContext.sendStickyBroadcastAsUser(intent, UserHandle.ALL);
            if (DBG) Rlog.d(LOG_TAG, "sendEmergencyCallStateChange: callActive " + callActive);
        }
    }

    @Override
    public void setBroadcastEmergencyCallStateChanges(boolean broadcast) {
        mBroadcastEmergencyCallStateChanges = broadcast;
    }

    public void notifySuppServiceFailed(SuppService code) {
        mSuppServiceFailedRegistrants.notifyResult(code);
    }

    @UnsupportedAppUsage
    public void notifyServiceStateChanged(ServiceState ss) {
        super.notifyServiceStateChangedP(ss);
    }

    /**
     * Notify that the cell location has changed.
     *
     * @param cellIdentity the new CellIdentity
     */
    public void notifyLocationChanged(CellIdentity cellIdentity) {
        mNotifier.notifyCellLocation(this, cellIdentity);
    }

    @Override
    public void notifyCallForwardingIndicator() {
        mNotifier.notifyCallForwardingChanged(this);
    }

    @Override
    public void registerForSuppServiceNotification(
            Handler h, int what, Object obj) {
        mSsnRegistrants.addUnique(h, what, obj);
    }

    @Override
    public void unregisterForSuppServiceNotification(Handler h) {
        mSsnRegistrants.remove(h);
    }

    @Override
    public void registerForSimRecordsLoaded(Handler h, int what, Object obj) {
        mSimRecordsLoadedRegistrants.addUnique(h, what, obj);
    }

    @Override
    public void unregisterForSimRecordsLoaded(Handler h) {
        mSimRecordsLoadedRegistrants.remove(h);
    }

    @Override
    public void acceptCall(int videoState) throws CallStateException {
        Phone imsPhone = mImsPhone;
        if ( imsPhone != null && imsPhone.getRingingCall().isRinging() ) {
            imsPhone.acceptCall(videoState);
        } else {
            mCT.acceptCall();
        }
    }

    @Override
    public void rejectCall() throws CallStateException {
        mCT.rejectCall();
    }

    @Override
    public void switchHoldingAndActive() throws CallStateException {
        mCT.switchWaitingOrHoldingAndActive();
    }

    @Override
    public String getIccSerialNumber() {
        IccRecords r = mIccRecords.get();
        if (!isPhoneTypeGsm() && r == null) {
            // to get ICCID form SIMRecords because it is on MF.
            r = mUiccController.getIccRecords(mPhoneId, UiccController.APP_FAM_3GPP);
        }
        return (r != null) ? r.getIccId() : null;
    }

    @Override
    public String getFullIccSerialNumber() {
        IccRecords r = mIccRecords.get();
        if (!isPhoneTypeGsm() && r == null) {
            // to get ICCID form SIMRecords because it is on MF.
            r = mUiccController.getIccRecords(mPhoneId, UiccController.APP_FAM_3GPP);
        }
        return (r != null) ? r.getFullIccId() : null;
    }

    @Override
    public boolean canConference() {
        if (mImsPhone != null && mImsPhone.canConference()) {
            return true;
        }
        if (isPhoneTypeGsm()) {
            return mCT.canConference();
        } else {
            loge("canConference: not possible in CDMA");
            return false;
        }
    }

    @Override
    public void conference() {
        if (mImsPhone != null && mImsPhone.canConference()) {
            logd("conference() - delegated to IMS phone");
            try {
                mImsPhone.conference();
            } catch (CallStateException e) {
                loge(e.toString());
            }
            return;
        }
        if (isPhoneTypeGsm()) {
            mCT.conference();
        } else {
            // three way calls in CDMA will be handled by feature codes
            loge("conference: not possible in CDMA");
        }
    }

    @Override
    public void enableEnhancedVoicePrivacy(boolean enable, Message onComplete) {
        if (isPhoneTypeGsm()) {
            loge("enableEnhancedVoicePrivacy: not expected on GSM");
        } else {
            mCi.setPreferredVoicePrivacy(enable, onComplete);
        }
    }

    @Override
    public void getEnhancedVoicePrivacy(Message onComplete) {
        if (isPhoneTypeGsm()) {
            loge("getEnhancedVoicePrivacy: not expected on GSM");
        } else {
            mCi.getPreferredVoicePrivacy(onComplete);
        }
    }

    @Override
    public void clearDisconnected() {
        mCT.clearDisconnected();
    }

    @Override
    public boolean canTransfer() {
        if (isPhoneTypeGsm()) {
            return mCT.canTransfer();
        } else {
            loge("canTransfer: not possible in CDMA");
            return false;
        }
    }

    @Override
    public void explicitCallTransfer() {
        if (isPhoneTypeGsm()) {
            mCT.explicitCallTransfer();
        } else {
            loge("explicitCallTransfer: not possible in CDMA");
        }
    }

    @Override
    public GsmCdmaCall getForegroundCall() {
        return mCT.mForegroundCall;
    }

    @Override
    public GsmCdmaCall getBackgroundCall() {
        return mCT.mBackgroundCall;
    }

    @Override
    public Call getRingingCall() {
        Phone imsPhone = mImsPhone;
        // It returns the ringing call of ImsPhone if the ringing call of GSMPhone isn't ringing.
        // In CallManager.registerPhone(), it always registers ringing call of ImsPhone, because
        // the ringing call of GSMPhone isn't ringing. Consequently, it can't answer GSM call
        // successfully by invoking TelephonyManager.answerRingingCall() since the implementation
        // in PhoneInterfaceManager.answerRingingCallInternal() could not get the correct ringing
        // call from CallManager. So we check the ringing call state of imsPhone first as
        // accpetCall() does.
        if ( imsPhone != null && imsPhone.getRingingCall().isRinging()) {
            return imsPhone.getRingingCall();
        }
        //It returns the ringing connections which during SRVCC handover
        if (!mCT.mRingingCall.isRinging()
                && mCT.getRingingHandoverConnection() != null
                && mCT.getRingingHandoverConnection().getCall() != null
                && mCT.getRingingHandoverConnection().getCall().isRinging()) {
            return mCT.getRingingHandoverConnection().getCall();
        }
        return mCT.mRingingCall;
    }

    /**
     * ImsService reports "IN_SERVICE" for its voice registration state even if the device
     * has lost the physical link to the tower. This helper method merges the IMS and modem
     * ServiceState, only overriding the voice registration state when we are registered to IMS. In
     * this case the voice registration state may be "OUT_OF_SERVICE", so override the voice
     * registration state with the data registration state.
     */
    private ServiceState mergeServiceStates(ServiceState baseSs, ServiceState imsSs) {
        // No need to merge states if the baseSs is IN_SERVICE.
        if (baseSs.getState() == ServiceState.STATE_IN_SERVICE) {
            return baseSs;
        }
        // "IN_SERVICE" in this case means IMS is registered.
        if (imsSs.getState() != ServiceState.STATE_IN_SERVICE) {
            return baseSs;
        }

        ServiceState newSs = new ServiceState(baseSs);
        // Voice override for IMS case. In this case, voice registration is OUT_OF_SERVICE, but
        // IMS is available, so use data registration state as a basis for determining
        // whether or not the physical link is available.
        newSs.setVoiceRegState(baseSs.getDataRegistrationState());
        newSs.setEmergencyOnly(false); // only get here if voice is IN_SERVICE
        return newSs;
    }

    private boolean handleCallDeflectionIncallSupplementaryService(
            String dialString) {
        if (dialString.length() > 1) {
            return false;
        }

        if (getRingingCall().getState() != GsmCdmaCall.State.IDLE) {
            if (DBG) logd("MmiCode 0: rejectCall");
            try {
                mCT.rejectCall();
            } catch (CallStateException e) {
                if (DBG) Rlog.d(LOG_TAG,
                        "reject failed", e);
                notifySuppServiceFailed(Phone.SuppService.REJECT);
            }
        } else if (getBackgroundCall().getState() != GsmCdmaCall.State.IDLE) {
            if (DBG) logd("MmiCode 0: hangupWaitingOrBackground");
            mCT.hangupWaitingOrBackground();
        }

        return true;
    }

    //GSM
    private boolean handleCallWaitingIncallSupplementaryService(String dialString) {
        int len = dialString.length();

        if (len > 2) {
            return false;
        }

        GsmCdmaCall call = getForegroundCall();

        try {
            if (len > 1) {
                char ch = dialString.charAt(1);
                int callIndex = ch - '0';

                if (callIndex >= 1 && callIndex <= GsmCdmaCallTracker.MAX_CONNECTIONS_GSM) {
                    if (DBG) logd("MmiCode 1: hangupConnectionByIndex " + callIndex);
                    mCT.hangupConnectionByIndex(call, callIndex);
                }
            } else {
                if (call.getState() != GsmCdmaCall.State.IDLE) {
                    if (DBG) logd("MmiCode 1: hangup foreground");
                    //mCT.hangupForegroundResumeBackground();
                    mCT.hangup(call);
                } else {
                    if (DBG) logd("MmiCode 1: switchWaitingOrHoldingAndActive");
                    mCT.switchWaitingOrHoldingAndActive();
                }
            }
        } catch (CallStateException e) {
            if (DBG) Rlog.d(LOG_TAG,
                    "hangup failed", e);
            notifySuppServiceFailed(Phone.SuppService.HANGUP);
        }

        return true;
    }

    private boolean handleCallHoldIncallSupplementaryService(String dialString) {
        int len = dialString.length();

        if (len > 2) {
            return false;
        }

        GsmCdmaCall call = getForegroundCall();

        if (len > 1) {
            try {
                char ch = dialString.charAt(1);
                int callIndex = ch - '0';
                GsmCdmaConnection conn = mCT.getConnectionByIndex(call, callIndex);

                // GsmCdma index starts at 1, up to 5 connections in a call,
                if (conn != null && callIndex >= 1 && callIndex <= GsmCdmaCallTracker.MAX_CONNECTIONS_GSM) {
                    if (DBG) logd("MmiCode 2: separate call " + callIndex);
                    mCT.separate(conn);
                } else {
                    if (DBG) logd("separate: invalid call index " + callIndex);
                    notifySuppServiceFailed(Phone.SuppService.SEPARATE);
                }
            } catch (CallStateException e) {
                if (DBG) Rlog.d(LOG_TAG, "separate failed", e);
                notifySuppServiceFailed(Phone.SuppService.SEPARATE);
            }
        } else {
            try {
                if (getRingingCall().getState() != GsmCdmaCall.State.IDLE) {
                    if (DBG) logd("MmiCode 2: accept ringing call");
                    mCT.acceptCall();
                } else {
                    if (DBG) logd("MmiCode 2: switchWaitingOrHoldingAndActive");
                    mCT.switchWaitingOrHoldingAndActive();
                }
            } catch (CallStateException e) {
                if (DBG) Rlog.d(LOG_TAG, "switch failed", e);
                notifySuppServiceFailed(Phone.SuppService.SWITCH);
            }
        }

        return true;
    }

    private boolean handleMultipartyIncallSupplementaryService(String dialString) {
        if (dialString.length() > 1) {
            return false;
        }

        if (DBG) logd("MmiCode 3: merge calls");
        conference();
        return true;
    }

    private boolean handleEctIncallSupplementaryService(String dialString) {

        int len = dialString.length();

        if (len != 1) {
            return false;
        }

        if (DBG) logd("MmiCode 4: explicit call transfer");
        explicitCallTransfer();
        return true;
    }

    private boolean handleCcbsIncallSupplementaryService(String dialString) {
        if (dialString.length() > 1) {
            return false;
        }

        Rlog.i(LOG_TAG, "MmiCode 5: CCBS not supported!");
        // Treat it as an "unknown" service.
        notifySuppServiceFailed(Phone.SuppService.UNKNOWN);
        return true;
    }

    @UnsupportedAppUsage
    @Override
    public boolean handleInCallMmiCommands(String dialString) throws CallStateException {
        if (!isPhoneTypeGsm()) {
            loge("method handleInCallMmiCommands is NOT supported in CDMA!");
            return false;
        }

        Phone imsPhone = mImsPhone;
        if (imsPhone != null
                && imsPhone.getServiceState().getState() == ServiceState.STATE_IN_SERVICE) {
            return imsPhone.handleInCallMmiCommands(dialString);
        }

        if (!isInCall()) {
            return false;
        }

        if (TextUtils.isEmpty(dialString)) {
            return false;
        }

        boolean result = false;
        char ch = dialString.charAt(0);
        switch (ch) {
            case '0':
                result = handleCallDeflectionIncallSupplementaryService(dialString);
                break;
            case '1':
                result = handleCallWaitingIncallSupplementaryService(dialString);
                break;
            case '2':
                result = handleCallHoldIncallSupplementaryService(dialString);
                break;
            case '3':
                result = handleMultipartyIncallSupplementaryService(dialString);
                break;
            case '4':
                result = handleEctIncallSupplementaryService(dialString);
                break;
            case '5':
                result = handleCcbsIncallSupplementaryService(dialString);
                break;
            default:
                break;
        }

        return result;
    }

    @UnsupportedAppUsage
    public boolean isInCall() {
        GsmCdmaCall.State foregroundCallState = getForegroundCall().getState();
        GsmCdmaCall.State backgroundCallState = getBackgroundCall().getState();
        GsmCdmaCall.State ringingCallState = getRingingCall().getState();

       return (foregroundCallState.isAlive() ||
                backgroundCallState.isAlive() ||
                ringingCallState.isAlive());
    }

<<<<<<< HEAD
    /* Validate the given extras if the call is for CS domain or not */
    protected boolean shallDialOnCircuitSwitch(Bundle extras) {
        return (extras != null && extras.getInt(QtiImsUtils.EXTRA_CALL_DOMAIN,
                QtiImsUtils.DOMAIN_AUTOMATIC) == QtiImsUtils.DOMAIN_CS);
=======
    private boolean useImsForCall(DialArgs dialArgs) {
        return isImsUseEnabled()
                && mImsPhone != null
                && (mImsPhone.isVolteEnabled() || mImsPhone.isWifiCallingEnabled() ||
                (mImsPhone.isVideoEnabled() && VideoProfile.isVideo(dialArgs.videoState)))
                && (mImsPhone.getServiceState().getState() == ServiceState.STATE_IN_SERVICE);
    }

    @Override
    public Connection startConference(String[] participantsToDial, DialArgs dialArgs)
            throws CallStateException {
        Phone imsPhone = mImsPhone;
        boolean useImsForCall = useImsForCall(dialArgs);
        logd("useImsForCall=" + useImsForCall);
        if (useImsForCall) {
            try {
                if (DBG) logd("Trying IMS PS Conference call");
                return imsPhone.startConference(participantsToDial, dialArgs);
            } catch (CallStateException e) {
                if (DBG) logd("IMS PS conference call exception " + e +
                        "useImsForCall =" + useImsForCall + ", imsPhone =" + imsPhone);
                 CallStateException ce = new CallStateException(e.getError(), e.getMessage());
                 ce.setStackTrace(e.getStackTrace());
                 throw ce;
            }
        } else {
            throw new CallStateException(
                CallStateException.ERROR_OUT_OF_SERVICE,
                "cannot dial conference call in out of service");
        }
>>>>>>> bd227314
    }

    @Override
    public Connection dial(String dialString, @NonNull DialArgs dialArgs)
            throws CallStateException {
        if (!isPhoneTypeGsm() && dialArgs.uusInfo != null) {
            throw new CallStateException("Sending UUS information NOT supported in CDMA!");
        }

        boolean isEmergency = isEmergencyNumber(dialString);
        Phone imsPhone = mImsPhone;

        CarrierConfigManager configManager =
                (CarrierConfigManager) mContext.getSystemService(Context.CARRIER_CONFIG_SERVICE);
        boolean alwaysTryImsForEmergencyCarrierConfig = configManager.getConfigForSubId(getSubId())
                .getBoolean(CarrierConfigManager.KEY_CARRIER_USE_IMS_FIRST_FOR_EMERGENCY_BOOL);

        /** Check if the call is Wireless Priority Service call */
        boolean isWpsCall = dialString != null ? (dialString.startsWith(PREFIX_WPS) ||
                dialString.startsWith(PREFIX_WPS_CLIR_ACTIVATE) ||
                dialString.startsWith(PREFIX_WPS_CLIR_DEACTIVATE)) : false;
        boolean allowWpsOverIms = configManager.getConfigForSubId(getSubId())
                .getBoolean(CarrierConfigManager.KEY_SUPPORT_WPS_OVER_IMS_BOOL);

<<<<<<< HEAD
        boolean useImsForCall = isImsUseEnabled()
                 && imsPhone != null
                 && (imsPhone.isVolteEnabled() || imsPhone.isWifiCallingEnabled() ||
                 (imsPhone.isVideoEnabled() && VideoProfile.isVideo(dialArgs.videoState)))
                 && (imsPhone.getServiceState().getState() == ServiceState.STATE_IN_SERVICE)
                 && !shallDialOnCircuitSwitch(dialArgs.intentExtras)
=======
        boolean useImsForCall = useImsForCall(dialArgs)
>>>>>>> bd227314
                 && (isWpsCall ? allowWpsOverIms : true);

        boolean useImsForEmergency = imsPhone != null
                && isEmergency
                && alwaysTryImsForEmergencyCarrierConfig
                && ImsManager.getInstance(mContext, mPhoneId).isNonTtyOrTtyOnVolteEnabled()
                && imsPhone.isImsAvailable();

        String dialPart = PhoneNumberUtils.extractNetworkPortionAlt(PhoneNumberUtils.
                stripSeparators(dialString));
        boolean isUt = (dialPart.startsWith("*") || dialPart.startsWith("#"))
                && dialPart.endsWith("#");

        boolean useImsForUt = imsPhone != null && imsPhone.isUtEnabled();

        if (DBG) {
            logd("useImsForCall=" + useImsForCall
                    + ", useImsForEmergency=" + useImsForEmergency
                    + ", useImsForUt=" + useImsForUt
                    + ", isUt=" + isUt
                    + ", isWpsCall=" + isWpsCall
                    + ", allowWpsOverIms=" + allowWpsOverIms
                    + ", imsPhone=" + imsPhone
                    + ", imsPhone.isVolteEnabled()="
                    + ((imsPhone != null) ? imsPhone.isVolteEnabled() : "N/A")
                    + ", imsPhone.isVowifiEnabled()="
                    + ((imsPhone != null) ? imsPhone.isWifiCallingEnabled() : "N/A")
                    + ", imsPhone.isVideoEnabled()="
                    + ((imsPhone != null) ? imsPhone.isVideoEnabled() : "N/A")
                    + ", imsPhone.getServiceState().getState()="
                    + ((imsPhone != null) ? imsPhone.getServiceState().getState() : "N/A"));
        }

        Phone.checkWfcWifiOnlyModeBeforeDial(mImsPhone, mPhoneId, mContext);

        if ((useImsForCall && !isUt) || (isUt && useImsForUt) || useImsForEmergency) {
            try {
                if (DBG) logd("Trying IMS PS call");
                return imsPhone.dial(dialString, dialArgs);
            } catch (CallStateException e) {
                if (DBG) logd("IMS PS call exception " + e +
                        "useImsForCall =" + useImsForCall + ", imsPhone =" + imsPhone);
                // Do not throw a CallStateException and instead fall back to Circuit switch
                // for emergency calls and MMI codes.
                if (Phone.CS_FALLBACK.equals(e.getMessage()) || isEmergency) {
                    logi("IMS call failed with Exception: " + e.getMessage() + ". Falling back "
                            + "to CS.");
                } else {
                    CallStateException ce = new CallStateException(e.getError(), e.getMessage());
                    ce.setStackTrace(e.getStackTrace());
                    throw ce;
                }
            }
        }

        if (mSST != null && mSST.mSS.getState() == ServiceState.STATE_OUT_OF_SERVICE
                && mSST.mSS.getDataRegistrationState() != ServiceState.STATE_IN_SERVICE
                && !isEmergency) {
            throw new CallStateException("cannot dial in current state");
        }
        // Check non-emergency voice CS call - shouldn't dial when POWER_OFF
        if (mSST != null && mSST.mSS.getState() == ServiceState.STATE_POWER_OFF /* CS POWER_OFF */
                && !VideoProfile.isVideo(dialArgs.videoState) /* voice call */
                && !isEmergency /* non-emergency call */
                && !(isUt && useImsForUt) /* not UT */) {
            throw new CallStateException(
                CallStateException.ERROR_POWER_OFF,
                "cannot dial voice call in airplane mode");
        }
        // Check for service before placing non emergency CS voice call.
        // Allow dial only if either CS is camped on any RAT (or) PS is in LTE/NR service.
        if (mSST != null
                && mSST.mSS.getState() == ServiceState.STATE_OUT_OF_SERVICE /* CS out of service */
                && !(mSST.mSS.getDataRegistrationState() == ServiceState.STATE_IN_SERVICE
                && ServiceState.isPsOnlyTech(
                        mSST.mSS.getRilDataRadioTechnology())) /* PS not in LTE/NR */
                && !VideoProfile.isVideo(dialArgs.videoState) /* voice call */
                && !isEmergency /* non-emergency call */) {
            throw new CallStateException(
                CallStateException.ERROR_OUT_OF_SERVICE,
                "cannot dial voice call in out of service");
        }
        if (DBG) logd("Trying (non-IMS) CS call");

        if (isPhoneTypeGsm()) {
            return dialInternal(dialString, new DialArgs.Builder<>()
                    .setIntentExtras(dialArgs.intentExtras)
                    .build());
        } else {
            return dialInternal(dialString, dialArgs);
        }
    }

    /**
     * @return {@code true} if the user should be informed of an attempt to dial an international
     * number while on WFC only, {@code false} otherwise.
     */
    public boolean isNotificationOfWfcCallRequired(String dialString) {
        CarrierConfigManager configManager =
                (CarrierConfigManager) mContext.getSystemService(Context.CARRIER_CONFIG_SERVICE);
        PersistableBundle config = configManager.getConfigForSubId(getSubId());

        // Determine if carrier config indicates that international calls over WFC should trigger a
        // notification to the user. This is controlled by carrier configuration and is off by
        // default.
        boolean shouldNotifyInternationalCallOnWfc = config != null
                && config.getBoolean(
                        CarrierConfigManager.KEY_NOTIFY_INTERNATIONAL_CALL_ON_WFC_BOOL);

        if (!shouldNotifyInternationalCallOnWfc) {
            return false;
        }

        Phone imsPhone = mImsPhone;
        boolean isEmergency = isEmergencyNumber(dialString);
        boolean shouldConfirmCall =
                        // Using IMS
                        isImsUseEnabled()
                        && imsPhone != null
                        // VoLTE not available
                        && !imsPhone.isVolteEnabled()
                        // WFC is available
                        && imsPhone.isWifiCallingEnabled()
                        && !isEmergency
                        // Dialing international number
                        && PhoneNumberUtils.isInternationalNumber(dialString, getCountryIso());
        return shouldConfirmCall;
    }

    @Override
    protected Connection dialInternal(String dialString, DialArgs dialArgs)
            throws CallStateException {
        return dialInternal(dialString, dialArgs, null);
    }

    protected Connection dialInternal(String dialString, DialArgs dialArgs,
            ResultReceiver wrappedCallback)
            throws CallStateException {

        // Need to make sure dialString gets parsed properly
        String newDialString = PhoneNumberUtils.stripSeparators(dialString);

        if (isPhoneTypeGsm()) {
            // handle in-call MMI first if applicable
            if (handleInCallMmiCommands(newDialString)) {
                return null;
            }

            // Only look at the Network portion for mmi
            String networkPortion = PhoneNumberUtils.extractNetworkPortionAlt(newDialString);
            GsmMmiCode mmi = GsmMmiCode.newFromDialString(networkPortion, this,
                    mUiccApplication.get(), wrappedCallback);
            if (DBG) logd("dialInternal: dialing w/ mmi '" + mmi + "'...");

            if (mmi == null) {
                return mCT.dialGsm(newDialString, dialArgs.uusInfo, dialArgs.intentExtras);
            } else if (mmi.isTemporaryModeCLIR()) {
                return mCT.dialGsm(mmi.mDialingNumber, mmi.getCLIRMode(), dialArgs.uusInfo,
                        dialArgs.intentExtras);
            } else {
                mPendingMMIs.add(mmi);
                mMmiRegistrants.notifyRegistrants(new AsyncResult(null, mmi, null));
                mmi.processCode();
                return null;
            }
        } else {
            return mCT.dial(newDialString, dialArgs.intentExtras);
        }
    }

   @Override
    public boolean handlePinMmi(String dialString) {
        MmiCode mmi;
        if (isPhoneTypeGsm()) {
            mmi = GsmMmiCode.newFromDialString(dialString, this, mUiccApplication.get());
        } else {
            mmi = CdmaMmiCode.newFromDialString(dialString, this, mUiccApplication.get());
        }

        if (mmi != null && mmi.isPinPukCommand()) {
            mPendingMMIs.add(mmi);
            mMmiRegistrants.notifyRegistrants(new AsyncResult(null, mmi, null));
            try {
                mmi.processCode();
            } catch (CallStateException e) {
                //do nothing
            }
            return true;
        }

        loge("Mmi is null or unrecognized!");
        return false;
    }

    private void sendUssdResponse(String ussdRequest, CharSequence message, int returnCode,
                                   ResultReceiver wrappedCallback) {
        UssdResponse response = new UssdResponse(ussdRequest, message);
        Bundle returnData = new Bundle();
        returnData.putParcelable(TelephonyManager.USSD_RESPONSE, response);
        wrappedCallback.send(returnCode, returnData);
    }

    @Override
    public boolean handleUssdRequest(String ussdRequest, ResultReceiver wrappedCallback) {
        if (!isPhoneTypeGsm() || mPendingMMIs.size() > 0) {
            //todo: replace the generic failure with specific error code.
            sendUssdResponse(ussdRequest, null, TelephonyManager.USSD_RETURN_FAILURE,
                    wrappedCallback );
            return true;
        }

        // Try over IMS if possible.
        Phone imsPhone = mImsPhone;
        if ((imsPhone != null)
                && ((imsPhone.getServiceState().getState() == ServiceState.STATE_IN_SERVICE)
                || imsPhone.isUtEnabled())) {
            try {
                logd("handleUssdRequest: attempting over IMS");
                return imsPhone.handleUssdRequest(ussdRequest, wrappedCallback);
            } catch (CallStateException cse) {
                if (!CS_FALLBACK.equals(cse.getMessage())) {
                    return false;
                }
                // At this point we've tried over IMS but have been informed we need to handover
                // back to GSM.
                logd("handleUssdRequest: fallback to CS required");
            }
        }

        // Try USSD over GSM.
        try {
            dialInternal(ussdRequest, new DialArgs.Builder<>().build(), wrappedCallback);
        } catch (Exception e) {
            logd("handleUssdRequest: exception" + e);
            return false;
        }
        return true;
    }

    @Override
    public void sendUssdResponse(String ussdMessge) {
        if (isPhoneTypeGsm()) {
            GsmMmiCode mmi = GsmMmiCode.newFromUssdUserInput(ussdMessge, this, mUiccApplication.get());
            mPendingMMIs.add(mmi);
            mMmiRegistrants.notifyRegistrants(new AsyncResult(null, mmi, null));
            mmi.sendUssd(ussdMessge);
        } else {
            loge("sendUssdResponse: not possible in CDMA");
        }
    }

    @Override
    public void sendDtmf(char c) {
        if (!PhoneNumberUtils.is12Key(c)) {
            loge("sendDtmf called with invalid character '" + c + "'");
        } else {
            if (mCT.mState ==  PhoneConstants.State.OFFHOOK) {
                mCi.sendDtmf(c, null);
            }
        }
    }

    @Override
    public void startDtmf(char c) {
        if (!PhoneNumberUtils.is12Key(c)) {
            loge("startDtmf called with invalid character '" + c + "'");
        } else {
            mCi.startDtmf(c, null);
        }
    }

    @Override
    public void stopDtmf() {
        mCi.stopDtmf(null);
    }

    @Override
    public void sendBurstDtmf(String dtmfString, int on, int off, Message onComplete) {
        if (isPhoneTypeGsm()) {
            loge("[GsmCdmaPhone] sendBurstDtmf() is a CDMA method");
        } else {
            boolean check = true;
            for (int itr = 0;itr < dtmfString.length(); itr++) {
                if (!PhoneNumberUtils.is12Key(dtmfString.charAt(itr))) {
                    Rlog.e(LOG_TAG,
                            "sendDtmf called with invalid character '" + dtmfString.charAt(itr)+ "'");
                    check = false;
                    break;
                }
            }
            if (mCT.mState == PhoneConstants.State.OFFHOOK && check) {
                mCi.sendBurstDtmf(dtmfString, on, off, onComplete);
            }
        }
    }

    @Override
    public void addParticipant(String dialString) throws CallStateException {
        Phone imsPhone = mImsPhone;
        boolean imsUseEnabled = isImsUseEnabled()
                 && imsPhone != null
                 && (imsPhone.isVolteEnabled() || imsPhone.isWifiCallingEnabled() ||
                 imsPhone.isVideoEnabled())
                 && (imsPhone.getServiceState().getState() == ServiceState.STATE_IN_SERVICE);

        if (imsUseEnabled) {
            try {
                logd("addParticipant :: Trying to add participant in IMS call");
                imsPhone.addParticipant(dialString);
            } catch (CallStateException e) {
                loge("addParticipant :: IMS PS call exception " + e);
            }
        } else {
            loge("addParticipant :: IMS is disabled so unable to add participant with IMS call");
        }
    }

    @Override
    public void setRadioPower(boolean power) {
        mSST.setRadioPower(power);
    }

    private void storeVoiceMailNumber(String number) {
        SharedPreferences sp = PreferenceManager.getDefaultSharedPreferences(getContext());
        SharedPreferences.Editor editor = sp.edit();
        setVmSimImsi(getSubscriberId());
        logd("storeVoiceMailNumber: mPrecisePhoneType=" + mPrecisePhoneType + " vmNumber="
                + number);
        if (isPhoneTypeGsm()) {
            editor.putString(VM_NUMBER + getPhoneId(), number);
            editor.apply();
        } else {
            editor.putString(VM_NUMBER_CDMA + getPhoneId(), number);
            editor.apply();
        }
    }

    @Override
    public String getVoiceMailNumber() {
        String number = null;
        if (isPhoneTypeGsm() || mSimRecords != null) {
            // Read from the SIM. If its null, try reading from the shared preference area.
            IccRecords r = isPhoneTypeGsm() ? mIccRecords.get() : mSimRecords;
            number = (r != null) ? r.getVoiceMailNumber() : "";
            if (TextUtils.isEmpty(number)) {
                SharedPreferences sp = PreferenceManager.getDefaultSharedPreferences(getContext());
                String spName = isPhoneTypeGsm() ? VM_NUMBER : VM_NUMBER_CDMA;
                number = sp.getString(spName + getPhoneId(), null);
                logd("getVoiceMailNumber: from " + spName + " number=" + number);
            } else {
                logd("getVoiceMailNumber: from IccRecords number=" + number);
            }
        }
        if (!isPhoneTypeGsm() && TextUtils.isEmpty(number)) {
            SharedPreferences sp = PreferenceManager.getDefaultSharedPreferences(getContext());
            number = sp.getString(VM_NUMBER_CDMA + getPhoneId(), null);
            logd("getVoiceMailNumber: from VM_NUMBER_CDMA number=" + number);
        }

        if (TextUtils.isEmpty(number)) {
            CarrierConfigManager configManager = (CarrierConfigManager)
                    getContext().getSystemService(Context.CARRIER_CONFIG_SERVICE);
            PersistableBundle b = configManager.getConfigForSubId(getSubId());
            if (b != null) {
                String defaultVmNumber =
                        b.getString(CarrierConfigManager.KEY_DEFAULT_VM_NUMBER_STRING);
                String defaultVmNumberRoaming =
                        b.getString(CarrierConfigManager.KEY_DEFAULT_VM_NUMBER_ROAMING_STRING);
                String defaultVmNumberRoamingAndImsUnregistered = b.getString(
                        CarrierConfigManager
                                .KEY_DEFAULT_VM_NUMBER_ROAMING_AND_IMS_UNREGISTERED_STRING);

                if (!TextUtils.isEmpty(defaultVmNumber)) number = defaultVmNumber;
                if (mSST.mSS.getRoaming()) {
                    if (!TextUtils.isEmpty(defaultVmNumberRoamingAndImsUnregistered)
                            && !mSST.isImsRegistered()) {
                        // roaming and IMS unregistered case if CC configured
                        number = defaultVmNumberRoamingAndImsUnregistered;
                    } else if (!TextUtils.isEmpty(defaultVmNumberRoaming)) {
                        // roaming default case if CC configured
                        number = defaultVmNumberRoaming;
                    }
                }
            }
        }

        if (TextUtils.isEmpty(number)) {
            // Read platform settings for dynamic voicemail number
            CarrierConfigManager configManager = (CarrierConfigManager)
                    getContext().getSystemService(Context.CARRIER_CONFIG_SERVICE);
            PersistableBundle b = configManager.getConfigForSubId(getSubId());
            if (b != null && b.getBoolean(
                    CarrierConfigManager.KEY_CONFIG_TELEPHONY_USE_OWN_NUMBER_FOR_VOICEMAIL_BOOL)) {
                number = getLine1Number();
            }
        }

        return number;
    }

    private String getVmSimImsi() {
        SharedPreferences sp = PreferenceManager.getDefaultSharedPreferences(getContext());
        return sp.getString(VM_SIM_IMSI + getPhoneId(), null);
    }

    private void setVmSimImsi(String imsi) {
        SharedPreferences sp = PreferenceManager.getDefaultSharedPreferences(getContext());
        SharedPreferences.Editor editor = sp.edit();
        editor.putString(VM_SIM_IMSI + getPhoneId(), imsi);
        editor.apply();
    }

    @Override
    public String getVoiceMailAlphaTag() {
        String ret = "";

        if (isPhoneTypeGsm()) {
            IccRecords r = mIccRecords.get();

            ret = (r != null) ? r.getVoiceMailAlphaTag() : "";
        }

        if (ret == null || ret.length() == 0) {
            return TelephonyResourceUtils.getTelephonyResourceContext(mContext).getText(
                com.android.telephony.resources.R.string.defaultVoiceMailAlphaTag).toString();
        }

        return ret;
    }

    @Override
    public String getDeviceId() {
        if (isPhoneTypeGsm()) {
            return getImei();
        } else {
            CarrierConfigManager configManager = (CarrierConfigManager)
                    mContext.getSystemService(Context.CARRIER_CONFIG_SERVICE);
            boolean force_imei = configManager.getConfigForSubId(getSubId())
                    .getBoolean(CarrierConfigManager.KEY_FORCE_IMEI_BOOL);
            if (force_imei) return getImei();

            String id = getMeid();
            if ((id == null) || id.matches("^0*$")) {
                loge("getDeviceId(): MEID is not initialized use ESN");
                id = getEsn();
            }
            return id;
        }
    }

    @Override
    public String getDeviceSvn() {
        if (isPhoneTypeGsm() || isPhoneTypeCdmaLte()) {
            return mImeiSv;
        } else {
            loge("getDeviceSvn(): return 0");
            return "0";
        }
    }

    @Override
    public IsimRecords getIsimRecords() {
        return mIsimUiccRecords;
    }

    @Override
    public String getImei() {
        if (mEnable14DigitImei && !TextUtils.isEmpty(mImei)
                && mImei.length() > IMEI_14_DIGIT) {
            return mImei.substring(0, IMEI_14_DIGIT);
        }
        return mImei;
    }

    @UnsupportedAppUsage
    @Override
    public String getEsn() {
        if (isPhoneTypeGsm()) {
            loge("[GsmCdmaPhone] getEsn() is a CDMA method");
            return "0";
        } else {
            return mEsn;
        }
    }

    @Override
    public String getMeid() {
        return mMeid;
    }

    @Override
    public String getNai() {
        IccRecords r = mUiccController.getIccRecords(mPhoneId, UiccController.APP_FAM_3GPP2);
        if (Log.isLoggable(LOG_TAG, Log.VERBOSE)) {
            Rlog.v(LOG_TAG, "IccRecords is " + r);
        }
        return (r != null) ? r.getNAI() : null;
    }

    @Override
    @Nullable
    public String getSubscriberId() {
        String subscriberId = null;
        if (isPhoneTypeCdma()) {
            subscriberId = mSST.getImsi();
        } else {
            // Both Gsm and CdmaLte get the IMSI from Usim.
            IccRecords iccRecords = mUiccController.getIccRecords(
                    mPhoneId, UiccController.APP_FAM_3GPP);
            if (iccRecords != null) {
                subscriberId = iccRecords.getIMSI();
            }
        }
        return subscriberId;
    }

    @Override
    public ImsiEncryptionInfo getCarrierInfoForImsiEncryption(int keyType) {
        String operatorNumeric = TelephonyManager.from(mContext)
                .getSimOperatorNumericForPhone(mPhoneId);
        return CarrierInfoManager.getCarrierInfoForImsiEncryption(keyType,
                mContext, operatorNumeric);
    }

    @Override
    public void setCarrierInfoForImsiEncryption(ImsiEncryptionInfo imsiEncryptionInfo) {
        CarrierInfoManager.setCarrierInfoForImsiEncryption(imsiEncryptionInfo, mContext, mPhoneId);
    }

    @Override
    public int getCarrierId() {
        return mCarrierResolver.getCarrierId();
    }

    @Override
    public String getCarrierName() {
        return mCarrierResolver.getCarrierName();
    }

    @Override
    public int getMNOCarrierId() {
        return mCarrierResolver.getMnoCarrierId();
    }

    @Override
    public int getSpecificCarrierId() {
        return mCarrierResolver.getSpecificCarrierId();
    }

    @Override
    public String getSpecificCarrierName() {
        return mCarrierResolver.getSpecificCarrierName();
    }

    @Override
    public void resolveSubscriptionCarrierId(String simState) {
        mCarrierResolver.resolveSubscriptionCarrierId(simState);
    }

    @Override
    public int getCarrierIdListVersion() {
        return mCarrierResolver.getCarrierListVersion();
    }

    @Override
    public int getEmergencyNumberDbVersion() {
        return getEmergencyNumberTracker().getEmergencyNumberDbVersion();
    }

    @Override
    public void resetCarrierKeysForImsiEncryption() {
        mCIM.resetCarrierKeysForImsiEncryption(mContext, mPhoneId);
    }

    @Override
    public void setCarrierTestOverride(String mccmnc, String imsi, String iccid, String gid1,
            String gid2, String pnn, String spn, String carrierPrivilegeRules, String apn) {
        mCarrierResolver.setTestOverrideApn(apn);
        mCarrierResolver.setTestOverrideCarrierPriviledgeRule(carrierPrivilegeRules);
        IccRecords r = null;
        if (isPhoneTypeGsm()) {
            r = mIccRecords.get();
        } else if (isPhoneTypeCdmaLte()) {
            r = mSimRecords;
        } else {
            loge("setCarrierTestOverride fails in CDMA only");
        }
        if (r != null) {
            r.setCarrierTestOverride(mccmnc, imsi, iccid, gid1, gid2, pnn, spn);
        }
    }

    @Override
    public String getGroupIdLevel1() {
        if (isPhoneTypeGsm()) {
            IccRecords r = mIccRecords.get();
            return (r != null) ? r.getGid1() : null;
        } else if (isPhoneTypeCdma()) {
            loge("GID1 is not available in CDMA");
            return null;
        } else { //isPhoneTypeCdmaLte()
            return (mSimRecords != null) ? mSimRecords.getGid1() : "";
        }
    }

    @Override
    public String getGroupIdLevel2() {
        if (isPhoneTypeGsm()) {
            IccRecords r = mIccRecords.get();
            return (r != null) ? r.getGid2() : null;
        } else if (isPhoneTypeCdma()) {
            loge("GID2 is not available in CDMA");
            return null;
        } else { //isPhoneTypeCdmaLte()
            return (mSimRecords != null) ? mSimRecords.getGid2() : "";
        }
    }

    @UnsupportedAppUsage
    @Override
    public String getLine1Number() {
        if (isPhoneTypeGsm()) {
            IccRecords r = mIccRecords.get();
            return (r != null) ? r.getMsisdnNumber() : null;
        } else {
            CarrierConfigManager configManager = (CarrierConfigManager)
                    mContext.getSystemService(Context.CARRIER_CONFIG_SERVICE);
            boolean use_usim = configManager.getConfigForSubId(getSubId()).getBoolean(
                    CarrierConfigManager.KEY_USE_USIM_BOOL);
            if (use_usim) {
                return (mSimRecords != null) ? mSimRecords.getMsisdnNumber() : null;
            }
            return mSST.getMdnNumber();
        }
    }

    @Override
    public String getPlmn() {
        if (isPhoneTypeGsm()) {
            IccRecords r = mIccRecords.get();
            return (r != null) ? r.getPnnHomeName() : null;
        } else if (isPhoneTypeCdma()) {
            loge("Plmn is not available in CDMA");
            return null;
        } else { //isPhoneTypeCdmaLte()
            return (mSimRecords != null) ? mSimRecords.getPnnHomeName() : null;
        }
    }

    /**
     * Update non-persisited manual network selection.
     *
     * @param nsm contains Plmn info
     */
    @Override
    protected void updateManualNetworkSelection(NetworkSelectMessage nsm) {
        int subId = getSubId();
        if (SubscriptionManager.isValidSubscriptionId(subId)) {
            mManualNetworkSelectionPlmn = nsm.operatorNumeric;
        } else {
        //on Phone0 in emergency mode (no SIM), or in some races then clear the cache
            mManualNetworkSelectionPlmn = "";
            Rlog.e(LOG_TAG, "Cannot update network selection due to invalid subId "
                    + subId);
        }
    }

    @Override
    public String getManualNetworkSelectionPlmn() {
        return (mManualNetworkSelectionPlmn == null) ? "" : mManualNetworkSelectionPlmn;
    }

    @Override
    public String getCdmaPrlVersion() {
        return mSST.getPrlVersion();
    }

    @Override
    public String getCdmaMin() {
        return mSST.getCdmaMin();
    }

    @Override
    public boolean isMinInfoReady() {
        return mSST.isMinInfoReady();
    }

    @Override
    public String getMsisdn() {
        if (isPhoneTypeGsm()) {
            IccRecords r = mIccRecords.get();
            return (r != null) ? r.getMsisdnNumber() : null;
        } else if (isPhoneTypeCdmaLte()) {
            return (mSimRecords != null) ? mSimRecords.getMsisdnNumber() : null;
        } else {
            loge("getMsisdn: not expected on CDMA");
            return null;
        }
    }

    @Override
    public String getLine1AlphaTag() {
        if (isPhoneTypeGsm()) {
            IccRecords r = mIccRecords.get();
            return (r != null) ? r.getMsisdnAlphaTag() : null;
        } else {
            loge("getLine1AlphaTag: not possible in CDMA");
            return null;
        }
    }

    @Override
    public boolean setLine1Number(String alphaTag, String number, Message onComplete) {
        if (isPhoneTypeGsm()) {
            IccRecords r = mIccRecords.get();
            if (r != null) {
                r.setMsisdnNumber(alphaTag, number, onComplete);
                return true;
            } else {
                return false;
            }
        } else {
            loge("setLine1Number: not possible in CDMA");
            return false;
        }
    }

    @Override
    public void setVoiceMailNumber(String alphaTag, String voiceMailNumber, Message onComplete) {
        Message resp;
        mVmNumber = voiceMailNumber;
        resp = obtainMessage(EVENT_SET_VM_NUMBER_DONE, 0, 0, onComplete);

        IccRecords r = mIccRecords.get();

        if (!isPhoneTypeGsm() && mSimRecords != null) {
            r = mSimRecords;
        }

        if (r != null) {
            r.setVoiceMailNumber(alphaTag, mVmNumber, resp);
        }
    }

    @UnsupportedAppUsage
    private boolean isValidCommandInterfaceCFReason (int commandInterfaceCFReason) {
        switch (commandInterfaceCFReason) {
            case CF_REASON_UNCONDITIONAL:
            case CF_REASON_BUSY:
            case CF_REASON_NO_REPLY:
            case CF_REASON_NOT_REACHABLE:
            case CF_REASON_ALL:
            case CF_REASON_ALL_CONDITIONAL:
                return true;
            default:
                return false;
        }
    }

    @UnsupportedAppUsage
    @Override
    public String getSystemProperty(String property, String defValue) {
        if (getUnitTestMode()) {
            return null;
        }
        return TelephonyManager.getTelephonyProperty(mPhoneId, property, defValue);
    }

    @UnsupportedAppUsage
    private boolean isValidCommandInterfaceCFAction (int commandInterfaceCFAction) {
        switch (commandInterfaceCFAction) {
            case CF_ACTION_DISABLE:
            case CF_ACTION_ENABLE:
            case CF_ACTION_REGISTRATION:
            case CF_ACTION_ERASURE:
                return true;
            default:
                return false;
        }
    }

    @UnsupportedAppUsage
    private boolean isCfEnable(int action) {
        return (action == CF_ACTION_ENABLE) || (action == CF_ACTION_REGISTRATION);
    }

    private boolean isImsUtEnabledOverCdma() {
        return isPhoneTypeCdmaLte()
            && mImsPhone != null
            && mImsPhone.isUtEnabled();
    }

    @Override
    public void getCallForwardingOption(int commandInterfaceCFReason, Message onComplete) {
        getCallForwardingOption(commandInterfaceCFReason,
            CommandsInterface.SERVICE_CLASS_NONE, onComplete);
    }

    @Override
    public void getCallForwardingOption(int commandInterfaceCFReason,
            int commandInterfaceServiceClass, Message onComplete) {
        if (isPhoneTypeGsm() || isImsUtEnabledOverCdma()) {
            Phone imsPhone = mImsPhone;
            if ((imsPhone != null)
                    && ((imsPhone.getServiceState().getState() == ServiceState.STATE_IN_SERVICE)
                    || imsPhone.isUtEnabled())) {
                imsPhone.getCallForwardingOption(commandInterfaceCFReason,
                            commandInterfaceServiceClass, onComplete);
                return;
            }

            if (isValidCommandInterfaceCFReason(commandInterfaceCFReason)) {
                if (DBG) logd("requesting call forwarding query.");
                Message resp;
                if (commandInterfaceCFReason == CF_REASON_UNCONDITIONAL) {
                    resp = obtainMessage(EVENT_GET_CALL_FORWARD_DONE, onComplete);
                } else {
                    resp = onComplete;
                }
                mCi.queryCallForwardStatus(commandInterfaceCFReason,
                        commandInterfaceServiceClass, null, resp);
            }
        } else {
            loge("getCallForwardingOption: not possible in CDMA without IMS");
        }
    }

    @Override
    public void setCallForwardingOption(int commandInterfaceCFAction,
            int commandInterfaceCFReason,
            String dialingNumber,
            int timerSeconds,
            Message onComplete) {
        setCallForwardingOption(commandInterfaceCFAction,
                commandInterfaceCFReason, dialingNumber,
                CommandsInterface.SERVICE_CLASS_VOICE,
                timerSeconds, onComplete);
    }


    @Override
    public void setCallForwardingOption(int commandInterfaceCFAction,
            int commandInterfaceCFReason,
            String dialingNumber,
            int commandInterfaceServiceClass,
            int timerSeconds,
            Message onComplete) {
        if (isPhoneTypeGsm() || isImsUtEnabledOverCdma()) {
            Phone imsPhone = mImsPhone;
            if ((imsPhone != null)
                    && ((imsPhone.getServiceState().getState() == ServiceState.STATE_IN_SERVICE)
                    || imsPhone.isUtEnabled())) {
                imsPhone.setCallForwardingOption(commandInterfaceCFAction,
                        commandInterfaceCFReason, dialingNumber,
                        commandInterfaceServiceClass, timerSeconds, onComplete);
                return;
            }

            if ((isValidCommandInterfaceCFAction(commandInterfaceCFAction)) &&
                    (isValidCommandInterfaceCFReason(commandInterfaceCFReason))) {

                Message resp;
                if (commandInterfaceCFReason == CF_REASON_UNCONDITIONAL) {
                    Cfu cfu = new Cfu(dialingNumber, onComplete);
                    resp = obtainMessage(EVENT_SET_CALL_FORWARD_DONE,
                            isCfEnable(commandInterfaceCFAction) ? 1 : 0, 0, cfu);
                } else {
                    resp = onComplete;
                }
                mCi.setCallForward(commandInterfaceCFAction,
                        commandInterfaceCFReason,
                        commandInterfaceServiceClass,
                        dialingNumber,
                        timerSeconds,
                        resp);
            }
        } else {
            loge("setCallForwardingOption: not possible in CDMA without IMS");
        }
    }

    @Override
    public void getCallBarring(String facility, String password, Message onComplete,
            int serviceClass) {
        if (isPhoneTypeGsm()) {
            Phone imsPhone = mImsPhone;
            if ((imsPhone != null) && imsPhone.isUtEnabled()) {
                imsPhone.getCallBarring(facility, password, onComplete, serviceClass);
                return;
            }
            mCi.queryFacilityLock(facility, password,
                    CommandsInterface.SERVICE_CLASS_NONE, onComplete);
        } else {
            loge("getCallBarringOption: not possible in CDMA");
        }
    }

    @Override
    public void setCallBarring(String facility, boolean lockState, String password,
            Message onComplete, int serviceClass) {
        if (isPhoneTypeGsm()) {
            Phone imsPhone = mImsPhone;
            if ((imsPhone != null) && imsPhone.isUtEnabled()) {
                imsPhone.setCallBarring(facility, lockState, password, onComplete, serviceClass);
                return;
            }
            mCi.setFacilityLock(facility, lockState, password,
                    CommandsInterface.SERVICE_CLASS_NONE, onComplete);
        } else {
            loge("setCallBarringOption: not possible in CDMA");
        }
    }

    /**
     * Changes access code used for call barring
     *
     * @param facility is one of CB_FACILTY_*
     * @param oldPwd is old password
     * @param newPwd is new password
     * @param onComplete is callback message when the action is completed.
     */
    public void changeCallBarringPassword(String facility, String oldPwd, String newPwd,
            Message onComplete) {
        if (isPhoneTypeGsm()) {
            mCi.changeBarringPassword(facility, oldPwd, newPwd, onComplete);
        } else {
            loge("changeCallBarringPassword: not possible in CDMA");
        }
    }

    @Override
    public void getOutgoingCallerIdDisplay(Message onComplete) {
        if (isPhoneTypeGsm()) {
            Phone imsPhone = mImsPhone;
            if ((imsPhone != null)
                    && ((imsPhone.getServiceState().getState() == ServiceState.STATE_IN_SERVICE)
                    || imsPhone.isUtEnabled())) {
                imsPhone.getOutgoingCallerIdDisplay(onComplete);
                return;
            }
            mCi.getCLIR(onComplete);
        } else {
            loge("getOutgoingCallerIdDisplay: not possible in CDMA");
        }
    }

    @Override
    public void setOutgoingCallerIdDisplay(int commandInterfaceCLIRMode, Message onComplete) {
        if (isPhoneTypeGsm()) {
            Phone imsPhone = mImsPhone;
            if ((imsPhone != null)
                    && ((imsPhone.getServiceState().getState() == ServiceState.STATE_IN_SERVICE)
                    || imsPhone.isUtEnabled())) {
                imsPhone.setOutgoingCallerIdDisplay(commandInterfaceCLIRMode, onComplete);
                return;
            }
            // Packing CLIR value in the message. This will be required for
            // SharedPreference caching, if the message comes back as part of
            // a success response.
            mCi.setCLIR(commandInterfaceCLIRMode,
                    obtainMessage(EVENT_SET_CLIR_COMPLETE, commandInterfaceCLIRMode, 0, onComplete));
        } else {
            loge("setOutgoingCallerIdDisplay: not possible in CDMA");
        }
    }

    @Override
    public void getCallWaiting(Message onComplete) {
        if (isPhoneTypeGsm() || isImsUtEnabledOverCdma()) {
            Phone imsPhone = mImsPhone;
            if ((imsPhone != null)
                    && ((imsPhone.getServiceState().getState() == ServiceState.STATE_IN_SERVICE)
                    || imsPhone.isUtEnabled())) {
                imsPhone.getCallWaiting(onComplete);
                return;
            }

            //As per 3GPP TS 24.083, section 1.6 UE doesn't need to send service
            //class parameter in call waiting interrogation  to network
            mCi.queryCallWaiting(CommandsInterface.SERVICE_CLASS_NONE, onComplete);
        } else {
            mCi.queryCallWaiting(CommandsInterface.SERVICE_CLASS_VOICE, onComplete);
        }
    }

    @Override
    public void setCallWaiting(boolean enable, Message onComplete) {
        if (isPhoneTypeGsm() || isImsUtEnabledOverCdma()) {
            Phone imsPhone = mImsPhone;
            if ((imsPhone != null)
                    && ((imsPhone.getServiceState().getState() == ServiceState.STATE_IN_SERVICE)
                    || imsPhone.isUtEnabled())) {
                imsPhone.setCallWaiting(enable, onComplete);
                return;
            }
            int serviceClass = CommandsInterface.SERVICE_CLASS_VOICE;
            CarrierConfigManager configManager = (CarrierConfigManager)
                    getContext().getSystemService(Context.CARRIER_CONFIG_SERVICE);
            PersistableBundle b = configManager.getConfigForSubId(getSubId());
            if (b != null) {
                serviceClass = b.getInt(CarrierConfigManager.KEY_CALL_WAITING_SERVICE_CLASS_INT,
                        CommandsInterface.SERVICE_CLASS_VOICE);
            }
            mCi.setCallWaiting(enable, serviceClass, onComplete);
        } else {
            loge("method setCallWaiting is NOT supported in CDMA without IMS!");
        }
    }

    @Override
    public void getAvailableNetworks(Message response) {
        if (isPhoneTypeGsm() || isPhoneTypeCdmaLte()) {
            Message msg = obtainMessage(EVENT_GET_AVAILABLE_NETWORKS_DONE, response);
            mCi.getAvailableNetworks(msg);
        } else {
            loge("getAvailableNetworks: not possible in CDMA");
        }
    }

    @Override
    public void startNetworkScan(NetworkScanRequest nsr, Message response) {
        mCi.startNetworkScan(nsr, response);
    }

    @Override
    public void stopNetworkScan(Message response) {
        mCi.stopNetworkScan(response);
    }

    @Override
    public void setTTYMode(int ttyMode, Message onComplete) {
        // Send out the TTY Mode change over RIL as well
        super.setTTYMode(ttyMode, onComplete);
        if (mImsPhone != null) {
            mImsPhone.setTTYMode(ttyMode, onComplete);
        }
    }

    @Override
    public void setUiTTYMode(int uiTtyMode, Message onComplete) {
       if (mImsPhone != null) {
           mImsPhone.setUiTTYMode(uiTtyMode, onComplete);
       }
    }

    @Override
    public void setMute(boolean muted) {
        mCT.setMute(muted);
    }

    @Override
    public boolean getMute() {
        return mCT.getMute();
    }

    @Override
    public void updateServiceLocation() {
        mSST.enableSingleLocationUpdate();
    }

    @Override
    public void enableLocationUpdates() {
        mSST.enableLocationUpdates();
    }

    @Override
    public void disableLocationUpdates() {
        mSST.disableLocationUpdates();
    }

    @Override
    public boolean getDataRoamingEnabled() {
        if (getDcTracker(AccessNetworkConstants.TRANSPORT_TYPE_WWAN) != null) {
            return getDcTracker(AccessNetworkConstants.TRANSPORT_TYPE_WWAN).getDataRoamingEnabled();
        }
        return false;
    }

    @Override
    public void setDataRoamingEnabled(boolean enable) {
        if (getDcTracker(AccessNetworkConstants.TRANSPORT_TYPE_WWAN) != null) {
            getDcTracker(AccessNetworkConstants.TRANSPORT_TYPE_WWAN)
                    .setDataRoamingEnabledByUser(enable);
        }
    }

    @Override
    public void registerForCdmaOtaStatusChange(Handler h, int what, Object obj) {
        mCi.registerForCdmaOtaProvision(h, what, obj);
    }

    @Override
    public void unregisterForCdmaOtaStatusChange(Handler h) {
        mCi.unregisterForCdmaOtaProvision(h);
    }

    @Override
    public void registerForSubscriptionInfoReady(Handler h, int what, Object obj) {
        mSST.registerForSubscriptionInfoReady(h, what, obj);
    }

    @Override
    public void unregisterForSubscriptionInfoReady(Handler h) {
        mSST.unregisterForSubscriptionInfoReady(h);
    }

    @UnsupportedAppUsage
    @Override
    public void setOnEcbModeExitResponse(Handler h, int what, Object obj) {
    }

    @Override
    public void unsetOnEcbModeExitResponse(Handler h) {
    }

    @Override
    public void registerForCallWaiting(Handler h, int what, Object obj) {
        mCT.registerForCallWaiting(h, what, obj);
    }

    @Override
    public void unregisterForCallWaiting(Handler h) {
        mCT.unregisterForCallWaiting(h);
    }

    /**
     * Whether data is enabled by user. Unlike isDataEnabled, this only
     * checks user setting stored in {@link android.provider.Settings.Global#MOBILE_DATA}
     * if not provisioning, or isProvisioningDataEnabled if provisioning.
     */
    @Override
    public boolean isUserDataEnabled() {
        if (mDataEnabledSettings.isProvisioning()) {
            return mDataEnabledSettings.isProvisioningDataEnabled();
        } else {
            return mDataEnabledSettings.isUserDataEnabled();
        }
    }

    /**
     * Removes the given MMI from the pending list and notifies
     * registrants that it is complete.
     * @param mmi MMI that is done
     */
    public void onMMIDone(MmiCode mmi) {

        /* Only notify complete if it's on the pending list.
         * Otherwise, it's already been handled (eg, previously canceled).
         * The exception is cancellation of an incoming USSD-REQUEST, which is
         * not on the list.
         */
        if (mPendingMMIs.remove(mmi) || (isPhoneTypeGsm() && (mmi.isUssdRequest() ||
                ((GsmMmiCode)mmi).isSsInfo()))) {

            ResultReceiver receiverCallback = mmi.getUssdCallbackReceiver();
            if (receiverCallback != null) {
                Rlog.i(LOG_TAG, "onMMIDone: invoking callback: " + mmi);
                int returnCode = (mmi.getState() ==  MmiCode.State.COMPLETE) ?
                    TelephonyManager.USSD_RETURN_SUCCESS : TelephonyManager.USSD_RETURN_FAILURE;
                sendUssdResponse(mmi.getDialString(), mmi.getMessage(), returnCode,
                        receiverCallback );
            } else {
                Rlog.i(LOG_TAG, "onMMIDone: notifying registrants: " + mmi);
                mMmiCompleteRegistrants.notifyRegistrants(new AsyncResult(null, mmi, null));
            }
        } else {
            Rlog.i(LOG_TAG, "onMMIDone: invalid response or already handled; ignoring: " + mmi);
        }
    }

    public boolean supports3gppCallForwardingWhileRoaming() {
        CarrierConfigManager configManager = (CarrierConfigManager)
                getContext().getSystemService(Context.CARRIER_CONFIG_SERVICE);
        PersistableBundle b = configManager.getConfigForSubId(getSubId());
        if (b != null) {
            return b.getBoolean(
                    CarrierConfigManager.KEY_SUPPORT_3GPP_CALL_FORWARDING_WHILE_ROAMING_BOOL, true);
        } else {
            // Default value set in CarrierConfigManager
            return true;
        }
    }

    private void onNetworkInitiatedUssd(MmiCode mmi) {
        Rlog.v(LOG_TAG, "onNetworkInitiatedUssd: mmi=" + mmi);
        mMmiCompleteRegistrants.notifyRegistrants(
            new AsyncResult(null, mmi, null));
    }

    /** ussdMode is one of CommandsInterface.USSD_MODE_* */
    private void onIncomingUSSD (int ussdMode, String ussdMessage) {
        if (!isPhoneTypeGsm()) {
            loge("onIncomingUSSD: not expected on GSM");
        }
        boolean isUssdError;
        boolean isUssdRequest;
        boolean isUssdRelease;

        isUssdRequest
            = (ussdMode == CommandsInterface.USSD_MODE_REQUEST);

        isUssdError
            = (ussdMode != CommandsInterface.USSD_MODE_NOTIFY
                && ussdMode != CommandsInterface.USSD_MODE_REQUEST);

        isUssdRelease = (ussdMode == CommandsInterface.USSD_MODE_NW_RELEASE);


        // See comments in GsmMmiCode.java
        // USSD requests aren't finished until one
        // of these two events happen
        GsmMmiCode found = null;
        for (int i = 0, s = mPendingMMIs.size() ; i < s; i++) {
            if(((GsmMmiCode)mPendingMMIs.get(i)).isPendingUSSD()) {
                found = (GsmMmiCode)mPendingMMIs.get(i);
                break;
            }
        }

        if (found != null) {
            // Complete pending USSD

            if (isUssdRelease) {
                found.onUssdRelease();
            } else if (isUssdError) {
                found.onUssdFinishedError();
            } else {
                found.onUssdFinished(ussdMessage, isUssdRequest);
            }
        } else if (!isUssdError && ussdMessage != null) {
            // pending USSD not found
            // The network may initiate its own USSD request

            // ignore everything that isnt a Notify or a Request
            // also, discard if there is no message to present
            GsmMmiCode mmi;
            mmi = GsmMmiCode.newNetworkInitiatedUssd(ussdMessage,
                                                   isUssdRequest,
                                                   GsmCdmaPhone.this,
                                                   mUiccApplication.get());
            onNetworkInitiatedUssd(mmi);
        }
    }

    /**
     * Make sure the network knows our preferred setting.
     */
    @UnsupportedAppUsage
    private void syncClirSetting() {
        SharedPreferences sp = PreferenceManager.getDefaultSharedPreferences(getContext());
        migrateClirSettingIfNeeded(sp);

        int clirSetting = sp.getInt(CLIR_KEY + getSubId(), -1);
        Rlog.i(LOG_TAG, "syncClirSetting: " + CLIR_KEY + getSubId() + "=" + clirSetting);
        if (clirSetting >= 0) {
            mCi.setCLIR(clirSetting, null);
        }
    }

    /**
     * Migrate CLIR setting with sudId mapping once if there's CLIR setting mapped with phoneId.
     */
    private void migrateClirSettingIfNeeded(SharedPreferences sp) {
        // Get old CLIR setting mapped with phoneId
        int clirSetting = sp.getInt("clir_key" + getPhoneId(), -1);
        if (clirSetting >= 0) {
            // Migrate CLIR setting to new shared preference key with subId
            Rlog.i(LOG_TAG, "Migrate CLIR setting: value=" + clirSetting + ", clir_key"
                    + getPhoneId() + " -> " + CLIR_KEY + getSubId());
            SharedPreferences.Editor editor = sp.edit();
            editor.putInt(CLIR_KEY + getSubId(), clirSetting);

            // Remove old CLIR setting key
            editor.remove("clir_key" + getPhoneId()).commit();
        }
    }

    private void handleRadioAvailable() {
        mCi.getBasebandVersion(obtainMessage(EVENT_GET_BASEBAND_VERSION_DONE));

        mCi.getDeviceIdentity(obtainMessage(EVENT_GET_DEVICE_IDENTITY_DONE));
        mCi.getRadioCapability(obtainMessage(EVENT_GET_RADIO_CAPABILITY));
        mCi.areUiccApplicationsEnabled(obtainMessage(EVENT_GET_UICC_APPS_ENABLEMENT_DONE));

        startLceAfterRadioIsAvailable();
        mCi.setSuppServiceNotifications(true, null);
    }

    private void handleRadioOn() {
        /* Proactively query voice radio technologies */
        mCi.getVoiceRadioTechnology(obtainMessage(EVENT_REQUEST_VOICE_RADIO_TECH_DONE));

        if (!isPhoneTypeGsm()) {
            mCdmaSubscriptionSource = mCdmaSSM.getCdmaSubscriptionSource();
        }

        // If this is on APM off, SIM may already be loaded. Send setPreferredNetworkType
        // request to RIL to preserve user setting across APM toggling
        setPreferredNetworkTypeIfSimLoaded();
    }

    private void handleRadioOffOrNotAvailable() {
        if (isPhoneTypeGsm()) {
            // Some MMI requests (eg USSD) are not completed
            // within the course of a CommandsInterface request
            // If the radio shuts off or resets while one of these
            // is pending, we need to clean up.

            for (int i = mPendingMMIs.size() - 1; i >= 0; i--) {
                if (((GsmMmiCode) mPendingMMIs.get(i)).isPendingUSSD()) {
                    ((GsmMmiCode) mPendingMMIs.get(i)).onUssdFinishedError();
                }
            }
        }
        mRadioOffOrNotAvailableRegistrants.notifyRegistrants();
    }

    private void handleRadioPowerStateChange() {
        Rlog.d(LOG_TAG, "handleRadioPowerStateChange, state= " + mCi.getRadioState());
        mNotifier.notifyRadioPowerStateChanged(this, mCi.getRadioState());
    }

    @Override
    public void handleMessage(Message msg) {
        AsyncResult ar;
        Message onComplete;

        switch (msg.what) {
            case EVENT_RADIO_AVAILABLE: {
                handleRadioAvailable();
            }
            break;

            case EVENT_GET_DEVICE_IDENTITY_DONE:{
                ar = (AsyncResult)msg.obj;

                if (ar.exception != null) {
                    break;
                }
                String[] respId = (String[])ar.result;
                mImei = respId[0];
                mImeiSv = respId[1];
                mEsn  =  respId[2];
                mMeid =  respId[3];
            }
            break;

            case EVENT_MODEM_RESET: {
                logd("Event EVENT_MODEM_RESET Received" + " isInEcm = " + mEcbmHandler.isInEcm());
                if (mEcbmHandler.isInEcm()) {
                    mEcbmHandler.handleExitEmergencyCallbackMode(mPhoneId);
                }
            }
            break;

            case EVENT_RUIM_RECORDS_LOADED:
                logd("Event EVENT_RUIM_RECORDS_LOADED Received");
                updateDataConnectionTracker();
                break;

            case EVENT_RADIO_ON:
                logd("Event EVENT_RADIO_ON Received");
                handleRadioOn();
                break;

            case EVENT_RIL_CONNECTED:
                ar = (AsyncResult) msg.obj;
                if (ar.exception == null && ar.result != null) {
                    mRilVersion = (Integer) ar.result;
                } else {
                    logd("Unexpected exception on EVENT_RIL_CONNECTED");
                    mRilVersion = -1;
                }
                break;

            case EVENT_VOICE_RADIO_TECH_CHANGED:
            case EVENT_REQUEST_VOICE_RADIO_TECH_DONE:
                String what = (msg.what == EVENT_VOICE_RADIO_TECH_CHANGED) ?
                        "EVENT_VOICE_RADIO_TECH_CHANGED" : "EVENT_REQUEST_VOICE_RADIO_TECH_DONE";
                ar = (AsyncResult) msg.obj;
                if (ar.exception == null) {
                    if ((ar.result != null) && (((int[]) ar.result).length != 0)) {
                        int newVoiceTech = ((int[]) ar.result)[0];
                        logd(what + ": newVoiceTech=" + newVoiceTech);
                        phoneObjectUpdater(newVoiceTech);
                    } else {
                        loge(what + ": has no tech!");
                    }
                } else {
                    loge(what + ": exception=" + ar.exception);
                }
                break;

            case EVENT_UPDATE_PHONE_OBJECT:
                phoneObjectUpdater(msg.arg1);
                break;

            case EVENT_CARRIER_CONFIG_CHANGED:
                // Only check for the voice radio tech if it not going to be updated by the voice
                // registration changes.
                if (!TelephonyResourceUtils.getTelephonyResources(mContext)
                        .getBoolean(com.android.telephony.resources.R.bool
                        .config_switch_phone_on_voice_reg_state_change)) {
                    mCi.getVoiceRadioTechnology(obtainMessage(EVENT_REQUEST_VOICE_RADIO_TECH_DONE));
                }
                // Force update IMS service if it is available, if it isn't the config will be
                // updated when ImsPhoneCallTracker opens a connection.
                ImsManager imsManager = ImsManager.getInstance(mContext, mPhoneId);
                if (imsManager.isServiceAvailable() && getIccRecordsLoaded()) {
                    imsManager.updateImsServiceConfig(true);
                } else {
                    logd("ImsManager/IccRecords Loaded are not available to update CarrierConfig.");
                }

                // Update broadcastEmergencyCallStateChanges
                // also cache the config value for displaying 14 digit IMEI
                CarrierConfigManager configMgr = (CarrierConfigManager)
                        getContext().getSystemService(Context.CARRIER_CONFIG_SERVICE);
                PersistableBundle b = configMgr.getConfigForSubId(getSubId());
                if (b != null) {
                    mEnable14DigitImei = b.getBoolean("config_enable_display_14digit_imei");
                    boolean broadcastEmergencyCallStateChanges = b.getBoolean(
                            CarrierConfigManager.KEY_BROADCAST_EMERGENCY_CALL_STATE_CHANGES_BOOL);
                    logd("broadcastEmergencyCallStateChanges = " +
                            broadcastEmergencyCallStateChanges);
                    setBroadcastEmergencyCallStateChanges(broadcastEmergencyCallStateChanges);
                } else {
                    loge("didn't get broadcastEmergencyCallStateChanges from carrier config");
                }

                // Changing the cdma roaming settings based carrier config.
                if (b != null) {
                    int config_cdma_roaming_mode = b.getInt(
                            CarrierConfigManager.KEY_CDMA_ROAMING_MODE_INT);
                    int current_cdma_roaming_mode =
                            Settings.Global.getInt(getContext().getContentResolver(),
                            Settings.Global.CDMA_ROAMING_MODE,
                            TelephonyManager.CDMA_ROAMING_MODE_RADIO_DEFAULT);
                    switch (config_cdma_roaming_mode) {
                        // Carrier's cdma_roaming_mode will overwrite the user's previous settings
                        // Keep the user's previous setting in global variable which will be used
                        // when carrier's setting is turn off.
                        case TelephonyManager.CDMA_ROAMING_MODE_HOME:
                        case TelephonyManager.CDMA_ROAMING_MODE_AFFILIATED:
                        case TelephonyManager.CDMA_ROAMING_MODE_ANY:
                            logd("cdma_roaming_mode is going to changed to "
                                    + config_cdma_roaming_mode);
                            setCdmaRoamingPreference(config_cdma_roaming_mode,
                                    obtainMessage(EVENT_SET_ROAMING_PREFERENCE_DONE));
                            break;

                        // When carrier's setting is turn off, change the cdma_roaming_mode to the
                        // previous user's setting
                        case TelephonyManager.CDMA_ROAMING_MODE_RADIO_DEFAULT:
                            if (current_cdma_roaming_mode != config_cdma_roaming_mode) {
                                logd("cdma_roaming_mode is going to changed to "
                                        + current_cdma_roaming_mode);
                                setCdmaRoamingPreference(current_cdma_roaming_mode,
                                        obtainMessage(EVENT_SET_ROAMING_PREFERENCE_DONE));
                            }

                        default:
                            loge("Invalid cdma_roaming_mode settings: "
                                    + config_cdma_roaming_mode);
                    }
                } else {
                    loge("didn't get the cdma_roaming_mode changes from the carrier config.");
                }
                break;

            case EVENT_SET_ROAMING_PREFERENCE_DONE:
                logd("cdma_roaming_mode change is done");
                break;

            case EVENT_CDMA_SUBSCRIPTION_SOURCE_CHANGED:
                logd("EVENT_CDMA_SUBSCRIPTION_SOURCE_CHANGED");
                mCdmaSubscriptionSource = mCdmaSSM.getCdmaSubscriptionSource();
                break;

            case EVENT_REGISTERED_TO_NETWORK:
                logd("Event EVENT_REGISTERED_TO_NETWORK Received");
                if (isPhoneTypeGsm()) {
                    syncClirSetting();
                }
                break;

            case EVENT_SIM_RECORDS_LOADED:
                updateCurrentCarrierInProvider();

                // Check if this is a different SIM than the previous one. If so unset the
                // voice mail number.
                String imsi = getVmSimImsi();
                String imsiFromSIM = getSubscriberId();
                if ((!isPhoneTypeGsm() || imsi != null) && imsiFromSIM != null
                        && !imsiFromSIM.equals(imsi)) {
                    storeVoiceMailNumber(null);
                    setVmSimImsi(null);
                    setVideoCallForwardingPreference(false);
                }

                updateVoiceMail();

                mSimRecordsLoadedRegistrants.notifyRegistrants();
                break;

            case EVENT_GET_BASEBAND_VERSION_DONE:
                ar = (AsyncResult)msg.obj;

                if (ar.exception != null) {
                    break;
                }

                if (DBG) logd("Baseband version: " + ar.result);
                TelephonyManager.from(mContext).setBasebandVersionForPhone(getPhoneId(),
                        (String)ar.result);
            break;

            case EVENT_GET_IMEI_DONE:
                ar = (AsyncResult)msg.obj;

                if (ar.exception != null) {
                    break;
                }

                mImei = (String)ar.result;
            break;

            case EVENT_GET_IMEISV_DONE:
                ar = (AsyncResult)msg.obj;

                if (ar.exception != null) {
                    break;
                }

                mImeiSv = (String)ar.result;
            break;

            case EVENT_USSD:
                ar = (AsyncResult)msg.obj;

                String[] ussdResult = (String[]) ar.result;

                if (ussdResult.length > 1) {
                    try {
                        onIncomingUSSD(Integer.parseInt(ussdResult[0]), ussdResult[1]);
                    } catch (NumberFormatException e) {
                        Rlog.w(LOG_TAG, "error parsing USSD");
                    }
                }
            break;

            case EVENT_RADIO_OFF_OR_NOT_AVAILABLE: {
                logd("Event EVENT_RADIO_OFF_OR_NOT_AVAILABLE Received");
                handleRadioOffOrNotAvailable();
                break;
            }

            case EVENT_RADIO_STATE_CHANGED: {
                logd("EVENT EVENT_RADIO_STATE_CHANGED");
                handleRadioPowerStateChange();
                break;
            }

            case EVENT_SSN:
                logd("Event EVENT_SSN Received");
                if (isPhoneTypeGsm()) {
                    ar = (AsyncResult) msg.obj;
                    SuppServiceNotification not = (SuppServiceNotification) ar.result;
                    mSsnRegistrants.notifyRegistrants(ar);
                }
                break;

            case EVENT_REGISTRATION_FAILED:
                logd("Event RegistrationFailed Received");
                ar = (AsyncResult) msg.obj;
                RegistrationFailedEvent rfe = (RegistrationFailedEvent) ar.result;
                mNotifier.notifyRegistrationFailed(this, rfe.cellIdentity, rfe.chosenPlmn,
                        rfe.domain, rfe.causeCode, rfe.additionalCauseCode);
                break;

            case EVENT_BARRING_INFO_CHANGED:
                logd("Event BarringInfoChanged Received");
                ar = (AsyncResult) msg.obj;
                BarringInfo barringInfo = (BarringInfo) ar.result;
                mNotifier.notifyBarringInfoChanged(this, barringInfo);
                break;

            case EVENT_SET_CALL_FORWARD_DONE:
                ar = (AsyncResult)msg.obj;
                IccRecords r = mIccRecords.get();
                Cfu cfu = (Cfu) ar.userObj;
                if (ar.exception == null && r != null) {
                    setVoiceCallForwardingFlag(1, msg.arg1 == 1, cfu.mSetCfNumber);
                }
                if (cfu.mOnComplete != null) {
                    AsyncResult.forMessage(cfu.mOnComplete, ar.result, ar.exception);
                    cfu.mOnComplete.sendToTarget();
                }
                break;

            case EVENT_SET_VM_NUMBER_DONE:
                ar = (AsyncResult)msg.obj;
                if (((isPhoneTypeGsm() || mSimRecords != null)
                        && IccVmNotSupportedException.class.isInstance(ar.exception))
                        || (!isPhoneTypeGsm() && mSimRecords == null
                        && IccException.class.isInstance(ar.exception))) {
                    storeVoiceMailNumber(mVmNumber);
                    ar.exception = null;
                }
                onComplete = (Message) ar.userObj;
                if (onComplete != null) {
                    AsyncResult.forMessage(onComplete, ar.result, ar.exception);
                    onComplete.sendToTarget();
                }
                break;


            case EVENT_GET_CALL_FORWARD_DONE:
                ar = (AsyncResult)msg.obj;
                if (ar.exception == null) {
                    handleCfuQueryResult((CallForwardInfo[])ar.result);
                }
                onComplete = (Message) ar.userObj;
                if (onComplete != null) {
                    AsyncResult.forMessage(onComplete, ar.result, ar.exception);
                    onComplete.sendToTarget();
                }
                break;

            case EVENT_SET_NETWORK_AUTOMATIC:
                // Automatic network selection from EF_CSP SIM record
                ar = (AsyncResult) msg.obj;
                if (mSST.mSS.getIsManualSelection()) {
                    setNetworkSelectionModeAutomatic((Message) ar.result);
                    logd("SET_NETWORK_SELECTION_AUTOMATIC: set to automatic");
                } else {
                    // prevent duplicate request which will push current PLMN to low priority
                    logd("SET_NETWORK_SELECTION_AUTOMATIC: already automatic, ignore");
                }
                break;

            case EVENT_ICC_RECORD_EVENTS:
                ar = (AsyncResult)msg.obj;
                processIccRecordEvents((Integer)ar.result);
                break;

            case EVENT_SET_CLIR_COMPLETE:
                ar = (AsyncResult)msg.obj;
                if (ar.exception == null) {
                    saveClirSetting(msg.arg1);
                }
                onComplete = (Message) ar.userObj;
                if (onComplete != null) {
                    AsyncResult.forMessage(onComplete, ar.result, ar.exception);
                    onComplete.sendToTarget();
                }
                break;

            case EVENT_SS:
                ar = (AsyncResult)msg.obj;
                logd("Event EVENT_SS received");
                if (isPhoneTypeGsm()) {
                    // SS data is already being handled through MMI codes.
                    // So, this result if processed as MMI response would help
                    // in re-using the existing functionality.
                    GsmMmiCode mmi = new GsmMmiCode(this, mUiccApplication.get());
                    mmi.processSsData(ar);
                }
                break;

            case EVENT_GET_RADIO_CAPABILITY:
                ar = (AsyncResult) msg.obj;
                RadioCapability rc = (RadioCapability) ar.result;
                if (ar.exception != null) {
                    Rlog.d(LOG_TAG, "get phone radio capability fail, no need to change " +
                            "mRadioCapability");
                } else {
                    radioCapabilityUpdated(rc);
                }
                Rlog.d(LOG_TAG, "EVENT_GET_RADIO_CAPABILITY: phone rc: " + rc);
                break;
            case EVENT_VRS_OR_RAT_CHANGED:
                ar = (AsyncResult) msg.obj;
                Pair<Integer, Integer> vrsRatPair = (Pair<Integer, Integer>) ar.result;
                onVoiceRegStateOrRatChanged(vrsRatPair.first, vrsRatPair.second);
                break;

            case EVENT_SET_CARRIER_DATA_ENABLED:
                ar = (AsyncResult) msg.obj;
                boolean enabled = (boolean) ar.result;
                mDataEnabledSettings.setCarrierDataEnabled(enabled);
                break;
            case EVENT_DEVICE_PROVISIONED_CHANGE:
                mDataEnabledSettings.updateProvisionedChanged();
                break;
            case EVENT_DEVICE_PROVISIONING_DATA_SETTING_CHANGE:
                mDataEnabledSettings.updateProvisioningDataEnabled();
                break;
            case EVENT_GET_AVAILABLE_NETWORKS_DONE:
                ar = (AsyncResult) msg.obj;
                if (ar.exception == null && ar.result != null && mSST != null) {
                    List<OperatorInfo> operatorInfoList = (List<OperatorInfo>) ar.result;
                    List<OperatorInfo> filteredInfoList = new ArrayList<>();
                    for (OperatorInfo operatorInfo : operatorInfoList) {
                        if (OperatorInfo.State.CURRENT == operatorInfo.getState()) {
                            filteredInfoList.add(new OperatorInfo(
                                    mSST.filterOperatorNameByPattern(
                                            operatorInfo.getOperatorAlphaLong()),
                                    mSST.filterOperatorNameByPattern(
                                            operatorInfo.getOperatorAlphaShort()),
                                    operatorInfo.getOperatorNumeric(),
                                    operatorInfo.getState()
                            ));
                        } else {
                            filteredInfoList.add(operatorInfo);
                        }
                    }
                    ar.result = filteredInfoList;
                }

                onComplete = (Message) ar.userObj;
                if (onComplete != null) {
                    AsyncResult.forMessage(onComplete, ar.result, ar.exception);
                    onComplete.sendToTarget();
                }
                break;
            case EVENT_GET_UICC_APPS_ENABLEMENT_DONE:
            case EVENT_UICC_APPS_ENABLEMENT_CHANGED: {
                ar = (AsyncResult) msg.obj;
                if (ar == null) return;
                if (ar.exception != null) {
                    logd("Received exception on event" + msg.what + " : " + ar.exception);
                    return;
                }

                mUiccApplicationsEnabled = (Boolean) ar.result;
                reapplyUiccAppsEnablementIfNeeded();
                break;
            }
            case EVENT_REAPPLY_UICC_APPS_ENABLEMENT_DONE: {
                ar = (AsyncResult) msg.obj;
                if (ar == null || ar.exception == null) return;
                // TODO: b/146181737 don't throw exception and uncomment the retry below.
                boolean expectedValue = (boolean) ar.userObj;
                CommandException.Error error = ((CommandException) ar.exception).getCommandError();
                throw new RuntimeException("Error received when re-applying uicc application"
                        + " setting to " +  expectedValue + " on phone " + mPhoneId
                        + " Error code: " + error);
//                if (error == INTERNAL_ERR || error == SIM_BUSY) {
//                    // Retry for certain errors, but not for others like RADIO_NOT_AVAILABLE or
//                    // SIM_ABSENT, as they will trigger it whey they become available.
//                    postDelayed(()->reapplyUiccAppsEnablementIfNeeded(), 1000);
//                }
//                break;
            }
            default:
                super.handleMessage(msg);
        }
    }

    public UiccCardApplication getUiccCardApplication() {
        if (isPhoneTypeGsm()) {
            return mUiccController.getUiccCardApplication(mPhoneId, UiccController.APP_FAM_3GPP);
        } else {
            return mUiccController.getUiccCardApplication(mPhoneId, UiccController.APP_FAM_3GPP2);
        }
    }

    // todo: check if ICC availability needs to be handled here. mSimRecords should not be needed
    // now because APIs can be called directly on UiccProfile, and that should handle the requests
    // correctly based on supported apps, voice RAT, etc.
    @Override
    protected void onUpdateIccAvailability() {
        if (mUiccController == null ) {
            return;
        }

        UiccCardApplication newUiccApplication = null;

        // Update mIsimUiccRecords
        if (isPhoneTypeGsm() || isPhoneTypeCdmaLte()) {
            newUiccApplication =
                    mUiccController.getUiccCardApplication(mPhoneId, UiccController.APP_FAM_IMS);
            IsimUiccRecords newIsimUiccRecords = null;

            if (newUiccApplication != null) {
                newIsimUiccRecords = (IsimUiccRecords) newUiccApplication.getIccRecords();
                if (DBG) logd("New ISIM application found");
            }
            mIsimUiccRecords = newIsimUiccRecords;
        }

        // Update mSimRecords
        if (mSimRecords != null) {
            mSimRecords.unregisterForRecordsLoaded(this);
        }
        if (isPhoneTypeCdmaLte() || isPhoneTypeCdma()) {
            newUiccApplication = mUiccController.getUiccCardApplication(mPhoneId,
                    UiccController.APP_FAM_3GPP);
            SIMRecords newSimRecords = null;
            if (newUiccApplication != null) {
                newSimRecords = (SIMRecords) newUiccApplication.getIccRecords();
            }
            mSimRecords = newSimRecords;
            if (mSimRecords != null) {
                mSimRecords.registerForRecordsLoaded(this, EVENT_SIM_RECORDS_LOADED, null);
            }
        } else {
            mSimRecords = null;
        }

        // Update mIccRecords, mUiccApplication, mIccPhoneBookIntManager
        newUiccApplication = getUiccCardApplication();
        if (!isPhoneTypeGsm() && newUiccApplication == null) {
            logd("can't find 3GPP2 application; trying APP_FAM_3GPP");
            newUiccApplication = mUiccController.getUiccCardApplication(mPhoneId,
                    UiccController.APP_FAM_3GPP);
        }

        UiccCardApplication app = mUiccApplication.get();
        if (app != newUiccApplication) {
            if (app != null) {
                if (DBG) logd("Removing stale icc objects.");
                if (mIccRecords.get() != null) {
                    unregisterForIccRecordEvents();
                    mIccPhoneBookIntManager.updateIccRecords(null);
                }
                mIccRecords.set(null);
                mUiccApplication.set(null);
            }
            if (newUiccApplication != null) {
                if (DBG) {
                    logd("New Uicc application found. type = " + newUiccApplication.getType());
                }
                final IccRecords iccRecords = newUiccApplication.getIccRecords();
                mUiccApplication.set(newUiccApplication);
                mIccRecords.set(iccRecords);
                logd("mIccRecords = " + mIccRecords);
                registerForIccRecordEvents();
                mIccPhoneBookIntManager.updateIccRecords(iccRecords);
                if (iccRecords != null) {
                    final String simOperatorNumeric = iccRecords.getOperatorNumeric();
                    if (DBG) {
                        logd("New simOperatorNumeric = " + simOperatorNumeric);
                    }
                    if (!TextUtils.isEmpty(simOperatorNumeric)) {
                        TelephonyManager.from(mContext).setSimOperatorNumericForPhone(mPhoneId,
                                simOperatorNumeric);
                    }
                }
                updateDataConnectionTracker();
            }
        }

        reapplyUiccAppsEnablementIfNeeded();
    }

    @Override
    public SIMRecords getSIMRecords() {
        return mSimRecords;
    }

    private void processIccRecordEvents(int eventCode) {
        switch (eventCode) {
            case IccRecords.EVENT_CFI:
                logi("processIccRecordEvents: EVENT_CFI");
                notifyCallForwardingIndicator();
                break;
        }
    }

    /**
     * Sets the "current" field in the telephony provider according to the SIM's operator
     *
     * @return true for success; false otherwise.
     */
    @Override
    public boolean updateCurrentCarrierInProvider() {
        long currentDds = SubscriptionManager.getDefaultDataSubscriptionId();
        String operatorNumeric = getOperatorNumeric();

        logd("updateCurrentCarrierInProvider: mSubId = " + getSubId()
                + " currentDds = " + currentDds + " operatorNumeric = " + operatorNumeric);

        if (!TextUtils.isEmpty(operatorNumeric) && (getSubId() == currentDds)) {
            try {
                Uri uri = Uri.withAppendedPath(Telephony.Carriers.CONTENT_URI, "current");
                ContentValues map = new ContentValues();
                map.put(Telephony.Carriers.NUMERIC, operatorNumeric);
                mContext.getContentResolver().insert(uri, map);
                return true;
            } catch (SQLException e) {
                Rlog.e(LOG_TAG, "Can't store current operator", e);
            }
        }
        return false;
    }

    //CDMA
    /**
     * Sets the "current" field in the telephony provider according to the
     * build-time operator numeric property
     *
     * @return true for success; false otherwise.
     */
    private boolean updateCurrentCarrierInProvider(String operatorNumeric) {
        if (isPhoneTypeCdma()
                || (isPhoneTypeCdmaLte() && mUiccController.getUiccCardApplication(mPhoneId,
                        UiccController.APP_FAM_3GPP) == null)) {
            logd("CDMAPhone: updateCurrentCarrierInProvider called");
            if (!TextUtils.isEmpty(operatorNumeric)) {
                try {
                    Uri uri = Uri.withAppendedPath(Telephony.Carriers.CONTENT_URI, "current");
                    ContentValues map = new ContentValues();
                    map.put(Telephony.Carriers.NUMERIC, operatorNumeric);
                    logd("updateCurrentCarrierInProvider from system: numeric=" + operatorNumeric);
                    getContext().getContentResolver().insert(uri, map);

                    // Updates MCC MNC device configuration information
                    logd("update mccmnc=" + operatorNumeric);
                    MccTable.updateMccMncConfiguration(mContext, operatorNumeric);

                    return true;
                } catch (SQLException e) {
                    Rlog.e(LOG_TAG, "Can't store current operator", e);
                }
            }
            return false;
        } else { // isPhoneTypeCdmaLte()
            if (DBG) logd("updateCurrentCarrierInProvider not updated X retVal=" + true);
            return true;
        }
    }

    private void handleCfuQueryResult(CallForwardInfo[] infos) {
        IccRecords r = mIccRecords.get();
        if (r != null) {
            if (infos == null || infos.length == 0) {
                // Assume the default is not active
                // Set unconditional CFF in SIM to false
                setVoiceCallForwardingFlag(1, false, null);
            } else {
                for (int i = 0, s = infos.length; i < s; i++) {
                    if ((infos[i].serviceClass & SERVICE_CLASS_VOICE) != 0) {
                        setVoiceCallForwardingFlag(1, (infos[i].status == 1),
                            infos[i].number);
                        // should only have the one
                        break;
                    }
                }
            }
        }
    }

    /**
     * Retrieves the IccPhoneBookInterfaceManager of the GsmCdmaPhone
     */
    @Override
    public IccPhoneBookInterfaceManager getIccPhoneBookInterfaceManager(){
        return mIccPhoneBookIntManager;
    }

    /**
     * Activate or deactivate cell broadcast SMS.
     *
     * @param activate 0 = activate, 1 = deactivate
     * @param response Callback message is empty on completion
     */
    @Override
    public void activateCellBroadcastSms(int activate, Message response) {
        loge("[GsmCdmaPhone] activateCellBroadcastSms() is obsolete; use SmsManager");
        response.sendToTarget();
    }

    /**
     * Query the current configuration of cdma cell broadcast SMS.
     *
     * @param response Callback message is empty on completion
     */
    @Override
    public void getCellBroadcastSmsConfig(Message response) {
        loge("[GsmCdmaPhone] getCellBroadcastSmsConfig() is obsolete; use SmsManager");
        response.sendToTarget();
    }

    /**
     * Configure cdma cell broadcast SMS.
     *
     * @param response Callback message is empty on completion
     */
    @Override
    public void setCellBroadcastSmsConfig(int[] configValuesArray, Message response) {
        loge("[GsmCdmaPhone] setCellBroadcastSmsConfig() is obsolete; use SmsManager");
        response.sendToTarget();
    }

    /**
     * Returns true if OTA Service Provisioning needs to be performed.
     */
    @Override
    public boolean needsOtaServiceProvisioning() {
        if (isPhoneTypeGsm()) {
            return false;
        } else {
            return mSST.getOtasp() != TelephonyManager.OTASP_NOT_NEEDED;
        }
    }

    @Override
    public boolean isCspPlmnEnabled() {
        IccRecords r = mIccRecords.get();
        return (r != null) ? r.isCspPlmnEnabled() : false;
    }

    /**
     * Whether manual select is now allowed and we should set
     * to auto network select mode.
     */
    public boolean shouldForceAutoNetworkSelect() {

        int nwMode = Phone.PREFERRED_NT_MODE;
        int subId = getSubId();

        // If it's invalid subId, we shouldn't force to auto network select mode.
        if (!SubscriptionManager.isValidSubscriptionId(subId)) {
            return false;
        }

        nwMode = android.provider.Settings.Global.getInt(mContext.getContentResolver(),
                    android.provider.Settings.Global.PREFERRED_NETWORK_MODE + subId, nwMode);

        logd("shouldForceAutoNetworkSelect in mode = " + nwMode);
        /*
         *  For multimode targets in global mode manual network
         *  selection is disallowed. So we should force auto select mode.
         */
        if (isManualSelProhibitedInGlobalMode()
                && ((nwMode == TelephonyManager.NETWORK_MODE_LTE_CDMA_EVDO_GSM_WCDMA)
                        || (nwMode == TelephonyManager.NETWORK_MODE_GLOBAL)) ){
            logd("Should force auto network select mode = " + nwMode);
            return true;
        } else {
            logd("Should not force auto network select mode = " + nwMode);
        }

        /*
         *  Single mode phone with - GSM network modes/global mode
         *  LTE only for 3GPP
         *  LTE centric + 3GPP Legacy
         *  Note: the actual enabling/disabling manual selection for these
         *  cases will be controlled by csp
         */
        return false;
    }

    @UnsupportedAppUsage
    private boolean isManualSelProhibitedInGlobalMode() {
        boolean isProhibited = false;
        final String configString = TelephonyResourceUtils.getTelephonyResources(getContext())
                .getString(com.android.telephony.resources.R.string
                        .prohibit_manual_network_selection_in_gobal_mode);

        if (!TextUtils.isEmpty(configString)) {
            String[] configArray = configString.split(";");

            if (configArray != null &&
                    ((configArray.length == 1 && configArray[0].equalsIgnoreCase("true")) ||
                        (configArray.length == 2 && !TextUtils.isEmpty(configArray[1]) &&
                            configArray[0].equalsIgnoreCase("true") &&
                            isMatchGid(configArray[1])))) {
                            isProhibited = true;
            }
        }
        logd("isManualNetSelAllowedInGlobal in current carrier is " + isProhibited);
        return isProhibited;
    }

    private void registerForIccRecordEvents() {
        IccRecords r = mIccRecords.get();
        if (r == null) {
            return;
        }
        if (isPhoneTypeGsm()) {
            r.registerForNetworkSelectionModeAutomatic(
                    this, EVENT_SET_NETWORK_AUTOMATIC, null);
            r.registerForRecordsEvents(this, EVENT_ICC_RECORD_EVENTS, null);
            r.registerForRecordsLoaded(this, EVENT_SIM_RECORDS_LOADED, null);
        } else {
            r.registerForRecordsLoaded(this, EVENT_RUIM_RECORDS_LOADED, null);
            if (isPhoneTypeCdmaLte()) {
                // notify simRecordsLoaded registrants for cdmaLte phone
                r.registerForRecordsLoaded(this, EVENT_SIM_RECORDS_LOADED, null);
            }
        }
    }

    private void unregisterForIccRecordEvents() {
        IccRecords r = mIccRecords.get();
        if (r == null) {
            return;
        }
        r.unregisterForNetworkSelectionModeAutomatic(this);
        r.unregisterForRecordsEvents(this);
        r.unregisterForRecordsLoaded(this);
    }

    @UnsupportedAppUsage
    @Override
    public void exitEmergencyCallbackMode() {
    }

    public void notifyEmergencyCallRegistrants(boolean started) {
        mEmergencyCallToggledRegistrants.notifyResult(started ? 1 : 0);
    }

    //CDMA
    private static final String IS683A_FEATURE_CODE = "*228";
    private static final int IS683A_FEATURE_CODE_NUM_DIGITS = 4;
    private static final int IS683A_SYS_SEL_CODE_NUM_DIGITS = 2;
    private static final int IS683A_SYS_SEL_CODE_OFFSET = 4;

    private static final int IS683_CONST_800MHZ_A_BAND = 0;
    private static final int IS683_CONST_800MHZ_B_BAND = 1;
    private static final int IS683_CONST_1900MHZ_A_BLOCK = 2;
    private static final int IS683_CONST_1900MHZ_B_BLOCK = 3;
    private static final int IS683_CONST_1900MHZ_C_BLOCK = 4;
    private static final int IS683_CONST_1900MHZ_D_BLOCK = 5;
    private static final int IS683_CONST_1900MHZ_E_BLOCK = 6;
    private static final int IS683_CONST_1900MHZ_F_BLOCK = 7;
    private static final int INVALID_SYSTEM_SELECTION_CODE = -1;

    // Define the pattern/format for carrier specified OTASP number schema.
    // It separates by comma and/or whitespace.
    private static Pattern pOtaSpNumSchema = Pattern.compile("[,\\s]+");

    //CDMA
    private static boolean isIs683OtaSpDialStr(String dialStr) {
        int sysSelCodeInt;
        boolean isOtaspDialString = false;
        int dialStrLen = dialStr.length();

        if (dialStrLen == IS683A_FEATURE_CODE_NUM_DIGITS) {
            if (dialStr.equals(IS683A_FEATURE_CODE)) {
                isOtaspDialString = true;
            }
        } else {
            sysSelCodeInt = extractSelCodeFromOtaSpNum(dialStr);
            switch (sysSelCodeInt) {
                case IS683_CONST_800MHZ_A_BAND:
                case IS683_CONST_800MHZ_B_BAND:
                case IS683_CONST_1900MHZ_A_BLOCK:
                case IS683_CONST_1900MHZ_B_BLOCK:
                case IS683_CONST_1900MHZ_C_BLOCK:
                case IS683_CONST_1900MHZ_D_BLOCK:
                case IS683_CONST_1900MHZ_E_BLOCK:
                case IS683_CONST_1900MHZ_F_BLOCK:
                    isOtaspDialString = true;
                    break;
                default:
                    break;
            }
        }
        return isOtaspDialString;
    }

    //CDMA
    /**
     * This function extracts the system selection code from the dial string.
     */
    private static int extractSelCodeFromOtaSpNum(String dialStr) {
        int dialStrLen = dialStr.length();
        int sysSelCodeInt = INVALID_SYSTEM_SELECTION_CODE;

        if ((dialStr.regionMatches(0, IS683A_FEATURE_CODE,
                0, IS683A_FEATURE_CODE_NUM_DIGITS)) &&
                (dialStrLen >= (IS683A_FEATURE_CODE_NUM_DIGITS +
                        IS683A_SYS_SEL_CODE_NUM_DIGITS))) {
            // Since we checked the condition above, the system selection code
            // extracted from dialStr will not cause any exception
            sysSelCodeInt = Integer.parseInt (
                    dialStr.substring (IS683A_FEATURE_CODE_NUM_DIGITS,
                            IS683A_FEATURE_CODE_NUM_DIGITS + IS683A_SYS_SEL_CODE_NUM_DIGITS));
        }
        if (DBG) Rlog.d(LOG_TAG, "extractSelCodeFromOtaSpNum " + sysSelCodeInt);
        return sysSelCodeInt;
    }

    //CDMA
    /**
     * This function checks if the system selection code extracted from
     * the dial string "sysSelCodeInt' is the system selection code specified
     * in the carrier ota sp number schema "sch".
     */
    private static boolean checkOtaSpNumBasedOnSysSelCode(int sysSelCodeInt, String sch[]) {
        boolean isOtaSpNum = false;
        try {
            // Get how many number of system selection code ranges
            int selRc = Integer.parseInt(sch[1]);
            for (int i = 0; i < selRc; i++) {
                if (!TextUtils.isEmpty(sch[i+2]) && !TextUtils.isEmpty(sch[i+3])) {
                    int selMin = Integer.parseInt(sch[i+2]);
                    int selMax = Integer.parseInt(sch[i+3]);
                    // Check if the selection code extracted from the dial string falls
                    // within any of the range pairs specified in the schema.
                    if ((sysSelCodeInt >= selMin) && (sysSelCodeInt <= selMax)) {
                        isOtaSpNum = true;
                        break;
                    }
                }
            }
        } catch (NumberFormatException ex) {
            // If the carrier ota sp number schema is not correct, we still allow dial
            // and only log the error:
            Rlog.e(LOG_TAG, "checkOtaSpNumBasedOnSysSelCode, error", ex);
        }
        return isOtaSpNum;
    }

    //CDMA
    /**
     * The following function checks if a dial string is a carrier specified
     * OTASP number or not by checking against the OTASP number schema stored
     * in PROPERTY_OTASP_NUM_SCHEMA.
     *
     * Currently, there are 2 schemas for carriers to specify the OTASP number:
     * 1) Use system selection code:
     *    The schema is:
     *    SELC,the # of code pairs,min1,max1,min2,max2,...
     *    e.g "SELC,3,10,20,30,40,60,70" indicates that there are 3 pairs of
     *    selection codes, and they are {10,20}, {30,40} and {60,70} respectively.
     *
     * 2) Use feature code:
     *    The schema is:
     *    "FC,length of feature code,feature code".
     *     e.g "FC,2,*2" indicates that the length of the feature code is 2,
     *     and the code itself is "*2".
     */
    private boolean isCarrierOtaSpNum(String dialStr) {
        boolean isOtaSpNum = false;
        int sysSelCodeInt = extractSelCodeFromOtaSpNum(dialStr);
        if (sysSelCodeInt == INVALID_SYSTEM_SELECTION_CODE) {
            return isOtaSpNum;
        }
        // mCarrierOtaSpNumSchema is retrieved from PROPERTY_OTASP_NUM_SCHEMA:
        if (!TextUtils.isEmpty(mCarrierOtaSpNumSchema)) {
            Matcher m = pOtaSpNumSchema.matcher(mCarrierOtaSpNumSchema);
            if (DBG) {
                Rlog.d(LOG_TAG, "isCarrierOtaSpNum,schema" + mCarrierOtaSpNumSchema);
            }

            if (m.find()) {
                String sch[] = pOtaSpNumSchema.split(mCarrierOtaSpNumSchema);
                // If carrier uses system selection code mechanism
                if (!TextUtils.isEmpty(sch[0]) && sch[0].equals("SELC")) {
                    if (sysSelCodeInt!=INVALID_SYSTEM_SELECTION_CODE) {
                        isOtaSpNum=checkOtaSpNumBasedOnSysSelCode(sysSelCodeInt,sch);
                    } else {
                        if (DBG) {
                            Rlog.d(LOG_TAG, "isCarrierOtaSpNum,sysSelCodeInt is invalid");
                        }
                    }
                } else if (!TextUtils.isEmpty(sch[0]) && sch[0].equals("FC")) {
                    int fcLen =  Integer.parseInt(sch[1]);
                    String fc = sch[2];
                    if (dialStr.regionMatches(0,fc,0,fcLen)) {
                        isOtaSpNum = true;
                    } else {
                        if (DBG) Rlog.d(LOG_TAG, "isCarrierOtaSpNum,not otasp number");
                    }
                } else {
                    if (DBG) {
                        Rlog.d(LOG_TAG, "isCarrierOtaSpNum,ota schema not supported" + sch[0]);
                    }
                }
            } else {
                if (DBG) {
                    Rlog.d(LOG_TAG, "isCarrierOtaSpNum,ota schema pattern not right" +
                            mCarrierOtaSpNumSchema);
                }
            }
        } else {
            if (DBG) Rlog.d(LOG_TAG, "isCarrierOtaSpNum,ota schema pattern empty");
        }
        return isOtaSpNum;
    }

    /**
     * isOTASPNumber: checks a given number against the IS-683A OTASP dial string and carrier
     * OTASP dial string.
     *
     * @param dialStr the number to look up.
     * @return true if the number is in IS-683A OTASP dial string or carrier OTASP dial string
     */
    @Override
    public  boolean isOtaSpNumber(String dialStr) {
        if (isPhoneTypeGsm()) {
            return super.isOtaSpNumber(dialStr);
        } else {
            boolean isOtaSpNum = false;
            String dialableStr = PhoneNumberUtils.extractNetworkPortionAlt(dialStr);
            if (dialableStr != null) {
                isOtaSpNum = isIs683OtaSpDialStr(dialableStr);
                if (isOtaSpNum == false) {
                    isOtaSpNum = isCarrierOtaSpNum(dialableStr);
                }
            }
            if (DBG) Rlog.d(LOG_TAG, "isOtaSpNumber " + isOtaSpNum);
            return isOtaSpNum;
        }
    }

    @Override
    public int getOtasp() {
        return mSST.getOtasp();
    }

    @Override
    public int getCdmaEriIconIndex() {
        if (isPhoneTypeGsm()) {
            return super.getCdmaEriIconIndex();
        } else {
            return getServiceState().getCdmaEriIconIndex();
        }
    }

    /**
     * Returns the CDMA ERI icon mode,
     * 0 - ON
     * 1 - FLASHING
     */
    @Override
    public int getCdmaEriIconMode() {
        if (isPhoneTypeGsm()) {
            return super.getCdmaEriIconMode();
        } else {
            return getServiceState().getCdmaEriIconMode();
        }
    }

    /**
     * Returns the CDMA ERI text,
     */
    @UnsupportedAppUsage
    @Override
    public String getCdmaEriText() {
        if (isPhoneTypeGsm()) {
            return super.getCdmaEriText();
        } else {
            int roamInd = getServiceState().getCdmaRoamingIndicator();
            int defRoamInd = getServiceState().getCdmaDefaultRoamingIndicator();
            return mSST.getCdmaEriText(roamInd, defRoamInd);
        }
    }

    // Return true if either CSIM or RUIM app is present
    @Override
    public boolean isCdmaSubscriptionAppPresent() {
        UiccCardApplication cdmaApplication =
                mUiccController.getUiccCardApplication(mPhoneId, UiccController.APP_FAM_3GPP2);
        return cdmaApplication != null && (cdmaApplication.getType() == AppType.APPTYPE_CSIM ||
                cdmaApplication.getType() == AppType.APPTYPE_RUIM);
    }

    protected void phoneObjectUpdater(int newVoiceRadioTech) {
        logd("phoneObjectUpdater: newVoiceRadioTech=" + newVoiceRadioTech);

        // Check for a voice over LTE/NR replacement
        if (ServiceState.isPsOnlyTech(newVoiceRadioTech)
                || (newVoiceRadioTech == ServiceState.RIL_RADIO_TECHNOLOGY_UNKNOWN)) {
            CarrierConfigManager configMgr = (CarrierConfigManager)
                    getContext().getSystemService(Context.CARRIER_CONFIG_SERVICE);
            PersistableBundle b = configMgr.getConfigForSubId(getSubId());
            if (b != null) {
                int volteReplacementRat =
                        b.getInt(CarrierConfigManager.KEY_VOLTE_REPLACEMENT_RAT_INT);
                logd("phoneObjectUpdater: volteReplacementRat=" + volteReplacementRat);
                if (volteReplacementRat != ServiceState.RIL_RADIO_TECHNOLOGY_UNKNOWN &&
                           //In cdma case, replace rat only if csim or ruim app present
                           (ServiceState.isGsm(volteReplacementRat) ||
                           isCdmaSubscriptionAppPresent())) {
                    newVoiceRadioTech = volteReplacementRat;
                }
            } else {
                loge("phoneObjectUpdater: didn't get volteReplacementRat from carrier config");
            }
        }

        if(mRilVersion == 6 && getLteOnCdmaMode() == PhoneConstants.LTE_ON_CDMA_TRUE) {
            /*
             * On v6 RIL, when LTE_ON_CDMA is TRUE, always create CDMALTEPhone
             * irrespective of the voice radio tech reported.
             */
            if (getPhoneType() == PhoneConstants.PHONE_TYPE_CDMA) {
                logd("phoneObjectUpdater: LTE ON CDMA property is set. Use CDMA Phone" +
                        " newVoiceRadioTech=" + newVoiceRadioTech +
                        " mActivePhone=" + getPhoneName());
                return;
            } else {
                logd("phoneObjectUpdater: LTE ON CDMA property is set. Switch to CDMALTEPhone" +
                        " newVoiceRadioTech=" + newVoiceRadioTech +
                        " mActivePhone=" + getPhoneName());
                newVoiceRadioTech = ServiceState.RIL_RADIO_TECHNOLOGY_1xRTT;
            }
        } else {

            // If the device is shutting down, then there is no need to switch to the new phone
            // which might send unnecessary attach request to the modem.
            if (isShuttingDown()) {
                logd("Device is shutting down. No need to switch phone now.");
                return;
            }

            boolean matchCdma = ServiceState.isCdma(newVoiceRadioTech);
            boolean matchGsm = ServiceState.isGsm(newVoiceRadioTech);
            if ((matchCdma && getPhoneType() == PhoneConstants.PHONE_TYPE_CDMA) ||
                    (matchGsm && getPhoneType() == PhoneConstants.PHONE_TYPE_GSM)) {
                // Nothing changed. Keep phone as it is.
                logd("phoneObjectUpdater: No change ignore," +
                        " newVoiceRadioTech=" + newVoiceRadioTech +
                        " mActivePhone=" + getPhoneName());
                return;
            }
            if (!matchCdma && !matchGsm) {
                loge("phoneObjectUpdater: newVoiceRadioTech=" + newVoiceRadioTech +
                        " doesn't match either CDMA or GSM - error! No phone change");
                return;
            }
        }

        if (newVoiceRadioTech == ServiceState.RIL_RADIO_TECHNOLOGY_UNKNOWN) {
            // We need some voice phone object to be active always, so never
            // delete the phone without anything to replace it with!
            logd("phoneObjectUpdater: Unknown rat ignore, "
                    + " newVoiceRadioTech=Unknown. mActivePhone=" + getPhoneName());
            return;
        }

        boolean oldPowerState = false; // old power state to off
        if (mResetModemOnRadioTechnologyChange) {
            if (mCi.getRadioState() == TelephonyManager.RADIO_POWER_ON) {
                oldPowerState = true;
                logd("phoneObjectUpdater: Setting Radio Power to Off");
                mCi.setRadioPower(false, null);
            }
        }

        switchVoiceRadioTech(newVoiceRadioTech);

        if (mResetModemOnRadioTechnologyChange && oldPowerState) { // restore power state
            logd("phoneObjectUpdater: Resetting Radio");
            mCi.setRadioPower(oldPowerState, null);
        }

        // update voice radio tech in UiccProfile
        UiccProfile uiccProfile = getUiccProfile();
        if (uiccProfile != null) {
            uiccProfile.setVoiceRadioTech(newVoiceRadioTech);
        }

        // Send an Intent to the PhoneApp that we had a radio technology change
        Intent intent = new Intent(TelephonyIntents.ACTION_RADIO_TECHNOLOGY_CHANGED);
        intent.putExtra(PhoneConstants.PHONE_NAME_KEY, getPhoneName());
        SubscriptionManager.putPhoneIdAndSubIdExtra(intent, mPhoneId);
        mContext.sendStickyBroadcastAsUser(intent, UserHandle.ALL);
    }

    private void switchVoiceRadioTech(int newVoiceRadioTech) {

        String outgoingPhoneName = getPhoneName();

        logd("Switching Voice Phone : " + outgoingPhoneName + " >>> "
                + (ServiceState.isGsm(newVoiceRadioTech) ? "GSM" : "CDMA"));

        if (ServiceState.isCdma(newVoiceRadioTech)) {
            UiccCardApplication cdmaApplication =
                    mUiccController.getUiccCardApplication(mPhoneId, UiccController.APP_FAM_3GPP2);
            if (cdmaApplication != null && cdmaApplication.getType() == AppType.APPTYPE_RUIM) {
                switchPhoneType(PhoneConstants.PHONE_TYPE_CDMA);
            } else {
                switchPhoneType(PhoneConstants.PHONE_TYPE_CDMA_LTE);
            }
        } else if (ServiceState.isGsm(newVoiceRadioTech)) {
            switchPhoneType(PhoneConstants.PHONE_TYPE_GSM);
        } else {
            loge("deleteAndCreatePhone: newVoiceRadioTech=" + newVoiceRadioTech +
                    " is not CDMA or GSM (error) - aborting!");
            return;
        }
    }

    @Override
    public void setSignalStrengthReportingCriteria(
            int signalStrengthMeasure, int[] thresholds, int ran, boolean isEnabled) {
        mCi.setSignalStrengthReportingCriteria(new SignalThresholdInfo(signalStrengthMeasure,
                REPORTING_HYSTERESIS_MILLIS, REPORTING_HYSTERESIS_DB, thresholds, isEnabled),
                ran, null);
    }

    @Override
    public void setLinkCapacityReportingCriteria(int[] dlThresholds, int[] ulThresholds, int ran) {
        mCi.setLinkCapacityReportingCriteria(REPORTING_HYSTERESIS_MILLIS, REPORTING_HYSTERESIS_KBPS,
                REPORTING_HYSTERESIS_KBPS, dlThresholds, ulThresholds, ran, null);
    }

    @Override
    public IccSmsInterfaceManager getIccSmsInterfaceManager(){
        return mIccSmsInterfaceManager;
    }

    @Override
    public void updatePhoneObject(int voiceRadioTech) {
        logd("updatePhoneObject: radioTechnology=" + voiceRadioTech);
        sendMessage(obtainMessage(EVENT_UPDATE_PHONE_OBJECT, voiceRadioTech, 0, null));
    }

    @Override
    public void setImsRegistrationState(boolean registered) {
        mSST.setImsRegistrationState(registered);
    }

    @Override
    public boolean getIccRecordsLoaded() {
        UiccProfile uiccProfile = getUiccProfile();
        return uiccProfile != null && uiccProfile.getIccRecordsLoaded();
    }

    @Override
    public IccCard getIccCard() {
        // This function doesn't return null for backwards compatability purposes.
        // To differentiate between cases where SIM is absent vs. unknown we return a dummy
        // IccCard with the sim state set.
        IccCard card = getUiccProfile();
        if (card != null) {
            return card;
        } else {
            UiccSlot slot = mUiccController.getUiccSlotForPhone(mPhoneId);
            if (slot == null || slot.isStateUnknown()) {
                return new IccCard(IccCardConstants.State.UNKNOWN);
            } else {
                return new IccCard(IccCardConstants.State.ABSENT);
            }
        }
    }

    private UiccProfile getUiccProfile() {
        return UiccController.getInstance().getUiccProfileForPhone(mPhoneId);
    }

    @Override
    public void dump(FileDescriptor fd, PrintWriter pw, String[] args) {
        pw.println("GsmCdmaPhone extends:");
        super.dump(fd, pw, args);
        pw.println(" mPrecisePhoneType=" + mPrecisePhoneType);
        pw.println(" mSimRecords=" + mSimRecords);
        pw.println(" mIsimUiccRecords=" + mIsimUiccRecords);
        pw.println(" mCT=" + mCT);
        pw.println(" mSST=" + mSST);
        pw.println(" mPendingMMIs=" + mPendingMMIs);
        pw.println(" mIccPhoneBookIntManager=" + mIccPhoneBookIntManager);
        pw.println(" mImei=" + pii(mImei));
        pw.println(" mImeiSv=" + pii(mImeiSv));
        pw.println(" mVmNumber=" + pii(mVmNumber));
        pw.println(" mCdmaSSM=" + mCdmaSSM);
        pw.println(" mCdmaSubscriptionSource=" + mCdmaSubscriptionSource);
        pw.println(" mWakeLock=" + mWakeLock);
        pw.println(" isInEcm()=" + isInEcm());
        pw.println(" mEsn=" + pii(mEsn));
        pw.println(" mMeid=" + pii(mMeid));
        pw.println(" mCarrierOtaSpNumSchema=" + mCarrierOtaSpNumSchema);
        if (!isPhoneTypeGsm()) {
            pw.println(" getCdmaEriIconIndex()=" + getCdmaEriIconIndex());
            pw.println(" getCdmaEriIconMode()=" + getCdmaEriIconMode());
            pw.println(" getCdmaEriText()=" + getCdmaEriText());
            pw.println(" isMinInfoReady()=" + isMinInfoReady());
        }
        pw.println(" isCspPlmnEnabled()=" + isCspPlmnEnabled());
        pw.println(" mManualNetworkSelectionPlmn=" + mManualNetworkSelectionPlmn);
        pw.flush();
    }

    @Override
    public boolean setOperatorBrandOverride(String brand) {
        if (mUiccController == null) {
            return false;
        }

        UiccCard card = mUiccController.getUiccCard(getPhoneId());
        if (card == null) {
            return false;
        }

        boolean status = card.setOperatorBrandOverride(brand);

        // Refresh.
        if (status) {
            TelephonyManager.from(mContext).setSimOperatorNameForPhone(
                    getPhoneId(), mSST.getServiceProviderName());
            // TODO: check if pollState is need when set operator brand override.
            mSST.pollState();
        }
        return status;
    }

    /**
     * @return operator numeric.
     */
    @Override
    public String getOperatorNumeric() {
        String operatorNumeric = null;
        if (isPhoneTypeGsm()) {
            IccRecords r = mIccRecords.get();
            if (r != null) {
                operatorNumeric = r.getOperatorNumeric();
            }
        } else { //isPhoneTypeCdmaLte()
            IccRecords curIccRecords = null;
            if (mCdmaSubscriptionSource == CDMA_SUBSCRIPTION_NV) {
                operatorNumeric = SystemProperties.get("ro.cdma.home.operator.numeric");
            } else if (mCdmaSubscriptionSource == CDMA_SUBSCRIPTION_RUIM_SIM) {
                UiccCardApplication uiccCardApplication = mUiccApplication.get();
                if (uiccCardApplication != null
                        && uiccCardApplication.getType() == AppType.APPTYPE_RUIM) {
                    logd("Legacy RUIM app present");
                    curIccRecords = mIccRecords.get();
                } else {
                    // Use sim-records for SimApp, USimApp, CSimApp and ISimApp.
                    curIccRecords = mSimRecords;
                }
                if (curIccRecords != null && curIccRecords == mSimRecords) {
                    operatorNumeric = curIccRecords.getOperatorNumeric();
                } else {
                    curIccRecords = mIccRecords.get();
                    if (curIccRecords != null && (curIccRecords instanceof RuimRecords)) {
                        RuimRecords csim = (RuimRecords) curIccRecords;
                        operatorNumeric = csim.getRUIMOperatorNumeric();
                    }
                }
            }
            if (operatorNumeric == null) {
                loge("getOperatorNumeric: Cannot retrieve operatorNumeric:"
                        + " mCdmaSubscriptionSource = " + mCdmaSubscriptionSource +
                        " mIccRecords = " + ((curIccRecords != null) ?
                        curIccRecords.getRecordsLoaded() : null));
            }

            logd("getOperatorNumeric: mCdmaSubscriptionSource = " + mCdmaSubscriptionSource
                    + " operatorNumeric = " + operatorNumeric);

        }
        return operatorNumeric;
    }

    /**
     * @return The country ISO for the subscription associated with this phone.
     */
    public String getCountryIso() {
        int subId = getSubId();
        SubscriptionInfo subInfo = SubscriptionManager.from(getContext())
                .getActiveSubscriptionInfo(subId);
        if (subInfo == null || TextUtils.isEmpty(subInfo.getCountryIso())) {
            return null;
        }
        final String country = subInfo.getCountryIso();
        if (country == null) {
            return null;
        }
        return country.toUpperCase();
    }

    private static final int[] VOICE_PS_CALL_RADIO_TECHNOLOGY = {
            ServiceState.RIL_RADIO_TECHNOLOGY_LTE,
            ServiceState.RIL_RADIO_TECHNOLOGY_LTE_CA,
            ServiceState.RIL_RADIO_TECHNOLOGY_IWLAN,
            ServiceState.RIL_RADIO_TECHNOLOGY_NR
    };

    /**
     * Calculates current RIL voice radio technology for CS calls.
     *
     * This function should only be used in {@link com.android.internal.telephony.GsmCdmaConnection}
     * to indicate current CS call radio technology.
     *
     * @return the RIL voice radio technology used for CS calls,
     *         see {@code RIL_RADIO_TECHNOLOGY_*} in {@link android.telephony.ServiceState}.
     */
    public @RilRadioTechnology int getCsCallRadioTech() {
        int calcVrat = ServiceState.RIL_RADIO_TECHNOLOGY_UNKNOWN;
        if (mSST != null) {
            calcVrat = getCsCallRadioTech(mSST.mSS.getState(),
                    mSST.mSS.getRilVoiceRadioTechnology());
        }

        return calcVrat;
    }

    /**
     * Calculates current RIL voice radio technology for CS calls based on current voice
     * registration state and technology.
     *
     * Mark current RIL voice radio technology as unknow when any of below condtion is met:
     *  1) Current RIL voice registration state is not in-service.
     *  2) Current RIL voice radio technology is PS call technology, which means CSFB will
     *     happen later after call connection is established.
     *     It is inappropriate to notify upper layer the PS call technology while current call
     *     is CS call, so before CSFB happens, mark voice radio technology as unknow.
     *     After CSFB happens, {@link #onVoiceRegStateOrRatChanged} will update voice call radio
     *     technology with correct value.
     *
     * @param vrs the voice registration state
     * @param vrat the RIL voice radio technology
     *
     * @return the RIL voice radio technology used for CS calls,
     *         see {@code RIL_RADIO_TECHNOLOGY_*} in {@link android.telephony.ServiceState}.
     */
    private @RilRadioTechnology int getCsCallRadioTech(int vrs, int vrat) {
        logd("getCsCallRadioTech, current vrs=" + vrs + ", vrat=" + vrat);
        int calcVrat = vrat;
        if (vrs != ServiceState.STATE_IN_SERVICE
                || ArrayUtils.contains(VOICE_PS_CALL_RADIO_TECHNOLOGY, vrat)) {
            calcVrat = ServiceState.RIL_RADIO_TECHNOLOGY_UNKNOWN;
        }

        logd("getCsCallRadioTech, result calcVrat=" + calcVrat);
        return calcVrat;
    }

    /**
     * Handler of RIL Voice Radio Technology changed event.
     */
    private void onVoiceRegStateOrRatChanged(int vrs, int vrat) {
        logd("onVoiceRegStateOrRatChanged");
        mCT.dispatchCsCallRadioTech(getCsCallRadioTech(vrs, vrat));
    }

    /**
     * Sets the SIM voice message waiting indicator records.
     * @param line GSM Subscriber Profile Number, one-based. Only '1' is supported
     * @param countWaiting The number of messages waiting, if known. Use
     *                     -1 to indicate that an unknown number of
     *                      messages are waiting
     */
    @Override
    public void setVoiceMessageWaiting(int line, int countWaiting) {
        if (isPhoneTypeGsm()) {
            IccRecords r = mIccRecords.get();
            if (r != null) {
                r.setVoiceMessageWaiting(line, countWaiting);
            } else {
                logd("SIM Records not found, MWI not updated");
            }
        } else {
            setVoiceMessageCount(countWaiting);
        }
    }

    @UnsupportedAppUsage
    private void logd(String s) {
        Rlog.d(LOG_TAG, "[" + mPhoneId + "] " + s);
    }

    private void logi(String s) {
        Rlog.i(LOG_TAG, "[" + mPhoneId + "] " + s);
    }

    @UnsupportedAppUsage
    private void loge(String s) {
        Rlog.e(LOG_TAG, "[" + mPhoneId + "] " + s);
    }

    private static String pii(String s) {
        return Rlog.pii(LOG_TAG, s);
    }

    @Override
    public boolean isUtEnabled() {
        Phone imsPhone = mImsPhone;
        if (imsPhone != null) {
            return imsPhone.isUtEnabled();
        } else {
            logd("isUtEnabled: called for GsmCdma");
            return false;
        }
    }

    public String getDtmfToneDelayKey() {
        return isPhoneTypeGsm() ?
                CarrierConfigManager.KEY_GSM_DTMF_TONE_DELAY_INT :
                CarrierConfigManager.KEY_CDMA_DTMF_TONE_DELAY_INT;
    }

    @VisibleForTesting
    public PowerManager.WakeLock getWakeLock() {
        return mWakeLock;
    }

    @Override
    public int getLteOnCdmaMode() {
        int currentConfig = super.getLteOnCdmaMode();
        int lteOnCdmaModeDynamicValue = currentConfig;

        UiccCardApplication cdmaApplication =
                    mUiccController.getUiccCardApplication(mPhoneId, UiccController.APP_FAM_3GPP2);
        if (cdmaApplication != null && cdmaApplication.getType() == AppType.APPTYPE_RUIM) {
            //Legacy RUIM cards don't support LTE.
            lteOnCdmaModeDynamicValue = RILConstants.LTE_ON_CDMA_FALSE;

            //Override only if static configuration is TRUE.
            if (currentConfig == RILConstants.LTE_ON_CDMA_TRUE) {
                return lteOnCdmaModeDynamicValue;
            }
        }
        return currentConfig;
    }

    private void updateTtyMode(int ttyMode) {
        logi(String.format("updateTtyMode ttyMode=%d", ttyMode));
        setTTYMode(telecomModeToPhoneMode(ttyMode), null);
    }
    private void updateUiTtyMode(int ttyMode) {
        logi(String.format("updateUiTtyMode ttyMode=%d", ttyMode));
        setUiTTYMode(telecomModeToPhoneMode(ttyMode), null);
    }

    /**
     * Given a telecom TTY mode, convert to a Telephony mode equivalent.
     * @param telecomMode Telecom TTY mode.
     * @return Telephony phone TTY mode.
     */
    private static int telecomModeToPhoneMode(int telecomMode) {
        switch (telecomMode) {
            // AT command only has 0 and 1, so mapping VCO
            // and HCO to FULL
            case TelecomManager.TTY_MODE_FULL:
            case TelecomManager.TTY_MODE_VCO:
            case TelecomManager.TTY_MODE_HCO:
                return Phone.TTY_MODE_FULL;
            default:
                return Phone.TTY_MODE_OFF;
        }
    }

    /**
     * Load the current TTY mode in GsmCdmaPhone based on Telecom and UI settings.
     */
    private void loadTtyMode() {
        int ttyMode = TelecomManager.TTY_MODE_OFF;
        TelecomManager telecomManager = mContext.getSystemService(TelecomManager.class);
        if (telecomManager != null) {
            ttyMode = telecomManager.getCurrentTtyMode();
        }
        updateTtyMode(ttyMode);
        //Get preferred TTY mode from settings as UI Tty mode is always user preferred Tty mode.
        ttyMode = Settings.Secure.getInt(mContext.getContentResolver(),
                Settings.Secure.PREFERRED_TTY_MODE, TelecomManager.TTY_MODE_OFF);
        updateUiTtyMode(ttyMode);
    }

    private void reapplyUiccAppsEnablementIfNeeded() {
        UiccSlot slot = mUiccController.getUiccSlotForPhone(mPhoneId);

        // If no card is present or we don't have mUiccApplicationsEnabled yet, do nothing.
        if (slot == null || slot.getCardState() != IccCardStatus.CardState.CARDSTATE_PRESENT
                || mUiccApplicationsEnabled == null) {
            return;
        }

        String iccId = slot.getIccId();
        if (iccId == null) return;

        SubscriptionInfo info = SubscriptionController.getInstance().getSubInfoForIccId(iccId);

        // If info is null, it could be a new subscription. By default we enable it.
        boolean expectedValue = info == null ? true : info.areUiccApplicationsEnabled();

        // If for any reason current state is different from configured state, re-apply the
        // configured state.
        if (expectedValue != mUiccApplicationsEnabled) {
            mCi.enableUiccApplications(expectedValue, Message.obtain(
                    this, EVENT_REAPPLY_UICC_APPS_ENABLEMENT_DONE, expectedValue));
        }
    }

    // Enable or disable uicc applications.
    @Override
    public void enableUiccApplications(boolean enable, Message onCompleteMessage) {
        // First check if card is present. Otherwise mUiccApplicationsDisabled doesn't make
        // any sense.
        UiccSlot slot = mUiccController.getUiccSlotForPhone(mPhoneId);
        if (slot == null || slot.getCardState() != IccCardStatus.CardState.CARDSTATE_PRESENT) {
            if (onCompleteMessage != null) {
                AsyncResult.forMessage(onCompleteMessage, null,
                        new IllegalStateException("No SIM card is present"));
                onCompleteMessage.sendToTarget();
            }
            return;
        }

        mCi.enableUiccApplications(enable, onCompleteMessage);
    }

    /**
     * Whether disabling a physical subscription is supported or not.
     */
    @Override
    public boolean canDisablePhysicalSubscription() {
        return mCi.canToggleUiccApplicationsEnablement();
    }
}<|MERGE_RESOLUTION|>--- conflicted
+++ resolved
@@ -1211,12 +1211,6 @@
                 ringingCallState.isAlive());
     }
 
-<<<<<<< HEAD
-    /* Validate the given extras if the call is for CS domain or not */
-    protected boolean shallDialOnCircuitSwitch(Bundle extras) {
-        return (extras != null && extras.getInt(QtiImsUtils.EXTRA_CALL_DOMAIN,
-                QtiImsUtils.DOMAIN_AUTOMATIC) == QtiImsUtils.DOMAIN_CS);
-=======
     private boolean useImsForCall(DialArgs dialArgs) {
         return isImsUseEnabled()
                 && mImsPhone != null
@@ -1247,7 +1241,12 @@
                 CallStateException.ERROR_OUT_OF_SERVICE,
                 "cannot dial conference call in out of service");
         }
->>>>>>> bd227314
+    }
+
+    /* Validate the given extras if the call is for CS domain or not */
+    protected boolean shallDialOnCircuitSwitch(Bundle extras) {
+        return (extras != null && extras.getInt(QtiImsUtils.EXTRA_CALL_DOMAIN,
+                QtiImsUtils.DOMAIN_AUTOMATIC) == QtiImsUtils.DOMAIN_CS);
     }
 
     @Override
@@ -1272,16 +1271,8 @@
         boolean allowWpsOverIms = configManager.getConfigForSubId(getSubId())
                 .getBoolean(CarrierConfigManager.KEY_SUPPORT_WPS_OVER_IMS_BOOL);
 
-<<<<<<< HEAD
-        boolean useImsForCall = isImsUseEnabled()
-                 && imsPhone != null
-                 && (imsPhone.isVolteEnabled() || imsPhone.isWifiCallingEnabled() ||
-                 (imsPhone.isVideoEnabled() && VideoProfile.isVideo(dialArgs.videoState)))
-                 && (imsPhone.getServiceState().getState() == ServiceState.STATE_IN_SERVICE)
+        boolean useImsForCall = useImsForCall(dialArgs)
                  && !shallDialOnCircuitSwitch(dialArgs.intentExtras)
-=======
-        boolean useImsForCall = useImsForCall(dialArgs)
->>>>>>> bd227314
                  && (isWpsCall ? allowWpsOverIms : true);
 
         boolean useImsForEmergency = imsPhone != null
