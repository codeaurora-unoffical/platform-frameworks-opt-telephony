--- conflicted
+++ resolved
@@ -3376,11 +3376,7 @@
                 cdmaApplication.getType() == AppType.APPTYPE_RUIM);
     }
 
-<<<<<<< HEAD
     protected void phoneObjectUpdater(int newVoiceRadioTech) {
-=======
-    private void phoneObjectUpdater(int newVoiceRadioTech) {
->>>>>>> ef3d6c65
         logd("phoneObjectUpdater: newVoiceRadioTech=" + newVoiceRadioTech);
 
         // Check for a voice over lte replacement
@@ -3394,15 +3390,9 @@
                         b.getInt(CarrierConfigManager.KEY_VOLTE_REPLACEMENT_RAT_INT);
                 logd("phoneObjectUpdater: volteReplacementRat=" + volteReplacementRat);
                 if (volteReplacementRat != ServiceState.RIL_RADIO_TECHNOLOGY_UNKNOWN &&
-<<<<<<< HEAD
-                         //In cdma case, replace rat only if csim or ruim app present
-                        (ServiceState.isGsm(volteReplacementRat) ||
-                        isCdmaSubscriptionAppPresent())) {
-=======
                            //In cdma case, replace rat only if csim or ruim app present
                            (ServiceState.isGsm(volteReplacementRat) ||
                            isCdmaSubscriptionAppPresent())) {
->>>>>>> ef3d6c65
                     newVoiceRadioTech = volteReplacementRat;
                 }
             } else {
