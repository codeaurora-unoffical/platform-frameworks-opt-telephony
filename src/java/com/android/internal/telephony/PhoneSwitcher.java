/*
* Copyright (C) 2015 The Android Open Source Project
*
* Licensed under the Apache License, Version 2.0 (the "License");
* you may not use this file except in compliance with the License.
* You may obtain a copy of the License at
*
*      http://www.apache.org/licenses/LICENSE-2.0
*
* Unless required by applicable law or agreed to in writing, software
* distributed under the License is distributed on an "AS IS" BASIS,
* WITHOUT WARRANTIES OR CONDITIONS OF ANY KIND, either express or implied.
* See the License for the specific language governing permissions and
* limitations under the License.
*/

package com.android.internal.telephony;

import static android.net.NetworkCapabilities.TRANSPORT_CELLULAR;
import static android.telephony.CarrierConfigManager.KEY_DATA_SWITCH_VALIDATION_TIMEOUT_LONG;
import static android.telephony.SubscriptionManager.DEFAULT_SUBSCRIPTION_ID;
import static android.telephony.SubscriptionManager.INVALID_PHONE_INDEX;
import static android.telephony.SubscriptionManager.INVALID_SUBSCRIPTION_ID;
import static android.telephony.TelephonyManager.SET_OPPORTUNISTIC_SUB_INACTIVE_SUBSCRIPTION;
import static android.telephony.TelephonyManager.SET_OPPORTUNISTIC_SUB_SUCCESS;
import static android.telephony.TelephonyManager.SET_OPPORTUNISTIC_SUB_VALIDATION_FAILED;

import static java.util.Arrays.copyOf;

import android.compat.annotation.UnsupportedAppUsage;
import android.content.BroadcastReceiver;
import android.content.Context;
import android.content.Intent;
import android.content.IntentFilter;
import android.net.ConnectivityManager;
import android.net.MatchAllNetworkSpecifier;
import android.net.Network;
import android.net.NetworkCapabilities;
import android.net.NetworkFactory;
import android.net.NetworkRequest;
import android.net.NetworkSpecifier;
import android.net.TelephonyNetworkSpecifier;
import android.os.AsyncResult;
import android.os.Handler;
import android.os.Looper;
import android.os.Message;
import android.os.PersistableBundle;
import android.os.Registrant;
import android.os.RegistrantList;
import android.os.RemoteException;
import android.telephony.CarrierConfigManager;
import android.telephony.PhoneCapability;
import android.telephony.PhoneStateListener;
import android.telephony.SubscriptionManager;
import android.telephony.TelephonyManager;
import android.telephony.TelephonyRegistryManager;
import android.telephony.data.ApnSetting;
import android.util.LocalLog;

import com.android.internal.annotations.VisibleForTesting;
import com.android.internal.telephony.dataconnection.ApnConfigTypeRepository;
import com.android.internal.telephony.dataconnection.DcRequest;
import com.android.internal.telephony.metrics.TelephonyMetrics;
import com.android.internal.telephony.nano.TelephonyProto.TelephonyEvent;
import com.android.internal.telephony.nano.TelephonyProto.TelephonyEvent.DataSwitch;
import com.android.internal.telephony.nano.TelephonyProto.TelephonyEvent.OnDemandDataSwitch;
import com.android.internal.util.IndentingPrintWriter;
import com.android.telephony.Rlog;

import java.io.FileDescriptor;
import java.io.PrintWriter;
import java.util.ArrayList;
import java.util.Calendar;
import java.util.Collections;
import java.util.List;
import java.util.concurrent.CompletableFuture;

/**
 * Utility singleton to monitor subscription changes and incoming NetworkRequests
 * and determine which phone/phones are active.
 *
 * Manages the ALLOW_DATA calls to modems and notifies phones about changes to
 * the active phones.  Note we don't wait for data attach (which may not happen anyway).
 */
public class PhoneSwitcher extends Handler {
    protected final static String LOG_TAG = "PhoneSwitcher";
    protected final static boolean VDBG = false;
    private static final int DEFAULT_NETWORK_CHANGE_TIMEOUT_MS = 5000;
    private static final int MODEM_COMMAND_RETRY_PERIOD_MS     = 5000;
    // After the emergency call ends, wait for a few seconds to see if we enter ECBM before starting
    // the countdown to remove the emergency DDS override.
    @VisibleForTesting
    // not final for testing.
    public static int ECBM_DEFAULT_DATA_SWITCH_BASE_TIME_MS = 5000;
    // Wait for a few seconds after the override request comes in to receive the outgoing call
    // event. If it does not happen before the timeout specified, cancel the override.
    @VisibleForTesting
    public static int DEFAULT_DATA_OVERRIDE_TIMEOUT_MS = 5000;

    // If there are no subscriptions in a device, then the phone to be used for emergency should
    // always be the "first" phone.
    private static final int DEFAULT_EMERGENCY_PHONE_ID = 0;

    /**
     * Container for an ongoing request to override the DDS in the context of an ongoing emergency
     * call to allow for carrier specific operations, such as provide SUPL updates during or after
     * the emergency call, since some modems do not support these operations on the non DDS.
     */
    private static final class EmergencyOverrideRequest {
        /* The Phone ID that the DDS should be set to. */
        int mPhoneId = INVALID_PHONE_INDEX;
        /* The time after the emergency call ends that the DDS should be overridden for. */
        int mGnssOverrideTimeMs = -1;
        /* A callback to the requester notifying them if the initial call to the modem to override
         * the DDS was successful.
         */
        CompletableFuture<Boolean> mOverrideCompleteFuture;
        /* In the special case that the device goes into emergency callback mode after the emergency
         * call ends, keep the override until ECM finishes and then start the mGnssOverrideTimeMs
         * timer to leave DDS override.
         */
        boolean mRequiresEcmFinish = false;

        /*
         * Keeps track of whether or not this request has already serviced the outgoing emergency
         * call. Once finished, do not delay for any other calls.
         */
        boolean mPendingOriginatingCall = true;

        /**
         * @return true if there is a pending override complete callback.
         */
        boolean isCallbackAvailable() {
            return mOverrideCompleteFuture != null;
        }

        /**
         * Send the override complete callback the result of setting the DDS to the new value.
         */
        void sendOverrideCompleteCallbackResultAndClear(boolean result) {
            if (isCallbackAvailable()) {
                mOverrideCompleteFuture.complete(result);
                mOverrideCompleteFuture = null;
            }
        }


        @Override
        public String toString() {
            return String.format("EmergencyOverrideRequest: [phoneId= %d, overrideMs= %d,"
                    + " hasCallback= %b, ecmFinishStatus= %b]", mPhoneId, mGnssOverrideTimeMs,
                    isCallbackAvailable(), mRequiresEcmFinish);
        }
    }

<<<<<<< HEAD
    protected final List<DcRequest> mPrioritizedDcRequests = new ArrayList<DcRequest>();
    protected final RegistrantList mActivePhoneRegistrants;
    protected final SubscriptionController mSubscriptionController;
    protected final Context mContext;
=======
    private final List<DcRequest> mPrioritizedDcRequests = new ArrayList<>();
    private final RegistrantList mActivePhoneRegistrants;
    private final SubscriptionController mSubscriptionController;
    private final Context mContext;
>>>>>>> b1591f47
    private final LocalLog mLocalLog;
    protected PhoneState[] mPhoneStates;
    protected int[] mPhoneSubscriptions;
    protected final CellularNetworkValidator mValidator;
    private int mPendingSwitchSubId = INVALID_SUBSCRIPTION_ID;
    private boolean mPendingSwitchNeedValidation;

    @VisibleForTesting
    public final CellularNetworkValidator.ValidationCallback mValidationCallback =
            new CellularNetworkValidator.ValidationCallback() {
                @Override
                public void onValidationDone(boolean validated, int subId) {
                    Message.obtain(PhoneSwitcher.this,
                            EVENT_NETWORK_VALIDATION_DONE, subId, validated ? 1 : 0).sendToTarget();
                }

                @Override
                public void onNetworkAvailable(Network network, int subId) {
                    Message.obtain(PhoneSwitcher.this,
                            EVENT_NETWORK_AVAILABLE, subId, 0, network).sendToTarget();

                }
            };

    @UnsupportedAppUsage
    // How many phones (correspondingly logical modems) are allowed for PS attach. This is used
    // when we specifically use setDataAllowed to initiate on-demand PS(data) attach for each phone.
    protected int mMaxDataAttachModemCount;
    // Local cache of TelephonyManager#getActiveModemCount(). 1 if in single SIM mode, 2 if in dual
    // SIM mode.
    protected int mActiveModemCount;
    protected static PhoneSwitcher sPhoneSwitcher = null;

    // Which primary (non-opportunistic) subscription is set as data subscription among all primary
    // subscriptions. This value usually comes from user setting, and it's the subscription used for
    // Internet data if mOpptDataSubId is not set.
    protected int mPrimaryDataSubId = SubscriptionManager.INVALID_SUBSCRIPTION_ID;

    // mOpptDataSubId must be an active subscription. If it's set, it overrides mPrimaryDataSubId
    // to be used for Internet data.
    private int mOpptDataSubId = SubscriptionManager.DEFAULT_SUBSCRIPTION_ID;

    // The phone ID that has an active voice call. If set, and its mobile data setting is on,
    // it will become the mPreferredDataPhoneId.
    protected int mPhoneIdInVoiceCall = SubscriptionManager.INVALID_PHONE_INDEX;

    @VisibleForTesting
    // It decides:
    // 1. In modem layer, which modem is DDS (preferred to have data traffic on)
    // 2. In TelephonyNetworkFactory, which subscription will apply default network requests, which
    //    are requests without specifying a subId.
    // Corresponding phoneId after considering mOpptDataSubId, mPrimaryDataSubId and
    // mPhoneIdInVoiceCall above.
    protected int mPreferredDataPhoneId = SubscriptionManager.INVALID_PHONE_INDEX;

    // Subscription ID corresponds to mPreferredDataPhoneId.
    protected int mPreferredDataSubId = SubscriptionManager.INVALID_SUBSCRIPTION_ID;

    // If non-null, An emergency call is about to be started, is ongoing, or has just ended and we
    // are overriding the DDS.
    // Internal state, should ONLY be accessed/modified inside of the handler.
    private EmergencyOverrideRequest mEmergencyOverride;

    private ISetOpportunisticDataCallback mSetOpptSubCallback;

    protected static final int EVENT_PRIMARY_DATA_SUB_CHANGED       = 101;
    protected static final int EVENT_SUBSCRIPTION_CHANGED           = 102;
    private static final int EVENT_REQUEST_NETWORK                = 103;
    private static final int EVENT_RELEASE_NETWORK                = 104;
    // ECBM has started/ended. If we just ended an emergency call and mEmergencyOverride is not
    // null, we will wait for EVENT_EMERGENCY_TOGGLE again with ECBM ending to send the message
    // EVENT_REMOVE_DDS_EMERGENCY_OVERRIDE to remove the override after the mEmergencyOverride
    // override timer ends.
    private static final int EVENT_EMERGENCY_TOGGLE               = 105;
    private static final int EVENT_RADIO_CAPABILITY_CHANGED       = 106;
    private static final int EVENT_OPPT_DATA_SUB_CHANGED          = 107;
    protected static final int EVENT_RADIO_AVAILABLE                = 108;
    // A call has either started or ended. If an emergency ended and DDS is overridden using
    // mEmergencyOverride, start the countdown to remove the override using the message
    // EVENT_REMOVE_DDS_EMERGENCY_OVERRIDE. The only exception to this is if the device moves to
    // ECBM, which is detected by EVENT_EMERGENCY_TOGGLE.
    @VisibleForTesting
    public static final int EVENT_PRECISE_CALL_STATE_CHANGED      = 109;
    private static final int EVENT_NETWORK_VALIDATION_DONE        = 110;
    private static final int EVENT_REMOVE_DEFAULT_NETWORK_CHANGE_CALLBACK = 111;
    private static final int EVENT_MODEM_COMMAND_DONE             = 112;
    private static final int EVENT_MODEM_COMMAND_RETRY            = 113;
    @VisibleForTesting
    public static final int EVENT_DATA_ENABLED_CHANGED            = 114;
    // An emergency call is about to be originated and requires the DDS to be overridden.
    // Uses EVENT_PRECISE_CALL_STATE_CHANGED message to start countdown to finish override defined
    // in mEmergencyOverride. If EVENT_PRECISE_CALL_STATE_CHANGED does not come in
    // DEFAULT_DATA_OVERRIDE_TIMEOUT_MS milliseconds, then the override will be removed.
    private static final int EVENT_OVERRIDE_DDS_FOR_EMERGENCY     = 115;
    // If it exists, remove the current mEmergencyOverride DDS override.
    private static final int EVENT_REMOVE_DDS_EMERGENCY_OVERRIDE  = 116;
    // If it exists, remove the current mEmergencyOverride DDS override.
    @VisibleForTesting
    public static final int EVENT_MULTI_SIM_CONFIG_CHANGED        = 117;
    private static final int EVENT_NETWORK_AVAILABLE              = 118;
    protected final static int EVENT_VOICE_CALL_ENDED             = 119;
    protected static final int EVENT_UNSOL_MAX_DATA_ALLOWED_CHANGED = 120;
    protected static final int EVENT_OEM_HOOK_SERVICE_READY       = 121;

    // Depending on version of IRadioConfig, we need to send either RIL_REQUEST_ALLOW_DATA if it's
    // 1.0, or RIL_REQUEST_SET_PREFERRED_DATA if it's 1.1 or later. So internally mHalCommandToUse
    // will be either HAL_COMMAND_ALLOW_DATA or HAL_COMMAND_ALLOW_DATA or HAL_COMMAND_UNKNOWN.
    protected static final int HAL_COMMAND_UNKNOWN        = 0;
    protected static final int HAL_COMMAND_ALLOW_DATA     = 1;
    protected static final int HAL_COMMAND_PREFERRED_DATA = 2;
    protected int mHalCommandToUse = HAL_COMMAND_UNKNOWN;

    protected RadioConfig mRadioConfig;

    private final static int MAX_LOCAL_LOG_LINES = 30;

    // Default timeout value of network validation in millisecond.
    private final static int DEFAULT_VALIDATION_EXPIRATION_TIME = 2000;

    private Boolean mHasRegisteredDefaultNetworkChangeCallback = false;

    private ConnectivityManager mConnectivityManager;

    private class DefaultNetworkCallback extends ConnectivityManager.NetworkCallback {
        public int mExpectedSubId = SubscriptionManager.INVALID_SUBSCRIPTION_ID;
        public int mSwitchReason = TelephonyEvent.DataSwitch.Reason.DATA_SWITCH_REASON_UNKNOWN;
        @Override
        public void onCapabilitiesChanged(Network network,
                NetworkCapabilities networkCapabilities) {
            if (networkCapabilities.hasTransport(TRANSPORT_CELLULAR)
                    && SubscriptionManager.isValidSubscriptionId(mExpectedSubId)
                    && mExpectedSubId == getSubIdFromNetworkSpecifier(
                            networkCapabilities.getNetworkSpecifier())) {
                logDataSwitchEvent(
                        mExpectedSubId,
                        TelephonyEvent.EventState.EVENT_STATE_END,
                        mSwitchReason);
                removeDefaultNetworkChangeCallback();
            }
        }
    }

    private final DefaultNetworkCallback mDefaultNetworkCallback = new DefaultNetworkCallback();

    /**
     * Method to get singleton instance.
     */
    public static PhoneSwitcher getInstance() {
        return sPhoneSwitcher;
    }

    /**
     * Method to create singleton instance.
     */
    public static PhoneSwitcher make(int maxDataAttachModemCount, Context context, Looper looper) {
        if (sPhoneSwitcher == null) {
            sPhoneSwitcher = new PhoneSwitcher(maxDataAttachModemCount, context, looper);
        }

        return sPhoneSwitcher;
    }

    private boolean isPhoneInVoiceCallChanged() {
        int oldPhoneIdInVoiceCall = mPhoneIdInVoiceCall;
        // If there's no active call, the value will become INVALID_PHONE_INDEX
        // and internet data will be switched back to system selected or user selected
        // subscription.
        mPhoneIdInVoiceCall = SubscriptionManager.INVALID_PHONE_INDEX;
        for (Phone phone : PhoneFactory.getPhones()) {
            if (isPhoneInVoiceCall(phone) || isPhoneInVoiceCall(phone.getImsPhone())) {
                mPhoneIdInVoiceCall = phone.getPhoneId();
                break;
            }
        }

        if (mPhoneIdInVoiceCall != oldPhoneIdInVoiceCall) {
            log("isPhoneInVoiceCallChanged from phoneId " + oldPhoneIdInVoiceCall
                    + " to phoneId " + mPhoneIdInVoiceCall);
            return true;
        } else {
            return false;
        }
    }

    @VisibleForTesting
    public PhoneSwitcher(int maxActivePhones, Context context, Looper looper) {
        super(looper);
        mContext = context;
        mActiveModemCount = getTm().getActiveModemCount();
        mPhoneSubscriptions = new int[mActiveModemCount];
        mPhoneStates = new PhoneState[mActiveModemCount];
        mMaxDataAttachModemCount = maxActivePhones;
        mLocalLog = new LocalLog(MAX_LOCAL_LOG_LINES);

        mSubscriptionController = SubscriptionController.getInstance();
        mRadioConfig = RadioConfig.getInstance(mContext);
        mValidator = CellularNetworkValidator.getInstance();

        mActivePhoneRegistrants = new RegistrantList();
        for (int i = 0; i < mActiveModemCount; i++) {
            mPhoneStates[i] = new PhoneState();
            if (PhoneFactory.getPhone(i) != null) {
                PhoneFactory.getPhone(i).registerForEmergencyCallToggle(
                        this, EVENT_EMERGENCY_TOGGLE, null);
                // TODO (b/135566422): combine register for both GsmCdmaPhone and ImsPhone.
                PhoneFactory.getPhone(i).registerForPreciseCallStateChanged(
                        this, EVENT_PRECISE_CALL_STATE_CHANGED, null);
                if (PhoneFactory.getPhone(i).getImsPhone() != null) {
                    PhoneFactory.getPhone(i).getImsPhone().registerForPreciseCallStateChanged(
                            this, EVENT_PRECISE_CALL_STATE_CHANGED, null);
                }
                PhoneFactory.getPhone(i).getDataEnabledSettings().registerForDataEnabledChanged(
                        this, EVENT_DATA_ENABLED_CHANGED, null);
            }
        }

        if (mActiveModemCount > 0) {
            PhoneFactory.getPhone(0).mCi.registerForAvailable(this, EVENT_RADIO_AVAILABLE, null);
        }

        TelephonyRegistryManager telephonyRegistryManager = (TelephonyRegistryManager)
                context.getSystemService(Context.TELEPHONY_REGISTRY_SERVICE);
        telephonyRegistryManager.addOnSubscriptionsChangedListener(
                mSubscriptionsChangedListener, mSubscriptionsChangedListener.getHandlerExecutor());

        mConnectivityManager =
            (ConnectivityManager) context.getSystemService(Context.CONNECTIVITY_SERVICE);

        mContext.registerReceiver(mDefaultDataChangedReceiver,
                new IntentFilter(TelephonyIntents.ACTION_DEFAULT_DATA_SUBSCRIPTION_CHANGED));

        PhoneConfigurationManager.registerForMultiSimConfigChange(
                this, EVENT_MULTI_SIM_CONFIG_CHANGED, null);

        NetworkCapabilities netCap = new NetworkCapabilities();
        netCap.addTransportType(TRANSPORT_CELLULAR);
        netCap.addCapability(NetworkCapabilities.NET_CAPABILITY_MMS);
        netCap.addCapability(NetworkCapabilities.NET_CAPABILITY_SUPL);
        netCap.addCapability(NetworkCapabilities.NET_CAPABILITY_DUN);
        netCap.addCapability(NetworkCapabilities.NET_CAPABILITY_FOTA);
        netCap.addCapability(NetworkCapabilities.NET_CAPABILITY_IMS);
        netCap.addCapability(NetworkCapabilities.NET_CAPABILITY_CBS);
        netCap.addCapability(NetworkCapabilities.NET_CAPABILITY_IA);
        netCap.addCapability(NetworkCapabilities.NET_CAPABILITY_RCS);
        netCap.addCapability(NetworkCapabilities.NET_CAPABILITY_XCAP);
        netCap.addCapability(NetworkCapabilities.NET_CAPABILITY_EIMS);
        netCap.addCapability(NetworkCapabilities.NET_CAPABILITY_NOT_RESTRICTED);
        netCap.addCapability(NetworkCapabilities.NET_CAPABILITY_INTERNET);
        netCap.addCapability(NetworkCapabilities.NET_CAPABILITY_MCX);
        netCap.setNetworkSpecifier(new MatchAllNetworkSpecifier());

        NetworkFactory networkFactory = new PhoneSwitcherNetworkRequestListener(looper, context,
                netCap, this);
        // we want to see all requests
        networkFactory.setScoreFilter(101);
        networkFactory.register();

        log("PhoneSwitcher started");
    }

    private final BroadcastReceiver mDefaultDataChangedReceiver = new BroadcastReceiver() {
        @Override
        public void onReceive(Context context, Intent intent) {
            Message msg = PhoneSwitcher.this.obtainMessage(EVENT_PRIMARY_DATA_SUB_CHANGED);
            msg.sendToTarget();
        }
    };

    private final SubscriptionManager.OnSubscriptionsChangedListener mSubscriptionsChangedListener =
            new SubscriptionManager.OnSubscriptionsChangedListener() {
        @Override
        public void onSubscriptionsChanged() {
            Message msg = PhoneSwitcher.this.obtainMessage(EVENT_SUBSCRIPTION_CHANGED);
            msg.sendToTarget();
        }
    };

    @Override
    public void handleMessage(Message msg) {
        switch (msg.what) {
            case EVENT_SUBSCRIPTION_CHANGED: {
                onEvaluate(REQUESTS_UNCHANGED, "subChanged");
                break;
            }
            case EVENT_PRIMARY_DATA_SUB_CHANGED: {
                if (onEvaluate(REQUESTS_UNCHANGED, "primary data subId changed")) {
                    logDataSwitchEvent(mPreferredDataSubId,
                            TelephonyEvent.EventState.EVENT_STATE_START,
                            DataSwitch.Reason.DATA_SWITCH_REASON_MANUAL);
                    registerDefaultNetworkChangeCallback(mPreferredDataSubId,
                            DataSwitch.Reason.DATA_SWITCH_REASON_MANUAL);
                }
                break;
            }
            case EVENT_REQUEST_NETWORK: {
                onRequestNetwork((NetworkRequest)msg.obj);
                break;
            }
            case EVENT_RELEASE_NETWORK: {
                onReleaseNetwork((NetworkRequest)msg.obj);
                break;
            }
            case EVENT_EMERGENCY_TOGGLE: {
                boolean isInEcm = isInEmergencyCallbackMode();
                if (mEmergencyOverride != null) {
                    log("Emergency override - ecbm status = " + isInEcm);
                    if (isInEcm) {
                        // The device has gone into ECBM. Wait until it's out.
                        removeMessages(EVENT_REMOVE_DDS_EMERGENCY_OVERRIDE);
                        mEmergencyOverride.mRequiresEcmFinish = true;
                    } else if (mEmergencyOverride.mRequiresEcmFinish) {
                        // we have exited ECM! Start the timer to exit DDS override.
                        Message msg2 = obtainMessage(EVENT_REMOVE_DDS_EMERGENCY_OVERRIDE);
                        sendMessageDelayed(msg2, mEmergencyOverride.mGnssOverrideTimeMs);
                    }
                }
                onEvaluate(REQUESTS_CHANGED, "emergencyToggle");
                break;
            }
            case EVENT_RADIO_CAPABILITY_CHANGED: {
                final int phoneId = msg.arg1;
                sendRilCommands(phoneId);
                break;
            }
            case EVENT_OPPT_DATA_SUB_CHANGED: {
                int subId = msg.arg1;
                boolean needValidation = (msg.arg2 == 1);
                ISetOpportunisticDataCallback callback =
                        (ISetOpportunisticDataCallback) msg.obj;
                setOpportunisticDataSubscription(subId, needValidation, callback);
                break;
            }
            case EVENT_RADIO_AVAILABLE: {
                updateHalCommandToUse();
                onEvaluate(REQUESTS_UNCHANGED, "EVENT_RADIO_AVAILABLE");
                break;
            }
            case EVENT_PRECISE_CALL_STATE_CHANGED: {
                // If the phoneId in voice call didn't change, do nothing.
                if (!isPhoneInVoiceCallChanged()) break;

                // Only handle this event if we are currently waiting for the emergency call
                // associated with the override request to start or end.
                if (mEmergencyOverride != null && mEmergencyOverride.mPendingOriginatingCall) {
                    removeMessages(EVENT_REMOVE_DDS_EMERGENCY_OVERRIDE);
                    if (mPhoneIdInVoiceCall == SubscriptionManager.INVALID_PHONE_INDEX) {
                        // not in a call anymore.
                        Message msg2 = obtainMessage(EVENT_REMOVE_DDS_EMERGENCY_OVERRIDE);
                        sendMessageDelayed(msg2, mEmergencyOverride.mGnssOverrideTimeMs
                                + ECBM_DEFAULT_DATA_SWITCH_BASE_TIME_MS);
                        // Do not extend the emergency override by waiting for other calls to end.
                        // If it needs to be extended, a new request will come in and replace the
                        // current override.
                        mEmergencyOverride.mPendingOriginatingCall = false;
                    }
                }
            }
            // fall through
            case EVENT_DATA_ENABLED_CHANGED:
                if (onEvaluate(REQUESTS_UNCHANGED, "EVENT_PRECISE_CALL_STATE_CHANGED")) {
                    logDataSwitchEvent(mPreferredDataSubId,
                            TelephonyEvent.EventState.EVENT_STATE_START,
                            DataSwitch.Reason.DATA_SWITCH_REASON_IN_CALL);
                    registerDefaultNetworkChangeCallback(mPreferredDataSubId,
                            DataSwitch.Reason.DATA_SWITCH_REASON_IN_CALL);
                }
                break;
            case EVENT_NETWORK_VALIDATION_DONE: {
                int subId = msg.arg1;
                boolean passed = (msg.arg2 == 1);
                onValidationDone(subId, passed);
                break;
            }
            case EVENT_NETWORK_AVAILABLE: {
                int subId = msg.arg1;
                Network network = (Network) msg.obj;
                onNetworkAvailable(subId, network);
                break;
            }
            case EVENT_REMOVE_DEFAULT_NETWORK_CHANGE_CALLBACK: {
                removeDefaultNetworkChangeCallback();
                break;
            }
            case EVENT_MODEM_COMMAND_DONE: {
                AsyncResult ar = (AsyncResult) msg.obj;
                boolean commandSuccess = ar != null && ar.exception == null;
                if (mEmergencyOverride != null) {
                    log("Emergency override result sent = " + commandSuccess);
                    mEmergencyOverride.sendOverrideCompleteCallbackResultAndClear(commandSuccess);
                    // Do not retry , as we do not allow changes in onEvaluate during an emergency
                    // call. When the call ends, we will start the countdown to remove the override.
                } else if (!commandSuccess) {
                    int phoneId = (int) ar.userObj;
                    log("Modem command failed. with exception " + ar.exception);
                    sendMessageDelayed(Message.obtain(this, EVENT_MODEM_COMMAND_RETRY,
                            phoneId), MODEM_COMMAND_RETRY_PERIOD_MS);
                }
                break;
            }
            case EVENT_MODEM_COMMAND_RETRY: {
                int phoneId = (int) msg.obj;
                log("Resend modem command on phone " + phoneId);
                sendRilCommands(phoneId);
                break;
            }
            case EVENT_OVERRIDE_DDS_FOR_EMERGENCY: {
                EmergencyOverrideRequest req = (EmergencyOverrideRequest) msg.obj;
                if (mEmergencyOverride != null) {
                    // If an override request comes in for a different phone ID than what is already
                    // being overridden, ignore. We should not try to switch DDS while already
                    // waiting for SUPL.
                    if (mEmergencyOverride.mPhoneId != req.mPhoneId) {
                        log("emergency override requested for phone id " + req.mPhoneId + " when "
                                + "there is already an override in place for phone id "
                                + mEmergencyOverride.mPhoneId + ". Ignoring.");
                        if (req.isCallbackAvailable()) {
                            // Send failed result
                            req.mOverrideCompleteFuture.complete(false);
                        }
                        break;
                    } else {
                        if (mEmergencyOverride.isCallbackAvailable()) {
                            // Unblock any waiting overrides if a new request comes in before the
                            // previous one is processed.
                            mEmergencyOverride.mOverrideCompleteFuture.complete(false);
                        }
                    }
                    mEmergencyOverride = req;
                } else {
                    mEmergencyOverride = req;
                }

                log("new emergency override - " + mEmergencyOverride);
                // a new request has been created, remove any previous override complete scheduled.
                removeMessages(EVENT_REMOVE_DDS_EMERGENCY_OVERRIDE);
                Message msg2 = obtainMessage(EVENT_REMOVE_DDS_EMERGENCY_OVERRIDE);
                // Make sure that if we never get an incall indication that we remove the override.
                sendMessageDelayed(msg2, DEFAULT_DATA_OVERRIDE_TIMEOUT_MS);
                // Wait for call to end and EVENT_PRECISE_CALL_STATE_CHANGED to be called, then
                // start timer to remove DDS emergency override.
                if (!onEvaluate(REQUESTS_UNCHANGED, "emer_override_dds")) {
                    // Nothing changed as a result of override, so no modem command was sent. Treat
                    // as success.
                    mEmergencyOverride.sendOverrideCompleteCallbackResultAndClear(true);
                    // Do not clear mEmergencyOverride here, as we still want to keep the override
                    // active for the time specified in case the user tries to switch default data.
                }
                break;
            }
            case EVENT_REMOVE_DDS_EMERGENCY_OVERRIDE: {
                log("Emergency override removed - " + mEmergencyOverride);
                mEmergencyOverride = null;
                onEvaluate(REQUESTS_UNCHANGED, "emer_rm_override_dds");
                break;
            }
            case EVENT_MULTI_SIM_CONFIG_CHANGED: {
                int activeModemCount = (int) ((AsyncResult) msg.obj).result;
                onMultiSimConfigChanged(activeModemCount);
                break;
            }
        }
    }

    private synchronized void onMultiSimConfigChanged(int activeModemCount) {
        // No change.
        if (mActiveModemCount == activeModemCount) return;
        int oldActiveModemCount = mActiveModemCount;
        mActiveModemCount = activeModemCount;

        mPhoneSubscriptions = copyOf(mPhoneSubscriptions, mActiveModemCount);
        mPhoneStates = copyOf(mPhoneStates, mActiveModemCount);

        // Single SIM -> dual SIM switch.
        for (int phoneId = oldActiveModemCount; phoneId < mActiveModemCount; phoneId++) {
            mPhoneStates[phoneId] = new PhoneState();
            Phone phone = PhoneFactory.getPhone(phoneId);
            if (phone == null) continue;

            phone.registerForEmergencyCallToggle(this, EVENT_EMERGENCY_TOGGLE, null);
            // TODO (b/135566422): combine register for both GsmCdmaPhone and ImsPhone.
            phone.registerForPreciseCallStateChanged(this, EVENT_PRECISE_CALL_STATE_CHANGED, null);
            if (phone.getImsPhone() != null) {
                phone.getImsPhone().registerForPreciseCallStateChanged(
                        this, EVENT_PRECISE_CALL_STATE_CHANGED, null);
            }
            phone.getDataEnabledSettings().registerForDataEnabledChanged(
                    this, EVENT_DATA_ENABLED_CHANGED, null);
        }
    }

    private boolean isInEmergencyCallbackMode() {
        for (Phone p : PhoneFactory.getPhones()) {
            if (p == null) continue;
            if (p.isInEcm()) return true;
            Phone imsPhone = p.getImsPhone();
            if (imsPhone != null && imsPhone.isInEcm()) {
                return true;
            }
        }
        return false;
    }

    private static class PhoneSwitcherNetworkRequestListener extends NetworkFactory {
        private final PhoneSwitcher mPhoneSwitcher;
        public PhoneSwitcherNetworkRequestListener (Looper l, Context c,
                NetworkCapabilities nc, PhoneSwitcher ps) {
            super(l, c, "PhoneSwitcherNetworkRequstListener", nc);
            mPhoneSwitcher = ps;
        }

        @Override
        protected void needNetworkFor(NetworkRequest networkRequest, int score) {
            if (VDBG) log("needNetworkFor " + networkRequest + ", " + score);
            Message msg = mPhoneSwitcher.obtainMessage(EVENT_REQUEST_NETWORK);
            msg.obj = networkRequest;
            msg.sendToTarget();
        }

        @Override
        protected void releaseNetworkFor(NetworkRequest networkRequest) {
            if (VDBG) log("releaseNetworkFor " + networkRequest);
            Message msg = mPhoneSwitcher.obtainMessage(EVENT_RELEASE_NETWORK);
            msg.obj = networkRequest;
            msg.sendToTarget();
        }
    }

    private void onRequestNetwork(NetworkRequest networkRequest) {
<<<<<<< HEAD
        final DcRequest dcRequest = DcRequest.create(networkRequest);
        if (networkRequest.type != NetworkRequest.Type.REQUEST) {
           log("Skip non REQUEST type request - " + networkRequest);
           return;
        }

=======
        final DcRequest dcRequest =
                DcRequest.create(networkRequest, createApnRepository(networkRequest));
>>>>>>> b1591f47
        if (dcRequest != null) {
            if (!mPrioritizedDcRequests.contains(dcRequest)) {
                collectRequestNetworkMetrics(networkRequest);
                mPrioritizedDcRequests.add(dcRequest);
                Collections.sort(mPrioritizedDcRequests);
                onEvaluate(REQUESTS_CHANGED, "netRequest");
                log("Added DcRequest, size: " + mPrioritizedDcRequests.size());
            }
        }
    }

    private void onReleaseNetwork(NetworkRequest networkRequest) {
        final DcRequest dcRequest =
                DcRequest.create(networkRequest, createApnRepository(networkRequest));
        if (dcRequest != null) {
            if (mPrioritizedDcRequests.contains(dcRequest) &&
                    mPrioritizedDcRequests.remove(dcRequest)) {
                onEvaluate(REQUESTS_CHANGED, "netReleased");
                collectReleaseNetworkMetrics(networkRequest);
                log("Removed DcRequest, size: " + mPrioritizedDcRequests.size());
            }
        }
    }

    private ApnConfigTypeRepository createApnRepository(NetworkRequest networkRequest) {
        int phoneIdForRequest = phoneIdForRequest(networkRequest);
        int subId = mSubscriptionController.getSubIdUsingPhoneId(phoneIdForRequest);
        CarrierConfigManager configManager = (CarrierConfigManager) mContext
                .getSystemService(Context.CARRIER_CONFIG_SERVICE);

        PersistableBundle carrierConfig;
        if (configManager != null) {
            carrierConfig = configManager.getConfigForSubId(subId);
        } else {
            carrierConfig = null;
        }
        return new ApnConfigTypeRepository(carrierConfig);
    }

    private void removeDefaultNetworkChangeCallback() {
        removeMessages(EVENT_REMOVE_DEFAULT_NETWORK_CHANGE_CALLBACK);
        mDefaultNetworkCallback.mExpectedSubId = SubscriptionManager.INVALID_SUBSCRIPTION_ID;
        mDefaultNetworkCallback.mSwitchReason =
                TelephonyEvent.DataSwitch.Reason.DATA_SWITCH_REASON_UNKNOWN;
        mConnectivityManager.unregisterNetworkCallback(mDefaultNetworkCallback);
    }

    private void registerDefaultNetworkChangeCallback(int expectedSubId, int reason) {
        mDefaultNetworkCallback.mExpectedSubId = expectedSubId;
        mDefaultNetworkCallback.mSwitchReason = reason;
        mConnectivityManager.registerDefaultNetworkCallback(mDefaultNetworkCallback, this);
        sendMessageDelayed(
                obtainMessage(EVENT_REMOVE_DEFAULT_NETWORK_CHANGE_CALLBACK),
                DEFAULT_NETWORK_CHANGE_TIMEOUT_MS);
    }

    private void collectRequestNetworkMetrics(NetworkRequest networkRequest) {
        // Request network for MMS will temporary disable the network on default data subscription,
        // this only happen on multi-sim device.
        if (mActiveModemCount > 1 && networkRequest.hasCapability(
                NetworkCapabilities.NET_CAPABILITY_MMS)) {
            OnDemandDataSwitch onDemandDataSwitch = new OnDemandDataSwitch();
            onDemandDataSwitch.apn = TelephonyEvent.ApnType.APN_TYPE_MMS;
            onDemandDataSwitch.state = TelephonyEvent.EventState.EVENT_STATE_START;
            TelephonyMetrics.getInstance().writeOnDemandDataSwitch(onDemandDataSwitch);
        }
    }

    private void collectReleaseNetworkMetrics(NetworkRequest networkRequest) {
        // Release network for MMS will recover the network on default data subscription, this only
        // happen on multi-sim device.
        if (mActiveModemCount > 1 && networkRequest.hasCapability(
                NetworkCapabilities.NET_CAPABILITY_MMS)) {
            OnDemandDataSwitch onDemandDataSwitch = new OnDemandDataSwitch();
            onDemandDataSwitch.apn = TelephonyEvent.ApnType.APN_TYPE_MMS;
            onDemandDataSwitch.state = TelephonyEvent.EventState.EVENT_STATE_END;
            TelephonyMetrics.getInstance().writeOnDemandDataSwitch(onDemandDataSwitch);
        }
    }

    private TelephonyManager getTm() {
        return (TelephonyManager) mContext.getSystemService(Context.TELEPHONY_SERVICE);
    }

    private static final boolean REQUESTS_CHANGED   = true;
    protected static final boolean REQUESTS_UNCHANGED = false;
    /**
     * Re-evaluate things. Do nothing if nothing's changed.
     *
     * Otherwise, go through the requests in priority order adding their phone until we've added up
     * to the max allowed.  Then go through shutting down phones that aren't in the active phone
     * list. Finally, activate all phones in the active phone list.
     *
     * @return {@code True} if the default data subscription need to be changed.
     */
    protected boolean onEvaluate(boolean requestsChanged, String reason) {
        StringBuilder sb = new StringBuilder(reason);

        // If we use HAL_COMMAND_PREFERRED_DATA,
        boolean diffDetected = mHalCommandToUse != HAL_COMMAND_PREFERRED_DATA && requestsChanged;

        // Check if user setting of default non-opportunistic data sub is changed.
        final int primaryDataSubId = mSubscriptionController.getDefaultDataSubId();
        if (primaryDataSubId != mPrimaryDataSubId) {
            sb.append(" mPrimaryDataSubId ").append(mPrimaryDataSubId).append("->")
                .append(primaryDataSubId);
            mPrimaryDataSubId = primaryDataSubId;
        }

        // Check to see if there is any active subscription on any phone
        boolean hasAnyActiveSubscription = false;

        // Check if phoneId to subId mapping is changed.
        for (int i = 0; i < mActiveModemCount; i++) {
            int sub = mSubscriptionController.getSubIdUsingPhoneId(i);

            if (SubscriptionManager.isValidSubscriptionId(sub)) hasAnyActiveSubscription = true;

            if (sub != mPhoneSubscriptions[i]) {
                sb.append(" phone[").append(i).append("] ").append(mPhoneSubscriptions[i]);
                sb.append("->").append(sub);
                mPhoneSubscriptions[i] = sub;
                diffDetected = true;
            }
        }

        if (!hasAnyActiveSubscription) {
            transitionToEmergencyPhone();
        } else {
            if (VDBG) log("Found an active subscription");
        }

        // Check if phoneId for preferred data is changed.
        int oldPreferredDataPhoneId = mPreferredDataPhoneId;

        // When there are no subscriptions, the preferred data phone ID is invalid, but we want
        // to keep a valid phoneId for Emergency, so skip logic that updates for preferred data
        // phone ID. Ideally there should be a single set of checks that evaluate the correct
        // phoneId on a service-by-service basis (EIMS being one), but for now... just bypass
        // this logic in the no-SIM case.
        if (hasAnyActiveSubscription) updatePreferredDataPhoneId();

        if (oldPreferredDataPhoneId != mPreferredDataPhoneId) {
            sb.append(" preferred phoneId ").append(oldPreferredDataPhoneId)
                    .append("->").append(mPreferredDataPhoneId);
            diffDetected = true;
        }

        if (diffDetected) {
            log("evaluating due to " + sb.toString());
            if (mHalCommandToUse == HAL_COMMAND_PREFERRED_DATA) {
                // With HAL_COMMAND_PREFERRED_DATA, all phones are assumed to allow PS attach.
                // So marking all phone as active, and the phone with mPreferredDataPhoneId
                // will send radioConfig command.
                for (int phoneId = 0; phoneId < mActiveModemCount; phoneId++) {
                    mPhoneStates[phoneId].active = true;
                }
                sendRilCommands(mPreferredDataPhoneId);
            } else {
                List<Integer> newActivePhones = new ArrayList<Integer>();

                /**
                 * If all phones can have PS attached, activate all.
                 * Otherwise, choose to activate phones according to requests. And
                 * if list is not full, add mPreferredDataPhoneId.
                 */
                if (mMaxDataAttachModemCount == mActiveModemCount) {
                    for (int i = 0; i < mMaxDataAttachModemCount; i++) {
                        newActivePhones.add(i);
                    }
                } else {
                    // First try to activate phone in voice call.
                    if (mPhoneIdInVoiceCall != SubscriptionManager.INVALID_PHONE_INDEX) {
                        newActivePhones.add(mPhoneIdInVoiceCall);
                    }

                    if (newActivePhones.size() < mMaxDataAttachModemCount) {
                        for (DcRequest dcRequest : mPrioritizedDcRequests) {
                            int phoneIdForRequest = phoneIdForRequest(dcRequest.networkRequest);
                            if (phoneIdForRequest == INVALID_PHONE_INDEX) continue;
                            if (newActivePhones.contains(phoneIdForRequest)) continue;
                            newActivePhones.add(phoneIdForRequest);
                            if (newActivePhones.size() >= mMaxDataAttachModemCount) break;
                        }
                    }

                    if (newActivePhones.size() < mMaxDataAttachModemCount
                            && newActivePhones.contains(mPreferredDataPhoneId)
                            && SubscriptionManager.isUsableSubIdValue(mPreferredDataPhoneId)) {
                        newActivePhones.add(mPreferredDataPhoneId);
                    }
                }

                if (VDBG) {
                    log("mPrimaryDataSubId = " + mPrimaryDataSubId);
                    log("mOpptDataSubId = " + mOpptDataSubId);
                    for (int i = 0; i < mActiveModemCount; i++) {
                        log(" phone[" + i + "] using sub[" + mPhoneSubscriptions[i] + "]");
                    }
                    log(" newActivePhones:");
                    for (Integer i : newActivePhones) log("  " + i);
                }

                for (int phoneId = 0; phoneId < mActiveModemCount; phoneId++) {
                    if (!newActivePhones.contains(phoneId)) {
                        deactivate(phoneId);
                    }
                }

                // only activate phones up to the limit
                for (int phoneId : newActivePhones) {
                    activate(phoneId);
                }
            }

            notifyPreferredDataSubIdChanged();

            // Notify all registrants.
            mActivePhoneRegistrants.notifyRegistrants();
        }
        return diffDetected;
    }

    protected static class PhoneState {
        public volatile boolean active = false;
        public long lastRequested = 0;
    }

    @UnsupportedAppUsage
    protected void activate(int phoneId) {
        switchPhone(phoneId, true);
    }

    @UnsupportedAppUsage
    protected void deactivate(int phoneId) {
        switchPhone(phoneId, false);
    }

    private void switchPhone(int phoneId, boolean active) {
        PhoneState state = mPhoneStates[phoneId];
        if (state.active == active) return;
        state.active = active;
        log((active ? "activate " : "deactivate ") + phoneId);
        state.lastRequested = System.currentTimeMillis();
        sendRilCommands(phoneId);
    }

    /**
     * Used when the modem may have been rebooted and we
     * want to resend setDataAllowed or setPreferredDataSubscriptionId
     */
    public void onRadioCapChanged(int phoneId) {
        if (!SubscriptionManager.isValidPhoneId(phoneId)) return;
        Message msg = obtainMessage(EVENT_RADIO_CAPABILITY_CHANGED);
        msg.arg1 = phoneId;
        msg.sendToTarget();
    }

    /**
     * Switch the Default data for the context of an outgoing emergency call.
     *
     * In some cases, we need to try to switch the Default Data subscription before placing the
     * emergency call on DSDS devices. This includes the following situation:
     * - The modem does not support processing GNSS SUPL requests on the non-default data
     * subscription. For some carriers that do not provide a control plane fallback mechanism, the
     * SUPL request will be dropped and we will not be able to get the user's location for the
     * emergency call. In this case, we need to swap default data temporarily.
     * @param phoneId The phone to use to evaluate whether or not the default data should be moved
     *                to this subscription.
     * @param overrideTimeSec The amount of time to override the default data setting for after the
     *                       emergency call ends.
     * @param dataSwitchResult A {@link CompletableFuture} to be called with a {@link Boolean}
     *                         result when the default data switch has either completed (true) or
     *                         failed (false).
     */
    public void overrideDefaultDataForEmergency(int phoneId, int overrideTimeSec,
            CompletableFuture<Boolean> dataSwitchResult) {
        if (!SubscriptionManager.isValidPhoneId(phoneId)) return;
        Message msg = obtainMessage(EVENT_OVERRIDE_DDS_FOR_EMERGENCY);
        EmergencyOverrideRequest request  = new EmergencyOverrideRequest();
        request.mPhoneId = phoneId;
        request.mGnssOverrideTimeMs = overrideTimeSec * 1000;
        request.mOverrideCompleteFuture = dataSwitchResult;
        msg.obj = request;
        msg.sendToTarget();
    }

    protected void sendRilCommands(int phoneId) {
        if (!SubscriptionManager.isValidPhoneId(phoneId)) return;

        Message message = Message.obtain(this, EVENT_MODEM_COMMAND_DONE, phoneId);
        if (mHalCommandToUse == HAL_COMMAND_ALLOW_DATA || mHalCommandToUse == HAL_COMMAND_UNKNOWN) {
            // Skip ALLOW_DATA for single SIM device
            if (mActiveModemCount > 1) {
                PhoneFactory.getPhone(phoneId).mCi.setDataAllowed(isPhoneActive(phoneId), message);
            }
        } else if (phoneId == mPreferredDataPhoneId) {
            // Only setPreferredDataModem if the phoneId equals to current mPreferredDataPhoneId.
            mRadioConfig.setPreferredDataModem(mPreferredDataPhoneId, message);
        }
    }

    private void onPhoneCapabilityChangedInternal(PhoneCapability capability) {
        int newMaxDataAttachModemCount = TelephonyManager.getDefault()
                .getNumberOfModemsWithSimultaneousDataConnections();
        if (mMaxDataAttachModemCount != newMaxDataAttachModemCount) {
            mMaxDataAttachModemCount = newMaxDataAttachModemCount;
            log("Max active phones changed to " + mMaxDataAttachModemCount);
            onEvaluate(REQUESTS_UNCHANGED, "phoneCfgChanged");
        }
    }

    protected int phoneIdForRequest(NetworkRequest netRequest) {
        int subId = getSubIdFromNetworkSpecifier(netRequest.getNetworkSpecifier());

        if (subId == DEFAULT_SUBSCRIPTION_ID) return mPreferredDataPhoneId;
        if (subId == INVALID_SUBSCRIPTION_ID) return INVALID_PHONE_INDEX;

        int preferredDataSubId = (mPreferredDataPhoneId >= 0
                && mPreferredDataPhoneId < mActiveModemCount)
                ? mPhoneSubscriptions[mPreferredDataPhoneId] : INVALID_SUBSCRIPTION_ID;

        // Currently we assume multi-SIM devices will only support one Internet PDN connection. So
        // if Internet PDN is established on the non-preferred phone, it will interrupt
        // Internet connection on the preferred phone. So we only accept Internet request with
        // preferred data subscription or no specified subscription.
        // One exception is, if it's restricted request (doesn't have NET_CAPABILITY_NOT_RESTRICTED)
        // it will be accepted, which is used temporary data usage from system.
        if (netRequest.hasCapability(NetworkCapabilities.NET_CAPABILITY_INTERNET)
                && netRequest.hasCapability(NetworkCapabilities.NET_CAPABILITY_NOT_RESTRICTED)
                && subId != preferredDataSubId && subId != mValidator.getSubIdInValidation()) {
            // Returning INVALID_PHONE_INDEX will result in netRequest not being handled.
            return INVALID_PHONE_INDEX;
        }

        // Try to find matching phone ID. If it doesn't exist, we'll end up returning INVALID.
        int phoneId = INVALID_PHONE_INDEX;
        for (int i = 0; i < mActiveModemCount; i++) {
            if (mPhoneSubscriptions[i] == subId) {
                phoneId = i;
                break;
            }
        }
        return phoneId;
    }

    protected int getSubIdFromNetworkSpecifier(NetworkSpecifier specifier) {
        if (specifier == null) {
            return DEFAULT_SUBSCRIPTION_ID;
        }
        if (specifier instanceof TelephonyNetworkSpecifier) {
            return ((TelephonyNetworkSpecifier) specifier).getSubscriptionId();
        }
        return INVALID_SUBSCRIPTION_ID;
    }

    private int getSubIdForDefaultNetworkRequests() {
        if (mSubscriptionController.isActiveSubId(mOpptDataSubId)) {
            return mOpptDataSubId;
        } else {
            return mPrimaryDataSubId;
        }
    }

    // This updates mPreferredDataPhoneId which decides which phone should handle default network
    // requests.
    protected void updatePreferredDataPhoneId() {
        Phone voicePhone = findPhoneById(mPhoneIdInVoiceCall);
        if (mEmergencyOverride != null && findPhoneById(mEmergencyOverride.mPhoneId) != null) {
            // Override DDS for emergency even if user data is not enabled, since it is an
            // emergency.
            // TODO: Provide a notification to the user that metered data is currently being
            // used during this period.
            log("updatePreferredDataPhoneId: preferred data overridden for emergency."
                    + " phoneId = " + mEmergencyOverride.mPhoneId);
            mPreferredDataPhoneId = mEmergencyOverride.mPhoneId;
        } else if (voicePhone != null && voicePhone.getDataEnabledSettings().isDataEnabled(
                ApnSetting.TYPE_DEFAULT)) {
            // If a phone is in call and user enabled its mobile data, we
            // should switch internet connection to it. Because the other modem
            // will lose data connection anyway.
            // TODO: validate network first.
            mPreferredDataPhoneId = mPhoneIdInVoiceCall;
        } else {
            int subId = getSubIdForDefaultNetworkRequests();
            int phoneId = SubscriptionManager.INVALID_PHONE_INDEX;

            if (SubscriptionManager.isUsableSubIdValue(subId)) {
                for (int i = 0; i < mActiveModemCount; i++) {
                    if (mPhoneSubscriptions[i] == subId) {
                        phoneId = i;
                        break;
                    }
                }
            }

            mPreferredDataPhoneId = phoneId;
        }

        mPreferredDataSubId = mSubscriptionController.getSubIdUsingPhoneId(mPreferredDataPhoneId);
    }

    protected void transitionToEmergencyPhone() {
        if (mActiveModemCount <= 0) {
            log("No phones: unable to reset preferred phone for emergency");
            return;
        }

        if (mPreferredDataPhoneId != DEFAULT_EMERGENCY_PHONE_ID) {
            log("No active subscriptions: resetting preferred phone to 0 for emergency");
            mPreferredDataPhoneId = DEFAULT_EMERGENCY_PHONE_ID;
        }

        if (mPreferredDataSubId != INVALID_SUBSCRIPTION_ID) {
            mPreferredDataSubId = INVALID_SUBSCRIPTION_ID;
            notifyPreferredDataSubIdChanged();
        }
    }

    private Phone findPhoneById(final int phoneId) {
        if (!SubscriptionManager.isValidPhoneId(phoneId)) {
            return null;
        }
        return PhoneFactory.getPhone(phoneId);
    }

    public synchronized boolean shouldApplyNetworkRequest(
            NetworkRequest networkRequest, int phoneId) {
        if (!SubscriptionManager.isValidPhoneId(phoneId)) return false;

        // In any case, if phone state is inactive, don't apply the network request.
        if (!isPhoneActive(phoneId) || (
                mSubscriptionController.getSubIdUsingPhoneId(phoneId) == INVALID_SUBSCRIPTION_ID
                && !isEmergencyNetworkRequest(networkRequest))) {
            return false;
        }

        int phoneIdToHandle = phoneIdForRequest(networkRequest);

        return phoneId == phoneIdToHandle;
    }

    boolean isEmergencyNetworkRequest(NetworkRequest networkRequest) {
        return networkRequest.hasCapability(NetworkCapabilities.NET_CAPABILITY_EIMS);
    }

    @VisibleForTesting
    protected boolean isPhoneActive(int phoneId) {
        if (phoneId >= mActiveModemCount)
            return false;
        return mPhoneStates[phoneId].active;
    }

    /**
     * If preferred phone changes, or phone activation status changes, registrants
     * will be notified.
     */
    public void registerForActivePhoneSwitch(Handler h, int what, Object o) {
        Registrant r = new Registrant(h, what, o);
        mActivePhoneRegistrants.add(r);
        r.notifyRegistrant();
    }

    public void unregisterForActivePhoneSwitch(Handler h) {
        mActivePhoneRegistrants.remove(h);
    }

    /**
     * Set opportunistic data subscription. It's an indication to switch Internet data to this
     * subscription. It has to be an active subscription, and PhoneSwitcher will try to validate
     * it first if needed. If subId is DEFAULT_SUBSCRIPTION_ID, it means we are un-setting
     * opportunistic data sub and switch data back to primary sub.
     *
     * @param subId the opportunistic data subscription to switch to. pass DEFAULT_SUBSCRIPTION_ID
     *              if un-setting it.
     * @param needValidation whether Telephony will wait until the network is validated by
     *              connectivity service before switching data to it. More details see
     *              {@link NetworkCapabilities#NET_CAPABILITY_VALIDATED}.
     * @param callback Callback will be triggered once it succeeds or failed.
     *                 Pass null if don't care about the result.
     */
    private void setOpportunisticDataSubscription(int subId, boolean needValidation,
            ISetOpportunisticDataCallback callback) {
        if (!mSubscriptionController.isActiveSubId(subId)
                && subId != SubscriptionManager.DEFAULT_SUBSCRIPTION_ID) {
            log("Can't switch data to inactive subId " + subId);
            sendSetOpptCallbackHelper(callback, SET_OPPORTUNISTIC_SUB_INACTIVE_SUBSCRIPTION);
            return;
        }

        // Remove EVENT_NETWORK_VALIDATION_DONE. Don't handle validation result of previously subId
        // if queued.
        removeMessages(EVENT_NETWORK_VALIDATION_DONE);
        removeMessages(EVENT_NETWORK_AVAILABLE);

        int subIdToValidate = (subId == SubscriptionManager.DEFAULT_SUBSCRIPTION_ID)
                ? mPrimaryDataSubId : subId;

        mPendingSwitchSubId = INVALID_SUBSCRIPTION_ID;

        if (mValidator.isValidating()) {
            mValidator.stopValidation();
            sendSetOpptCallbackHelper(mSetOpptSubCallback, SET_OPPORTUNISTIC_SUB_VALIDATION_FAILED);
            mSetOpptSubCallback = null;
        }

        if (subId == mOpptDataSubId) {
            sendSetOpptCallbackHelper(callback, SET_OPPORTUNISTIC_SUB_SUCCESS);
            return;
        }

        logDataSwitchEvent(subId == DEFAULT_SUBSCRIPTION_ID ? mPrimaryDataSubId : subId,
                TelephonyEvent.EventState.EVENT_STATE_START,
                DataSwitch.Reason.DATA_SWITCH_REASON_CBRS);
        registerDefaultNetworkChangeCallback(
                subId == DEFAULT_SUBSCRIPTION_ID ? mPrimaryDataSubId : subId,
                DataSwitch.Reason.DATA_SWITCH_REASON_CBRS);

        // If validation feature is not supported, set it directly. Otherwise,
        // start validation on the subscription first.
        if (!mValidator.isValidationFeatureSupported()) {
            setOpportunisticSubscriptionInternal(subId);
            sendSetOpptCallbackHelper(callback, SET_OPPORTUNISTIC_SUB_SUCCESS);
            return;
        }

        // Even if needValidation is false, we still send request to validator. The reason is we
        // want to delay data switch until network is available on the target sub, to have a
        // smoothest transition possible.
        // In this case, even if data connection eventually failed in 2 seconds, we still
        // confirm the switch, to maximally respect the request.
        mPendingSwitchSubId = subIdToValidate;
        mPendingSwitchNeedValidation = needValidation;
        mSetOpptSubCallback = callback;
        long validationTimeout = getValidationTimeout(subIdToValidate, needValidation);
        mValidator.validate(subIdToValidate, validationTimeout, false, mValidationCallback);
    }

    private long getValidationTimeout(int subId, boolean needValidation) {
        if (!needValidation) return DEFAULT_VALIDATION_EXPIRATION_TIME;

        long validationTimeout = DEFAULT_VALIDATION_EXPIRATION_TIME;
        CarrierConfigManager configManager = (CarrierConfigManager)
                mContext.getSystemService(Context.CARRIER_CONFIG_SERVICE);
        if (configManager != null) {
            PersistableBundle b = configManager.getConfigForSubId(subId);
            if (b != null) {
                validationTimeout = b.getLong(KEY_DATA_SWITCH_VALIDATION_TIMEOUT_LONG);
            }
        }
        return validationTimeout;
    }

    private void sendSetOpptCallbackHelper(ISetOpportunisticDataCallback callback, int result) {
        if (callback == null) return;
        try {
            callback.onComplete(result);
        } catch (RemoteException exception) {
            log("RemoteException " + exception);
        }
    }

    /**
     * Set opportunistic data subscription.
     */
    private void setOpportunisticSubscriptionInternal(int subId) {
        if (mOpptDataSubId != subId) {
            mOpptDataSubId = subId;
            onEvaluate(REQUESTS_UNCHANGED, "oppt data subId changed");
        }
    }

    private void confirmSwitch(int subId, boolean confirm) {
        log("confirmSwitch: subId " + subId + (confirm ? " confirmed." : " cancelled."));
        int resultForCallBack;
        if (!mSubscriptionController.isActiveSubId(subId)) {
            log("confirmSwitch: subId " + subId + " is no longer active");
            resultForCallBack = SET_OPPORTUNISTIC_SUB_INACTIVE_SUBSCRIPTION;
        } else if (!confirm) {
            resultForCallBack = SET_OPPORTUNISTIC_SUB_VALIDATION_FAILED;
        } else {
            if (mSubscriptionController.isOpportunistic(subId)) {
                setOpportunisticSubscriptionInternal(subId);
            } else {
                // Switching data back to primary subscription.
                setOpportunisticSubscriptionInternal(SubscriptionManager.DEFAULT_SUBSCRIPTION_ID);
            }
            resultForCallBack = SET_OPPORTUNISTIC_SUB_SUCCESS;
        }

        // Trigger callback if needed
        sendSetOpptCallbackHelper(mSetOpptSubCallback, resultForCallBack);
        mSetOpptSubCallback = null;
        mPendingSwitchSubId = INVALID_SUBSCRIPTION_ID;
    }

    private void onNetworkAvailable(int subId, Network network) {
        log("onNetworkAvailable: on subId " + subId);
        // Do nothing unless pending switch matches target subId and it doesn't require
        // validation pass.
        if (mPendingSwitchSubId == INVALID_SUBSCRIPTION_ID || mPendingSwitchSubId != subId
                || mPendingSwitchNeedValidation) {
            return;
        }
        confirmSwitch(subId, true);
    }

    private void onValidationDone(int subId, boolean passed) {
        log("onValidationDone: " + (passed ? "passed" : "failed") + " on subId " + subId);
        if (mPendingSwitchSubId == INVALID_SUBSCRIPTION_ID || mPendingSwitchSubId != subId) return;

        // If validation failed and mPendingSwitch.mNeedValidation is false, we still confirm
        // the switch.
        confirmSwitch(subId, passed || !mPendingSwitchNeedValidation);
    }

    /**
     * Notify PhoneSwitcher to try to switch data to an opportunistic subscription.
     *
     * Set opportunistic data subscription. It's an indication to switch Internet data to this
     * subscription. It has to be an active subscription, and PhoneSwitcher will try to validate
     * it first if needed. If subId is DEFAULT_SUBSCRIPTION_ID, it means we are un-setting
     * opportunistic data sub and switch data back to primary sub.
     *
     * @param subId the opportunistic data subscription to switch to. pass DEFAULT_SUBSCRIPTION_ID
     *              if un-setting it.
     * @param needValidation whether Telephony will wait until the network is validated by
     *              connectivity service before switching data to it. More details see
     *              {@link NetworkCapabilities#NET_CAPABILITY_VALIDATED}.
     * @param callback Callback will be triggered once it succeeds or failed.
     *                 Pass null if don't care about the result.
     */
    public void trySetOpportunisticDataSubscription(int subId, boolean needValidation,
            ISetOpportunisticDataCallback callback) {
        log("Try set opportunistic data subscription to subId " + subId
                + (needValidation ? " with " : " without ") + "validation");
        PhoneSwitcher.this.obtainMessage(EVENT_OPPT_DATA_SUB_CHANGED,
                subId, needValidation ? 1 : 0, callback).sendToTarget();
    }

    protected boolean isPhoneInVoiceCall(Phone phone) {
        if (phone == null) {
            return false;
        }

        // A phone in voice call might trigger data being switched to it.
        // We only report true if its precise call state is ACTIVE, ALERTING or HOLDING.
        // The reason is data switching is interrupting, so we only switch when necessary and
        // acknowledged by the users. For incoming call, we don't switch until answered
        // (RINGING -> ACTIVE), for outgoing call we don't switch until call is connected
        // in network (DIALING -> ALERTING).
        return (phone.getForegroundCall().getState() == Call.State.ACTIVE
                || phone.getForegroundCall().getState() == Call.State.ALERTING
                || phone.getBackgroundCall().getState() == Call.State.HOLDING);
    }

    private void updateHalCommandToUse() {
        mHalCommandToUse = mRadioConfig.isSetPreferredDataCommandSupported()
                ? HAL_COMMAND_PREFERRED_DATA : HAL_COMMAND_ALLOW_DATA;
    }

    public int getOpportunisticDataSubscriptionId() {
        return mOpptDataSubId;
    }

    public int getPreferredDataPhoneId() {
        return mPreferredDataPhoneId;
    }

    @UnsupportedAppUsage
    protected void log(String l) {
        Rlog.d(LOG_TAG, l);
        mLocalLog.log(l);
    }

    private void logDataSwitchEvent(int subId, int state, int reason) {
        log("logDataSwitchEvent subId " + subId + " state " + state + " reason " + reason);
        DataSwitch dataSwitch = new DataSwitch();
        dataSwitch.state = state;
        dataSwitch.reason = reason;
        TelephonyMetrics.getInstance().writeDataSwitch(subId, dataSwitch);
    }

    /**
     * See {@link PhoneStateListener#LISTEN_ACTIVE_DATA_SUBSCRIPTION_ID_CHANGE}.
     */
    protected void notifyPreferredDataSubIdChanged() {
        TelephonyRegistryManager telephonyRegistryManager = (TelephonyRegistryManager) mContext
                .getSystemService(Context.TELEPHONY_REGISTRY_SERVICE);
        log("notifyPreferredDataSubIdChanged to " + mPreferredDataSubId);
        telephonyRegistryManager.notifyActiveDataSubIdChanged(mPreferredDataSubId);
    }

    /**
     * @return The active data subscription id
     */
    public int getActiveDataSubId() {
        return mPreferredDataSubId;
    }

    // TODO (b/148396668): add an internal callback method to monitor phone capability change,
    // and hook this call to that callback.
    private void onPhoneCapabilityChanged(PhoneCapability capability) {
        onPhoneCapabilityChangedInternal(capability);
    }

    public void dump(FileDescriptor fd, PrintWriter writer, String[] args) {
        final IndentingPrintWriter pw = new IndentingPrintWriter(writer, "  ");
        pw.println("PhoneSwitcher:");
        Calendar c = Calendar.getInstance();
        for (int i = 0; i < mActiveModemCount; i++) {
            PhoneState ps = mPhoneStates[i];
            c.setTimeInMillis(ps.lastRequested);
            pw.println("PhoneId(" + i + ") active=" + ps.active + ", lastRequest=" +
                    (ps.lastRequested == 0 ? "never" :
                     String.format("%tm-%td %tH:%tM:%tS.%tL", c, c, c, c, c, c)));
        }
        pw.increaseIndent();
        mLocalLog.dump(fd, pw, args);
        pw.decreaseIndent();
    }
}<|MERGE_RESOLUTION|>--- conflicted
+++ resolved
@@ -153,17 +153,10 @@
         }
     }
 
-<<<<<<< HEAD
-    protected final List<DcRequest> mPrioritizedDcRequests = new ArrayList<DcRequest>();
+    protected final List<DcRequest> mPrioritizedDcRequests = new ArrayList<>();
     protected final RegistrantList mActivePhoneRegistrants;
     protected final SubscriptionController mSubscriptionController;
     protected final Context mContext;
-=======
-    private final List<DcRequest> mPrioritizedDcRequests = new ArrayList<>();
-    private final RegistrantList mActivePhoneRegistrants;
-    private final SubscriptionController mSubscriptionController;
-    private final Context mContext;
->>>>>>> b1591f47
     private final LocalLog mLocalLog;
     protected PhoneState[] mPhoneStates;
     protected int[] mPhoneSubscriptions;
@@ -692,17 +685,13 @@
     }
 
     private void onRequestNetwork(NetworkRequest networkRequest) {
-<<<<<<< HEAD
-        final DcRequest dcRequest = DcRequest.create(networkRequest);
+        final DcRequest dcRequest =
+                DcRequest.create(networkRequest, createApnRepository(networkRequest));
         if (networkRequest.type != NetworkRequest.Type.REQUEST) {
            log("Skip non REQUEST type request - " + networkRequest);
            return;
         }
 
-=======
-        final DcRequest dcRequest =
-                DcRequest.create(networkRequest, createApnRepository(networkRequest));
->>>>>>> b1591f47
         if (dcRequest != null) {
             if (!mPrioritizedDcRequests.contains(dcRequest)) {
                 collectRequestNetworkMetrics(networkRequest);
