--- conflicted
+++ resolved
@@ -62,31 +62,17 @@
  * the active phones.  Note we don't wait for data attach (which may not happen anyway).
  */
 public class PhoneSwitcher extends Handler {
-<<<<<<< HEAD
     protected final static String LOG_TAG = "PhoneSwitcher";
     protected final static boolean VDBG = false;
 
     protected final List<DcRequest> mPrioritizedDcRequests = new ArrayList<DcRequest>();
-    protected final RegistrantList[] mActivePhoneRegistrants;
+    protected final RegistrantList mActivePhoneRegistrants;
     protected final SubscriptionController mSubscriptionController;
     protected final int[] mPhoneSubscriptions;
     protected final CommandsInterface[] mCommandsInterfaces;
     protected final Context mContext;
     protected final PhoneState[] mPhoneStates;
     protected final int mNumPhones;
-=======
-    private final static String LOG_TAG = "PhoneSwitcher";
-    private final static boolean VDBG = false;
-
-    private final List<DcRequest> mPrioritizedDcRequests = new ArrayList<DcRequest>();
-    private final RegistrantList mActivePhoneRegistrants;
-    private final SubscriptionController mSubscriptionController;
-    private final int[] mPhoneSubscriptions;
-    private final CommandsInterface[] mCommandsInterfaces;
-    private final Context mContext;
-    private final PhoneState[] mPhoneStates;
-    private final int mNumPhones;
->>>>>>> 9f5b8e53
     private final Phone[] mPhones;
     private final LocalLog mLocalLog;
     private final PhoneStateListener mPhoneStateListener;
@@ -104,11 +90,7 @@
     // 1. In modem layer, which subscription is preferred to have data traffic on.
     // 2. In TelephonyNetworkFactory, which subscription will apply default network requests, which
     //    are requests without specifying a subId.
-<<<<<<< HEAD
-    protected int mPreferredDataSubId = SubscriptionManager.INVALID_SUBSCRIPTION_ID;
-=======
-    private int mPreferredDataSubId = SubscriptionManager.DEFAULT_SUBSCRIPTION_ID;
->>>>>>> 9f5b8e53
+    protected int mPreferredDataSubId = SubscriptionManager.DEFAULT_SUBSCRIPTION_ID;
 
     @VisibleForTesting
     // Corresponding phoneId after considerting mPreferredDataSubId and mDefaultDataSubId above.
