/*
* Copyright (C) 2015 The Android Open Source Project
*
* Licensed under the Apache License, Version 2.0 (the "License");
* you may not use this file except in compliance with the License.
* You may obtain a copy of the License at
*
*      http://www.apache.org/licenses/LICENSE-2.0
*
* Unless required by applicable law or agreed to in writing, software
* distributed under the License is distributed on an "AS IS" BASIS,
* WITHOUT WARRANTIES OR CONDITIONS OF ANY KIND, either express or implied.
* See the License for the specific language governing permissions and
* limitations under the License.
*/

package com.android.internal.telephony;

import static android.net.NetworkCapabilities.TRANSPORT_CELLULAR;
import static android.telephony.CarrierConfigManager.KEY_DATA_SWITCH_VALIDATION_TIMEOUT_LONG;
import static android.telephony.SubscriptionManager.DEFAULT_SUBSCRIPTION_ID;
import static android.telephony.SubscriptionManager.INVALID_PHONE_INDEX;
import static android.telephony.SubscriptionManager.INVALID_SUBSCRIPTION_ID;
import static android.telephony.TelephonyManager.SET_OPPORTUNISTIC_SUB_INACTIVE_SUBSCRIPTION;
import static android.telephony.TelephonyManager.SET_OPPORTUNISTIC_SUB_SUCCESS;
import static android.telephony.TelephonyManager.SET_OPPORTUNISTIC_SUB_VALIDATION_FAILED;

import static java.util.Arrays.copyOf;

import android.compat.annotation.UnsupportedAppUsage;
import android.content.BroadcastReceiver;
import android.content.Context;
import android.content.Intent;
import android.content.IntentFilter;
import android.net.ConnectivityManager;
import android.net.MatchAllNetworkSpecifier;
import android.net.Network;
import android.net.NetworkCapabilities;
import android.net.NetworkFactory;
import android.net.NetworkRequest;
import android.net.NetworkSpecifier;
import android.net.StringNetworkSpecifier;
import android.os.AsyncResult;
import android.os.Handler;
import android.os.Looper;
import android.os.Message;
import android.os.PersistableBundle;
import android.os.Registrant;
import android.os.RegistrantList;
import android.os.RemoteException;
import android.telephony.CarrierConfigManager;
import android.telephony.PhoneCapability;
import android.telephony.PhoneStateListener;
import android.telephony.Rlog;
import android.telephony.SubscriptionManager;
import android.telephony.TelephonyManager;
import android.telephony.TelephonyRegistryManager;
import android.telephony.data.ApnSetting;
import android.util.LocalLog;

import com.android.internal.annotations.VisibleForTesting;
import com.android.internal.telephony.dataconnection.DcRequest;
import com.android.internal.telephony.metrics.TelephonyMetrics;
import com.android.internal.telephony.nano.TelephonyProto.TelephonyEvent;
import com.android.internal.telephony.nano.TelephonyProto.TelephonyEvent.DataSwitch;
import com.android.internal.telephony.nano.TelephonyProto.TelephonyEvent.OnDemandDataSwitch;
import com.android.internal.util.IndentingPrintWriter;

import java.io.FileDescriptor;
import java.io.PrintWriter;
import java.util.ArrayList;
import java.util.Calendar;
import java.util.Collections;
import java.util.List;
import java.util.concurrent.CompletableFuture;

/**
 * Utility singleton to monitor subscription changes and incoming NetworkRequests
 * and determine which phone/phones are active.
 *
 * Manages the ALLOW_DATA calls to modems and notifies phones about changes to
 * the active phones.  Note we don't wait for data attach (which may not happen anyway).
 */
public class PhoneSwitcher extends Handler {
    protected final static String LOG_TAG = "PhoneSwitcher";
    protected final static boolean VDBG = false;
    private static final int DEFAULT_NETWORK_CHANGE_TIMEOUT_MS = 5000;
    private static final int MODEM_COMMAND_RETRY_PERIOD_MS     = 5000;
    // After the emergency call ends, wait for a few seconds to see if we enter ECBM before starting
    // the countdown to remove the emergency DDS override.
    @VisibleForTesting
    // not final for testing.
    public static int ECBM_DEFAULT_DATA_SWITCH_BASE_TIME_MS = 5000;
    // Wait for a few seconds after the override request comes in to receive the outgoing call
    // event. If it does not happen before the timeout specified, cancel the override.
    @VisibleForTesting
    public static int DEFAULT_DATA_OVERRIDE_TIMEOUT_MS = 5000;

    // If there are no subscriptions in a device, then the phone to be used for emergency should
    // always be the "first" phone.
    private static final int DEFAULT_EMERGENCY_PHONE_ID = 0;

    /**
     * Container for an ongoing request to override the DDS in the context of an ongoing emergency
     * call to allow for carrier specific operations, such as provide SUPL updates during or after
     * the emergency call, since some modems do not support these operations on the non DDS.
     */
    private static final class EmergencyOverrideRequest {
        /* The Phone ID that the DDS should be set to. */
        int mPhoneId = INVALID_PHONE_INDEX;
        /* The time after the emergency call ends that the DDS should be overridden for. */
        int mGnssOverrideTimeMs = -1;
        /* A callback to the requester notifying them if the initial call to the modem to override
         * the DDS was successful.
         */
        CompletableFuture<Boolean> mOverrideCompleteFuture;
        /* In the special case that the device goes into emergency callback mode after the emergency
         * call ends, keep the override until ECM finishes and then start the mGnssOverrideTimeMs
         * timer to leave DDS override.
         */
        boolean mRequiresEcmFinish = false;

        /*
         * Keeps track of whether or not this request has already serviced the outgoing emergency
         * call. Once finished, do not delay for any other calls.
         */
        boolean mPendingOriginatingCall = true;

        /**
         * @return true if there is a pending override complete callback.
         */
        boolean isCallbackAvailable() {
            return mOverrideCompleteFuture != null;
        }

        /**
         * Send the override complete callback the result of setting the DDS to the new value.
         */
        void sendOverrideCompleteCallbackResultAndClear(boolean result) {
            if (isCallbackAvailable()) {
                mOverrideCompleteFuture.complete(result);
                mOverrideCompleteFuture = null;
            }
        }


        @Override
        public String toString() {
            return String.format("EmergencyOverrideRequest: [phoneId= %d, overrideMs= %d,"
                    + " hasCallback= %b, ecmFinishStatus= %b]", mPhoneId, mGnssOverrideTimeMs,
                    isCallbackAvailable(), mRequiresEcmFinish);
        }
    }

    protected final List<DcRequest> mPrioritizedDcRequests = new ArrayList<DcRequest>();
    protected final RegistrantList mActivePhoneRegistrants;
    protected final SubscriptionController mSubscriptionController;
    protected final Context mContext;
    private final LocalLog mLocalLog;
    protected PhoneState[] mPhoneStates;
    protected int[] mPhoneSubscriptions;
    @VisibleForTesting
    public final PhoneStateListener mPhoneStateListener;
    protected final CellularNetworkValidator mValidator;
    @VisibleForTesting
    public final CellularNetworkValidator.ValidationCallback mValidationCallback =
            (validated, subId) -> Message.obtain(PhoneSwitcher.this,
                    EVENT_NETWORK_VALIDATION_DONE, subId, validated ? 1 : 0).sendToTarget();

    @UnsupportedAppUsage
    // How many phones (correspondingly logical modems) are allowed for PS attach. This is used
    // when we specifically use setDataAllowed to initiate on-demand PS(data) attach for each phone.
    protected int mMaxDataAttachModemCount;
    // Local cache of TelephonyManager#getActiveModemCount(). 1 if in single SIM mode, 2 if in dual
    // SIM mode.
    protected int mActiveModemCount;
    protected static PhoneSwitcher sPhoneSwitcher = null;

    // Which primary (non-opportunistic) subscription is set as data subscription among all primary
    // subscriptions. This value usually comes from user setting, and it's the subscription used for
    // Internet data if mOpptDataSubId is not set.
    protected int mPrimaryDataSubId = SubscriptionManager.INVALID_SUBSCRIPTION_ID;

    // mOpptDataSubId must be an active subscription. If it's set, it overrides mPrimaryDataSubId
    // to be used for Internet data.
    private int mOpptDataSubId = SubscriptionManager.DEFAULT_SUBSCRIPTION_ID;

    // The phone ID that has an active voice call. If set, and its mobile data setting is on,
    // it will become the mPreferredDataPhoneId.
    protected int mPhoneIdInVoiceCall = SubscriptionManager.INVALID_PHONE_INDEX;

    @VisibleForTesting
    // It decides:
    // 1. In modem layer, which modem is DDS (preferred to have data traffic on)
    // 2. In TelephonyNetworkFactory, which subscription will apply default network requests, which
    //    are requests without specifying a subId.
    // Corresponding phoneId after considering mOpptDataSubId, mPrimaryDataSubId and
    // mPhoneIdInVoiceCall above.
    protected int mPreferredDataPhoneId = SubscriptionManager.INVALID_PHONE_INDEX;

    // Subscription ID corresponds to mPreferredDataPhoneId.
    protected int mPreferredDataSubId = SubscriptionManager.INVALID_SUBSCRIPTION_ID;

    // If non-null, An emergency call is about to be started, is ongoing, or has just ended and we
    // are overriding the DDS.
    // Internal state, should ONLY be accessed/modified inside of the handler.
    private EmergencyOverrideRequest mEmergencyOverride;

    private ISetOpportunisticDataCallback mSetOpptSubCallback;

    protected static final int EVENT_PRIMARY_DATA_SUB_CHANGED       = 101;
    protected static final int EVENT_SUBSCRIPTION_CHANGED           = 102;
    private static final int EVENT_REQUEST_NETWORK                = 103;
    private static final int EVENT_RELEASE_NETWORK                = 104;
    // ECBM has started/ended. If we just ended an emergency call and mEmergencyOverride is not
    // null, we will wait for EVENT_EMERGENCY_TOGGLE again with ECBM ending to send the message
    // EVENT_REMOVE_DDS_EMERGENCY_OVERRIDE to remove the override after the mEmergencyOverride
    // override timer ends.
    private static final int EVENT_EMERGENCY_TOGGLE               = 105;
    private static final int EVENT_RADIO_CAPABILITY_CHANGED       = 106;
    private static final int EVENT_OPPT_DATA_SUB_CHANGED          = 107;
    protected static final int EVENT_RADIO_AVAILABLE                = 108;
    // A call has either started or ended. If an emergency ended and DDS is overridden using
    // mEmergencyOverride, start the countdown to remove the override using the message
    // EVENT_REMOVE_DDS_EMERGENCY_OVERRIDE. The only exception to this is if the device moves to
    // ECBM, which is detected by EVENT_EMERGENCY_TOGGLE.
    @VisibleForTesting
    public static final int EVENT_PRECISE_CALL_STATE_CHANGED      = 109;
    private static final int EVENT_NETWORK_VALIDATION_DONE        = 110;
    private static final int EVENT_REMOVE_DEFAULT_NETWORK_CHANGE_CALLBACK = 111;
    private static final int EVENT_MODEM_COMMAND_DONE             = 112;
    private static final int EVENT_MODEM_COMMAND_RETRY            = 113;
    @VisibleForTesting
    public static final int EVENT_DATA_ENABLED_CHANGED            = 114;
    // An emergency call is about to be originated and requires the DDS to be overridden.
    // Uses EVENT_PRECISE_CALL_STATE_CHANGED message to start countdown to finish override defined
    // in mEmergencyOverride. If EVENT_PRECISE_CALL_STATE_CHANGED does not come in
    // DEFAULT_DATA_OVERRIDE_TIMEOUT_MS milliseconds, then the override will be removed.
    private static final int EVENT_OVERRIDE_DDS_FOR_EMERGENCY     = 115;
    // If it exists, remove the current mEmergencyOverride DDS override.
    private static final int EVENT_REMOVE_DDS_EMERGENCY_OVERRIDE  = 116;
    // If it exists, remove the current mEmergencyOverride DDS override.
    @VisibleForTesting
    public static final int EVENT_MULTI_SIM_CONFIG_CHANGED        = 117;
    protected final static int EVENT_VOICE_CALL_ENDED             = 118;
    protected static final int EVENT_UNSOL_MAX_DATA_ALLOWED_CHANGED = 119;
    protected static final int EVENT_OEM_HOOK_SERVICE_READY       = 120;

    // Depending on version of IRadioConfig, we need to send either RIL_REQUEST_ALLOW_DATA if it's
    // 1.0, or RIL_REQUEST_SET_PREFERRED_DATA if it's 1.1 or later. So internally mHalCommandToUse
    // will be either HAL_COMMAND_ALLOW_DATA or HAL_COMMAND_ALLOW_DATA or HAL_COMMAND_UNKNOWN.
    protected static final int HAL_COMMAND_UNKNOWN        = 0;
    protected static final int HAL_COMMAND_ALLOW_DATA     = 1;
    protected static final int HAL_COMMAND_PREFERRED_DATA = 2;
    protected int mHalCommandToUse = HAL_COMMAND_UNKNOWN;

    protected RadioConfig mRadioConfig;

    private final static int MAX_LOCAL_LOG_LINES = 30;

    // Default timeout value of network validation in millisecond.
    private final static int DEFAULT_VALIDATION_EXPIRATION_TIME = 2000;

    private Boolean mHasRegisteredDefaultNetworkChangeCallback = false;

    private ConnectivityManager mConnectivityManager;

    private class DefaultNetworkCallback extends ConnectivityManager.NetworkCallback {
        public int mExpectedSubId = SubscriptionManager.INVALID_SUBSCRIPTION_ID;
        public int mSwitchReason = TelephonyEvent.DataSwitch.Reason.DATA_SWITCH_REASON_UNKNOWN;
        @Override
        public void onCapabilitiesChanged(Network network,
                NetworkCapabilities networkCapabilities) {
            if (networkCapabilities.hasTransport(TRANSPORT_CELLULAR)
                    && SubscriptionManager.isValidSubscriptionId(mExpectedSubId)
                    && mExpectedSubId == getSubIdFromNetworkSpecifier(
                            networkCapabilities.getNetworkSpecifier())) {
                logDataSwitchEvent(
                        mExpectedSubId,
                        TelephonyEvent.EventState.EVENT_STATE_END,
                        mSwitchReason);
                removeDefaultNetworkChangeCallback();
            }
        }
    }

    private final DefaultNetworkCallback mDefaultNetworkCallback = new DefaultNetworkCallback();

    /**
     * Method to get singleton instance.
     */
    public static PhoneSwitcher getInstance() {
        return sPhoneSwitcher;
    }

    /**
     * Method to create singleton instance.
     */
    public static PhoneSwitcher make(int maxDataAttachModemCount, Context context, Looper looper) {
        if (sPhoneSwitcher == null) {
            sPhoneSwitcher = new PhoneSwitcher(maxDataAttachModemCount, context, looper);
        }

        return sPhoneSwitcher;
    }

    private boolean isPhoneInVoiceCallChanged() {
        int oldPhoneIdInVoiceCall = mPhoneIdInVoiceCall;
        // If there's no active call, the value will become INVALID_PHONE_INDEX
        // and internet data will be switched back to system selected or user selected
        // subscription.
        mPhoneIdInVoiceCall = SubscriptionManager.INVALID_PHONE_INDEX;
        for (Phone phone : PhoneFactory.getPhones()) {
            if (isPhoneInVoiceCall(phone) || isPhoneInVoiceCall(phone.getImsPhone())) {
                mPhoneIdInVoiceCall = phone.getPhoneId();
                break;
            }
        }

        if (mPhoneIdInVoiceCall != oldPhoneIdInVoiceCall) {
            log("isPhoneInVoiceCallChanged from phoneId " + oldPhoneIdInVoiceCall
                    + " to phoneId " + mPhoneIdInVoiceCall);
            return true;
        } else {
            return false;
        }
    }

    @VisibleForTesting
    public PhoneSwitcher(int maxActivePhones, Context context, Looper looper) {
        super(looper);
        mContext = context;
        mActiveModemCount = getTm().getActiveModemCount();
        mPhoneSubscriptions = new int[mActiveModemCount];
        mPhoneStates = new PhoneState[mActiveModemCount];
        mMaxDataAttachModemCount = maxActivePhones;
        mLocalLog = new LocalLog(MAX_LOCAL_LOG_LINES);

        mSubscriptionController = SubscriptionController.getInstance();
        mRadioConfig = RadioConfig.getInstance(mContext);

        mPhoneStateListener = new PhoneStateListener(looper) {
            @Override
            public void onPhoneCapabilityChanged(PhoneCapability capability) {
                onPhoneCapabilityChangedInternal(capability);
            }
        };

        mValidator = CellularNetworkValidator.getInstance();

        mActivePhoneRegistrants = new RegistrantList();
        for (int i = 0; i < mActiveModemCount; i++) {
            mPhoneStates[i] = new PhoneState();
            if (PhoneFactory.getPhone(i) != null) {
                PhoneFactory.getPhone(i).registerForEmergencyCallToggle(
                        this, EVENT_EMERGENCY_TOGGLE, null);
                // TODO (b/135566422): combine register for both GsmCdmaPhone and ImsPhone.
                PhoneFactory.getPhone(i).registerForPreciseCallStateChanged(
                        this, EVENT_PRECISE_CALL_STATE_CHANGED, null);
                if (PhoneFactory.getPhone(i).getImsPhone() != null) {
                    PhoneFactory.getPhone(i).getImsPhone().registerForPreciseCallStateChanged(
                            this, EVENT_PRECISE_CALL_STATE_CHANGED, null);
                }
                PhoneFactory.getPhone(i).getDataEnabledSettings().registerForDataEnabledChanged(
                        this, EVENT_DATA_ENABLED_CHANGED, null);
            }
        }

        if (mActiveModemCount > 0) {
            PhoneFactory.getPhone(0).mCi.registerForAvailable(this, EVENT_RADIO_AVAILABLE, null);
        }

        TelephonyRegistryManager telephonyRegistryManager = (TelephonyRegistryManager)
                context.getSystemService(Context.TELEPHONY_REGISTRY_SERVICE);
        telephonyRegistryManager.addOnSubscriptionsChangedListener(
                mSubscriptionsChangedListener, mSubscriptionsChangedListener.getHandlerExecutor());

        mConnectivityManager =
            (ConnectivityManager) context.getSystemService(Context.CONNECTIVITY_SERVICE);

        mContext.registerReceiver(mDefaultDataChangedReceiver,
                new IntentFilter(TelephonyIntents.ACTION_DEFAULT_DATA_SUBSCRIPTION_CHANGED));

        PhoneConfigurationManager.registerForMultiSimConfigChange(
                this, EVENT_MULTI_SIM_CONFIG_CHANGED, null);

        NetworkCapabilities netCap = new NetworkCapabilities();
        netCap.addTransportType(TRANSPORT_CELLULAR);
        netCap.addCapability(NetworkCapabilities.NET_CAPABILITY_MMS);
        netCap.addCapability(NetworkCapabilities.NET_CAPABILITY_SUPL);
        netCap.addCapability(NetworkCapabilities.NET_CAPABILITY_DUN);
        netCap.addCapability(NetworkCapabilities.NET_CAPABILITY_FOTA);
        netCap.addCapability(NetworkCapabilities.NET_CAPABILITY_IMS);
        netCap.addCapability(NetworkCapabilities.NET_CAPABILITY_CBS);
        netCap.addCapability(NetworkCapabilities.NET_CAPABILITY_IA);
        netCap.addCapability(NetworkCapabilities.NET_CAPABILITY_RCS);
        netCap.addCapability(NetworkCapabilities.NET_CAPABILITY_XCAP);
        netCap.addCapability(NetworkCapabilities.NET_CAPABILITY_EIMS);
        netCap.addCapability(NetworkCapabilities.NET_CAPABILITY_NOT_RESTRICTED);
        netCap.addCapability(NetworkCapabilities.NET_CAPABILITY_INTERNET);
        netCap.addCapability(NetworkCapabilities.NET_CAPABILITY_MCX);
        netCap.setNetworkSpecifier(new MatchAllNetworkSpecifier());

        NetworkFactory networkFactory = new PhoneSwitcherNetworkRequestListener(looper, context,
                netCap, this);
        // we want to see all requests
        networkFactory.setScoreFilter(101);
        networkFactory.register();

        log("PhoneSwitcher started");
    }

    private final BroadcastReceiver mDefaultDataChangedReceiver = new BroadcastReceiver() {
        @Override
        public void onReceive(Context context, Intent intent) {
            Message msg = PhoneSwitcher.this.obtainMessage(EVENT_PRIMARY_DATA_SUB_CHANGED);
            msg.sendToTarget();
        }
    };

    private final SubscriptionManager.OnSubscriptionsChangedListener mSubscriptionsChangedListener =
            new SubscriptionManager.OnSubscriptionsChangedListener() {
        @Override
        public void onSubscriptionsChanged() {
            Message msg = PhoneSwitcher.this.obtainMessage(EVENT_SUBSCRIPTION_CHANGED);
            msg.sendToTarget();
        }
    };

    @Override
    public void handleMessage(Message msg) {
        switch (msg.what) {
            case EVENT_SUBSCRIPTION_CHANGED: {
                onEvaluate(REQUESTS_UNCHANGED, "subChanged");
                break;
            }
            case EVENT_PRIMARY_DATA_SUB_CHANGED: {
                if (onEvaluate(REQUESTS_UNCHANGED, "primary data subId changed")) {
                    logDataSwitchEvent(mPreferredDataSubId,
                            TelephonyEvent.EventState.EVENT_STATE_START,
                            DataSwitch.Reason.DATA_SWITCH_REASON_MANUAL);
                    registerDefaultNetworkChangeCallback(mPreferredDataSubId,
                            DataSwitch.Reason.DATA_SWITCH_REASON_MANUAL);
                }
                break;
            }
            case EVENT_REQUEST_NETWORK: {
                onRequestNetwork((NetworkRequest)msg.obj);
                break;
            }
            case EVENT_RELEASE_NETWORK: {
                onReleaseNetwork((NetworkRequest)msg.obj);
                break;
            }
            case EVENT_EMERGENCY_TOGGLE: {
                boolean isInEcm = isInEmergencyCallbackMode();
                if (mEmergencyOverride != null) {
                    log("Emergency override - ecbm status = " + isInEcm);
                    if (isInEcm) {
                        // The device has gone into ECBM. Wait until it's out.
                        removeMessages(EVENT_REMOVE_DDS_EMERGENCY_OVERRIDE);
                        mEmergencyOverride.mRequiresEcmFinish = true;
                    } else if (mEmergencyOverride.mRequiresEcmFinish) {
                        // we have exited ECM! Start the timer to exit DDS override.
                        Message msg2 = obtainMessage(EVENT_REMOVE_DDS_EMERGENCY_OVERRIDE);
                        sendMessageDelayed(msg2, mEmergencyOverride.mGnssOverrideTimeMs);
                    }
                }
                onEvaluate(REQUESTS_CHANGED, "emergencyToggle");
                break;
            }
            case EVENT_RADIO_CAPABILITY_CHANGED: {
                final int phoneId = msg.arg1;
                sendRilCommands(phoneId);
                break;
            }
            case EVENT_OPPT_DATA_SUB_CHANGED: {
                int subId = msg.arg1;
                boolean needValidation = (msg.arg2 == 1);
                ISetOpportunisticDataCallback callback =
                        (ISetOpportunisticDataCallback) msg.obj;
                setOpportunisticDataSubscription(subId, needValidation, callback);
                break;
            }
            case EVENT_RADIO_AVAILABLE: {
                updateHalCommandToUse();
                onEvaluate(REQUESTS_UNCHANGED, "EVENT_RADIO_AVAILABLE");
                break;
            }
            case EVENT_PRECISE_CALL_STATE_CHANGED: {
                // If the phoneId in voice call didn't change, do nothing.
                if (!isPhoneInVoiceCallChanged()) break;

                // Only handle this event if we are currently waiting for the emergency call
                // associated with the override request to start or end.
                if (mEmergencyOverride != null && mEmergencyOverride.mPendingOriginatingCall) {
                    removeMessages(EVENT_REMOVE_DDS_EMERGENCY_OVERRIDE);
                    if (mPhoneIdInVoiceCall == SubscriptionManager.INVALID_PHONE_INDEX) {
                        // not in a call anymore.
                        Message msg2 = obtainMessage(EVENT_REMOVE_DDS_EMERGENCY_OVERRIDE);
                        sendMessageDelayed(msg2, mEmergencyOverride.mGnssOverrideTimeMs
                                + ECBM_DEFAULT_DATA_SWITCH_BASE_TIME_MS);
                        // Do not extend the emergency override by waiting for other calls to end.
                        // If it needs to be extended, a new request will come in and replace the
                        // current override.
                        mEmergencyOverride.mPendingOriginatingCall = false;
                    }
                }
            }
            // fall through
            case EVENT_DATA_ENABLED_CHANGED:
                if (onEvaluate(REQUESTS_UNCHANGED, "EVENT_PRECISE_CALL_STATE_CHANGED")) {
                    logDataSwitchEvent(mPreferredDataSubId,
                            TelephonyEvent.EventState.EVENT_STATE_START,
                            DataSwitch.Reason.DATA_SWITCH_REASON_IN_CALL);
                    registerDefaultNetworkChangeCallback(mPreferredDataSubId,
                            DataSwitch.Reason.DATA_SWITCH_REASON_IN_CALL);
                }
                break;
            case EVENT_NETWORK_VALIDATION_DONE: {
                int subId = msg.arg1;
                boolean passed = (msg.arg2 == 1);
                onValidationDone(subId, passed);
                break;
            }
            case EVENT_REMOVE_DEFAULT_NETWORK_CHANGE_CALLBACK: {
                removeDefaultNetworkChangeCallback();
                break;
            }
            case EVENT_MODEM_COMMAND_DONE: {
                AsyncResult ar = (AsyncResult) msg.obj;
                boolean commandSuccess = ar != null && ar.exception == null;
                if (mEmergencyOverride != null) {
                    log("Emergency override result sent = " + commandSuccess);
                    mEmergencyOverride.sendOverrideCompleteCallbackResultAndClear(commandSuccess);
                    // Do not retry , as we do not allow changes in onEvaluate during an emergency
                    // call. When the call ends, we will start the countdown to remove the override.
                } else if (!commandSuccess) {
                    int phoneId = (int) ar.userObj;
                    log("Modem command failed. with exception " + ar.exception);
                    sendMessageDelayed(Message.obtain(this, EVENT_MODEM_COMMAND_RETRY,
                            phoneId), MODEM_COMMAND_RETRY_PERIOD_MS);
                }
                break;
            }
            case EVENT_MODEM_COMMAND_RETRY: {
                int phoneId = (int) msg.obj;
                log("Resend modem command on phone " + phoneId);
                sendRilCommands(phoneId);
                break;
            }
            case EVENT_OVERRIDE_DDS_FOR_EMERGENCY: {
                EmergencyOverrideRequest req = (EmergencyOverrideRequest) msg.obj;
                if (mEmergencyOverride != null) {
                    // If an override request comes in for a different phone ID than what is already
                    // being overridden, ignore. We should not try to switch DDS while already
                    // waiting for SUPL.
                    if (mEmergencyOverride.mPhoneId != req.mPhoneId) {
                        log("emergency override requested for phone id " + req.mPhoneId + " when "
                                + "there is already an override in place for phone id "
                                + mEmergencyOverride.mPhoneId + ". Ignoring.");
                        if (req.isCallbackAvailable()) {
                            // Send failed result
                            req.mOverrideCompleteFuture.complete(false);
                        }
                        break;
                    } else {
                        if (mEmergencyOverride.isCallbackAvailable()) {
                            // Unblock any waiting overrides if a new request comes in before the
                            // previous one is processed.
                            mEmergencyOverride.mOverrideCompleteFuture.complete(false);
                        }
                    }
                    mEmergencyOverride = req;
                } else {
                    mEmergencyOverride = req;
                }

                log("new emergency override - " + mEmergencyOverride);
                // a new request has been created, remove any previous override complete scheduled.
                removeMessages(EVENT_REMOVE_DDS_EMERGENCY_OVERRIDE);
                Message msg2 = obtainMessage(EVENT_REMOVE_DDS_EMERGENCY_OVERRIDE);
                // Make sure that if we never get an incall indication that we remove the override.
                sendMessageDelayed(msg2, DEFAULT_DATA_OVERRIDE_TIMEOUT_MS);
                // Wait for call to end and EVENT_PRECISE_CALL_STATE_CHANGED to be called, then
                // start timer to remove DDS emergency override.
                if (!onEvaluate(REQUESTS_UNCHANGED, "emer_override_dds")) {
                    // Nothing changed as a result of override, so no modem command was sent. Treat
                    // as success.
                    mEmergencyOverride.sendOverrideCompleteCallbackResultAndClear(true);
                    // Do not clear mEmergencyOverride here, as we still want to keep the override
                    // active for the time specified in case the user tries to switch default data.
                }
                break;
            }
            case EVENT_REMOVE_DDS_EMERGENCY_OVERRIDE: {
                log("Emergency override removed - " + mEmergencyOverride);
                mEmergencyOverride = null;
                onEvaluate(REQUESTS_UNCHANGED, "emer_rm_override_dds");
                break;
            }
            case EVENT_MULTI_SIM_CONFIG_CHANGED: {
                int activeModemCount = (int) ((AsyncResult) msg.obj).result;
                onMultiSimConfigChanged(activeModemCount);
                break;
            }
        }
    }

    private synchronized void onMultiSimConfigChanged(int activeModemCount) {
        // No change.
        if (mActiveModemCount == activeModemCount) return;
        int oldActiveModemCount = mActiveModemCount;
        mActiveModemCount = activeModemCount;

        mPhoneSubscriptions = copyOf(mPhoneSubscriptions, mActiveModemCount);
        mPhoneStates = copyOf(mPhoneStates, mActiveModemCount);

        // Single SIM -> dual SIM switch.
        for (int phoneId = oldActiveModemCount; phoneId < mActiveModemCount; phoneId++) {
            mPhoneStates[phoneId] = new PhoneState();
            Phone phone = PhoneFactory.getPhone(phoneId);
            if (phone == null) continue;

            phone.registerForEmergencyCallToggle(this, EVENT_EMERGENCY_TOGGLE, null);
            // TODO (b/135566422): combine register for both GsmCdmaPhone and ImsPhone.
            phone.registerForPreciseCallStateChanged(this, EVENT_PRECISE_CALL_STATE_CHANGED, null);
            if (phone.getImsPhone() != null) {
                phone.getImsPhone().registerForPreciseCallStateChanged(
                        this, EVENT_PRECISE_CALL_STATE_CHANGED, null);
            }
            phone.getDataEnabledSettings().registerForDataEnabledChanged(
                    this, EVENT_DATA_ENABLED_CHANGED, null);
        }
    }

    private boolean isInEmergencyCallbackMode() {
        for (Phone p : PhoneFactory.getPhones()) {
            if (p == null) continue;
            if (p.isInEcm()) return true;
            Phone imsPhone = p.getImsPhone();
            if (imsPhone != null && imsPhone.isInEcm()) {
                return true;
            }
        }
        return false;
    }

    private static class PhoneSwitcherNetworkRequestListener extends NetworkFactory {
        private final PhoneSwitcher mPhoneSwitcher;
        public PhoneSwitcherNetworkRequestListener (Looper l, Context c,
                NetworkCapabilities nc, PhoneSwitcher ps) {
            super(l, c, "PhoneSwitcherNetworkRequstListener", nc);
            mPhoneSwitcher = ps;
        }

        @Override
        protected void needNetworkFor(NetworkRequest networkRequest, int score) {
            if (VDBG) log("needNetworkFor " + networkRequest + ", " + score);
            Message msg = mPhoneSwitcher.obtainMessage(EVENT_REQUEST_NETWORK);
            msg.obj = networkRequest;
            msg.sendToTarget();
        }

        @Override
        protected void releaseNetworkFor(NetworkRequest networkRequest) {
            if (VDBG) log("releaseNetworkFor " + networkRequest);
            Message msg = mPhoneSwitcher.obtainMessage(EVENT_RELEASE_NETWORK);
            msg.obj = networkRequest;
            msg.sendToTarget();
        }
    }

    private void onRequestNetwork(NetworkRequest networkRequest) {
        final DcRequest dcRequest = new DcRequest(networkRequest, mContext);
        if (networkRequest.type != NetworkRequest.Type.REQUEST) {
           log("Skip non REQUEST type request - " + networkRequest);
           return;
        }

        if (!mPrioritizedDcRequests.contains(dcRequest)) {
            collectRequestNetworkMetrics(networkRequest);
            mPrioritizedDcRequests.add(dcRequest);
            Collections.sort(mPrioritizedDcRequests);
            onEvaluate(REQUESTS_CHANGED, "netRequest");
        }
    }

    private void onReleaseNetwork(NetworkRequest networkRequest) {
        final DcRequest dcRequest = new DcRequest(networkRequest, mContext);

        if (mPrioritizedDcRequests.contains(dcRequest) &&
                mPrioritizedDcRequests.remove(dcRequest)) {
            onEvaluate(REQUESTS_CHANGED, "netReleased");
            collectReleaseNetworkMetrics(networkRequest);
        }
    }

    private void removeDefaultNetworkChangeCallback() {
        removeMessages(EVENT_REMOVE_DEFAULT_NETWORK_CHANGE_CALLBACK);
        mDefaultNetworkCallback.mExpectedSubId = SubscriptionManager.INVALID_SUBSCRIPTION_ID;
        mDefaultNetworkCallback.mSwitchReason =
                TelephonyEvent.DataSwitch.Reason.DATA_SWITCH_REASON_UNKNOWN;
        mConnectivityManager.unregisterNetworkCallback(mDefaultNetworkCallback);
    }

    private void registerDefaultNetworkChangeCallback(int expectedSubId, int reason) {
        mDefaultNetworkCallback.mExpectedSubId = expectedSubId;
        mDefaultNetworkCallback.mSwitchReason = reason;
        mConnectivityManager.registerDefaultNetworkCallback(mDefaultNetworkCallback, this);
        sendMessageDelayed(
                obtainMessage(EVENT_REMOVE_DEFAULT_NETWORK_CHANGE_CALLBACK),
                DEFAULT_NETWORK_CHANGE_TIMEOUT_MS);
    }

    private void collectRequestNetworkMetrics(NetworkRequest networkRequest) {
        // Request network for MMS will temporary disable the network on default data subscription,
        // this only happen on multi-sim device.
        if (mActiveModemCount > 1 && networkRequest.networkCapabilities.hasCapability(
                NetworkCapabilities.NET_CAPABILITY_MMS)) {
            OnDemandDataSwitch onDemandDataSwitch = new OnDemandDataSwitch();
            onDemandDataSwitch.apn = TelephonyEvent.ApnType.APN_TYPE_MMS;
            onDemandDataSwitch.state = TelephonyEvent.EventState.EVENT_STATE_START;
            TelephonyMetrics.getInstance().writeOnDemandDataSwitch(onDemandDataSwitch);
        }
    }

    private void collectReleaseNetworkMetrics(NetworkRequest networkRequest) {
        // Release network for MMS will recover the network on default data subscription, this only
        // happen on multi-sim device.
        if (mActiveModemCount > 1 && networkRequest.networkCapabilities.hasCapability(
                NetworkCapabilities.NET_CAPABILITY_MMS)) {
            OnDemandDataSwitch onDemandDataSwitch = new OnDemandDataSwitch();
            onDemandDataSwitch.apn = TelephonyEvent.ApnType.APN_TYPE_MMS;
            onDemandDataSwitch.state = TelephonyEvent.EventState.EVENT_STATE_END;
            TelephonyMetrics.getInstance().writeOnDemandDataSwitch(onDemandDataSwitch);
        }
    }

    private TelephonyManager getTm() {
        return (TelephonyManager) mContext.getSystemService(Context.TELEPHONY_SERVICE);
    }

    private static final boolean REQUESTS_CHANGED   = true;
    protected static final boolean REQUESTS_UNCHANGED = false;
    /**
     * Re-evaluate things. Do nothing if nothing's changed.
     *
     * Otherwise, go through the requests in priority order adding their phone until we've added up
     * to the max allowed.  Then go through shutting down phones that aren't in the active phone
     * list. Finally, activate all phones in the active phone list.
     *
     * @return {@code True} if the default data subscription need to be changed.
     */
    protected boolean onEvaluate(boolean requestsChanged, String reason) {
        StringBuilder sb = new StringBuilder(reason);

        // If we use HAL_COMMAND_PREFERRED_DATA,
        boolean diffDetected = mHalCommandToUse != HAL_COMMAND_PREFERRED_DATA && requestsChanged;

        // Check if user setting of default non-opportunistic data sub is changed.
        final int primaryDataSubId = mSubscriptionController.getDefaultDataSubId();
        if (primaryDataSubId != mPrimaryDataSubId) {
            sb.append(" mPrimaryDataSubId ").append(mPrimaryDataSubId).append("->")
                .append(primaryDataSubId);
            mPrimaryDataSubId = primaryDataSubId;
        }

        // Check to see if there is any active subscription on any phone
        boolean hasAnyActiveSubscription = false;

        // Check if phoneId to subId mapping is changed.
        for (int i = 0; i < mActiveModemCount; i++) {
            int sub = mSubscriptionController.getSubIdUsingPhoneId(i);

            if (SubscriptionManager.isValidSubscriptionId(sub)) hasAnyActiveSubscription = true;

            if (sub != mPhoneSubscriptions[i]) {
                sb.append(" phone[").append(i).append("] ").append(mPhoneSubscriptions[i]);
                sb.append("->").append(sub);
                mPhoneSubscriptions[i] = sub;
                diffDetected = true;
            }
        }

        if (!hasAnyActiveSubscription) {
            transitionToEmergencyPhone();
        } else {
            if (VDBG) log("Found an active subscription");
        }

        // Check if phoneId for preferred data is changed.
        int oldPreferredDataPhoneId = mPreferredDataPhoneId;

        // When there are no subscriptions, the preferred data phone ID is invalid, but we want
        // to keep a valid phoneId for Emergency, so skip logic that updates for preferred data
        // phone ID. Ideally there should be a single set of checks that evaluate the correct
        // phoneId on a service-by-service basis (EIMS being one), but for now... just bypass
        // this logic in the no-SIM case.
        if (hasAnyActiveSubscription) updatePreferredDataPhoneId();

        if (oldPreferredDataPhoneId != mPreferredDataPhoneId) {
            sb.append(" preferred phoneId ").append(oldPreferredDataPhoneId)
                    .append("->").append(mPreferredDataPhoneId);
            diffDetected = true;
        }

        if (diffDetected) {
            log("evaluating due to " + sb.toString());
            if (mHalCommandToUse == HAL_COMMAND_PREFERRED_DATA) {
                // With HAL_COMMAND_PREFERRED_DATA, all phones are assumed to allow PS attach.
                // So marking all phone as active, and the phone with mPreferredDataPhoneId
                // will send radioConfig command.
                for (int phoneId = 0; phoneId < mActiveModemCount; phoneId++) {
                    mPhoneStates[phoneId].active = true;
                }
                sendRilCommands(mPreferredDataPhoneId);
            } else {
                List<Integer> newActivePhones = new ArrayList<Integer>();

                /**
                 * If all phones can have PS attached, activate all.
                 * Otherwise, choose to activate phones according to requests. And
                 * if list is not full, add mPreferredDataPhoneId.
                 */
                if (mMaxDataAttachModemCount == mActiveModemCount) {
                    for (int i = 0; i < mMaxDataAttachModemCount; i++) {
                        newActivePhones.add(i);
                    }
                } else {
                    // First try to activate phone in voice call.
                    if (mPhoneIdInVoiceCall != SubscriptionManager.INVALID_PHONE_INDEX) {
                        newActivePhones.add(mPhoneIdInVoiceCall);
                    }

                    if (newActivePhones.size() < mMaxDataAttachModemCount) {
                        for (DcRequest dcRequest : mPrioritizedDcRequests) {
                            int phoneIdForRequest = phoneIdForRequest(dcRequest.networkRequest);
                            if (phoneIdForRequest == INVALID_PHONE_INDEX) continue;
                            if (newActivePhones.contains(phoneIdForRequest)) continue;
                            newActivePhones.add(phoneIdForRequest);
                            if (newActivePhones.size() >= mMaxDataAttachModemCount) break;
                        }
                    }

                    if (newActivePhones.size() < mMaxDataAttachModemCount
                            && newActivePhones.contains(mPreferredDataPhoneId)
                            && SubscriptionManager.isUsableSubIdValue(mPreferredDataPhoneId)) {
                        newActivePhones.add(mPreferredDataPhoneId);
                    }
                }

                if (VDBG) {
                    log("mPrimaryDataSubId = " + mPrimaryDataSubId);
                    log("mOpptDataSubId = " + mOpptDataSubId);
                    for (int i = 0; i < mActiveModemCount; i++) {
                        log(" phone[" + i + "] using sub[" + mPhoneSubscriptions[i] + "]");
                    }
                    log(" newActivePhones:");
                    for (Integer i : newActivePhones) log("  " + i);
                }

                for (int phoneId = 0; phoneId < mActiveModemCount; phoneId++) {
                    if (!newActivePhones.contains(phoneId)) {
                        deactivate(phoneId);
                    }
                }

                // only activate phones up to the limit
                for (int phoneId : newActivePhones) {
                    activate(phoneId);
                }
            }

            notifyPreferredDataSubIdChanged();

            // Notify all registrants.
            mActivePhoneRegistrants.notifyRegistrants();
        }
        return diffDetected;
    }

    protected static class PhoneState {
        public volatile boolean active = false;
        public long lastRequested = 0;
    }

    @UnsupportedAppUsage
    protected void activate(int phoneId) {
        switchPhone(phoneId, true);
    }

    @UnsupportedAppUsage
    protected void deactivate(int phoneId) {
        switchPhone(phoneId, false);
    }

    private void switchPhone(int phoneId, boolean active) {
        PhoneState state = mPhoneStates[phoneId];
        if (state.active == active) return;
        state.active = active;
        log((active ? "activate " : "deactivate ") + phoneId);
        state.lastRequested = System.currentTimeMillis();
        sendRilCommands(phoneId);
    }

    /**
     * Used when the modem may have been rebooted and we
     * want to resend setDataAllowed or setPreferredDataSubscriptionId
     */
    public void onRadioCapChanged(int phoneId) {
        if (!SubscriptionManager.isValidPhoneId(phoneId)) return;
        Message msg = obtainMessage(EVENT_RADIO_CAPABILITY_CHANGED);
        msg.arg1 = phoneId;
        msg.sendToTarget();
    }

    /**
     * Switch the Default data for the context of an outgoing emergency call.
     *
     * In some cases, we need to try to switch the Default Data subscription before placing the
     * emergency call on DSDS devices. This includes the following situation:
     * - The modem does not support processing GNSS SUPL requests on the non-default data
     * subscription. For some carriers that do not provide a control plane fallback mechanism, the
     * SUPL request will be dropped and we will not be able to get the user's location for the
     * emergency call. In this case, we need to swap default data temporarily.
     * @param phoneId The phone to use to evaluate whether or not the default data should be moved
     *                to this subscription.
     * @param overrideTimeSec The amount of time to override the default data setting for after the
     *                       emergency call ends.
     * @param dataSwitchResult A {@link CompletableFuture} to be called with a {@link Boolean}
     *                         result when the default data switch has either completed (true) or
     *                         failed (false).
     */
    public void overrideDefaultDataForEmergency(int phoneId, int overrideTimeSec,
            CompletableFuture<Boolean> dataSwitchResult) {
        if (!SubscriptionManager.isValidPhoneId(phoneId)) return;
        Message msg = obtainMessage(EVENT_OVERRIDE_DDS_FOR_EMERGENCY);
        EmergencyOverrideRequest request  = new EmergencyOverrideRequest();
        request.mPhoneId = phoneId;
        request.mGnssOverrideTimeMs = overrideTimeSec * 1000;
        request.mOverrideCompleteFuture = dataSwitchResult;
        msg.obj = request;
        msg.sendToTarget();
    }

    protected void sendRilCommands(int phoneId) {
        if (!SubscriptionManager.isValidPhoneId(phoneId)) return;

        Message message = Message.obtain(this, EVENT_MODEM_COMMAND_DONE, phoneId);
        if (mHalCommandToUse == HAL_COMMAND_ALLOW_DATA || mHalCommandToUse == HAL_COMMAND_UNKNOWN) {
            // Skip ALLOW_DATA for single SIM device
            if (mActiveModemCount > 1) {
                PhoneFactory.getPhone(phoneId).mCi.setDataAllowed(isPhoneActive(phoneId), message);
            }
        } else if (phoneId == mPreferredDataPhoneId) {
            // Only setPreferredDataModem if the phoneId equals to current mPreferredDataPhoneId.
            mRadioConfig.setPreferredDataModem(mPreferredDataPhoneId, message);
        }
    }

    private void onPhoneCapabilityChangedInternal(PhoneCapability capability) {
        int newMaxDataAttachModemCount = TelephonyManager.getDefault()
                .getNumberOfModemsWithSimultaneousDataConnections();
        if (mMaxDataAttachModemCount != newMaxDataAttachModemCount) {
            mMaxDataAttachModemCount = newMaxDataAttachModemCount;
            log("Max active phones changed to " + mMaxDataAttachModemCount);
            onEvaluate(REQUESTS_UNCHANGED, "phoneCfgChanged");
        }
    }

<<<<<<< HEAD
    protected int phoneIdForRequest(NetworkRequest netRequest) {
        int subId = getSubIdFromNetworkSpecifier(netRequest.networkCapabilities
                .getNetworkSpecifier());
=======
    private int phoneIdForRequest(NetworkRequest netRequest) {
        int subId = getSubIdFromNetworkSpecifier(netRequest.getNetworkSpecifier());
>>>>>>> df47bfa2

        if (subId == DEFAULT_SUBSCRIPTION_ID) return mPreferredDataPhoneId;
        if (subId == INVALID_SUBSCRIPTION_ID) return INVALID_PHONE_INDEX;

        int preferredDataSubId = (mPreferredDataPhoneId >= 0
                && mPreferredDataPhoneId < mActiveModemCount)
                ? mPhoneSubscriptions[mPreferredDataPhoneId] : INVALID_SUBSCRIPTION_ID;

        // Currently we assume multi-SIM devices will only support one Internet PDN connection. So
        // if Internet PDN is established on the non-preferred phone, it will interrupt
        // Internet connection on the preferred phone. So we only accept Internet request with
        // preferred data subscription or no specified subscription.
        // One exception is, if it's restricted request (doesn't have NET_CAPABILITY_NOT_RESTRICTED)
        // it will be accepted, which is used temporary data usage from system.
        if (netRequest.hasCapability(NetworkCapabilities.NET_CAPABILITY_INTERNET)
                && netRequest.hasCapability(NetworkCapabilities.NET_CAPABILITY_NOT_RESTRICTED)
                && subId != preferredDataSubId && subId != mValidator.getSubIdInValidation()) {
            // Returning INVALID_PHONE_INDEX will result in netRequest not being handled.
            return INVALID_PHONE_INDEX;
        }

        // Try to find matching phone ID. If it doesn't exist, we'll end up returning INVALID.
        int phoneId = INVALID_PHONE_INDEX;
        for (int i = 0; i < mActiveModemCount; i++) {
            if (mPhoneSubscriptions[i] == subId) {
                phoneId = i;
                break;
            }
        }
        return phoneId;
    }

    protected int getSubIdFromNetworkSpecifier(NetworkSpecifier specifier) {
        if (specifier == null) {
            return DEFAULT_SUBSCRIPTION_ID;
        }

        int subId;

        if (specifier instanceof StringNetworkSpecifier) {
            try {
                subId = Integer.parseInt(((StringNetworkSpecifier) specifier).specifier);
            } catch (NumberFormatException e) {
                Rlog.e(LOG_TAG, "NumberFormatException on "
                        + ((StringNetworkSpecifier) specifier).specifier);
                return INVALID_SUBSCRIPTION_ID;
            }
        } else {
            return INVALID_SUBSCRIPTION_ID;
        }

        return subId;
    }

    private int getSubIdForDefaultNetworkRequests() {
        if (mSubscriptionController.isActiveSubId(mOpptDataSubId)) {
            return mOpptDataSubId;
        } else {
            return mPrimaryDataSubId;
        }
    }

    // This updates mPreferredDataPhoneId which decides which phone should handle default network
    // requests.
    protected void updatePreferredDataPhoneId() {
        Phone voicePhone = findPhoneById(mPhoneIdInVoiceCall);
        if (mEmergencyOverride != null && findPhoneById(mEmergencyOverride.mPhoneId) != null) {
            // Override DDS for emergency even if user data is not enabled, since it is an
            // emergency.
            // TODO: Provide a notification to the user that metered data is currently being
            // used during this period.
            log("updatePreferredDataPhoneId: preferred data overridden for emergency."
                    + " phoneId = " + mEmergencyOverride.mPhoneId);
            mPreferredDataPhoneId = mEmergencyOverride.mPhoneId;
        } else if (voicePhone != null && voicePhone.getDataEnabledSettings().isDataEnabled(
                ApnSetting.TYPE_DEFAULT)) {
            // If a phone is in call and user enabled its mobile data, we
            // should switch internet connection to it. Because the other modem
            // will lose data connection anyway.
            // TODO: validate network first.
            mPreferredDataPhoneId = mPhoneIdInVoiceCall;
        } else {
            int subId = getSubIdForDefaultNetworkRequests();
            int phoneId = SubscriptionManager.INVALID_PHONE_INDEX;

            if (SubscriptionManager.isUsableSubIdValue(subId)) {
                for (int i = 0; i < mActiveModemCount; i++) {
                    if (mPhoneSubscriptions[i] == subId) {
                        phoneId = i;
                        break;
                    }
                }
            }

            mPreferredDataPhoneId = phoneId;
        }

        mPreferredDataSubId = mSubscriptionController.getSubIdUsingPhoneId(mPreferredDataPhoneId);
    }

    protected void transitionToEmergencyPhone() {
        if (mActiveModemCount <= 0) {
            log("No phones: unable to reset preferred phone for emergency");
            return;
        }

        if (mPreferredDataPhoneId != DEFAULT_EMERGENCY_PHONE_ID) {
            log("No active subscriptions: resetting preferred phone to 0 for emergency");
            mPreferredDataPhoneId = DEFAULT_EMERGENCY_PHONE_ID;
        }

        if (mPreferredDataSubId != INVALID_SUBSCRIPTION_ID) {
            mPreferredDataSubId = INVALID_SUBSCRIPTION_ID;
            notifyPreferredDataSubIdChanged();
        }
    }

    private Phone findPhoneById(final int phoneId) {
        if (!SubscriptionManager.isValidPhoneId(phoneId)) {
            return null;
        }
        return PhoneFactory.getPhone(phoneId);
    }

    public synchronized boolean shouldApplyNetworkRequest(
            NetworkRequest networkRequest, int phoneId) {
        if (!SubscriptionManager.isValidPhoneId(phoneId)) return false;

        // In any case, if phone state is inactive, don't apply the network request.
        if (!isPhoneActive(phoneId) || (
                mSubscriptionController.getSubIdUsingPhoneId(phoneId) == INVALID_SUBSCRIPTION_ID
                && !isEmergencyNetworkRequest(networkRequest))) {
            return false;
        }

        int phoneIdToHandle = phoneIdForRequest(networkRequest);

        return phoneId == phoneIdToHandle;
    }

    boolean isEmergencyNetworkRequest(NetworkRequest networkRequest) {
        return networkRequest.hasCapability(NetworkCapabilities.NET_CAPABILITY_EIMS);
    }

    @VisibleForTesting
    protected boolean isPhoneActive(int phoneId) {
        if (phoneId >= mActiveModemCount)
            return false;
        return mPhoneStates[phoneId].active;
    }

    /**
     * If preferred phone changes, or phone activation status changes, registrants
     * will be notified.
     */
    public void registerForActivePhoneSwitch(Handler h, int what, Object o) {
        Registrant r = new Registrant(h, what, o);
        mActivePhoneRegistrants.add(r);
        r.notifyRegistrant();
    }

    public void unregisterForActivePhoneSwitch(Handler h) {
        mActivePhoneRegistrants.remove(h);
    }

    /**
     * Set opportunistic data subscription. It's an indication to switch Internet data to this
     * subscription. It has to be an active subscription, and PhoneSwitcher will try to validate
     * it first if needed. If subId is DEFAULT_SUBSCRIPTION_ID, it means we are un-setting
     * opportunistic data sub and switch data back to primary sub.
     *
     * @param subId the opportunistic data subscription to switch to. pass DEFAULT_SUBSCRIPTION_ID
     *              if un-setting it.
     * @param needValidation whether Telephony will wait until the network is validated by
     *              connectivity service before switching data to it. More details see
     *              {@link NetworkCapabilities#NET_CAPABILITY_VALIDATED}.
     * @param callback Callback will be triggered once it succeeds or failed.
     *                 Pass null if don't care about the result.
     */
    private void setOpportunisticDataSubscription(int subId, boolean needValidation,
            ISetOpportunisticDataCallback callback) {
        if (!mSubscriptionController.isActiveSubId(subId)
                && subId != SubscriptionManager.DEFAULT_SUBSCRIPTION_ID) {
            log("Can't switch data to inactive subId " + subId);
            sendSetOpptCallbackHelper(callback, SET_OPPORTUNISTIC_SUB_INACTIVE_SUBSCRIPTION);
            return;
        }

        // Remove EVENT_NETWORK_VALIDATION_DONE. Don't handle validation result of previously subId
        // if queued.
        removeMessages(EVENT_NETWORK_VALIDATION_DONE);

        int subIdToValidate = (subId == SubscriptionManager.DEFAULT_SUBSCRIPTION_ID)
                ? mPrimaryDataSubId : subId;

        if (mValidator.isValidating()) {
            mValidator.stopValidation();
            sendSetOpptCallbackHelper(mSetOpptSubCallback, SET_OPPORTUNISTIC_SUB_VALIDATION_FAILED);
            mSetOpptSubCallback = null;
        }

        if (subId == mOpptDataSubId) {
            sendSetOpptCallbackHelper(callback, SET_OPPORTUNISTIC_SUB_SUCCESS);
            return;
        }

        logDataSwitchEvent(subId == DEFAULT_SUBSCRIPTION_ID ? mPrimaryDataSubId : subId,
                TelephonyEvent.EventState.EVENT_STATE_START,
                DataSwitch.Reason.DATA_SWITCH_REASON_CBRS);
        registerDefaultNetworkChangeCallback(
                subId == DEFAULT_SUBSCRIPTION_ID ? mPrimaryDataSubId : subId,
                DataSwitch.Reason.DATA_SWITCH_REASON_CBRS);

        // If validation feature is not supported, set it directly. Otherwise,
        // start validation on the subscription first.
        if (mValidator.isValidationFeatureSupported() && needValidation) {
            mSetOpptSubCallback = callback;
            long validationTimeout = DEFAULT_VALIDATION_EXPIRATION_TIME;
            CarrierConfigManager configManager = (CarrierConfigManager)
                    mContext.getSystemService(Context.CARRIER_CONFIG_SERVICE);
            if (configManager != null) {
                PersistableBundle b = configManager.getConfigForSubId(subIdToValidate);
                if (b != null) {
                    validationTimeout = b.getLong(KEY_DATA_SWITCH_VALIDATION_TIMEOUT_LONG);
                }
            }
            mValidator.validate(subIdToValidate, validationTimeout, false, mValidationCallback);
        } else {
            setOpportunisticSubscriptionInternal(subId);
            sendSetOpptCallbackHelper(callback, SET_OPPORTUNISTIC_SUB_SUCCESS);
        }
    }

    private void sendSetOpptCallbackHelper(ISetOpportunisticDataCallback callback, int result) {
        if (callback == null) return;
        try {
            callback.onComplete(result);
        } catch (RemoteException exception) {
            log("RemoteException " + exception);
        }
    }

    /**
     * Set opportunistic data subscription.
     */
    private void setOpportunisticSubscriptionInternal(int subId) {
        if (mOpptDataSubId != subId) {
            mOpptDataSubId = subId;
            onEvaluate(REQUESTS_UNCHANGED, "oppt data subId changed");
        }
    }

    private void onValidationDone(int subId, boolean passed) {
        log("onValidationDone: " + (passed ? "passed" : "failed")
                + " on subId " + subId);
        int resultForCallBack;

        if (!mSubscriptionController.isActiveSubId(subId)) {
            log("onValidationDone: subId " + subId + " is no longer active");
            resultForCallBack = SET_OPPORTUNISTIC_SUB_INACTIVE_SUBSCRIPTION;
        } else if (!passed) {
            resultForCallBack = SET_OPPORTUNISTIC_SUB_VALIDATION_FAILED;
        } else {
            if (mSubscriptionController.isOpportunistic(subId)) {
                setOpportunisticSubscriptionInternal(subId);
            } else {
                // Switching data back to primary subscription.
                setOpportunisticSubscriptionInternal(SubscriptionManager.DEFAULT_SUBSCRIPTION_ID);
            }
            resultForCallBack = SET_OPPORTUNISTIC_SUB_SUCCESS;
        }

        // Trigger callback if needed
        sendSetOpptCallbackHelper(mSetOpptSubCallback, resultForCallBack);
        mSetOpptSubCallback = null;
    }

    /**
     * Notify PhoneSwitcher to try to switch data to an opportunistic subscription.
     *
     * Set opportunistic data subscription. It's an indication to switch Internet data to this
     * subscription. It has to be an active subscription, and PhoneSwitcher will try to validate
     * it first if needed. If subId is DEFAULT_SUBSCRIPTION_ID, it means we are un-setting
     * opportunistic data sub and switch data back to primary sub.
     *
     * @param subId the opportunistic data subscription to switch to. pass DEFAULT_SUBSCRIPTION_ID
     *              if un-setting it.
     * @param needValidation whether Telephony will wait until the network is validated by
     *              connectivity service before switching data to it. More details see
     *              {@link NetworkCapabilities#NET_CAPABILITY_VALIDATED}.
     * @param callback Callback will be triggered once it succeeds or failed.
     *                 Pass null if don't care about the result.
     */
    public void trySetOpportunisticDataSubscription(int subId, boolean needValidation,
            ISetOpportunisticDataCallback callback) {
        log("Try set opportunistic data subscription to subId " + subId
                + (needValidation ? " with " : " without ") + "validation");
        PhoneSwitcher.this.obtainMessage(EVENT_OPPT_DATA_SUB_CHANGED,
                subId, needValidation ? 1 : 0, callback).sendToTarget();
    }

    protected boolean isPhoneInVoiceCall(Phone phone) {
        if (phone == null) {
            return false;
        }

        // A phone in voice call might trigger data being switched to it.
        // We only report true if its precise call state is ACTIVE, ALERTING or HOLDING.
        // The reason is data switching is interrupting, so we only switch when necessary and
        // acknowledged by the users. For incoming call, we don't switch until answered
        // (RINGING -> ACTIVE), for outgoing call we don't switch until call is connected
        // in network (DIALING -> ALERTING).
        return (phone.getForegroundCall().getState() == Call.State.ACTIVE
                || phone.getForegroundCall().getState() == Call.State.ALERTING
                || phone.getBackgroundCall().getState() == Call.State.HOLDING);
    }

    private void updateHalCommandToUse() {
        mHalCommandToUse = mRadioConfig.isSetPreferredDataCommandSupported()
                ? HAL_COMMAND_PREFERRED_DATA : HAL_COMMAND_ALLOW_DATA;
    }

    public int getOpportunisticDataSubscriptionId() {
        return mOpptDataSubId;
    }

    public int getPreferredDataPhoneId() {
        return mPreferredDataPhoneId;
    }

    @UnsupportedAppUsage
    protected void log(String l) {
        Rlog.d(LOG_TAG, l);
        mLocalLog.log(l);
    }

    private void logDataSwitchEvent(int subId, int state, int reason) {
        log("logDataSwitchEvent subId " + subId + " state " + state + " reason " + reason);
        DataSwitch dataSwitch = new DataSwitch();
        dataSwitch.state = state;
        dataSwitch.reason = reason;
        TelephonyMetrics.getInstance().writeDataSwitch(subId, dataSwitch);
    }

    /**
     * See {@link PhoneStateListener#LISTEN_ACTIVE_DATA_SUBSCRIPTION_ID_CHANGE}.
     */
    protected void notifyPreferredDataSubIdChanged() {
        TelephonyRegistryManager telephonyRegistryManager = (TelephonyRegistryManager) mContext
                .getSystemService(Context.TELEPHONY_REGISTRY_SERVICE);
        log("notifyPreferredDataSubIdChanged to " + mPreferredDataSubId);
        telephonyRegistryManager.notifyActiveDataSubIdChanged(mPreferredDataSubId);
    }

    /**
     * @return The active data subscription id
     */
    public int getActiveDataSubId() {
        return mPreferredDataSubId;
    }

    public void dump(FileDescriptor fd, PrintWriter writer, String[] args) {
        final IndentingPrintWriter pw = new IndentingPrintWriter(writer, "  ");
        pw.println("PhoneSwitcher:");
        Calendar c = Calendar.getInstance();
        for (int i = 0; i < mActiveModemCount; i++) {
            PhoneState ps = mPhoneStates[i];
            c.setTimeInMillis(ps.lastRequested);
            pw.println("PhoneId(" + i + ") active=" + ps.active + ", lastRequest=" +
                    (ps.lastRequested == 0 ? "never" :
                     String.format("%tm-%td %tH:%tM:%tS.%tL", c, c, c, c, c, c)));
        }
        pw.increaseIndent();
        mLocalLog.dump(fd, pw, args);
        pw.decreaseIndent();
    }
}<|MERGE_RESOLUTION|>--- conflicted
+++ resolved
@@ -969,14 +969,8 @@
         }
     }
 
-<<<<<<< HEAD
     protected int phoneIdForRequest(NetworkRequest netRequest) {
-        int subId = getSubIdFromNetworkSpecifier(netRequest.networkCapabilities
-                .getNetworkSpecifier());
-=======
-    private int phoneIdForRequest(NetworkRequest netRequest) {
         int subId = getSubIdFromNetworkSpecifier(netRequest.getNetworkSpecifier());
->>>>>>> df47bfa2
 
         if (subId == DEFAULT_SUBSCRIPTION_ID) return mPreferredDataPhoneId;
         if (subId == INVALID_SUBSCRIPTION_ID) return INVALID_PHONE_INDEX;
