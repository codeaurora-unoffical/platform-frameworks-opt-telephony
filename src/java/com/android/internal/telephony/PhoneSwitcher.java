--- conflicted
+++ resolved
@@ -1298,23 +1298,11 @@
     /**
      * See {@link PhoneStateListener#LISTEN_ACTIVE_DATA_SUBSCRIPTION_ID_CHANGE}.
      */
-<<<<<<< HEAD
     protected void notifyPreferredDataSubIdChanged() {
-        ITelephonyRegistry tr = ITelephonyRegistry.Stub.asInterface(ServiceManager.getService(
-                "telephony.registry"));
-        try {
-            log("notifyPreferredDataSubIdChanged to " + mPreferredDataSubId);
-            tr.notifyActiveDataSubIdChanged(mPreferredDataSubId);
-        } catch (RemoteException ex) {
-            // Should never happen because its always available.
-        }
-=======
-    private void notifyPreferredDataSubIdChanged() {
         TelephonyRegistryManager telephonyRegistryManager = (TelephonyRegistryManager) mContext
                 .getSystemService(Context.TELEPHONY_REGISTRY_SERVICE);
         log("notifyPreferredDataSubIdChanged to " + mPreferredDataSubId);
         telephonyRegistryManager.notifyActiveDataSubIdChanged(mPreferredDataSubId);
->>>>>>> a6ea0e13
     }
 
     /**
