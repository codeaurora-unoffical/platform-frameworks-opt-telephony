--- conflicted
+++ resolved
@@ -331,28 +331,8 @@
      *         {@link Activity#RESULT_OK} if the message has been broadcast
      *         to applications
      */
-<<<<<<< HEAD
-    @UnsupportedAppUsage
-    public int dispatchWapPdu(byte[] pdu, BroadcastReceiver receiver, InboundSmsHandler handler) {
-        return dispatchWapPdu(pdu, receiver, handler, null);
-    }
-
-    /**
-     * Dispatches inbound messages that are in the WAP PDU format. See
-     * wap-230-wsp-20010705-a section 8 for details on the WAP PDU format.
-     *
-     * @param pdu The WAP PDU, made up of one or more SMS PDUs
-     * @param address The originating address
-     * @return a result code from {@link android.provider.Telephony.Sms.Intents}, or
-     *         {@link Activity#RESULT_OK} if the message has been broadcast
-     *         to applications
-     */
-    public int dispatchWapPdu(byte[] pdu, BroadcastReceiver receiver, InboundSmsHandler handler,
-            String address) {
-=======
     public int dispatchWapPdu(byte[] pdu, BroadcastReceiver receiver, InboundSmsHandler handler,
             String address, int subId) {
->>>>>>> 38680c42
         DecodedResult result = decodeWapPdu(pdu, handler);
         if (result.statusCode != Activity.RESULT_OK) {
             return result.statusCode;
