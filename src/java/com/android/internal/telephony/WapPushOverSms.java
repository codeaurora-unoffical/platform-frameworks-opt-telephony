--- conflicted
+++ resolved
@@ -202,11 +202,6 @@
                         intent.putExtra("data", intentData);
                         intent.putExtra("contentTypeParameters",
                                 pduDecoder.getContentParameters());
-<<<<<<< HEAD
-                        intent.putExtra(MSimConstants.SUBSCRIPTION_KEY,
-                            handler.getPhone().getSubscription());
-=======
->>>>>>> c187f0e9
 
                         int procRet = wapPushMan.processMessage(wapAppId, contentType, intent);
                         if (DBG) Rlog.v(TAG, "procRet:" + procRet);
@@ -247,10 +242,6 @@
             intent.putExtra("header", header);
             intent.putExtra("data", intentData);
             intent.putExtra("contentTypeParameters", pduDecoder.getContentParameters());
-<<<<<<< HEAD
-            intent.putExtra(MSimConstants.SUBSCRIPTION_KEY, handler.getPhone().getSubscription());
-=======
->>>>>>> c187f0e9
 
             // Direct the intent to only the default MMS app. If we can't find a default MMS app
             // then sent it to all broadcast receivers.
