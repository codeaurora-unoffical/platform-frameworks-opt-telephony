/*
 * Copyright (C) 2008 The Android Open Source Project
 *
 * Licensed under the Apache License, Version 2.0 (the "License");
 * you may not use this file except in compliance with the License.
 * You may obtain a copy of the License at
 *
 *      http://www.apache.org/licenses/LICENSE-2.0
 *
 * Unless required by applicable law or agreed to in writing, software
 * distributed under the License is distributed on an "AS IS" BASIS,
 * WITHOUT WARRANTIES OR CONDITIONS OF ANY KIND, either express or implied.
 * See the License for the specific language governing permissions and
 * limitations under the License.
 */

package com.android.internal.telephony;

import android.app.Activity;
import android.app.AppOpsManager;
import android.content.BroadcastReceiver;
import android.content.ComponentName;
import android.content.Context;
import android.content.Intent;
import android.content.ServiceConnection;
import android.os.IBinder;
import android.os.RemoteException;
import android.provider.Telephony.Sms.Intents;
import android.telephony.Rlog;

import com.android.internal.telephony.uicc.IccUtils;
import com.android.internal.telephony.MSimConstants;

/**
 * WAP push handler class.
 *
 * @hide
 */
public class WapPushOverSms implements ServiceConnection {
    private static final String TAG = "WAP PUSH";
    private static final boolean DBG = true;

    private final Context mContext;

    /** Assigned from ServiceConnection callback on main threaad. */
    private volatile IWapPushManager mWapPushManager;

    @Override
    public void onServiceConnected(ComponentName name, IBinder service) {
        mWapPushManager = IWapPushManager.Stub.asInterface(service);
        if (DBG) Rlog.v(TAG, "wappush manager connected to " + hashCode());
    }

    @Override
    public void onServiceDisconnected(ComponentName name) {
        mWapPushManager = null;
        if (DBG) Rlog.v(TAG, "wappush manager disconnected.");
    }

    public WapPushOverSms(Context context) {
        mContext = context;
        Intent intent = new Intent(IWapPushManager.class.getName());
        ComponentName comp = intent.resolveSystemService(context.getPackageManager(), 0);
        intent.setComponent(comp);
        if (comp == null || !context.bindService(intent, this, Context.BIND_AUTO_CREATE)) {
            Rlog.e(TAG, "bindService() for wappush manager failed");
        } else {
            if (DBG) Rlog.v(TAG, "bindService() for wappush manager succeeded");
        }
    }

    void dispose() {
        if (mWapPushManager != null) {
            if (DBG) Rlog.v(TAG, "dispose: unbind wappush manager");
            mContext.unbindService(this);
        } else {
            Rlog.e(TAG, "dispose: not bound to a wappush manager");
        }
    }

    /**
     * Dispatches inbound messages that are in the WAP PDU format. See
     * wap-230-wsp-20010705-a section 8 for details on the WAP PDU format.
     *
     * @param pdu The WAP PDU, made up of one or more SMS PDUs
     * @return a result code from {@link android.provider.Telephony.Sms.Intents}, or
     *         {@link Activity#RESULT_OK} if the message has been broadcast
     *         to applications
     */
    public int dispatchWapPdu(byte[] pdu, BroadcastReceiver receiver, InboundSmsHandler handler) {

        if (DBG) Rlog.d(TAG, "Rx: " + IccUtils.bytesToHexString(pdu));

        try {
            int index = 0;
            int transactionId = pdu[index++] & 0xFF;
            int pduType = pdu[index++] & 0xFF;

            if ((pduType != WspTypeDecoder.PDU_TYPE_PUSH) &&
                    (pduType != WspTypeDecoder.PDU_TYPE_CONFIRMED_PUSH)) {
                index = mContext.getResources().getInteger(
                        com.android.internal.R.integer.config_valid_wappush_index);
                if (index != -1) {
                    transactionId = pdu[index++] & 0xff;
                    pduType = pdu[index++] & 0xff;
                    if (DBG)
                        Rlog.d(TAG, "index = " + index + " PDU Type = " + pduType +
                                " transactionID = " + transactionId);

                    // recheck wap push pduType
                    if ((pduType != WspTypeDecoder.PDU_TYPE_PUSH)
                            && (pduType != WspTypeDecoder.PDU_TYPE_CONFIRMED_PUSH)) {
                        if (DBG) Rlog.w(TAG, "Received non-PUSH WAP PDU. Type = " + pduType);
                        return Intents.RESULT_SMS_HANDLED;
                    }
                } else {
                    if (DBG) Rlog.w(TAG, "Received non-PUSH WAP PDU. Type = " + pduType);
                    return Intents.RESULT_SMS_HANDLED;
                }
            }

            WspTypeDecoder pduDecoder = new WspTypeDecoder(pdu);

            /**
             * Parse HeaderLen(unsigned integer).
             * From wap-230-wsp-20010705-a section 8.1.2
             * The maximum size of a uintvar is 32 bits.
             * So it will be encoded in no more than 5 octets.
             */
            if (pduDecoder.decodeUintvarInteger(index) == false) {
                if (DBG) Rlog.w(TAG, "Received PDU. Header Length error.");
                return Intents.RESULT_SMS_GENERIC_ERROR;
            }
            int headerLength = (int) pduDecoder.getValue32();
            index += pduDecoder.getDecodedDataLength();

            int headerStartIndex = index;

            /**
             * Parse Content-Type.
             * From wap-230-wsp-20010705-a section 8.4.2.24
             *
             * Content-type-value = Constrained-media | Content-general-form
             * Content-general-form = Value-length Media-type
             * Media-type = (Well-known-media | Extension-Media) *(Parameter)
             * Value-length = Short-length | (Length-quote Length)
             * Short-length = <Any octet 0-30>   (octet <= WAP_PDU_SHORT_LENGTH_MAX)
             * Length-quote = <Octet 31>         (WAP_PDU_LENGTH_QUOTE)
             * Length = Uintvar-integer
             */
            if (pduDecoder.decodeContentType(index) == false) {
                if (DBG) Rlog.w(TAG, "Received PDU. Header Content-Type error.");
                return Intents.RESULT_SMS_GENERIC_ERROR;
            }

            String mimeType = pduDecoder.getValueString();
            long binaryContentType = pduDecoder.getValue32();
            index += pduDecoder.getDecodedDataLength();

            byte[] header = new byte[headerLength];
            System.arraycopy(pdu, headerStartIndex, header, 0, header.length);

            byte[] intentData;

            if (mimeType != null && mimeType.equals(WspTypeDecoder.CONTENT_TYPE_B_PUSH_CO)) {
                intentData = pdu;
            } else {
                int dataIndex = headerStartIndex + headerLength;
                intentData = new byte[pdu.length - dataIndex];
                System.arraycopy(pdu, dataIndex, intentData, 0, intentData.length);
            }

            /**
             * Seek for application ID field in WSP header.
             * If application ID is found, WapPushManager substitute the message
             * processing. Since WapPushManager is optional module, if WapPushManager
             * is not found, legacy message processing will be continued.
             */
            if (pduDecoder.seekXWapApplicationId(index, index + headerLength - 1)) {
                index = (int) pduDecoder.getValue32();
                pduDecoder.decodeXWapApplicationId(index);
                String wapAppId = pduDecoder.getValueString();
                if (wapAppId == null) {
                    wapAppId = Integer.toString((int) pduDecoder.getValue32());
                }

<<<<<<< HEAD
                if (wapPushMan == null) {
                    if (DBG) Rlog.w(TAG, "wap push manager not found!");
                } else {
                    Intent intent = new Intent();
                    intent.putExtra("transactionId", transactionId);
                    intent.putExtra("pduType", pduType);
                    intent.putExtra("header", header);
                    intent.putExtra("data", intentData);
                    intent.putExtra("contentTypeParameters",
                            pduDecoder.getContentParameters());
                    intent.putExtra(MSimConstants.SUBSCRIPTION_KEY,
                            handler.getPhone().getSubscription());

                    int procRet = wapPushMan.processMessage(wapAppId, contentType, intent);
                    if (DBG) Rlog.v(TAG, "procRet:" + procRet);
                    if ((procRet & WapPushManagerParams.MESSAGE_HANDLED) > 0
                        && (procRet & WapPushManagerParams.FURTHER_PROCESSING) == 0) {
                        processFurther = false;
=======
                String contentType = ((mimeType == null) ?
                        Long.toString(binaryContentType) : mimeType);
                if (DBG) Rlog.v(TAG, "appid found: " + wapAppId + ":" + contentType);

                try {
                    boolean processFurther = true;
                    IWapPushManager wapPushMan = mWapPushManager;

                    if (wapPushMan == null) {
                        if (DBG) Rlog.w(TAG, "wap push manager not found!");
                    } else {
                        Intent intent = new Intent();
                        intent.putExtra("transactionId", transactionId);
                        intent.putExtra("pduType", pduType);
                        intent.putExtra("header", header);
                        intent.putExtra("data", intentData);
                        intent.putExtra("contentTypeParameters",
                                pduDecoder.getContentParameters());

                        int procRet = wapPushMan.processMessage(wapAppId, contentType, intent);
                        if (DBG) Rlog.v(TAG, "procRet:" + procRet);
                        if ((procRet & WapPushManagerParams.MESSAGE_HANDLED) > 0
                                && (procRet & WapPushManagerParams.FURTHER_PROCESSING) == 0) {
                            processFurther = false;
                        }
>>>>>>> 567ea111
                    }
                    if (!processFurther) {
                        return Intents.RESULT_SMS_HANDLED;
                    }
                } catch (RemoteException e) {
                    if (DBG) Rlog.w(TAG, "remote func failed...");
                }
            }
            if (DBG) Rlog.v(TAG, "fall back to existing handler");

            if (mimeType == null) {
                if (DBG) Rlog.w(TAG, "Header Content-Type error.");
                return Intents.RESULT_SMS_GENERIC_ERROR;
            }

            String permission;
            int appOp;

            if (mimeType.equals(WspTypeDecoder.CONTENT_TYPE_B_MMS)) {
                permission = android.Manifest.permission.RECEIVE_MMS;
                appOp = AppOpsManager.OP_RECEIVE_MMS;
            } else {
                permission = android.Manifest.permission.RECEIVE_WAP_PUSH;
                appOp = AppOpsManager.OP_RECEIVE_WAP_PUSH;
            }

<<<<<<< HEAD
        Intent intent = new Intent(Intents.WAP_PUSH_DELIVER_ACTION);
        intent.setType(mimeType);
        intent.putExtra("transactionId", transactionId);
        intent.putExtra("pduType", pduType);
        intent.putExtra("header", header);
        intent.putExtra("data", intentData);
        intent.putExtra("contentTypeParameters", pduDecoder.getContentParameters());
        intent.putExtra(MSimConstants.SUBSCRIPTION_KEY, handler.getPhone().getSubscription());

        // Direct the intent to only the default MMS app. If we can't find a default MMS app
        // then sent it to all broadcast receivers.
        ComponentName componentName = SmsApplication.getDefaultMmsApplication(mContext, true);
        if (componentName != null) {
            // Deliver MMS message only to this receiver
            intent.setComponent(componentName);
            if (DBG) Rlog.v(TAG, "Delivering MMS to: " + componentName.getPackageName() +
                  " " + componentName.getClassName());
        }
=======
            Intent intent = new Intent(Intents.WAP_PUSH_DELIVER_ACTION);
            intent.setType(mimeType);
            intent.putExtra("transactionId", transactionId);
            intent.putExtra("pduType", pduType);
            intent.putExtra("header", header);
            intent.putExtra("data", intentData);
            intent.putExtra("contentTypeParameters", pduDecoder.getContentParameters());

            // Direct the intent to only the default MMS app. If we can't find a default MMS app
            // then sent it to all broadcast receivers.
            ComponentName componentName = SmsApplication.getDefaultMmsApplication(mContext, true);
            if (componentName != null) {
                // Deliver MMS message only to this receiver
                intent.setComponent(componentName);
                if (DBG) Rlog.v(TAG, "Delivering MMS to: " + componentName.getPackageName() +
                        " " + componentName.getClassName());
            }
>>>>>>> 567ea111

            handler.dispatchIntent(intent, permission, appOp, receiver);
            return Activity.RESULT_OK;
        } catch (ArrayIndexOutOfBoundsException aie) {
            // 0-byte WAP PDU or other unexpected WAP PDU contents can easily throw this;
            // log exception string without stack trace and return false.
            Rlog.e(TAG, "ignoring dispatchWapPdu() array index exception: " + aie);
            return Intents.RESULT_SMS_GENERIC_ERROR;
        }
    }
}<|MERGE_RESOLUTION|>--- conflicted
+++ resolved
@@ -184,26 +184,6 @@
                     wapAppId = Integer.toString((int) pduDecoder.getValue32());
                 }
 
-<<<<<<< HEAD
-                if (wapPushMan == null) {
-                    if (DBG) Rlog.w(TAG, "wap push manager not found!");
-                } else {
-                    Intent intent = new Intent();
-                    intent.putExtra("transactionId", transactionId);
-                    intent.putExtra("pduType", pduType);
-                    intent.putExtra("header", header);
-                    intent.putExtra("data", intentData);
-                    intent.putExtra("contentTypeParameters",
-                            pduDecoder.getContentParameters());
-                    intent.putExtra(MSimConstants.SUBSCRIPTION_KEY,
-                            handler.getPhone().getSubscription());
-
-                    int procRet = wapPushMan.processMessage(wapAppId, contentType, intent);
-                    if (DBG) Rlog.v(TAG, "procRet:" + procRet);
-                    if ((procRet & WapPushManagerParams.MESSAGE_HANDLED) > 0
-                        && (procRet & WapPushManagerParams.FURTHER_PROCESSING) == 0) {
-                        processFurther = false;
-=======
                 String contentType = ((mimeType == null) ?
                         Long.toString(binaryContentType) : mimeType);
                 if (DBG) Rlog.v(TAG, "appid found: " + wapAppId + ":" + contentType);
@@ -222,6 +202,8 @@
                         intent.putExtra("data", intentData);
                         intent.putExtra("contentTypeParameters",
                                 pduDecoder.getContentParameters());
+                        intent.putExtra(MSimConstants.SUBSCRIPTION_KEY,
+                            handler.getPhone().getSubscription());
 
                         int procRet = wapPushMan.processMessage(wapAppId, contentType, intent);
                         if (DBG) Rlog.v(TAG, "procRet:" + procRet);
@@ -229,7 +211,6 @@
                                 && (procRet & WapPushManagerParams.FURTHER_PROCESSING) == 0) {
                             processFurther = false;
                         }
->>>>>>> 567ea111
                     }
                     if (!processFurther) {
                         return Intents.RESULT_SMS_HANDLED;
@@ -256,26 +237,6 @@
                 appOp = AppOpsManager.OP_RECEIVE_WAP_PUSH;
             }
 
-<<<<<<< HEAD
-        Intent intent = new Intent(Intents.WAP_PUSH_DELIVER_ACTION);
-        intent.setType(mimeType);
-        intent.putExtra("transactionId", transactionId);
-        intent.putExtra("pduType", pduType);
-        intent.putExtra("header", header);
-        intent.putExtra("data", intentData);
-        intent.putExtra("contentTypeParameters", pduDecoder.getContentParameters());
-        intent.putExtra(MSimConstants.SUBSCRIPTION_KEY, handler.getPhone().getSubscription());
-
-        // Direct the intent to only the default MMS app. If we can't find a default MMS app
-        // then sent it to all broadcast receivers.
-        ComponentName componentName = SmsApplication.getDefaultMmsApplication(mContext, true);
-        if (componentName != null) {
-            // Deliver MMS message only to this receiver
-            intent.setComponent(componentName);
-            if (DBG) Rlog.v(TAG, "Delivering MMS to: " + componentName.getPackageName() +
-                  " " + componentName.getClassName());
-        }
-=======
             Intent intent = new Intent(Intents.WAP_PUSH_DELIVER_ACTION);
             intent.setType(mimeType);
             intent.putExtra("transactionId", transactionId);
@@ -283,6 +244,7 @@
             intent.putExtra("header", header);
             intent.putExtra("data", intentData);
             intent.putExtra("contentTypeParameters", pduDecoder.getContentParameters());
+            intent.putExtra(MSimConstants.SUBSCRIPTION_KEY, handler.getPhone().getSubscription());
 
             // Direct the intent to only the default MMS app. If we can't find a default MMS app
             // then sent it to all broadcast receivers.
@@ -293,7 +255,6 @@
                 if (DBG) Rlog.v(TAG, "Delivering MMS to: " + componentName.getPackageName() +
                         " " + componentName.getClassName());
             }
->>>>>>> 567ea111
 
             handler.dispatchIntent(intent, permission, appOp, receiver);
             return Activity.RESULT_OK;
