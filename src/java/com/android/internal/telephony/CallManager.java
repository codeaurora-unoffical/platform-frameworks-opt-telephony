--- conflicted
+++ resolved
@@ -582,12 +582,9 @@
             }
         }
 
-<<<<<<< HEAD
+        updateAudioFocus(audioManager);
+
         Log.d(LOG_TAG, "setAudioAndInCallMode inCallMode = " + inCallMode);
-=======
-        updateAudioFocus(audioManager);
-
->>>>>>> 228d775a
         if (isInCallModeActive(inCallMode)) {
             Log.d(LOG_TAG, "Calling setInCallMode(" + inCallModeToString(inCallMode) + ")");
             if (inCallMode != audioManager.getInCallMode()) {
