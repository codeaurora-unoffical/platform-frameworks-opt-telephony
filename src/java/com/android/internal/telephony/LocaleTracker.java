/*
 * Copyright 2018 The Android Open Source Project
 *
 * Licensed under the Apache License, Version 2.0 (the "License");
 * you may not use this file except in compliance with the License.
 * You may obtain a copy of the License at
 *
 *      http://www.apache.org/licenses/LICENSE-2.0
 *
 * Unless required by applicable law or agreed to in writing, software
 * distributed under the License is distributed on an "AS IS" BASIS,
 * WITHOUT WARRANTIES OR CONDITIONS OF ANY KIND, either express or implied.
 * See the License for the specific language governing permissions and
 * limitations under the License.
 */

package com.android.internal.telephony;

import static android.text.format.DateUtils.MINUTE_IN_MILLIS;
import static android.text.format.DateUtils.SECOND_IN_MILLIS;

import android.annotation.NonNull;
import android.annotation.Nullable;
import android.content.BroadcastReceiver;
import android.content.Context;
import android.content.Intent;
import android.content.IntentFilter;
import android.net.wifi.WifiManager;
import android.os.AsyncResult;
import android.os.Handler;
import android.os.Looper;
import android.os.Message;
import android.telephony.CellInfo;
import android.telephony.CellInfoGsm;
import android.telephony.CellInfoLte;
import android.telephony.CellInfoWcdma;
import android.telephony.Rlog;
import android.telephony.ServiceState;
import android.telephony.SubscriptionManager;
import android.telephony.TelephonyManager;
import android.text.TextUtils;
import android.util.LocalLog;

import com.android.internal.annotations.VisibleForTesting;
import com.android.internal.util.IndentingPrintWriter;

import java.io.FileDescriptor;
import java.io.PrintWriter;
import java.util.HashMap;
import java.util.HashSet;
import java.util.List;
import java.util.Map;
import java.util.Objects;
import java.util.Set;

/**
 * The locale tracker keeps tracking the current locale of the phone.
 */
public class LocaleTracker extends Handler {
    private static final boolean DBG = true;
    private static final String TAG = LocaleTracker.class.getSimpleName();

    /** Event for getting cell info from the modem */
    private static final int EVENT_REQUEST_CELL_INFO = 1;

    /** Event for service state changed */
    private static final int EVENT_SERVICE_STATE_CHANGED = 2;

    /** Event for sim state changed */
    private static final int EVENT_SIM_STATE_CHANGED = 3;

    /** Event for incoming unsolicited cell info */
    private static final int EVENT_UNSOL_CELL_INFO = 4;

    /** Event for incoming cell info */
    private static final int EVENT_RESPONSE_CELL_INFO = 5;
<<<<<<< HEAD
=======

    /** Event to fire if the operator from ServiceState is considered truly lost */
    private static final int EVENT_OPERATOR_LOST = 6;
>>>>>>> 38680c42

    // Todo: Read this from Settings.
    /** The minimum delay to get cell info from the modem */
    private static final long CELL_INFO_MIN_DELAY_MS = 2 * SECOND_IN_MILLIS;

    // Todo: Read this from Settings.
    /** The maximum delay to get cell info from the modem */
    private static final long CELL_INFO_MAX_DELAY_MS = 10 * MINUTE_IN_MILLIS;

    // Todo: Read this from Settings.
    /** The delay for periodically getting cell info from the modem */
    private static final long CELL_INFO_PERIODIC_POLLING_DELAY_MS = 10 * MINUTE_IN_MILLIS;

<<<<<<< HEAD
    /** The maximum fail count to prevent delay time overflow */
    private static final int MAX_FAIL_COUNT = 30;

    /** MCCs used in test environments */
    public static final Set<String> TEST_MCCS = new HashSet<String>() {{
        add("001");
        add("002");
        add("003");
        add("004");
        add("005");
        add("006");
        add("007");
        add("008");
        add("009");
        add("010");
        add("011");
        add("012");
    }};

=======
    /**
     * The delay after the last time the device camped on a cell before declaring that the
     * ServiceState's MCC information can no longer be used (and thus kicking in the CellInfo
     * based tracking.
     */
    private static final long SERVICE_OPERATOR_LOST_DELAY_MS = 10 * MINUTE_IN_MILLIS;

    /** The maximum fail count to prevent delay time overflow */
    private static final int MAX_FAIL_COUNT = 30;

>>>>>>> 38680c42
    private final Phone mPhone;

    private final NitzStateMachine mNitzStateMachine;

    /** SIM card state. Must be one of TelephonyManager.SIM_STATE_XXX */
    private int mSimState;

    /** Current serving PLMN's MCC/MNC */
    @Nullable
    private String mOperatorNumeric;

    /** Current cell tower information */
    @Nullable
    private List<CellInfo> mCellInfoList;

    /** Count of invalid cell info we've got so far. Will reset once we get a successful one */
    private int mFailCellInfoCount;

    /** The ISO-3166 two-letter code of device's current country */
    @Nullable
    private String mCurrentCountryIso;

    /** Current service state. Must be one of ServiceState.STATE_XXX. */
    private int mLastServiceState = ServiceState.STATE_POWER_OFF;

    private boolean mIsTracking = false;

    private final LocalLog mLocalLog = new LocalLog(50);

    /** Broadcast receiver to get SIM card state changed event */
    private final BroadcastReceiver mBroadcastReceiver = new BroadcastReceiver() {
        @Override
        public void onReceive(Context context, Intent intent) {
            if (TelephonyManager.ACTION_SIM_CARD_STATE_CHANGED.equals(intent.getAction())) {
                int phoneId = intent.getIntExtra(PhoneConstants.PHONE_KEY, 0);
                if (phoneId == mPhone.getPhoneId()) {
                    obtainMessage(EVENT_SIM_STATE_CHANGED,
                            intent.getIntExtra(TelephonyManager.EXTRA_SIM_STATE,
                                    TelephonyManager.SIM_STATE_UNKNOWN), 0).sendToTarget();
                }
            }
        }
    };

    /**
     * Message handler
     *
     * @param msg The message
     */
    @Override
    public void handleMessage(Message msg) {
        switch (msg.what) {
            case EVENT_REQUEST_CELL_INFO:
                mPhone.requestCellInfoUpdate(null, obtainMessage(EVENT_RESPONSE_CELL_INFO));
<<<<<<< HEAD
                break;

            case EVENT_UNSOL_CELL_INFO:
                processCellInfo((AsyncResult) msg.obj);
                // If the unsol happened to be useful, use it; otherwise, pretend it didn't happen.
                if (mCellInfoList != null && mCellInfoList.size() > 0) requestNextCellInfo(true);
                break;

            case EVENT_RESPONSE_CELL_INFO:
                processCellInfo((AsyncResult) msg.obj);
                // If the cellInfo was non-empty then it's business as usual. Either way, this
                // cell info was requested by us, so it's our trigger to schedule another one.
                requestNextCellInfo(mCellInfoList != null && mCellInfoList.size() > 0);
                break;

=======
                break;

            case EVENT_UNSOL_CELL_INFO:
                processCellInfo((AsyncResult) msg.obj);
                // If the unsol happened to be useful, use it; otherwise, pretend it didn't happen.
                if (mCellInfoList != null && mCellInfoList.size() > 0) requestNextCellInfo(true);
                break;

            case EVENT_RESPONSE_CELL_INFO:
                processCellInfo((AsyncResult) msg.obj);
                // If the cellInfo was non-empty then it's business as usual. Either way, this
                // cell info was requested by us, so it's our trigger to schedule another one.
                requestNextCellInfo(mCellInfoList != null && mCellInfoList.size() > 0);
                break;

>>>>>>> 38680c42
            case EVENT_SERVICE_STATE_CHANGED:
                AsyncResult ar = (AsyncResult) msg.obj;
                onServiceStateChanged((ServiceState) ar.result);
                break;

            case EVENT_SIM_STATE_CHANGED:
                onSimCardStateChanged(msg.arg1);
                break;

<<<<<<< HEAD
=======
            case EVENT_OPERATOR_LOST:
                updateOperatorNumericImmediate("");
                updateTrackingStatus();
                break;

>>>>>>> 38680c42
            default:
                throw new IllegalStateException("Unexpected message arrives. msg = " + msg.what);
        }
    }

    /**
     * Constructor
     *
     * @param phone The phone object
     * @param nitzStateMachine NITZ state machine
     * @param looper The looper message handler
     */
    public LocaleTracker(Phone phone, NitzStateMachine nitzStateMachine, Looper looper)  {
        super(looper);
        mPhone = phone;
        mNitzStateMachine = nitzStateMachine;
        mSimState = TelephonyManager.SIM_STATE_UNKNOWN;

        final IntentFilter filter = new IntentFilter();
        filter.addAction(TelephonyManager.ACTION_SIM_CARD_STATE_CHANGED);
        mPhone.getContext().registerReceiver(mBroadcastReceiver, filter);

        mPhone.registerForServiceStateChanged(this, EVENT_SERVICE_STATE_CHANGED, null);
        mPhone.registerForCellInfo(this, EVENT_UNSOL_CELL_INFO, null);
    }

    /**
     * Get the device's current country.
     *
     * @return The device's current country. Empty string if the information is not available.
     */
    @NonNull
    public String getCurrentCountry() {
        return (mCurrentCountryIso != null) ? mCurrentCountryIso : "";
    }

    /**
     * Get the MCC from cell tower information.
     *
     * @return MCC in string format. Null if the information is not available.
     */
    @Nullable
    private String getMccFromCellInfo() {
        String selectedMcc = null;
        if (mCellInfoList != null) {
            Map<String, Integer> countryCodeMap = new HashMap<>();
            int maxCount = 0;
            for (CellInfo cellInfo : mCellInfoList) {
                String mcc = null;
                if (cellInfo instanceof CellInfoGsm) {
                    mcc = ((CellInfoGsm) cellInfo).getCellIdentity().getMccString();
                } else if (cellInfo instanceof CellInfoLte) {
                    mcc = ((CellInfoLte) cellInfo).getCellIdentity().getMccString();
                } else if (cellInfo instanceof CellInfoWcdma) {
                    mcc = ((CellInfoWcdma) cellInfo).getCellIdentity().getMccString();
                }
                if (mcc != null) {
                    int count = 1;
                    if (countryCodeMap.containsKey(mcc)) {
                        count = countryCodeMap.get(mcc) + 1;
                    }
                    countryCodeMap.put(mcc, count);
                    // This is unlikely, but if MCC from cell info looks different, we choose the
                    // MCC that occurs most.
                    if (count > maxCount) {
                        maxCount = count;
                        selectedMcc = mcc;
                    }
                }
            }
        }
        return selectedMcc;
    }

    /**
     * Called when SIM card state changed. Only when we absolutely know the SIM is absent, we get
     * cell info from the network. Other SIM states like NOT_READY might be just a transitioning
     * state.
     *
     * @param state SIM card state. Must be one of TelephonyManager.SIM_STATE_XXX.
     */
<<<<<<< HEAD
    private synchronized void onSimCardStateChanged(int state) {
=======
    private void onSimCardStateChanged(int state) {
>>>>>>> 38680c42
        mSimState = state;
        updateLocale();
        updateTrackingStatus();
    }

    /**
     * Called when service state changed.
     *
     * @param serviceState Service state
     */
    private void onServiceStateChanged(ServiceState serviceState) {
        mLastServiceState = serviceState.getState();
        updateLocale();
        updateTrackingStatus();
    }

    /**
     * Update MCC/MNC from network service state.
     *
     * @param operatorNumeric MCC/MNC of the operator
     */
    public void updateOperatorNumeric(String operatorNumeric) {
<<<<<<< HEAD
        // Check if the operator numeric changes.
        if (!Objects.equals(mOperatorNumeric, operatorNumeric)) {
=======
        if (TextUtils.isEmpty(operatorNumeric)) {
            sendMessageDelayed(obtainMessage(EVENT_OPERATOR_LOST), SERVICE_OPERATOR_LOST_DELAY_MS);
        } else {
            removeMessages(EVENT_OPERATOR_LOST);
            updateOperatorNumericImmediate(operatorNumeric);
        }
    }

    private void updateOperatorNumericImmediate(String operatorNumeric) {
        // Check if the operator numeric changes.
        if (!operatorNumeric.equals(mOperatorNumeric)) {
>>>>>>> 38680c42
            String msg = "Operator numeric changes to \"" + operatorNumeric + "\"";
            if (DBG) log(msg);
            mLocalLog.log(msg);
            mOperatorNumeric = operatorNumeric;
            updateLocale();
        }
    }

    private void processCellInfo(AsyncResult ar) {
        if (ar == null || ar.exception != null) {
            mCellInfoList = null;
            return;
        }
        List<CellInfo> cellInfoList = (List<CellInfo>) ar.result;
        String msg = "processCellInfo: cell info=" + cellInfoList;
        if (DBG) log(msg);
        mCellInfoList = cellInfoList;
        updateLocale();
    }

    private void requestNextCellInfo(boolean succeeded) {
        if (!mIsTracking) return;

        removeMessages(EVENT_REQUEST_CELL_INFO);
        if (succeeded) {
            resetCellInfoRetry();
            // Now we need to get the cell info from the modem periodically
            // even if we already got the cell info because the user can move.
            removeMessages(EVENT_UNSOL_CELL_INFO);
            removeMessages(EVENT_RESPONSE_CELL_INFO);
            sendMessageDelayed(obtainMessage(EVENT_REQUEST_CELL_INFO),
                    CELL_INFO_PERIODIC_POLLING_DELAY_MS);
        } else {
            // If we can't get a valid cell info. Try it again later.
            long delay = getCellInfoDelayTime(++mFailCellInfoCount);
            if (DBG) log("Can't get cell info. Try again in " + delay / 1000 + " secs.");
            sendMessageDelayed(obtainMessage(EVENT_REQUEST_CELL_INFO), delay);
        }
    }

    /**
     * Get the delay time to get cell info from modem. The delay time grows exponentially to prevent
     * battery draining.
     *
     * @param failCount Count of invalid cell info we've got so far.
     * @return The delay time for next get cell info
     */
    @VisibleForTesting
    public static long getCellInfoDelayTime(int failCount) {
        // Exponentially grow the delay time. Note we limit the fail count to MAX_FAIL_COUNT to
        // prevent overflow in Math.pow().
        long delay = CELL_INFO_MIN_DELAY_MS
                * (long) Math.pow(2, Math.min(failCount, MAX_FAIL_COUNT) - 1);
        return Math.min(Math.max(delay, CELL_INFO_MIN_DELAY_MS), CELL_INFO_MAX_DELAY_MS);
    }

    /**
     * Stop retrying getting cell info from the modem. It cancels any scheduled cell info retrieving
     * request.
     */
    private void resetCellInfoRetry() {
        mFailCellInfoCount = 0;
        removeMessages(EVENT_REQUEST_CELL_INFO);
    }

    private void updateTrackingStatus() {
        boolean shouldTrackLocale =
                (mSimState == TelephonyManager.SIM_STATE_ABSENT
                        || TextUtils.isEmpty(mOperatorNumeric))
                && (mLastServiceState == ServiceState.STATE_OUT_OF_SERVICE
                        || mLastServiceState == ServiceState.STATE_EMERGENCY_ONLY);
        if (shouldTrackLocale) {
            startTracking();
        } else {
            stopTracking();
        }
    }

    private void stopTracking() {
        if (!mIsTracking) return;
        mIsTracking = false;
        String msg = "Stopping LocaleTracker";
        if (DBG) log(msg);
        mLocalLog.log(msg);
        mCellInfoList = null;
        resetCellInfoRetry();
    }

    private void startTracking() {
        if (mIsTracking) return;
        String msg = "Starting LocaleTracker";
        mLocalLog.log(msg);
        if (DBG) log(msg);
        mIsTracking = true;
        sendMessage(obtainMessage(EVENT_REQUEST_CELL_INFO));
    }

    /**
     * Update the device's current locale
     */
    private synchronized void updateLocale() {
        // If MCC is available from network service state, use it first.
        String mcc = null;
        String countryIso = "";
        if (!TextUtils.isEmpty(mOperatorNumeric)) {
            try {
                mcc = mOperatorNumeric.substring(0, 3);
                countryIso = MccTable.countryCodeForMcc(mcc);
            } catch (StringIndexOutOfBoundsException ex) {
                loge("updateLocale: Can't get country from operator numeric. mcc = "
                        + mcc + ". ex=" + ex);
            }
        }

        // If for any reason we can't get country from operator numeric, try to get it from cell
        // info.
        if (TextUtils.isEmpty(countryIso) && !TEST_MCCS.contains(mcc)) {
            mcc = getMccFromCellInfo();
            countryIso = MccTable.countryCodeForMcc(mcc);
        }

        log("updateLocale: mcc = " + mcc + ", country = " + countryIso);
        boolean countryChanged = false;
        if (!Objects.equals(countryIso, mCurrentCountryIso)) {
            String msg = "updateLocale: Change the current country to \"" + countryIso
                    + "\", mcc = " + mcc + ", mCellInfoList = " + mCellInfoList;
            log(msg);
            mLocalLog.log(msg);
            mCurrentCountryIso = countryIso;

            TelephonyManager.setTelephonyProperty(mPhone.getPhoneId(),
                    TelephonyProperties.PROPERTY_OPERATOR_ISO_COUNTRY, mCurrentCountryIso);

            // Set the country code for wifi. This sets allowed wifi channels based on the
            // country of the carrier we see. If we can't see any, reset to 0 so we don't
            // broadcast on forbidden channels.
            WifiManager wifiManager = (WifiManager) mPhone.getContext()
                    .getSystemService(Context.WIFI_SERVICE);
            if (wifiManager != null) {
                wifiManager.setCountryCode(countryIso);
            } else {
                msg = "Wifi manager is not available.";
                log(msg);
                mLocalLog.log(msg);
            }


            Intent intent = new Intent(TelephonyManager.ACTION_NETWORK_COUNTRY_CHANGED);
            intent.putExtra(TelephonyManager.EXTRA_NETWORK_COUNTRY, countryIso);
            SubscriptionManager.putPhoneIdAndSubIdExtra(intent, mPhone.getPhoneId());
            mPhone.getContext().sendBroadcast(intent);

            countryChanged = true;
        }

<<<<<<< HEAD
        if (TextUtils.isEmpty(countryIso) && !TEST_MCCS.contains(mcc)) {
=======
        if (TextUtils.isEmpty(countryIso)) {
>>>>>>> 38680c42
            mNitzStateMachine.handleNetworkCountryCodeUnavailable();
        } else {
            mNitzStateMachine.handleNetworkCountryCodeSet(countryChanged);
        }
    }

    /** Exposed for testing purposes */
    public boolean isTracking() {
        return mIsTracking;
    }

    private void log(String msg) {
        Rlog.d(TAG, msg);
    }

    private void loge(String msg) {
        Rlog.e(TAG, msg);
    }

    /**
     * Print the DeviceStateMonitor into the given stream.
     *
     * @param fd The raw file descriptor that the dump is being sent to.
     * @param pw A PrintWriter to which the dump is to be set.
     * @param args Additional arguments to the dump request.
     */
    public void dump(FileDescriptor fd, PrintWriter pw, String[] args) {
        final IndentingPrintWriter ipw = new IndentingPrintWriter(pw, "  ");
        pw.println("LocaleTracker:");
        ipw.increaseIndent();
        ipw.println("mIsTracking = " + mIsTracking);
        ipw.println("mOperatorNumeric = " + mOperatorNumeric);
        ipw.println("mSimState = " + mSimState);
        ipw.println("mCellInfoList = " + mCellInfoList);
        ipw.println("mCurrentCountryIso = " + mCurrentCountryIso);
        ipw.println("mFailCellInfoCount = " + mFailCellInfoCount);
        ipw.println("Local logs:");
        ipw.increaseIndent();
        mLocalLog.dump(fd, ipw, args);
        ipw.decreaseIndent();
        ipw.decreaseIndent();
        ipw.flush();
    }
}<|MERGE_RESOLUTION|>--- conflicted
+++ resolved
@@ -74,12 +74,9 @@
 
     /** Event for incoming cell info */
     private static final int EVENT_RESPONSE_CELL_INFO = 5;
-<<<<<<< HEAD
-=======
 
     /** Event to fire if the operator from ServiceState is considered truly lost */
     private static final int EVENT_OPERATOR_LOST = 6;
->>>>>>> 38680c42
 
     // Todo: Read this from Settings.
     /** The minimum delay to get cell info from the modem */
@@ -93,7 +90,13 @@
     /** The delay for periodically getting cell info from the modem */
     private static final long CELL_INFO_PERIODIC_POLLING_DELAY_MS = 10 * MINUTE_IN_MILLIS;
 
-<<<<<<< HEAD
+    /**
+     * The delay after the last time the device camped on a cell before declaring that the
+     * ServiceState's MCC information can no longer be used (and thus kicking in the CellInfo
+     * based tracking.
+     */
+    private static final long SERVICE_OPERATOR_LOST_DELAY_MS = 10 * MINUTE_IN_MILLIS;
+
     /** The maximum fail count to prevent delay time overflow */
     private static final int MAX_FAIL_COUNT = 30;
 
@@ -113,18 +116,6 @@
         add("012");
     }};
 
-=======
-    /**
-     * The delay after the last time the device camped on a cell before declaring that the
-     * ServiceState's MCC information can no longer be used (and thus kicking in the CellInfo
-     * based tracking.
-     */
-    private static final long SERVICE_OPERATOR_LOST_DELAY_MS = 10 * MINUTE_IN_MILLIS;
-
-    /** The maximum fail count to prevent delay time overflow */
-    private static final int MAX_FAIL_COUNT = 30;
-
->>>>>>> 38680c42
     private final Phone mPhone;
 
     private final NitzStateMachine mNitzStateMachine;
@@ -179,7 +170,6 @@
         switch (msg.what) {
             case EVENT_REQUEST_CELL_INFO:
                 mPhone.requestCellInfoUpdate(null, obtainMessage(EVENT_RESPONSE_CELL_INFO));
-<<<<<<< HEAD
                 break;
 
             case EVENT_UNSOL_CELL_INFO:
@@ -195,23 +185,6 @@
                 requestNextCellInfo(mCellInfoList != null && mCellInfoList.size() > 0);
                 break;
 
-=======
-                break;
-
-            case EVENT_UNSOL_CELL_INFO:
-                processCellInfo((AsyncResult) msg.obj);
-                // If the unsol happened to be useful, use it; otherwise, pretend it didn't happen.
-                if (mCellInfoList != null && mCellInfoList.size() > 0) requestNextCellInfo(true);
-                break;
-
-            case EVENT_RESPONSE_CELL_INFO:
-                processCellInfo((AsyncResult) msg.obj);
-                // If the cellInfo was non-empty then it's business as usual. Either way, this
-                // cell info was requested by us, so it's our trigger to schedule another one.
-                requestNextCellInfo(mCellInfoList != null && mCellInfoList.size() > 0);
-                break;
-
->>>>>>> 38680c42
             case EVENT_SERVICE_STATE_CHANGED:
                 AsyncResult ar = (AsyncResult) msg.obj;
                 onServiceStateChanged((ServiceState) ar.result);
@@ -221,14 +194,11 @@
                 onSimCardStateChanged(msg.arg1);
                 break;
 
-<<<<<<< HEAD
-=======
             case EVENT_OPERATOR_LOST:
                 updateOperatorNumericImmediate("");
                 updateTrackingStatus();
                 break;
 
->>>>>>> 38680c42
             default:
                 throw new IllegalStateException("Unexpected message arrives. msg = " + msg.what);
         }
@@ -310,11 +280,7 @@
      *
      * @param state SIM card state. Must be one of TelephonyManager.SIM_STATE_XXX.
      */
-<<<<<<< HEAD
-    private synchronized void onSimCardStateChanged(int state) {
-=======
     private void onSimCardStateChanged(int state) {
->>>>>>> 38680c42
         mSimState = state;
         updateLocale();
         updateTrackingStatus();
@@ -337,10 +303,6 @@
      * @param operatorNumeric MCC/MNC of the operator
      */
     public void updateOperatorNumeric(String operatorNumeric) {
-<<<<<<< HEAD
-        // Check if the operator numeric changes.
-        if (!Objects.equals(mOperatorNumeric, operatorNumeric)) {
-=======
         if (TextUtils.isEmpty(operatorNumeric)) {
             sendMessageDelayed(obtainMessage(EVENT_OPERATOR_LOST), SERVICE_OPERATOR_LOST_DELAY_MS);
         } else {
@@ -352,7 +314,6 @@
     private void updateOperatorNumericImmediate(String operatorNumeric) {
         // Check if the operator numeric changes.
         if (!operatorNumeric.equals(mOperatorNumeric)) {
->>>>>>> 38680c42
             String msg = "Operator numeric changes to \"" + operatorNumeric + "\"";
             if (DBG) log(msg);
             mLocalLog.log(msg);
@@ -508,11 +469,7 @@
             countryChanged = true;
         }
 
-<<<<<<< HEAD
         if (TextUtils.isEmpty(countryIso) && !TEST_MCCS.contains(mcc)) {
-=======
-        if (TextUtils.isEmpty(countryIso)) {
->>>>>>> 38680c42
             mNitzStateMachine.handleNetworkCountryCodeUnavailable();
         } else {
             mNitzStateMachine.handleNetworkCountryCodeSet(countryChanged);
