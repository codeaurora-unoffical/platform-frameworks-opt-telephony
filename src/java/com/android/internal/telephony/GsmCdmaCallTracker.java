/*
 * Copyright (C) 2015 The Android Open Source Project
 *
 * Licensed under the Apache License, Version 2.0 (the "License");
 * you may not use this file except in compliance with the License.
 * You may obtain a copy of the License at
 *
 *      http://www.apache.org/licenses/LICENSE-2.0
 *
 * Unless required by applicable law or agreed to in writing, software
 * distributed under the License is distributed on an "AS IS" BASIS,
 * WITHOUT WARRANTIES OR CONDITIONS OF ANY KIND, either express or implied.
 * See the License for the specific language governing permissions and
 * limitations under the License.
 */

package com.android.internal.telephony;

import android.content.BroadcastReceiver;
import android.content.Context;
import android.content.Intent;
import android.content.IntentFilter;
import android.os.AsyncResult;
import android.os.Bundle;
import android.os.Handler;
import android.os.Message;
import android.os.Registrant;
import android.os.RegistrantList;
import android.os.SystemProperties;
import android.telephony.CellLocation;
import android.telephony.DisconnectCause;
import android.telephony.PhoneNumberUtils;
import android.telephony.ServiceState;
import android.telephony.TelephonyManager;
import android.telephony.cdma.CdmaCellLocation;
import android.telephony.gsm.GsmCellLocation;
import android.text.TextUtils;
import java.util.Iterator;
import android.telephony.Rlog;
import android.util.EventLog;

import com.android.internal.telephony.cdma.CdmaCallWaitingNotification;
import com.android.internal.telephony.EventLogTags;

import java.io.FileDescriptor;
import java.io.PrintWriter;
import java.util.List;
import java.util.ArrayList;

/**
 * {@hide}
 */
public class GsmCdmaCallTracker extends CallTracker {
    private static final String LOG_TAG = "GsmCdmaCallTracker";
    private static final boolean REPEAT_POLLING = false;

    private static final boolean DBG_POLL = false;
    private static final boolean VDBG = false;

    //***** Constants

    public static final int MAX_CONNECTIONS_GSM = 19;   //7 allowed in GSM + 12 from IMS for SRVCC
    private static final int MAX_CONNECTIONS_PER_CALL_GSM = 5; //only 5 connections allowed per call

    private static final int MAX_CONNECTIONS_CDMA = 8;
    private static final int MAX_CONNECTIONS_PER_CALL_CDMA = 1; //only 1 connection allowed per call

    //***** Instance Variables
    private GsmCdmaConnection mConnections[];
    private RegistrantList mVoiceCallEndedRegistrants = new RegistrantList();
    private RegistrantList mVoiceCallStartedRegistrants = new RegistrantList();

    // connections dropped during last poll
    private ArrayList<GsmCdmaConnection> mDroppedDuringPoll =
            new ArrayList<GsmCdmaConnection>(MAX_CONNECTIONS_GSM);

    public GsmCdmaCall mRingingCall = new GsmCdmaCall(this);
    // A call that is ringing or (call) waiting
    public GsmCdmaCall mForegroundCall = new GsmCdmaCall(this);
    public GsmCdmaCall mBackgroundCall = new GsmCdmaCall(this);

    private GsmCdmaConnection mPendingMO;
    private boolean mHangupPendingMO;

    private GsmCdmaPhone mPhone;

    private boolean mDesiredMute = false;    // false = mute off

    public PhoneConstants.State mState = PhoneConstants.State.IDLE;

    private TelephonyEventLog mEventLog;

    // Following member variables are for CDMA only
    private RegistrantList mCallWaitingRegistrants = new RegistrantList();
    private boolean mPendingCallInEcm;
    private boolean mIsInEmergencyCall;
    private int mPendingCallClirMode;
    private boolean mIsEcmTimerCanceled;
    private int m3WayCallFlashDelay;

    /**
     * Listens for Emergency Callback Mode state change intents
     */
    private BroadcastReceiver mEcmExitReceiver = new BroadcastReceiver() {
        @Override
        public void onReceive(Context context, Intent intent) {
            if (intent.getAction().equals(
                    TelephonyIntents.ACTION_EMERGENCY_CALLBACK_MODE_CHANGED)) {

                boolean isInEcm = intent.getBooleanExtra(PhoneConstants.PHONE_IN_ECM_STATE, false);
                log("Received ACTION_EMERGENCY_CALLBACK_MODE_CHANGED isInEcm = " + isInEcm);

                // If we exit ECM mode, notify all connections.
                if (!isInEcm) {
                    // Although mConnections seems to be the place to look, it is not guaranteed
                    // to have all of the connections we're tracking.  THe best place to look is in
                    // the Call objects associated with the tracker.
                    List<Connection> toNotify = new ArrayList<Connection>();
                    toNotify.addAll(mRingingCall.getConnections());
                    toNotify.addAll(mForegroundCall.getConnections());
                    toNotify.addAll(mBackgroundCall.getConnections());
                    if (mPendingMO != null) {
                        toNotify.add(mPendingMO);
                    }

                    // Notify connections that ECM mode exited.
                    for (Connection connection : toNotify) {
                        if (connection != null) {
                            connection.onExitedEcmMode();
                        }
                    }
                }
            }
        }
    };

    //***** Events


    //***** Constructors

    public GsmCdmaCallTracker (GsmCdmaPhone phone) {
        this.mPhone = phone;
        mCi = phone.mCi;
        mCi.registerForCallStateChanged(this, EVENT_CALL_STATE_CHANGE, null);
        mCi.registerForOn(this, EVENT_RADIO_AVAILABLE, null);
        mCi.registerForNotAvailable(this, EVENT_RADIO_NOT_AVAILABLE, null);

        // Register receiver for ECM exit
        IntentFilter filter = new IntentFilter();
        filter.addAction(TelephonyIntents.ACTION_EMERGENCY_CALLBACK_MODE_CHANGED);
        mPhone.getContext().registerReceiver(mEcmExitReceiver, filter);

        updatePhoneType(true);

        mEventLog = new TelephonyEventLog(mPhone.getPhoneId());
    }

    public void updatePhoneType() {
        updatePhoneType(false);
    }

    private void updatePhoneType(boolean duringInit) {
        if (!duringInit) {
            reset();
            pollCallsWhenSafe();
        }
        if (mPhone.isPhoneTypeGsm()) {
            mConnections = new GsmCdmaConnection[MAX_CONNECTIONS_GSM];
            mCi.unregisterForCallWaitingInfo(this);
        } else {
            mConnections = new GsmCdmaConnection[MAX_CONNECTIONS_CDMA];
            mPendingCallInEcm = false;
            mIsInEmergencyCall = false;
            mPendingCallClirMode = CommandsInterface.CLIR_DEFAULT;
            mIsEcmTimerCanceled = false;
            m3WayCallFlashDelay = 0;
            mCi.registerForCallWaitingInfo(this, EVENT_CALL_WAITING_INFO_CDMA, null);
        }
    }

    private void reset() {
        Rlog.d(LOG_TAG, "reset");

        clearDisconnected();

        for (GsmCdmaConnection gsmCdmaConnection : mConnections) {
            if (gsmCdmaConnection != null) {
                gsmCdmaConnection.dispose();
            }
        }

        if (mPendingMO != null) {
            mPendingMO.dispose();
        }

        mConnections = null;
        mPendingMO = null;
        mState = PhoneConstants.State.IDLE;
    }

    @Override
    protected void finalize() {
        Rlog.d(LOG_TAG, "GsmCdmaCallTracker finalized");
    }

    //***** Instance Methods

    //***** Public Methods
    @Override
    public void registerForVoiceCallStarted(Handler h, int what, Object obj) {
        Registrant r = new Registrant(h, what, obj);
        mVoiceCallStartedRegistrants.add(r);
        // Notify if in call when registering
        if (mState != PhoneConstants.State.IDLE) {
            r.notifyRegistrant(new AsyncResult(null, null, null));
        }
    }

    @Override
    public void unregisterForVoiceCallStarted(Handler h) {
        mVoiceCallStartedRegistrants.remove(h);
    }

    @Override
    public void registerForVoiceCallEnded(Handler h, int what, Object obj) {
        Registrant r = new Registrant(h, what, obj);
        mVoiceCallEndedRegistrants.add(r);
    }

    @Override
    public void unregisterForVoiceCallEnded(Handler h) {
        mVoiceCallEndedRegistrants.remove(h);
    }

    public void registerForCallWaiting(Handler h, int what, Object obj) {
        Registrant r = new Registrant (h, what, obj);
        mCallWaitingRegistrants.add(r);
    }

    public void unregisterForCallWaiting(Handler h) {
        mCallWaitingRegistrants.remove(h);
    }

    private void fakeHoldForegroundBeforeDial() {
        List<Connection> connCopy;

        // We need to make a copy here, since fakeHoldBeforeDial()
        // modifies the lists, and we don't want to reverse the order
        connCopy = (List<Connection>) mForegroundCall.mConnections.clone();

        for (int i = 0, s = connCopy.size() ; i < s ; i++) {
            GsmCdmaConnection conn = (GsmCdmaConnection)connCopy.get(i);

            conn.fakeHoldBeforeDial();
        }
    }

    //GSM
    /**
     * clirMode is one of the CLIR_ constants
     */
    public synchronized Connection dial(String dialString, int clirMode, UUSInfo uusInfo,
                                        Bundle intentExtras)
            throws CallStateException {
        // note that this triggers call state changed notif
        clearDisconnected();

        if (!canDial()) {
            throw new CallStateException("cannot dial in current state");
        }

        String origNumber = dialString;
        dialString = convertNumberIfNecessary(mPhone, dialString);

        // The new call must be assigned to the foreground call.
        // That call must be idle, so place anything that's
        // there on hold
        if (mForegroundCall.getState() == GsmCdmaCall.State.ACTIVE) {
            // this will probably be done by the radio anyway
            // but the dial might fail before this happens
            // and we need to make sure the foreground call is clear
            // for the newly dialed connection
            switchWaitingOrHoldingAndActive();
            // This is a hack to delay DIAL so that it is sent out to RIL only after
            // EVENT_SWITCH_RESULT is received. We've seen failures when adding a new call to
            // multi-way conference calls due to DIAL being sent out before SWITCH is processed
            try {
                Thread.sleep(500);
            } catch (InterruptedException e) {
                // do nothing
            }

            // Fake local state so that
            // a) foregroundCall is empty for the newly dialed connection
            // b) hasNonHangupStateChanged remains false in the
            // next poll, so that we don't clear a failed dialing call
            fakeHoldForegroundBeforeDial();
        }

        if (mForegroundCall.getState() != GsmCdmaCall.State.IDLE) {
            //we should have failed in !canDial() above before we get here
            throw new CallStateException("cannot dial in current state");
        }
        boolean isEmergencyCall = PhoneNumberUtils.isLocalEmergencyNumber(mPhone.getContext(),
                dialString);
        mPendingMO = new GsmCdmaConnection(mPhone, checkForTestEmergencyNumber(dialString),
                this, mForegroundCall, isEmergencyCall);
        mHangupPendingMO = false;

        if ( mPendingMO.getAddress() == null || mPendingMO.getAddress().length() == 0
                || mPendingMO.getAddress().indexOf(PhoneNumberUtils.WILD) >= 0) {
            // Phone number is invalid
            mPendingMO.mCause = DisconnectCause.INVALID_NUMBER;

            // handlePollCalls() will notice this call not present
            // and will mark it as dropped.
            pollCallsWhenSafe();
        } else {
            // Always unmute when initiating a new call
            setMute(false);

            mCi.dial(mPendingMO.getAddress(), clirMode, uusInfo, obtainCompleteMessage());
        }

        if (mNumberConverted) {
            mPendingMO.setConverted(origNumber);
            mNumberConverted = false;
        }

        updatePhoneState();
        mPhone.notifyPreciseCallStateChanged();

        return mPendingMO;
    }

    //CDMA
    /**
     * Handle Ecm timer to be canceled or re-started
     */
    private void handleEcmTimer(int action) {
        mPhone.handleTimerInEmergencyCallbackMode(action);
        switch(action) {
            case GsmCdmaPhone.CANCEL_ECM_TIMER: mIsEcmTimerCanceled = true; break;
            case GsmCdmaPhone.RESTART_ECM_TIMER: mIsEcmTimerCanceled = false; break;
            default:
                Rlog.e(LOG_TAG, "handleEcmTimer, unsupported action " + action);
        }
    }

    //CDMA
    /**
     * Disable data call when emergency call is connected
     */
    private void disableDataCallInEmergencyCall(String dialString) {
        if (PhoneNumberUtils.isLocalEmergencyNumber(mPhone.getContext(), dialString)) {
            if (Phone.DEBUG_PHONE) log("disableDataCallInEmergencyCall");
            setIsInEmergencyCall();
        }
    }

    //CDMA
    public void setIsInEmergencyCall() {
        mIsInEmergencyCall = true;
        mPhone.mDcTracker.setInternalDataEnabled(false);
        mPhone.notifyEmergencyCallRegistrants(true);
        mPhone.sendEmergencyCallStateChange(true);
    }

    //CDMA
    /**
     * clirMode is one of the CLIR_ constants
     */
    private Connection dial(String dialString, int clirMode) throws CallStateException {
        // note that this triggers call state changed notif
        clearDisconnected();

        if (!canDial()) {
            throw new CallStateException("cannot dial in current state");
        }

        TelephonyManager tm =
                (TelephonyManager) mPhone.getContext().getSystemService(Context.TELEPHONY_SERVICE);
        String origNumber = dialString;
        String operatorIsoContry = tm.getNetworkCountryIsoForPhone(mPhone.getPhoneId());
        String simIsoContry = tm.getSimCountryIsoForPhone(mPhone.getPhoneId());
        boolean internationalRoaming = !TextUtils.isEmpty(operatorIsoContry)
                && !TextUtils.isEmpty(simIsoContry)
                && !simIsoContry.equals(operatorIsoContry);
        if (internationalRoaming) {
            if ("us".equals(simIsoContry)) {
                internationalRoaming = internationalRoaming && !"vi".equals(operatorIsoContry);
            } else if ("vi".equals(simIsoContry)) {
                internationalRoaming = internationalRoaming && !"us".equals(operatorIsoContry);
            }
        }
        if (internationalRoaming) {
            dialString = convertNumberIfNecessary(mPhone, dialString);
        }

        String inEcm=SystemProperties.get(TelephonyProperties.PROPERTY_INECM_MODE, "false");
        boolean isPhoneInEcmMode = inEcm.equals("true");
        boolean isEmergencyCall =
                PhoneNumberUtils.isLocalEmergencyNumber(mPhone.getContext(), dialString);

        // Cancel Ecm timer if a second emergency call is originating in Ecm mode
        if (isPhoneInEcmMode && isEmergencyCall) {
            handleEcmTimer(GsmCdmaPhone.CANCEL_ECM_TIMER);
        }

        // The new call must be assigned to the foreground call.
        // That call must be idle, so place anything that's
        // there on hold
        if (mForegroundCall.getState() == GsmCdmaCall.State.ACTIVE) {
            return dialThreeWay(dialString);
        }

        mPendingMO = new GsmCdmaConnection(mPhone, checkForTestEmergencyNumber(dialString),
                this, mForegroundCall, isEmergencyCall);
        mHangupPendingMO = false;

        if ( mPendingMO.getAddress() == null || mPendingMO.getAddress().length() == 0
                || mPendingMO.getAddress().indexOf(PhoneNumberUtils.WILD) >= 0 ) {
            // Phone number is invalid
            mPendingMO.mCause = DisconnectCause.INVALID_NUMBER;

            // handlePollCalls() will notice this call not present
            // and will mark it as dropped.
            pollCallsWhenSafe();
        } else {
            // Always unmute when initiating a new call
            setMute(false);

            // Check data call
            disableDataCallInEmergencyCall(dialString);

            // In Ecm mode, if another emergency call is dialed, Ecm mode will not exit.
            if(!isPhoneInEcmMode || (isPhoneInEcmMode && isEmergencyCall)) {
                mCi.dial(mPendingMO.getAddress(), clirMode, obtainCompleteMessage());
            } else {
                mPhone.exitEmergencyCallbackMode();
                mPhone.setOnEcbModeExitResponse(this,EVENT_EXIT_ECM_RESPONSE_CDMA, null);
                mPendingCallClirMode=clirMode;
                mPendingCallInEcm=true;
            }
        }

        if (mNumberConverted) {
            mPendingMO.setConverted(origNumber);
            mNumberConverted = false;
        }

        updatePhoneState();
        mPhone.notifyPreciseCallStateChanged();

        return mPendingMO;
    }

    //CDMA
    private Connection dialThreeWay(String dialString) {
        if (!mForegroundCall.isIdle()) {
            // Check data call and possibly set mIsInEmergencyCall
            disableDataCallInEmergencyCall(dialString);

            // Attach the new connection to foregroundCall
            mPendingMO = new GsmCdmaConnection(mPhone,
                    checkForTestEmergencyNumber(dialString), this, mForegroundCall,
                    mIsInEmergencyCall);
            // Some network need a empty flash before sending the normal one
            m3WayCallFlashDelay = mPhone.getContext().getResources()
                    .getInteger(com.android.internal.R.integer.config_cdma_3waycall_flash_delay);
            if (m3WayCallFlashDelay > 0) {
                mCi.sendCDMAFeatureCode("", obtainMessage(EVENT_THREE_WAY_DIAL_BLANK_FLASH));
            } else {
                mCi.sendCDMAFeatureCode(mPendingMO.getAddress(),
                        obtainMessage(EVENT_THREE_WAY_DIAL_L2_RESULT_CDMA));
            }
            return mPendingMO;
        }
        return null;
    }

    public Connection dial(String dialString) throws CallStateException {
        if (isPhoneTypeGsm()) {
            return dial(dialString, CommandsInterface.CLIR_DEFAULT, null);
        } else {
            return dial(dialString, CommandsInterface.CLIR_DEFAULT);
        }
    }

    //GSM
    public Connection dial(String dialString, UUSInfo uusInfo, Bundle intentExtras)
            throws CallStateException {
        return dial(dialString, CommandsInterface.CLIR_DEFAULT, uusInfo, intentExtras);
    }

    //GSM
    private Connection dial(String dialString, int clirMode, Bundle intentExtras)
            throws CallStateException {
        return dial(dialString, clirMode, null, intentExtras);
    }

    public void acceptCall() throws CallStateException {
        // FIXME if SWITCH fails, should retry with ANSWER
        // in case the active/holding call disappeared and this
        // is no longer call waiting

        if (mRingingCall.getState() == GsmCdmaCall.State.INCOMING) {
            Rlog.i("phone", "acceptCall: incoming...");
            // Always unmute when answering a new call
            setMute(false);
            mCi.acceptCall(obtainCompleteMessage());
        } else if (mRingingCall.getState() == GsmCdmaCall.State.WAITING) {
            if (isPhoneTypeGsm()) {
                setMute(false);
            } else {
                GsmCdmaConnection cwConn = (GsmCdmaConnection)(mRingingCall.getLatestConnection());

                // Since there is no network response for supplimentary
                // service for CDMA, we assume call waiting is answered.
                // ringing Call state change to idle is in GsmCdmaCall.detach
                // triggered by updateParent.
                cwConn.updateParent(mRingingCall, mForegroundCall);
                cwConn.onConnectedInOrOut();
                updatePhoneState();
            }
            switchWaitingOrHoldingAndActive();
        } else {
            throw new CallStateException("phone not ringing");
        }
    }

    public void rejectCall() throws CallStateException {
        // AT+CHLD=0 means "release held or UDUB"
        // so if the phone isn't ringing, this could hang up held
        if (mRingingCall.getState().isRinging()) {
            mCi.rejectCall(obtainCompleteMessage());
        } else {
            throw new CallStateException("phone not ringing");
        }
    }

    //CDMA
    private void flashAndSetGenericTrue() {
        mCi.sendCDMAFeatureCode("", obtainMessage(EVENT_SWITCH_RESULT));

        mPhone.notifyPreciseCallStateChanged();
    }

    public void switchWaitingOrHoldingAndActive() throws CallStateException {
        // Should we bother with this check?
        if (mRingingCall.getState() == GsmCdmaCall.State.INCOMING) {
            throw new CallStateException("cannot be in the incoming state");
        } else {
            if (isPhoneTypeGsm()) {
                mCi.switchWaitingOrHoldingAndActive(
                        obtainCompleteMessage(EVENT_SWITCH_RESULT));
            } else {
                if (mForegroundCall.getConnections().size() > 1) {
                    flashAndSetGenericTrue();
                } else {
                    // Send a flash command to CDMA network for putting the other party on hold.
                    // For CDMA networks which do not support this the user would just hear a beep
                    // from the network. For CDMA networks which do support it will put the other
                    // party on hold.
                    mCi.sendCDMAFeatureCode("", obtainMessage(EVENT_SWITCH_RESULT));
                }
            }
        }
    }

    public void conference() {
        if (isPhoneTypeGsm()) {
            mCi.conference(obtainCompleteMessage(EVENT_CONFERENCE_RESULT));
        } else {
            // Should we be checking state?
            flashAndSetGenericTrue();
        }
    }

    public void explicitCallTransfer() {
        mCi.explicitCallTransfer(obtainCompleteMessage(EVENT_ECT_RESULT));
    }

    public void clearDisconnected() {
        internalClearDisconnected();

        updatePhoneState();
        mPhone.notifyPreciseCallStateChanged();
    }

    public boolean canConference() {
        return mForegroundCall.getState() == GsmCdmaCall.State.ACTIVE
                && mBackgroundCall.getState() == GsmCdmaCall.State.HOLDING
                && !mBackgroundCall.isFull()
                && !mForegroundCall.isFull();
    }

    private boolean canDial() {
        boolean ret;
        int serviceState = mPhone.getServiceState().getState();
        String disableCall = SystemProperties.get(
                TelephonyProperties.PROPERTY_DISABLE_CALL, "false");

        ret = (serviceState != ServiceState.STATE_POWER_OFF)
                && mPendingMO == null
                && !mRingingCall.isRinging()
                && !disableCall.equals("true")
                && (!mForegroundCall.getState().isAlive()
                    || !mBackgroundCall.getState().isAlive()
                    || (!isPhoneTypeGsm()
                        && mForegroundCall.getState() == GsmCdmaCall.State.ACTIVE));

        if (!ret) {
            log(String.format("canDial is false\n" +
                            "((serviceState=%d) != ServiceState.STATE_POWER_OFF)::=%s\n" +
                            "&& pendingMO == null::=%s\n" +
                            "&& !ringingCall.isRinging()::=%s\n" +
                            "&& !disableCall.equals(\"true\")::=%s\n" +
                            "&& (!foregroundCall.getState().isAlive()::=%s\n" +
                            "   || foregroundCall.getState() == GsmCdmaCall.State.ACTIVE::=%s\n" +
                            "   ||!backgroundCall.getState().isAlive())::=%s)",
                    serviceState,
                    serviceState != ServiceState.STATE_POWER_OFF,
                    mPendingMO == null,
                    !mRingingCall.isRinging(),
                    !disableCall.equals("true"),
                    !mForegroundCall.getState().isAlive(),
                    mForegroundCall.getState() == GsmCdmaCall.State.ACTIVE,
                    !mBackgroundCall.getState().isAlive()));
        }

        return ret;
    }

    public boolean canTransfer() {
        if (isPhoneTypeGsm()) {
            return (mForegroundCall.getState() == GsmCdmaCall.State.ACTIVE
                    || mForegroundCall.getState() == GsmCdmaCall.State.ALERTING
                    || mForegroundCall.getState() == GsmCdmaCall.State.DIALING)
                    && mBackgroundCall.getState() == GsmCdmaCall.State.HOLDING;
        } else {
            Rlog.e(LOG_TAG, "canTransfer: not possible in CDMA");
            return false;
        }
    }

    //***** Private Instance Methods

    private void internalClearDisconnected() {
        mRingingCall.clearDisconnected();
        mForegroundCall.clearDisconnected();
        mBackgroundCall.clearDisconnected();
    }

    /**
     * Obtain a message to use for signalling "invoke getCurrentCalls() when
     * this operation and all other pending operations are complete
     */
    private Message obtainCompleteMessage() {
        return obtainCompleteMessage(EVENT_OPERATION_COMPLETE);
    }

    /**
     * Obtain a message to use for signalling "invoke getCurrentCalls() when
     * this operation and all other pending operations are complete
     */
    private Message obtainCompleteMessage(int what) {
        mPendingOperations++;
        mLastRelevantPoll = null;
        mNeedsPoll = true;

        if (DBG_POLL) log("obtainCompleteMessage: pendingOperations=" +
                mPendingOperations + ", needsPoll=" + mNeedsPoll);

        return obtainMessage(what);
    }

    private void operationComplete() {
        mPendingOperations--;

        if (DBG_POLL) log("operationComplete: pendingOperations=" +
                mPendingOperations + ", needsPoll=" + mNeedsPoll);

        if (mPendingOperations == 0 && mNeedsPoll) {
            mLastRelevantPoll = obtainMessage(EVENT_POLL_CALLS_RESULT);
            mCi.getCurrentCalls(mLastRelevantPoll);
        } else if (mPendingOperations < 0) {
            // this should never happen
            Rlog.e(LOG_TAG,"GsmCdmaCallTracker.pendingOperations < 0");
            mPendingOperations = 0;
        }
    }

    private void updatePhoneState() {
        PhoneConstants.State oldState = mState;
        if (mRingingCall.isRinging()) {
            mState = PhoneConstants.State.RINGING;
        } else if (mPendingMO != null ||
                !(mForegroundCall.isIdle() && mBackgroundCall.isIdle())) {
            mState = PhoneConstants.State.OFFHOOK;
        } else {
            Phone imsPhone = mPhone.getImsPhone();
            if ( mState == PhoneConstants.State.OFFHOOK && (imsPhone != null)){
                imsPhone.callEndCleanupHandOverCallIfAny();
            }
            mState = PhoneConstants.State.IDLE;
        }

        if (mState == PhoneConstants.State.IDLE && oldState != mState) {
            mVoiceCallEndedRegistrants.notifyRegistrants(
                new AsyncResult(null, null, null));
        } else if (oldState == PhoneConstants.State.IDLE && oldState != mState) {
            mVoiceCallStartedRegistrants.notifyRegistrants (
                    new AsyncResult(null, null, null));
        }
        if (Phone.DEBUG_PHONE) {
            log("update phone state, old=" + oldState + " new="+ mState);
        }
        if (mState != oldState) {
            mPhone.notifyPhoneStateChanged();
            mEventLog.writePhoneState(mState);
        }
    }

    // ***** Overwritten from CallTracker

    @Override
    protected synchronized void handlePollCalls(AsyncResult ar) {
        List polledCalls;

        if (VDBG) log("handlePollCalls");
        if (ar.exception == null) {
            polledCalls = (List)ar.result;
        } else if (isCommandExceptionRadioNotAvailable(ar.exception)) {
            // just a dummy empty ArrayList to cause the loop
            // to hang up all the calls
            polledCalls = new ArrayList();
        } else {
            // Radio probably wasn't ready--try again in a bit
            // But don't keep polling if the channel is closed
            pollCallsAfterDelay();
            return;
        }

        Connection newRinging = null; //or waiting
        ArrayList<Connection> newUnknownConnectionsGsm = new ArrayList<Connection>();
        Connection newUnknownConnectionCdma = null;
        boolean hasNonHangupStateChanged = false;   // Any change besides
                                                    // a dropped connection
        boolean hasAnyCallDisconnected = false;
        boolean needsPollDelay = false;
        boolean unknownConnectionAppeared = false;
        int handoverConnectionsSize = mHandoverConnections.size();

        //CDMA
        boolean noConnectionExists = true;

        for (int i = 0, curDC = 0, dcSize = polledCalls.size()
                ; i < mConnections.length; i++) {
            GsmCdmaConnection conn = mConnections[i];
            DriverCall dc = null;

            // polledCall list is sparse
            if (curDC < dcSize) {
                dc = (DriverCall) polledCalls.get(curDC);

                if (dc.index == i+1) {
                    curDC++;
                } else {
                    dc = null;
                }
            }

            //CDMA
            if (conn != null || dc != null) {
                noConnectionExists = false;
            }

            if (DBG_POLL) log("poll: conn[i=" + i + "]=" +
                    conn+", dc=" + dc);

            if (conn == null && dc != null) {
                // Connection appeared in CLCC response that we don't know about
                if (mPendingMO != null && mPendingMO.compareTo(dc)) {

                    if (DBG_POLL) log("poll: pendingMO=" + mPendingMO);

                    // It's our pending mobile originating call
                    mConnections[i] = mPendingMO;
                    mPendingMO.mIndex = i;
                    mPendingMO.update(dc);
                    mPendingMO = null;

                    // Someone has already asked to hangup this call
                    if (mHangupPendingMO) {
                        mHangupPendingMO = false;

                        // Re-start Ecm timer when an uncompleted emergency call ends
                        if (!isPhoneTypeGsm() && mIsEcmTimerCanceled) {
                            handleEcmTimer(GsmCdmaPhone.RESTART_ECM_TIMER);
                        }

                        try {
                            if (Phone.DEBUG_PHONE) log(
                                    "poll: hangupPendingMO, hangup conn " + i);
                            hangup(mConnections[i]);
                        } catch (CallStateException ex) {
                            Rlog.e(LOG_TAG, "unexpected error on hangup");
                        }

                        // Do not continue processing this poll
                        // Wait for hangup and repoll
                        return;
                    }
                } else {
                    if (Phone.DEBUG_PHONE) {
                        log("pendingMo=" + mPendingMO + ", dc=" + dc);
                    }

                    mConnections[i] = new GsmCdmaConnection(mPhone, dc, this, i);

                    Connection hoConnection = getHoConnection(dc);
                    if (hoConnection != null) {
                        // Single Radio Voice Call Continuity (SRVCC) completed
                        mConnections[i].migrateFrom(hoConnection);
                        // Updating connect time for silent redial cases (ex: Calls are transferred
                        // from DIALING/ALERTING/INCOMING/WAITING to ACTIVE)
                        if (hoConnection.mPreHandoverState != GsmCdmaCall.State.ACTIVE &&
                                hoConnection.mPreHandoverState != GsmCdmaCall.State.HOLDING &&
                                dc.state == DriverCall.State.ACTIVE) {
                            mConnections[i].onConnectedInOrOut();
                        }

                        mHandoverConnections.remove(hoConnection);

                        if (isPhoneTypeGsm()) {
                            for (Iterator<Connection> it = mHandoverConnections.iterator();
                                 it.hasNext(); ) {
                                Connection c = it.next();
                                Rlog.i(LOG_TAG, "HO Conn state is " + c.mPreHandoverState);
                                if (c.mPreHandoverState == mConnections[i].getState()) {
                                    Rlog.i(LOG_TAG, "Removing HO conn "
                                            + hoConnection + c.mPreHandoverState);
                                    it.remove();
                                }
                            }
                        }

                        mPhone.notifyHandoverStateChanged(mConnections[i]);
                    } else {
                        // find if the MT call is a new ring or unknown connection
                        newRinging = checkMtFindNewRinging(dc,i);
                        if (newRinging == null) {
                            unknownConnectionAppeared = true;
                            if (isPhoneTypeGsm()) {
                                newUnknownConnectionsGsm.add(mConnections[i]);
                            } else {
                                newUnknownConnectionCdma = mConnections[i];
                            }
                        }
                    }
                }
                hasNonHangupStateChanged = true;
            } else if (conn != null && dc == null) {
                if (isPhoneTypeGsm()) {
                    // Connection missing in CLCC response that we were
                    // tracking.
                    mDroppedDuringPoll.add(conn);
                    // Dropped connections are removed from the CallTracker
                    // list but kept in the GsmCdmaCall list
                    mConnections[i] = null;
                } else {
                    // This case means the RIL has no more active call anymore and
                    // we need to clean up the foregroundCall and ringingCall.
                    // Loop through foreground call connections as
                    // it contains the known logical connections.
                    int count = mForegroundCall.mConnections.size();
                    for (int n = 0; n < count; n++) {
                        if (Phone.DEBUG_PHONE) log("adding fgCall cn " + n + " to droppedDuringPoll");
                        GsmCdmaConnection cn = (GsmCdmaConnection)mForegroundCall.mConnections.get(n);
                        mDroppedDuringPoll.add(cn);
                    }
                    count = mRingingCall.mConnections.size();
                    // Loop through ringing call connections as
                    // it may contain the known logical connections.
                    for (int n = 0; n < count; n++) {
                        if (Phone.DEBUG_PHONE) log("adding rgCall cn " + n + " to droppedDuringPoll");
                        GsmCdmaConnection cn = (GsmCdmaConnection)mRingingCall.mConnections.get(n);
                        mDroppedDuringPoll.add(cn);
                    }

                    // Re-start Ecm timer when the connected emergency call ends
                    if (mIsEcmTimerCanceled) {
                        handleEcmTimer(GsmCdmaPhone.RESTART_ECM_TIMER);
                    }
                    // If emergency call is not going through while dialing
                    checkAndEnableDataCallAfterEmergencyCallDropped();

                    // Dropped connections are removed from the CallTracker
                    // list but kept in the Call list
                    mConnections[i] = null;

                }
            } else if (conn != null && dc != null && !conn.compareTo(dc) && isPhoneTypeGsm()) {
                // Connection in CLCC response does not match what
                // we were tracking. Assume dropped call and new call

                mDroppedDuringPoll.add(conn);
                mConnections[i] = new GsmCdmaConnection (mPhone, dc, this, i);

                if (mConnections[i].getCall() == mRingingCall) {
                    newRinging = mConnections[i];
                } // else something strange happened
                hasNonHangupStateChanged = true;
            } else if (conn != null && dc != null) { /* implicit conn.compareTo(dc) */
                // Call collision case
                if (!isPhoneTypeGsm() && conn.isIncoming() != dc.isMT) {
                    if (dc.isMT == true) {
                        // Mt call takes precedence than Mo,drops Mo
                        mDroppedDuringPoll.add(conn);
                        // find if the MT call is a new ring or unknown connection
                        newRinging = checkMtFindNewRinging(dc,i);
                        if (newRinging == null) {
                            unknownConnectionAppeared = true;
                            newUnknownConnectionCdma = conn;
                        }
                        checkAndEnableDataCallAfterEmergencyCallDropped();
                    } else {
                        // Call info stored in conn is not consistent with the call info from dc.
                        // We should follow the rule of MT calls taking precedence over MO calls
                        // when there is conflict, so here we drop the call info from dc and
                        // continue to use the call info from conn, and only take a log.
                        Rlog.e(LOG_TAG,"Error in RIL, Phantom call appeared " + dc);
                    }
                } else {
                    boolean changed;
                    changed = conn.update(dc);
                    hasNonHangupStateChanged = hasNonHangupStateChanged || changed;
                }
            }

            if (REPEAT_POLLING) {
                if (dc != null) {
                    // FIXME with RIL, we should not need this anymore
                    if ((dc.state == DriverCall.State.DIALING
                            /*&& cm.getOption(cm.OPTION_POLL_DIALING)*/)
                        || (dc.state == DriverCall.State.ALERTING
                            /*&& cm.getOption(cm.OPTION_POLL_ALERTING)*/)
                        || (dc.state == DriverCall.State.INCOMING
                            /*&& cm.getOption(cm.OPTION_POLL_INCOMING)*/)
                        || (dc.state == DriverCall.State.WAITING
                            /*&& cm.getOption(cm.OPTION_POLL_WAITING)*/)) {
                        // Sometimes there's no unsolicited notification
                        // for state transitions
                        needsPollDelay = true;
                    }
                }
            }
        }

        // Safety check so that obj is not stuck with mIsInEmergencyCall set to true (and data
        // disabled). This should never happen though.
        if (!isPhoneTypeGsm() && noConnectionExists) {
            checkAndEnableDataCallAfterEmergencyCallDropped();
        }

        // This is the first poll after an ATD.
        // We expect the pending call to appear in the list
        // If it does not, we land here
        if (mPendingMO != null) {
            Rlog.d(LOG_TAG, "Pending MO dropped before poll fg state:"
                    + mForegroundCall.getState());

            mDroppedDuringPoll.add(mPendingMO);
            mPendingMO = null;
            mHangupPendingMO = false;

            if (!isPhoneTypeGsm()) {
                if( mPendingCallInEcm) {
                    mPendingCallInEcm = false;
                }
                checkAndEnableDataCallAfterEmergencyCallDropped();
            }
        }

        if (newRinging != null) {
            mPhone.notifyNewRingingConnection(newRinging);
        }

        // clear the "local hangup" and "missed/rejected call"
        // cases from the "dropped during poll" list
        // These cases need no "last call fail" reason
        for (int i = mDroppedDuringPoll.size() - 1; i >= 0 ; i--) {
            GsmCdmaConnection conn = mDroppedDuringPoll.get(i);
            //CDMA
            boolean wasDisconnected = false;

            if (conn.isIncoming() && conn.getConnectTime() == 0) {
                // Missed or rejected call
                int cause;
                if (conn.mCause == DisconnectCause.LOCAL) {
                    cause = DisconnectCause.INCOMING_REJECTED;
                } else {
                    cause = DisconnectCause.INCOMING_MISSED;
                }

                if (Phone.DEBUG_PHONE) {
                    log("missed/rejected call, conn.cause=" + conn.mCause);
                    log("setting cause to " + cause);
                }
                mDroppedDuringPoll.remove(i);
                hasAnyCallDisconnected |= conn.onDisconnect(cause);
                wasDisconnected = true;
            } else if (conn.mCause == DisconnectCause.LOCAL
                    || conn.mCause == DisconnectCause.INVALID_NUMBER) {
                mDroppedDuringPoll.remove(i);
                hasAnyCallDisconnected |= conn.onDisconnect(conn.mCause);
                wasDisconnected = true;
            }

            if (!isPhoneTypeGsm() && wasDisconnected && unknownConnectionAppeared
                    && conn == newUnknownConnectionCdma) {
                unknownConnectionAppeared = false;
                newUnknownConnectionCdma = null;
            }
        }

        /* Disconnect any pending Handover connections */
        for (Iterator<Connection> it = mHandoverConnections.iterator();
                it.hasNext();) {
            Connection hoConnection = it.next();
            log("handlePollCalls - disconnect hoConn= " + hoConnection +
                    " hoConn.State= " + hoConnection.getState());
            if (hoConnection.getState().isRinging()) {
                hoConnection.onDisconnect(DisconnectCause.INCOMING_MISSED);
            } else {
                hoConnection.onDisconnect(DisconnectCause.NOT_VALID);
            }
            it.remove();
        }

        // Any non-local disconnects: determine cause
        if (mDroppedDuringPoll.size() > 0) {
            mCi.getLastCallFailCause(
                obtainNoPollCompleteMessage(EVENT_GET_LAST_CALL_FAIL_CAUSE));
        }

        if (needsPollDelay) {
            pollCallsAfterDelay();
        }

        // Cases when we can no longer keep disconnected Connection's
        // with their previous calls
        // 1) the phone has started to ring
        // 2) A Call/Connection object has changed state...
        //    we may have switched or held or answered (but not hung up)
        if (newRinging != null || hasNonHangupStateChanged || hasAnyCallDisconnected) {
            internalClearDisconnected();
        }

        if (VDBG) log("handlePollCalls calling updatePhoneState()");
        updatePhoneState();

        if (unknownConnectionAppeared) {
            if (isPhoneTypeGsm()) {
                for (Connection c : newUnknownConnectionsGsm) {
                    log("Notify unknown for " + c);
                    mPhone.notifyUnknownConnection(c);
                }
            } else {
                mPhone.notifyUnknownConnection(newUnknownConnectionCdma);
            }
        }

        if (hasNonHangupStateChanged || newRinging != null || hasAnyCallDisconnected) {
            mPhone.notifyPreciseCallStateChanged();
        }

<<<<<<< HEAD
        /* If all handover connections are mapped during this poll process clean it up */
        if(handoverConnectionsSize > 0 && mHandoverConnections.size() == 0) {
=======
        // If all handover connections are mapped during this poll process clean it up
        if (handoverConnectionsSize > 0 && mHandoverConnections.size() == 0) {
>>>>>>> b7f55afe
            Phone imsPhone = mPhone.getImsPhone();
            if (imsPhone != null) {
                imsPhone.callEndCleanupHandOverCallIfAny();
            }
        }
        //dumpState();
    }

    private void handleRadioNotAvailable() {
        // handlePollCalls will clear out its
        // call list when it gets the CommandException
        // error result from this
        pollCallsWhenSafe();
    }

    private void dumpState() {
        List l;

        Rlog.i(LOG_TAG,"Phone State:" + mState);

        Rlog.i(LOG_TAG,"Ringing call: " + mRingingCall.toString());

        l = mRingingCall.getConnections();
        for (int i = 0, s = l.size(); i < s; i++) {
            Rlog.i(LOG_TAG,l.get(i).toString());
        }

        Rlog.i(LOG_TAG,"Foreground call: " + mForegroundCall.toString());

        l = mForegroundCall.getConnections();
        for (int i = 0, s = l.size(); i < s; i++) {
            Rlog.i(LOG_TAG,l.get(i).toString());
        }

        Rlog.i(LOG_TAG,"Background call: " + mBackgroundCall.toString());

        l = mBackgroundCall.getConnections();
        for (int i = 0, s = l.size(); i < s; i++) {
            Rlog.i(LOG_TAG,l.get(i).toString());
        }

    }

    //***** Called from GsmCdmaConnection

    public void hangup(GsmCdmaConnection conn) throws CallStateException {
        if (conn.mOwner != this) {
            throw new CallStateException ("GsmCdmaConnection " + conn
                                    + "does not belong to GsmCdmaCallTracker " + this);
        }

        if (conn == mPendingMO) {
            // Re-start Ecm timer when an uncompleted emergency call ends
            if (mIsEcmTimerCanceled) {
                handleEcmTimer(GsmCdmaPhone.RESTART_ECM_TIMER);
            }

            // Allow HANGUP to RIL during pending MO is present
            log("hangup conn with callId '-1' as there is no DIAL response yet ");
            mCi.hangupConnection(-1, obtainCompleteMessage());
        } else if (!isPhoneTypeGsm()
                && conn.getCall() == mRingingCall
                && mRingingCall.getState() == GsmCdmaCall.State.WAITING) {
            // Handle call waiting hang up case.
            //
            // The ringingCall state will change to IDLE in GsmCdmaCall.detach
            // if the ringing call connection size is 0. We don't specifically
            // set the ringing call state to IDLE here to avoid a race condition
            // where a new call waiting could get a hang up from an old call
            // waiting ringingCall.
            //
            // PhoneApp does the call log itself since only PhoneApp knows
            // the hangup reason is user ignoring or timing out. So conn.onDisconnect()
            // is not called here. Instead, conn.onLocalDisconnect() is called.
            conn.onLocalDisconnect();

            updatePhoneState();
            mPhone.notifyPreciseCallStateChanged();
            return;
        } else {
            try {
                mCi.hangupConnection (conn.getGsmCdmaIndex(), obtainCompleteMessage());
            } catch (CallStateException ex) {
                // Ignore "connection not found"
                // Call may have hung up already
                Rlog.w(LOG_TAG,"GsmCdmaCallTracker WARN: hangup() on absent connection "
                                + conn);
            }
        }

        conn.onHangupLocal();
    }

    public void separate(GsmCdmaConnection conn) throws CallStateException {
        if (conn.mOwner != this) {
            throw new CallStateException ("GsmCdmaConnection " + conn
                                    + "does not belong to GsmCdmaCallTracker " + this);
        }
        try {
            mCi.separateConnection (conn.getGsmCdmaIndex(),
                obtainCompleteMessage(EVENT_SEPARATE_RESULT));
        } catch (CallStateException ex) {
            // Ignore "connection not found"
            // Call may have hung up already
            Rlog.w(LOG_TAG,"GsmCdmaCallTracker WARN: separate() on absent connection " + conn);
        }
    }

    //***** Called from GsmCdmaPhone

    public void setMute(boolean mute) {
        mDesiredMute = mute;
        mCi.setMute(mDesiredMute, null);
    }

    public boolean getMute() {
        return mDesiredMute;
    }


    //***** Called from GsmCdmaCall

    public void hangup(GsmCdmaCall call) throws CallStateException {
        if (call.getConnections().size() == 0) {
            throw new CallStateException("no connections in call");
        }

        if (call == mRingingCall) {
            if (Phone.DEBUG_PHONE) log("(ringing) hangup waiting or background");
            mCi.hangupWaitingOrBackground(obtainCompleteMessage());
        } else if (call == mForegroundCall) {
            if (call.isDialingOrAlerting()) {
                if (Phone.DEBUG_PHONE) {
                    log("(foregnd) hangup dialing or alerting...");
                }
                hangup((GsmCdmaConnection)(call.getConnections().get(0)));
            } else if (isPhoneTypeGsm()
                    && mRingingCall.isRinging()) {
                // Do not auto-answer ringing on CHUP, instead just end active calls
                log("hangup all conns in active/background call, without affecting ringing call");
                hangupAllConnections(call);
            } else {
                hangupForegroundResumeBackground();
            }
        } else if (call == mBackgroundCall) {
            if (mRingingCall.isRinging()) {
                if (Phone.DEBUG_PHONE) {
                    log("hangup all conns in background call");
                }
                hangupAllConnections(call);
            } else {
                hangupWaitingOrBackground();
            }
        } else {
            throw new RuntimeException ("GsmCdmaCall " + call +
                    "does not belong to GsmCdmaCallTracker " + this);
        }

        call.onHangupLocal();
        mPhone.notifyPreciseCallStateChanged();
    }

    public void hangupWaitingOrBackground() {
        if (Phone.DEBUG_PHONE) log("hangupWaitingOrBackground");
        mCi.hangupWaitingOrBackground(obtainCompleteMessage());
    }

    public void hangupForegroundResumeBackground() {
        if (Phone.DEBUG_PHONE) log("hangupForegroundResumeBackground");
        mCi.hangupForegroundResumeBackground(obtainCompleteMessage());
    }

    public void hangupConnectionByIndex(GsmCdmaCall call, int index)
            throws CallStateException {
        int count = call.mConnections.size();
        for (int i = 0; i < count; i++) {
            GsmCdmaConnection cn = (GsmCdmaConnection)call.mConnections.get(i);
            if (cn.getGsmCdmaIndex() == index) {
                mCi.hangupConnection(index, obtainCompleteMessage());
                return;
            }
        }

        throw new CallStateException("no GsmCdma index found");
    }

    public void hangupAllConnections(GsmCdmaCall call) {
        try {
            int count = call.mConnections.size();
            for (int i = 0; i < count; i++) {
                GsmCdmaConnection cn = (GsmCdmaConnection)call.mConnections.get(i);
                mCi.hangupConnection(cn.getGsmCdmaIndex(), obtainCompleteMessage());
            }
        } catch (CallStateException ex) {
            Rlog.e(LOG_TAG, "hangupConnectionByIndex caught " + ex);
        }
    }

    public GsmCdmaConnection getConnectionByIndex(GsmCdmaCall call, int index)
            throws CallStateException {
        int count = call.mConnections.size();
        for (int i = 0; i < count; i++) {
            GsmCdmaConnection cn = (GsmCdmaConnection)call.mConnections.get(i);
            if (cn.getGsmCdmaIndex() == index) {
                return cn;
            }
        }

        return null;
    }

    //CDMA
    private void notifyCallWaitingInfo(CdmaCallWaitingNotification obj) {
        if (mCallWaitingRegistrants != null) {
            mCallWaitingRegistrants.notifyRegistrants(new AsyncResult(null, obj, null));
        }
    }

    //CDMA
    private void handleCallWaitingInfo(CdmaCallWaitingNotification cw) {
        // Create a new GsmCdmaConnection which attaches itself to ringingCall.
        new GsmCdmaConnection(mPhone.getContext(), cw, this, mRingingCall);
        updatePhoneState();

        // Finally notify application
        notifyCallWaitingInfo(cw);
    }

    private Phone.SuppService getFailedService(int what) {
        switch (what) {
            case EVENT_SWITCH_RESULT:
                return Phone.SuppService.SWITCH;
            case EVENT_CONFERENCE_RESULT:
                return Phone.SuppService.CONFERENCE;
            case EVENT_SEPARATE_RESULT:
                return Phone.SuppService.SEPARATE;
            case EVENT_ECT_RESULT:
                return Phone.SuppService.TRANSFER;
        }
        return Phone.SuppService.UNKNOWN;
    }

    //****** Overridden from Handler

    @Override
    public void handleMessage(Message msg) {
        AsyncResult ar;

        switch (msg.what) {
            case EVENT_POLL_CALLS_RESULT:
                Rlog.d(LOG_TAG, "Event EVENT_POLL_CALLS_RESULT Received");

                if (msg == mLastRelevantPoll) {
                    if (DBG_POLL) log(
                            "handle EVENT_POLL_CALL_RESULT: set needsPoll=F");
                    mNeedsPoll = false;
                    mLastRelevantPoll = null;
                    handlePollCalls((AsyncResult)msg.obj);
                }
            break;

            case EVENT_OPERATION_COMPLETE:
                operationComplete();
            break;

            case EVENT_CONFERENCE_RESULT:
                if (isPhoneTypeGsm()) {
                    ar = (AsyncResult) msg.obj;
                    if (ar.exception != null) {
                        // The conference merge failed, so notify listeners.  Ultimately this
                        // bubbles up to Telecom, which will inform the InCall UI of the failure.
                        Connection connection = mForegroundCall.getLatestConnection();
                        if (connection != null) {
                            connection.onConferenceMergeFailed();
                        }
                    }
                }
                // fall through
            case EVENT_SEPARATE_RESULT:
            case EVENT_ECT_RESULT:
            case EVENT_SWITCH_RESULT:
                if (isPhoneTypeGsm()) {
                    ar = (AsyncResult) msg.obj;
                    if (ar.exception != null) {
                        mPhone.notifySuppServiceFailed(getFailedService(msg.what));
                    }
                    operationComplete();
                } else {
                    if (msg.what != EVENT_SWITCH_RESULT) {
                        // EVENT_SWITCH_RESULT in GSM call triggers operationComplete() which gets
                        // the current call list. But in CDMA there is no list so there is nothing
                        // to do. Other messages however are not expected in CDMA.
                        throw new RuntimeException("unexpected event " + msg.what + " not handled by " +
                                "phone type " + mPhone.getPhoneType());
                    }
                }
            break;

            case EVENT_GET_LAST_CALL_FAIL_CAUSE:
                int causeCode;
                String vendorCause = null;
                ar = (AsyncResult)msg.obj;

                operationComplete();

                if (ar.exception != null) {
                    // An exception occurred...just treat the disconnect
                    // cause as "normal"
                    causeCode = CallFailCause.NORMAL_CLEARING;
                    Rlog.i(LOG_TAG,
                            "Exception during getLastCallFailCause, assuming normal disconnect");
                } else {
                    LastCallFailCause failCause = (LastCallFailCause)ar.result;
                    causeCode = failCause.causeCode;
                    vendorCause = failCause.vendorCause;
                }
                // Log the causeCode if its not normal
                if (causeCode == CallFailCause.NO_CIRCUIT_AVAIL ||
                    causeCode == CallFailCause.TEMPORARY_FAILURE ||
                    causeCode == CallFailCause.SWITCHING_CONGESTION ||
                    causeCode == CallFailCause.CHANNEL_NOT_AVAIL ||
                    causeCode == CallFailCause.QOS_NOT_AVAIL ||
                    causeCode == CallFailCause.BEARER_NOT_AVAIL ||
                    causeCode == CallFailCause.ERROR_UNSPECIFIED) {

                    CellLocation loc = mPhone.getCellLocation();
                    int cid = -1;
                    if (loc != null) {
                        if (isPhoneTypeGsm()) {
                            cid = ((GsmCellLocation)loc).getCid();
                        } else {
                            cid = ((CdmaCellLocation)loc).getBaseStationId();
                        }
                    }
                    EventLog.writeEvent(EventLogTags.CALL_DROP, causeCode, cid,
                            TelephonyManager.getDefault().getNetworkType());
                }

                for (int i = 0, s = mDroppedDuringPoll.size(); i < s ; i++) {
                    GsmCdmaConnection conn = mDroppedDuringPoll.get(i);

                    conn.onRemoteDisconnect(causeCode, vendorCause);
                }

                updatePhoneState();

                mPhone.notifyPreciseCallStateChanged();
                mDroppedDuringPoll.clear();
            break;

            case EVENT_REPOLL_AFTER_DELAY:
            case EVENT_CALL_STATE_CHANGE:
                pollCallsWhenSafe();
            break;

            case EVENT_RADIO_AVAILABLE:
                handleRadioAvailable();
            break;

            case EVENT_RADIO_NOT_AVAILABLE:
                handleRadioNotAvailable();
            break;

            case EVENT_EXIT_ECM_RESPONSE_CDMA:
                if (!isPhoneTypeGsm()) {
                    // no matter the result, we still do the same here
                    if (mPendingCallInEcm) {
                        mCi.dial(mPendingMO.getAddress(), mPendingCallClirMode, obtainCompleteMessage());
                        mPendingCallInEcm = false;
                    }
                    mPhone.unsetOnEcbModeExitResponse(this);
                } else {
                    throw new RuntimeException("unexpected event " + msg.what + " not handled by " +
                            "phone type " + mPhone.getPhoneType());
                }
                break;

            case EVENT_CALL_WAITING_INFO_CDMA:
                if (!isPhoneTypeGsm()) {
                    ar = (AsyncResult)msg.obj;
                    if (ar.exception == null) {
                        handleCallWaitingInfo((CdmaCallWaitingNotification)ar.result);
                        Rlog.d(LOG_TAG, "Event EVENT_CALL_WAITING_INFO_CDMA Received");
                    }
                } else {
                    throw new RuntimeException("unexpected event " + msg.what + " not handled by " +
                            "phone type " + mPhone.getPhoneType());
                }
                break;

            case EVENT_THREE_WAY_DIAL_L2_RESULT_CDMA:
                if (!isPhoneTypeGsm()) {
                    ar = (AsyncResult)msg.obj;
                    if (ar.exception == null) {
                        // Assume 3 way call is connected
                        mPendingMO.onConnectedInOrOut();
                        mPendingMO = null;
                    }
                } else {
                    throw new RuntimeException("unexpected event " + msg.what + " not handled by " +
                            "phone type " + mPhone.getPhoneType());
                }
                break;

            case EVENT_THREE_WAY_DIAL_BLANK_FLASH:
                if (!isPhoneTypeGsm()) {
                    ar = (AsyncResult) msg.obj;
                    if (ar.exception == null) {
                        postDelayed(
                                new Runnable() {
                                    public void run() {
                                        if (mPendingMO != null) {
                                            mCi.sendCDMAFeatureCode(mPendingMO.getAddress(),
                                                    obtainMessage(EVENT_THREE_WAY_DIAL_L2_RESULT_CDMA));
                                        }
                                    }
                                }, m3WayCallFlashDelay);
                    } else {
                        mPendingMO = null;
                        Rlog.w(LOG_TAG, "exception happened on Blank Flash for 3-way call");
                    }
                } else {
                    throw new RuntimeException("unexpected event " + msg.what + " not handled by " +
                            "phone type " + mPhone.getPhoneType());
                }
                break;

            default:{
                throw new RuntimeException("unexpected event " + msg.what + " not handled by " +
                        "phone type " + mPhone.getPhoneType());
            }
        }
    }

    //CDMA
    /**
     * Check and enable data call after an emergency call is dropped if it's
     * not in ECM
     */
    private void checkAndEnableDataCallAfterEmergencyCallDropped() {
        if (mIsInEmergencyCall) {
            mIsInEmergencyCall = false;
            String inEcm=SystemProperties.get(TelephonyProperties.PROPERTY_INECM_MODE, "false");
            if (Phone.DEBUG_PHONE) {
                log("checkAndEnableDataCallAfterEmergencyCallDropped,inEcm=" + inEcm);
            }
            if (inEcm.compareTo("false") == 0) {
                // Re-initiate data connection
                mPhone.mDcTracker.setInternalDataEnabled(true);
                mPhone.notifyEmergencyCallRegistrants(false);
            }
            mPhone.sendEmergencyCallStateChange(false);
        }
    }

    /**
     * Check the MT call to see if it's a new ring or
     * a unknown connection.
     */
    private Connection checkMtFindNewRinging(DriverCall dc, int i) {

        Connection newRinging = null;

        // it's a ringing call
        if (mConnections[i].getCall() == mRingingCall) {
            newRinging = mConnections[i];
            if (Phone.DEBUG_PHONE) log("Notify new ring " + dc);
        } else {
            // Something strange happened: a call which is neither
            // a ringing call nor the one we created. It could be the
            // call collision result from RIL
            Rlog.e(LOG_TAG,"Phantom call appeared " + dc);
            // If it's a connected call, set the connect time so that
            // it's non-zero.  It may not be accurate, but at least
            // it won't appear as a Missed Call.
            if (dc.state != DriverCall.State.ALERTING
                    && dc.state != DriverCall.State.DIALING) {
                mConnections[i].onConnectedInOrOut();
                if (dc.state == DriverCall.State.HOLDING) {
                    // We've transitioned into HOLDING
                    mConnections[i].onStartedHolding();
                }
            }
        }
        return newRinging;
    }

    //CDMA
    /**
     * Check if current call is in emergency call
     *
     * @return true if it is in emergency call
     *         false if it is not in emergency call
     */
    public boolean isInEmergencyCall() {
        return mIsInEmergencyCall;
    }

    private boolean isPhoneTypeGsm() {
        return mPhone.getPhoneType() == PhoneConstants.PHONE_TYPE_GSM;
    }

    public GsmCdmaPhone getPhone() {
        return mPhone;
    }

    @Override
    protected void log(String msg) {
        Rlog.d(LOG_TAG, "[GsmCdmaCallTracker] " + msg);
    }

    @Override
    public void dump(FileDescriptor fd, PrintWriter pw, String[] args) {
        pw.println("GsmCdmaCallTracker extends:");
        super.dump(fd, pw, args);
        pw.println("mConnections: length=" + mConnections.length);
        for(int i=0; i < mConnections.length; i++) {
            pw.printf("  mConnections[%d]=%s\n", i, mConnections[i]);
        }
        pw.println(" mVoiceCallEndedRegistrants=" + mVoiceCallEndedRegistrants);
        pw.println(" mVoiceCallStartedRegistrants=" + mVoiceCallStartedRegistrants);
        if (!isPhoneTypeGsm()) {
            pw.println(" mCallWaitingRegistrants=" + mCallWaitingRegistrants);
        }
        pw.println(" mDroppedDuringPoll: size=" + mDroppedDuringPoll.size());
        for(int i = 0; i < mDroppedDuringPoll.size(); i++) {
            pw.printf( "  mDroppedDuringPoll[%d]=%s\n", i, mDroppedDuringPoll.get(i));
        }
        pw.println(" mRingingCall=" + mRingingCall);
        pw.println(" mForegroundCall=" + mForegroundCall);
        pw.println(" mBackgroundCall=" + mBackgroundCall);
        pw.println(" mPendingMO=" + mPendingMO);
        pw.println(" mHangupPendingMO=" + mHangupPendingMO);
        pw.println(" mPhone=" + mPhone);
        pw.println(" mDesiredMute=" + mDesiredMute);
        pw.println(" mState=" + mState);
        if (!isPhoneTypeGsm()) {
            pw.println(" mPendingCallInEcm=" + mPendingCallInEcm);
            pw.println(" mIsInEmergencyCall=" + mIsInEmergencyCall);
            pw.println(" mPendingCallClirMode=" + mPendingCallClirMode);
            pw.println(" mIsEcmTimerCanceled=" + mIsEcmTimerCanceled);
        }

    }

    @Override
    public PhoneConstants.State getState() {
        return mState;
    }

    public int getMaxConnectionsPerCall() {
        return mPhone.isPhoneTypeGsm() ?
                MAX_CONNECTIONS_PER_CALL_GSM :
                MAX_CONNECTIONS_PER_CALL_CDMA;
    }
}<|MERGE_RESOLUTION|>--- conflicted
+++ resolved
@@ -1077,13 +1077,8 @@
             mPhone.notifyPreciseCallStateChanged();
         }
 
-<<<<<<< HEAD
-        /* If all handover connections are mapped during this poll process clean it up */
-        if(handoverConnectionsSize > 0 && mHandoverConnections.size() == 0) {
-=======
         // If all handover connections are mapped during this poll process clean it up
         if (handoverConnectionsSize > 0 && mHandoverConnections.size() == 0) {
->>>>>>> b7f55afe
             Phone imsPhone = mPhone.getImsPhone();
             if (imsPhone != null) {
                 imsPhone.callEndCleanupHandOverCallIfAny();
