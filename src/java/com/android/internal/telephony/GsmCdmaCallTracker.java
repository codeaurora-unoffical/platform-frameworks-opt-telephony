--- conflicted
+++ resolved
@@ -107,11 +107,7 @@
     private boolean mPendingCallInEcm;
     private boolean mIsInEmergencyCall;
     private int mPendingCallClirMode;
-<<<<<<< HEAD
     private UUSInfo mPendingCallUusInfo;
-    private boolean mIsEcmTimerCanceled;
-=======
->>>>>>> ea3d25ab
     private int m3WayCallFlashDelay;
 
     /**
@@ -193,12 +189,8 @@
             mPendingCallInEcm = false;
             mIsInEmergencyCall = false;
             mPendingCallClirMode = CommandsInterface.CLIR_DEFAULT;
-<<<<<<< HEAD
             mPendingCallUusInfo = null;
-            mIsEcmTimerCanceled = false;
-=======
             mPhone.setEcmCanceledForEmergency(false /*isCanceled*/);
->>>>>>> ea3d25ab
             m3WayCallFlashDelay = 0;
             mCi.registerForCallWaitingInfo(this, EVENT_CALL_WAITING_INFO_CDMA, null);
         }
@@ -392,17 +384,7 @@
      */
     @UnsupportedAppUsage
     private void handleEcmTimer(int action) {
-<<<<<<< HEAD
         EcbmHandler.getInstance().handleTimerInEmergencyCallbackMode(action);
-        switch(action) {
-            case EcbmHandler.CANCEL_ECM_TIMER: mIsEcmTimerCanceled = true; break;
-            case EcbmHandler.RESTART_ECM_TIMER: mIsEcmTimerCanceled = false; break;
-            default:
-                Rlog.e(LOG_TAG, "handleEcmTimer, unsupported action " + action);
-        }
-=======
-        mPhone.handleTimerInEmergencyCallbackMode(action);
->>>>>>> ea3d25ab
     }
 
     //CDMA
@@ -463,11 +445,7 @@
 
         // Cancel Ecm timer if a second emergency call is originating in Ecm mode
         if (isPhoneInEcmMode && isEmergencyCall) {
-<<<<<<< HEAD
-            handleEcmTimer(EcbmHandler.CANCEL_ECM_TIMER);
-=======
-            mPhone.handleTimerInEmergencyCallbackMode(GsmCdmaPhone.CANCEL_ECM_TIMER);
->>>>>>> ea3d25ab
+            EcbmHandler.getInstance().handleTimerInEmergencyCallbackMode(EcbmHandler.CANCEL_ECM_TIMER);
         }
 
         // The new call must be assigned to the foreground call.
@@ -899,14 +877,9 @@
                         mHangupPendingMO = false;
 
                         // Re-start Ecm timer when an uncompleted emergency call ends
-<<<<<<< HEAD
-                        if (!isPhoneTypeGsm() && mIsEcmTimerCanceled) {
-                            handleEcmTimer(EcbmHandler.RESTART_ECM_TIMER);
-=======
                         if (!isPhoneTypeGsm() && mPhone.isEcmCanceledForEmergency()) {
-                            mPhone.handleTimerInEmergencyCallbackMode(
-                                    GsmCdmaPhone.RESTART_ECM_TIMER);
->>>>>>> ea3d25ab
+                            EcbmHandler.getInstance().handleTimerInEmergencyCallbackMode(
+                                    EcbmHandler.RESTART_ECM_TIMER);
                         }
 
                         try {
@@ -996,13 +969,8 @@
                     }
 
                     // Re-start Ecm timer when the connected emergency call ends
-<<<<<<< HEAD
-                    if (mIsEcmTimerCanceled) {
-                        handleEcmTimer(EcbmHandler.RESTART_ECM_TIMER);
-=======
                     if (mPhone.isEcmCanceledForEmergency()) {
-                        mPhone.handleTimerInEmergencyCallbackMode(GsmCdmaPhone.RESTART_ECM_TIMER);
->>>>>>> ea3d25ab
+                        EcbmHandler.getInstance().handleTimerInEmergencyCallbackMode(EcbmHandler.RESTART_ECM_TIMER);
                     }
                     // If emergency call is not going through while dialing
                     checkAndEnableDataCallAfterEmergencyCallDropped();
@@ -1258,8 +1226,8 @@
 
         if (conn == mPendingMO) {
             // Re-start Ecm timer when an uncompleted emergency call ends
-            if (mIsEcmTimerCanceled) {
-                handleEcmTimer(EcbmHandler.RESTART_ECM_TIMER);
+            if (mPhone.isEcmCanceledForEmergency()) {
+                EcbmHandler.getInstance().handleTimerInEmergencyCallbackMode(EcbmHandler.RESTART_ECM_TIMER);
             }
 
             // Allow HANGUP to RIL during pending MO is present
