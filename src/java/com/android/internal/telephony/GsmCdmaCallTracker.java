--- conflicted
+++ resolved
@@ -197,10 +197,7 @@
         }
 
         if (mPendingMO != null) {
-<<<<<<< HEAD
-=======
             // Send the notification that the pending call was disconnected to the higher layers.
->>>>>>> 3be1062b
             mPendingMO.onDisconnect(DisconnectCause.ERROR_UNSPECIFIED);
             mPendingMO.dispose();
         }
