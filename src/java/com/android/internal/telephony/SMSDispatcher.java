/*
<<<<<<< HEAD
 * Copyright (c) 2012-2013, The Linux Foundation. All rights reserved.
 * Not a Contribution.
=======
>>>>>>> 449cbf85
 * Copyright (C) 2006 The Android Open Source Project
 *
 * Licensed under the Apache License, Version 2.0 (the "License");
 * you may not use this file except in compliance with the License.
 * You may obtain a copy of the License at
 *
 *      http://www.apache.org/licenses/LICENSE-2.0
 *
 * Unless required by applicable law or agreed to in writing, software
 * distributed under the License is distributed on an "AS IS" BASIS,
 * WITHOUT WARRANTIES OR CONDITIONS OF ANY KIND, either express or implied.
 * See the License for the specific language governing permissions and
 * limitations under the License.
 */

package com.android.internal.telephony;

import android.app.Activity;
import android.app.AlertDialog;
import android.app.PendingIntent;
import android.app.PendingIntent.CanceledException;
import android.content.ContentResolver;
import android.content.ContentValues;
import android.content.Context;
import android.content.DialogInterface;
import android.content.Intent;
import android.content.pm.ApplicationInfo;
import android.content.pm.PackageInfo;
import android.content.pm.PackageManager;
import android.content.res.Resources;
import android.database.ContentObserver;
import android.database.sqlite.SqliteWrapper;
import android.net.Uri;
import android.os.AsyncResult;
import android.os.Binder;
import android.os.Handler;
import android.os.Message;
import android.os.SystemProperties;
import android.provider.Settings;
import android.provider.Telephony;
import android.provider.Telephony.Sms;
import android.telephony.PhoneNumberUtils;
import android.telephony.Rlog;
import android.telephony.ServiceState;
import android.telephony.TelephonyManager;
import android.text.Html;
import android.text.Spanned;
import android.util.EventLog;
import android.view.LayoutInflater;
import android.view.View;
import android.view.ViewGroup;
import android.view.WindowManager;
import android.widget.Button;
import android.widget.CheckBox;
import android.widget.CompoundButton;
import android.widget.TextView;

import com.android.internal.R;
import com.android.internal.telephony.GsmAlphabet.TextEncodingDetails;
import com.android.internal.telephony.ImsSMSDispatcher;

import java.util.ArrayList;
import java.util.HashMap;
import java.util.Random;
import java.util.concurrent.atomic.AtomicInteger;

import static android.telephony.SmsManager.RESULT_ERROR_FDN_CHECK_FAILURE;
import static android.telephony.SmsManager.RESULT_ERROR_GENERIC_FAILURE;
import static android.telephony.SmsManager.RESULT_ERROR_LIMIT_EXCEEDED;
import static android.telephony.SmsManager.RESULT_ERROR_NO_SERVICE;
import static android.telephony.SmsManager.RESULT_ERROR_NULL_PDU;
import static android.telephony.SmsManager.RESULT_ERROR_RADIO_OFF;

public abstract class SMSDispatcher extends Handler {
    static final String TAG = "SMSDispatcher";    // accessed from inner class
    static final boolean DBG = false;
    private static final String SEND_NEXT_MSG_EXTRA = "SendNextMsg";

    /** Permission required to send SMS to short codes without user confirmation. */
    private static final String SEND_SMS_NO_CONFIRMATION_PERMISSION =
            "android.permission.SEND_SMS_NO_CONFIRMATION";

    private static final int PREMIUM_RULE_USE_SIM = 1;
    private static final int PREMIUM_RULE_USE_NETWORK = 2;
    private static final int PREMIUM_RULE_USE_BOTH = 3;
    private final AtomicInteger mPremiumSmsRule = new AtomicInteger(PREMIUM_RULE_USE_SIM);
    private final SettingsObserver mSettingsObserver;

    /** SMS send complete. */
    protected static final int EVENT_SEND_SMS_COMPLETE = 2;

    /** Retry sending a previously failed SMS message */
    private static final int EVENT_SEND_RETRY = 3;

    /** Confirmation required for sending a large number of messages. */
    private static final int EVENT_SEND_LIMIT_REACHED_CONFIRMATION = 4;

    /** Send the user confirmed SMS */
    static final int EVENT_SEND_CONFIRMED_SMS = 5;  // accessed from inner class

    /** Don't send SMS (user did not confirm). */
    static final int EVENT_STOP_SENDING = 7;        // accessed from inner class

    /** Confirmation required for third-party apps sending to an SMS short code. */
    private static final int EVENT_CONFIRM_SEND_TO_POSSIBLE_PREMIUM_SHORT_CODE = 8;

    /** Confirmation required for third-party apps sending to an SMS short code. */
    private static final int EVENT_CONFIRM_SEND_TO_PREMIUM_SHORT_CODE = 9;

    /** Handle status report from {@code CdmaInboundSmsHandler}. */
    protected static final int EVENT_HANDLE_STATUS_REPORT = 10;

    /** Radio is ON */
    protected static final int EVENT_RADIO_ON = 11;

    /** IMS registration/SMS format changed */
    protected static final int EVENT_IMS_STATE_CHANGED = 12;

    /** Callback from RIL_REQUEST_IMS_REGISTRATION_STATE */
    protected static final int EVENT_IMS_STATE_DONE = 13;

    // other
    protected static final int EVENT_NEW_ICC_SMS = 14;
    protected static final int EVENT_ICC_CHANGED = 15;

    /** Class2 SMS  */
    static final protected int EVENT_SMS_ON_ICC = 16;

    protected PhoneBase mPhone;
    protected final Context mContext;
    protected final ContentResolver mResolver;
    protected final CommandsInterface mCi;
    protected final TelephonyManager mTelephonyManager;

    /** Maximum number of times to retry sending a failed SMS. */
    private static final int MAX_SEND_RETRIES = 3;
    /** Delay before next send attempt on a failed SMS, in milliseconds. */
    private static final int SEND_RETRY_DELAY = 2000;
    /** single part SMS */
    private static final int SINGLE_PART_SMS = 1;
    /** Message sending queue limit */
    private static final int MO_MSG_QUEUE_LIMIT = 5;

    /**
     * Message reference for a CONCATENATED_8_BIT_REFERENCE or
     * CONCATENATED_16_BIT_REFERENCE message set.  Should be
     * incremented for each set of concatenated messages.
     * Static field shared by all dispatcher objects.
     */
    private static int sConcatenatedRef = new Random().nextInt(256);

    /** Outgoing message counter. Shared by all dispatchers. */
    private SmsUsageMonitor mUsageMonitor;

    private ImsSMSDispatcher mImsSMSDispatcher;

    /** Number of outgoing SmsTrackers waiting for user confirmation. */
    private int mPendingTrackerCount;

    /* Flags indicating whether the current device allows sms service */
    protected boolean mSmsCapable = true;
    protected boolean mSmsSendDisabled;

    protected int mRemainingMessages = -1;

    protected static int getNextConcatenatedRef() {
        sConcatenatedRef += 1;
        return sConcatenatedRef;
    }

    /**
     * Create a new SMS dispatcher.
     * @param phone the Phone to use
     * @param usageMonitor the SmsUsageMonitor to use
     */
    protected SMSDispatcher(PhoneBase phone, SmsUsageMonitor usageMonitor,
            ImsSMSDispatcher imsSMSDispatcher) {
        mPhone = phone;
        mImsSMSDispatcher = imsSMSDispatcher;
        mContext = phone.getContext();
        mResolver = mContext.getContentResolver();
        mCi = phone.mCi;
        mUsageMonitor = usageMonitor;
        mTelephonyManager = (TelephonyManager) mContext.getSystemService(Context.TELEPHONY_SERVICE);
        mSettingsObserver = new SettingsObserver(this, mPremiumSmsRule, mContext);
        mContext.getContentResolver().registerContentObserver(Settings.Global.getUriFor(
                Settings.Global.SMS_SHORT_CODE_RULE), false, mSettingsObserver);

        mSmsCapable = mContext.getResources().getBoolean(
                com.android.internal.R.bool.config_sms_capable);
        mSmsSendDisabled = !SystemProperties.getBoolean(
                                TelephonyProperties.PROPERTY_SMS_SEND, mSmsCapable);
        Rlog.d(TAG, "SMSDispatcher: ctor mSmsCapable=" + mSmsCapable + " format=" + getFormat()
                + " mSmsSendDisabled=" + mSmsSendDisabled);
    }

    /**
     * Observe the secure setting for updated premium sms determination rules
     */
    private static class SettingsObserver extends ContentObserver {
        private final AtomicInteger mPremiumSmsRule;
        private final Context mContext;
        SettingsObserver(Handler handler, AtomicInteger premiumSmsRule, Context context) {
            super(handler);
            mPremiumSmsRule = premiumSmsRule;
            mContext = context;
            onChange(false); // load initial value;
        }

        @Override
        public void onChange(boolean selfChange) {
            mPremiumSmsRule.set(Settings.Global.getInt(mContext.getContentResolver(),
                    Settings.Global.SMS_SHORT_CODE_RULE, PREMIUM_RULE_USE_SIM));
        }
    }

    protected void updatePhoneObject(PhoneBase phone) {
        mPhone = phone;
        mUsageMonitor = phone.mSmsUsageMonitor;
        Rlog.d(TAG, "Active phone changed to " + mPhone.getPhoneName() );
    }

    /** Unregister for incoming SMS events. */
    public void dispose() {
        mContext.getContentResolver().unregisterContentObserver(mSettingsObserver);
    }

    /**
     * The format of the message PDU in the associated broadcast intent.
     * This will be either "3gpp" for GSM/UMTS/LTE messages in 3GPP format
     * or "3gpp2" for CDMA/LTE messages in 3GPP2 format.
     *
     * Note: All applications which handle incoming SMS messages by processing the
     * SMS_RECEIVED_ACTION broadcast intent MUST pass the "format" extra from the intent
     * into the new methods in {@link android.telephony.SmsMessage} which take an
     * extra format parameter. This is required in order to correctly decode the PDU on
     * devices which require support for both 3GPP and 3GPP2 formats at the same time,
     * such as CDMA/LTE devices and GSM/CDMA world phones.
     *
     * @return the format of the message PDU
     */
    protected abstract String getFormat();

    /**
     * Pass the Message object to subclass to handle. Currently used to pass CDMA status reports
     * from {@link com.android.internal.telephony.cdma.CdmaInboundSmsHandler}.
     * @param o the SmsMessage containing the status report
     */
    protected void handleStatusReport(Object o) {
        Rlog.d(TAG, "handleStatusReport() called with no subclass.");
    }

    /* TODO: Need to figure out how to keep track of status report routing in a
     *       persistent manner. If the phone process restarts (reboot or crash),
     *       we will lose this list and any status reports that come in after
     *       will be dropped.
     */
    /** Sent messages awaiting a delivery status report. */
    protected final ArrayList<SmsTracker> deliveryPendingList = new ArrayList<SmsTracker>();

    /**
     * Handles events coming from the phone stack. Overridden from handler.
     *
     * @param msg the message to handle
     */
    @Override
    public void handleMessage(Message msg) {
        switch (msg.what) {
        case EVENT_SEND_SMS_COMPLETE:
            // An outbound SMS has been successfully transferred, or failed.
            handleSendComplete((AsyncResult) msg.obj);
            break;

        case EVENT_SEND_RETRY:
            Rlog.d(TAG, "SMS retry..");
            sendRetrySms((SmsTracker) msg.obj);
            break;

        case EVENT_SEND_LIMIT_REACHED_CONFIRMATION:
            handleReachSentLimit((SmsTracker)(msg.obj));
            break;

        case EVENT_CONFIRM_SEND_TO_POSSIBLE_PREMIUM_SHORT_CODE:
            handleConfirmShortCode(false, (SmsTracker)(msg.obj));
            break;

        case EVENT_CONFIRM_SEND_TO_PREMIUM_SHORT_CODE:
            handleConfirmShortCode(true, (SmsTracker)(msg.obj));
            break;

        case EVENT_SEND_CONFIRMED_SMS:
        {
            SmsTracker tracker = (SmsTracker) msg.obj;
            if (tracker.isMultipart()) {
                sendMultipartSms(tracker);
            } else {
                sendSms(tracker);
            }
            mPendingTrackerCount--;
            break;
        }

        case EVENT_STOP_SENDING:
        {
            SmsTracker tracker = (SmsTracker) msg.obj;
            if (tracker.mSentIntent != null) {
                try {
                    tracker.mSentIntent.send(RESULT_ERROR_LIMIT_EXCEEDED);
                } catch (CanceledException ex) {
                    Rlog.e(TAG, "failed to send RESULT_ERROR_LIMIT_EXCEEDED");
                }
            }
            mPendingTrackerCount--;
            break;
        }

        case EVENT_HANDLE_STATUS_REPORT:
            handleStatusReport(msg.obj);
            break;

        default:
            Rlog.e(TAG, "handleMessage() ignoring message of unexpected type " + msg.what);
        }
    }

    /**
     * Called when SMS send completes. Broadcasts a sentIntent on success.
     * On failure, either sets up retries or broadcasts a sentIntent with
     * the failure in the result code.
     *
     * @param ar AsyncResult passed into the message handler.  ar.result should
     *           an SmsResponse instance if send was successful.  ar.userObj
     *           should be an SmsTracker instance.
     */
    protected void handleSendComplete(AsyncResult ar) {
        SmsTracker tracker = (SmsTracker) ar.userObj;
        PendingIntent sentIntent = tracker.mSentIntent;

        if (ar.result != null) {
            tracker.mMessageRef = ((SmsResponse)ar.result).mMessageRef;
        } else {
            Rlog.d(TAG, "SmsResponse was null");
        }

        if (ar.exception == null) {
            if (DBG) Rlog.d(TAG, "SMS send complete. Broadcasting intent: " + sentIntent);

            if (SmsApplication.shouldWriteMessageForPackage(
                    tracker.mAppInfo.applicationInfo.packageName, mContext)) {
                // Persist it into the SMS database as a sent message
                // so the user can see it in their default app.
                tracker.writeSentMessage(mContext);
            }

            if (tracker.mDeliveryIntent != null) {
                // Expecting a status report.  Add it to the list.
                deliveryPendingList.add(tracker);
            }

            if (sentIntent != null) {
                try {
                    if (mRemainingMessages > -1) {
                        mRemainingMessages--;
                    }

                    if (mRemainingMessages == 0) {
                        Intent sendNext = new Intent();
                        sendNext.putExtra(SEND_NEXT_MSG_EXTRA, true);
                        sentIntent.send(mContext, Activity.RESULT_OK, sendNext);
                    } else {
                        sentIntent.send(Activity.RESULT_OK);
                    }
                } catch (CanceledException ex) {}
            }
        } else {
            if (DBG) Rlog.d(TAG, "SMS send failed");

            int ss = mPhone.getServiceState().getState();

            if ( tracker.mImsRetry > 0 && ss != ServiceState.STATE_IN_SERVICE) {
                // This is retry after failure over IMS but voice is not available.
                // Set retry to max allowed, so no retry is sent and
                //   cause RESULT_ERROR_GENERIC_FAILURE to be returned to app.
                tracker.mRetryCount = MAX_SEND_RETRIES;

                Rlog.d(TAG, "handleSendComplete: Skipping retry: "
                +" isIms()="+isIms()
                +" mRetryCount="+tracker.mRetryCount
                +" mImsRetry="+tracker.mImsRetry
                +" mMessageRef="+tracker.mMessageRef
                +" SS= "+mPhone.getServiceState().getState());
            }

            // if sms over IMS is not supported on data and voice is not available...
            if (!isIms() && ss != ServiceState.STATE_IN_SERVICE) {
                handleNotInService(ss, tracker.mSentIntent);
            } else if ((((CommandException)(ar.exception)).getCommandError()
                    == CommandException.Error.SMS_FAIL_RETRY) &&
                   tracker.mRetryCount < MAX_SEND_RETRIES) {
                // Retry after a delay if needed.
                // TODO: According to TS 23.040, 9.2.3.6, we should resend
                //       with the same TP-MR as the failed message, and
                //       TP-RD set to 1.  However, we don't have a means of
                //       knowing the MR for the failed message (EF_SMSstatus
                //       may or may not have the MR corresponding to this
                //       message, depending on the failure).  Also, in some
                //       implementations this retry is handled by the baseband.
                tracker.mRetryCount++;
                Message retryMsg = obtainMessage(EVENT_SEND_RETRY, tracker);
                sendMessageDelayed(retryMsg, SEND_RETRY_DELAY);
            } else if (tracker.mSentIntent != null) {
                int error = RESULT_ERROR_GENERIC_FAILURE;

                if (((CommandException)(ar.exception)).getCommandError()
                        == CommandException.Error.FDN_CHECK_FAILURE) {
                    error = RESULT_ERROR_FDN_CHECK_FAILURE;
                }
                // Done retrying; return an error to the app.
                try {
                    Intent fillIn = new Intent();
                    if (ar.result != null) {
                        fillIn.putExtra("errorCode", ((SmsResponse)ar.result).mErrorCode);
                    }
                    if (mRemainingMessages > -1) {
                        mRemainingMessages--;
                    }

                    if (mRemainingMessages == 0) {
                        fillIn.putExtra(SEND_NEXT_MSG_EXTRA, true);
                    }

                    tracker.mSentIntent.send(mContext, error, fillIn);
                } catch (CanceledException ex) {}
            }
        }
    }

    /**
     * Handles outbound message when the phone is not in service.
     *
     * @param ss     Current service state.  Valid values are:
     *                  OUT_OF_SERVICE
     *                  EMERGENCY_ONLY
     *                  POWER_OFF
     * @param sentIntent the PendingIntent to send the error to
     */
    protected static void handleNotInService(int ss, PendingIntent sentIntent) {
        if (sentIntent != null) {
            try {
                if (ss == ServiceState.STATE_POWER_OFF) {
                    sentIntent.send(RESULT_ERROR_RADIO_OFF);
                } else {
                    sentIntent.send(RESULT_ERROR_NO_SERVICE);
                }
            } catch (CanceledException ex) {}
        }
    }

    /**
     * Send a data based SMS to a specific application port.
     *
     * @param destAddr the address to send the message to
     * @param scAddr is the service center address or null to use
     *  the current default SMSC
     * @param destPort the port to deliver the message to
     * @param data the body of the message to send
     * @param sentIntent if not NULL this <code>PendingIntent</code> is
     *  broadcast when the message is successfully sent, or failed.
     *  The result code will be <code>Activity.RESULT_OK<code> for success,
     *  or one of these errors:<br>
     *  <code>RESULT_ERROR_GENERIC_FAILURE</code><br>
     *  <code>RESULT_ERROR_RADIO_OFF</code><br>
     *  <code>RESULT_ERROR_NULL_PDU</code><br>
     *  <code>RESULT_ERROR_NO_SERVICE</code><br>.
     *  For <code>RESULT_ERROR_GENERIC_FAILURE</code> the sentIntent may include
     *  the extra "errorCode" containing a radio technology specific value,
     *  generally only useful for troubleshooting.<br>
     *  The per-application based SMS control checks sentIntent. If sentIntent
     *  is NULL the caller will be checked against all unknown applications,
     *  which cause smaller number of SMS to be sent in checking period.
     * @param deliveryIntent if not NULL this <code>PendingIntent</code> is
     *  broadcast when the message is delivered to the recipient.  The
     *  raw pdu of the status report is in the extended data ("pdu").
     */
    protected abstract void sendData(String destAddr, String scAddr, int destPort,
            byte[] data, PendingIntent sentIntent, PendingIntent deliveryIntent);

    /**
     * Send a text based SMS.
     *
     * @param destAddr the address to send the message to
     * @param scAddr is the service center address or null to use
     *  the current default SMSC
     * @param text the body of the message to send
     * @param sentIntent if not NULL this <code>PendingIntent</code> is
     *  broadcast when the message is successfully sent, or failed.
     *  The result code will be <code>Activity.RESULT_OK<code> for success,
     *  or one of these errors:<br>
     *  <code>RESULT_ERROR_GENERIC_FAILURE</code><br>
     *  <code>RESULT_ERROR_RADIO_OFF</code><br>
     *  <code>RESULT_ERROR_NULL_PDU</code><br>
     *  <code>RESULT_ERROR_NO_SERVICE</code><br>.
     *  For <code>RESULT_ERROR_GENERIC_FAILURE</code> the sentIntent may include
     *  the extra "errorCode" containing a radio technology specific value,
     *  generally only useful for troubleshooting.<br>
     *  The per-application based SMS control checks sentIntent. If sentIntent
     *  is NULL the caller will be checked against all unknown applications,
     *  which cause smaller number of SMS to be sent in checking period.
     * @param deliveryIntent if not NULL this <code>PendingIntent</code> is
     *  broadcast when the message is delivered to the recipient.  The
     *  raw pdu of the status report is in the extended data ("pdu").
     */
    protected abstract void sendText(String destAddr, String scAddr,
            String text, PendingIntent sentIntent, PendingIntent deliveryIntent);

    /**
     * Send a text based SMS.
     *
     * @param destAddr the address to send the message to
     * @param scAddr is the service center address or null to use
     *  the current default SMSC
     * @param text the body of the message to send
     * @param sentIntent if not NULL this <code>PendingIntent</code> is
     *  broadcast when the message is successfully sent, or failed.
     *  The result code will be <code>Activity.RESULT_OK<code> for success,
     *  or one of these errors:<br>
     *  <code>RESULT_ERROR_GENERIC_FAILURE</code><br>
     *  <code>RESULT_ERROR_RADIO_OFF</code><br>
     *  <code>RESULT_ERROR_NULL_PDU</code><br>
     *  <code>RESULT_ERROR_NO_SERVICE</code><br>.
     *  For <code>RESULT_ERROR_GENERIC_FAILURE</code> the sentIntent may include
     *  the extra "errorCode" containing a radio technology specific value,
     *  generally only useful for troubleshooting.<br>
     *  The per-application based SMS control checks sentIntent. If sentIntent
     *  is NULL the caller will be checked against all unknown applications,
     *  which cause smaller number of SMS to be sent in checking period.
     * @param deliveryIntent if not NULL this <code>PendingIntent</code> is
     *  broadcast when the message is delivered to the recipient.  The
     *  raw pdu of the status report is in the extended data ("pdu").
     * @param priority Priority level of the message
     */
    protected abstract void sendTextWithPriority(String destAddr, String scAddr, String text,
            PendingIntent sentIntent, PendingIntent deliveryIntent, int priority);

    /**
     * Calculate the number of septets needed to encode the message.
     *
     * @param messageBody the message to encode
     * @param use7bitOnly ignore (but still count) illegal characters if true
     * @return TextEncodingDetails
     */
    protected abstract TextEncodingDetails calculateLength(CharSequence messageBody,
            boolean use7bitOnly);

    /**
     * Send a multi-part text based SMS.
     *
     * @param destAddr the address to send the message to
     * @param scAddr is the service center address or null to use
     *   the current default SMSC
     * @param parts an <code>ArrayList</code> of strings that, in order,
     *   comprise the original message
     * @param sentIntents if not null, an <code>ArrayList</code> of
     *   <code>PendingIntent</code>s (one for each message part) that is
     *   broadcast when the corresponding message part has been sent.
     *   The result code will be <code>Activity.RESULT_OK<code> for success,
     *   or one of these errors:
     *   <code>RESULT_ERROR_GENERIC_FAILURE</code>
     *   <code>RESULT_ERROR_RADIO_OFF</code>
     *   <code>RESULT_ERROR_NULL_PDU</code>
     *   <code>RESULT_ERROR_NO_SERVICE</code>.
     *  The per-application based SMS control checks sentIntent. If sentIntent
     *  is NULL the caller will be checked against all unknown applications,
     *  which cause smaller number of SMS to be sent in checking period.
     * @param deliveryIntents if not null, an <code>ArrayList</code> of
     *   <code>PendingIntent</code>s (one for each message part) that is
     *   broadcast when the corresponding message part has been delivered
     *   to the recipient.  The raw pdu of the status report is in the
     *   extended data ("pdu").
     */
    protected void sendMultipartText(String destAddr, String scAddr,
            ArrayList<String> parts, ArrayList<PendingIntent> sentIntents,
            ArrayList<PendingIntent> deliveryIntents) {

        int refNumber = getNextConcatenatedRef() & 0x00FF;
        int msgCount = parts.size();
        int encoding = SmsConstants.ENCODING_UNKNOWN;

        mRemainingMessages = msgCount;

        TextEncodingDetails[] encodingForParts = new TextEncodingDetails[msgCount];
        for (int i = 0; i < msgCount; i++) {
            TextEncodingDetails details = calculateLength(parts.get(i), false);
            if (encoding != details.codeUnitSize
                    && (encoding == SmsConstants.ENCODING_UNKNOWN
                            || encoding == SmsConstants.ENCODING_7BIT)) {
                encoding = details.codeUnitSize;
            }
            encodingForParts[i] = details;
        }

        for (int i = 0; i < msgCount; i++) {
            SmsHeader.ConcatRef concatRef = new SmsHeader.ConcatRef();
            concatRef.refNumber = refNumber;
            concatRef.seqNumber = i + 1;  // 1-based sequence
            concatRef.msgCount = msgCount;
            // TODO: We currently set this to true since our messaging app will never
            // send more than 255 parts (it converts the message to MMS well before that).
            // However, we should support 3rd party messaging apps that might need 16-bit
            // references
            // Note:  It's not sufficient to just flip this bit to true; it will have
            // ripple effects (several calculations assume 8-bit ref).
            concatRef.isEightBits = true;
            SmsHeader smsHeader = new SmsHeader();
            smsHeader.concatRef = concatRef;

            // Set the national language tables for 3GPP 7-bit encoding, if enabled.
            if (encoding == SmsConstants.ENCODING_7BIT) {
                smsHeader.languageTable = encodingForParts[i].languageTable;
                smsHeader.languageShiftTable = encodingForParts[i].languageShiftTable;
            }

            PendingIntent sentIntent = null;
            if (sentIntents != null && sentIntents.size() > i) {
                sentIntent = sentIntents.get(i);
            }

            PendingIntent deliveryIntent = null;
            if (deliveryIntents != null && deliveryIntents.size() > i) {
                deliveryIntent = deliveryIntents.get(i);
            }

            sendNewSubmitPdu(destAddr, scAddr, parts.get(i), smsHeader, encoding,
                    sentIntent, deliveryIntent, (i == (msgCount - 1)));
        }

    }

    /**
     * Create a new SubmitPdu and send it.
     */
    protected abstract void sendNewSubmitPdu(String destinationAddress, String scAddress,
            String message, SmsHeader smsHeader, int encoding,
            PendingIntent sentIntent, PendingIntent deliveryIntent, boolean lastPart);

    /**
     * Send a SMS
     * @param tracker will contain:
     * -smsc the SMSC to send the message through, or NULL for the
     *  default SMSC
     * -pdu the raw PDU to send
     * -sentIntent if not NULL this <code>Intent</code> is
     *  broadcast when the message is successfully sent, or failed.
     *  The result code will be <code>Activity.RESULT_OK<code> for success,
     *  or one of these errors:
     *  <code>RESULT_ERROR_GENERIC_FAILURE</code>
     *  <code>RESULT_ERROR_RADIO_OFF</code>
     *  <code>RESULT_ERROR_NULL_PDU</code>
     *  <code>RESULT_ERROR_NO_SERVICE</code>.
     *  The per-application based SMS control checks sentIntent. If sentIntent
     *  is NULL the caller will be checked against all unknown applications,
     *  which cause smaller number of SMS to be sent in checking period.
     * -deliveryIntent if not NULL this <code>Intent</code> is
     *  broadcast when the message is delivered to the recipient.  The
     *  raw pdu of the status report is in the extended data ("pdu").
     * -param destAddr the destination phone number (for short code confirmation)
     */
    protected void sendRawPdu(SmsTracker tracker) {
        HashMap map = tracker.mData;
        byte pdu[] = (byte[]) map.get("pdu");

        PendingIntent sentIntent = tracker.mSentIntent;
        if (mSmsSendDisabled) {
            if (sentIntent != null) {
                try {
                    sentIntent.send(RESULT_ERROR_NO_SERVICE);
                } catch (CanceledException ex) {}
            }
            Rlog.d(TAG, "Device does not support sending sms.");
            return;
        }

        if (pdu == null) {
            if (sentIntent != null) {
                try {
                    sentIntent.send(RESULT_ERROR_NULL_PDU);
                } catch (CanceledException ex) {}
            }
            return;
        }

        // Get calling app package name via UID from Binder call
        PackageManager pm = mContext.getPackageManager();
        String[] packageNames = pm.getPackagesForUid(Binder.getCallingUid());

        if (packageNames == null || packageNames.length == 0) {
            // Refuse to send SMS if we can't get the calling package name.
            Rlog.e(TAG, "Can't get calling app package name: refusing to send SMS");
            if (sentIntent != null) {
                try {
                    sentIntent.send(RESULT_ERROR_GENERIC_FAILURE);
                } catch (CanceledException ex) {
                    Rlog.e(TAG, "failed to send error result");
                }
            }
            return;
        }

        // Get package info via packagemanager
        PackageInfo appInfo;
        try {
            // XXX this is lossy- apps can share a UID
            appInfo = pm.getPackageInfo(packageNames[0], PackageManager.GET_SIGNATURES);
        } catch (PackageManager.NameNotFoundException e) {
            Rlog.e(TAG, "Can't get calling app package info: refusing to send SMS");
            if (sentIntent != null) {
                try {
                    sentIntent.send(RESULT_ERROR_GENERIC_FAILURE);
                } catch (CanceledException ex) {
                    Rlog.e(TAG, "failed to send error result");
                }
            }
            return;
        }

        // checkDestination() returns true if the destination is not a premium short code or the
        // sending app is approved to send to short codes. Otherwise, a message is sent to our
        // handler with the SmsTracker to request user confirmation before sending.
        if (checkDestination(tracker)) {
            // check for excessive outgoing SMS usage by this app
            if (!mUsageMonitor.check(appInfo.packageName, SINGLE_PART_SMS)) {
                sendMessage(obtainMessage(EVENT_SEND_LIMIT_REACHED_CONFIRMATION, tracker));
                return;
            }

            int ss = mPhone.getServiceState().getState();

            // if sms over IMS is not supported on data and voice is not available...
            if (!isIms() && ss != ServiceState.STATE_IN_SERVICE) {
                handleNotInService(ss, tracker.mSentIntent);
            } else {
                sendSms(tracker);
            }
        }
    }

    /**
     * Check if destination is a potential premium short code and sender is not pre-approved to
     * send to short codes.
     *
     * @param tracker the tracker for the SMS to send
     * @return true if the destination is approved; false if user confirmation event was sent
     */
    boolean checkDestination(SmsTracker tracker) {
        if (mContext.checkCallingOrSelfPermission(SEND_SMS_NO_CONFIRMATION_PERMISSION)
                == PackageManager.PERMISSION_GRANTED) {
            return true;            // app is pre-approved to send to short codes
        } else {
            int rule = mPremiumSmsRule.get();
            int smsCategory = SmsUsageMonitor.CATEGORY_NOT_SHORT_CODE;
            if (rule == PREMIUM_RULE_USE_SIM || rule == PREMIUM_RULE_USE_BOTH) {
                String simCountryIso = mTelephonyManager.getSimCountryIso();
                if (simCountryIso == null || simCountryIso.length() != 2) {
                    Rlog.e(TAG, "Can't get SIM country Iso: trying network country Iso");
                    simCountryIso = mTelephonyManager.getNetworkCountryIso();
                }

                smsCategory = mUsageMonitor.checkDestination(tracker.mDestAddress, simCountryIso);
            }
            if (rule == PREMIUM_RULE_USE_NETWORK || rule == PREMIUM_RULE_USE_BOTH) {
                String networkCountryIso = mTelephonyManager.getNetworkCountryIso();
                if (networkCountryIso == null || networkCountryIso.length() != 2) {
                    Rlog.e(TAG, "Can't get Network country Iso: trying SIM country Iso");
                    networkCountryIso = mTelephonyManager.getSimCountryIso();
                }

                smsCategory = SmsUsageMonitor.mergeShortCodeCategories(smsCategory,
                        mUsageMonitor.checkDestination(tracker.mDestAddress, networkCountryIso));
            }

            if (smsCategory == SmsUsageMonitor.CATEGORY_NOT_SHORT_CODE
                    || smsCategory == SmsUsageMonitor.CATEGORY_FREE_SHORT_CODE
                    || smsCategory == SmsUsageMonitor.CATEGORY_STANDARD_SHORT_CODE) {
                return true;    // not a premium short code
            }

            // Wait for user confirmation unless the user has set permission to always allow/deny
            int premiumSmsPermission = mUsageMonitor.getPremiumSmsPermission(
                    tracker.mAppInfo.packageName);
            if (premiumSmsPermission == SmsUsageMonitor.PREMIUM_SMS_PERMISSION_UNKNOWN) {
                // First time trying to send to premium SMS.
                premiumSmsPermission = SmsUsageMonitor.PREMIUM_SMS_PERMISSION_ASK_USER;
            }

            switch (premiumSmsPermission) {
                case SmsUsageMonitor.PREMIUM_SMS_PERMISSION_ALWAYS_ALLOW:
                    Rlog.d(TAG, "User approved this app to send to premium SMS");
                    return true;

                case SmsUsageMonitor.PREMIUM_SMS_PERMISSION_NEVER_ALLOW:
                    Rlog.w(TAG, "User denied this app from sending to premium SMS");
                    sendMessage(obtainMessage(EVENT_STOP_SENDING, tracker));
                    return false;   // reject this message

                case SmsUsageMonitor.PREMIUM_SMS_PERMISSION_ASK_USER:
                default:
                    int event;
                    if (smsCategory == SmsUsageMonitor.CATEGORY_POSSIBLE_PREMIUM_SHORT_CODE) {
                        event = EVENT_CONFIRM_SEND_TO_POSSIBLE_PREMIUM_SHORT_CODE;
                    } else {
                        event = EVENT_CONFIRM_SEND_TO_PREMIUM_SHORT_CODE;
                    }
                    sendMessage(obtainMessage(event, tracker));
                    return false;   // wait for user confirmation
            }
        }
    }

    /**
     * Deny sending an SMS if the outgoing queue limit is reached. Used when the message
     * must be confirmed by the user due to excessive usage or potential premium SMS detected.
     * @param tracker the SmsTracker for the message to send
     * @return true if the message was denied; false to continue with send confirmation
     */
    private boolean denyIfQueueLimitReached(SmsTracker tracker) {
        if (mPendingTrackerCount >= MO_MSG_QUEUE_LIMIT) {
            // Deny sending message when the queue limit is reached.
            try {
                if (tracker.mSentIntent != null) {
                    tracker.mSentIntent.send(RESULT_ERROR_LIMIT_EXCEEDED);
                }
            } catch (CanceledException ex) {
                Rlog.e(TAG, "failed to send back RESULT_ERROR_LIMIT_EXCEEDED");
            }
            return true;
        }
        mPendingTrackerCount++;
        return false;
    }

    /**
     * Returns the label for the specified app package name.
     * @param appPackage the package name of the app requesting to send an SMS
     * @return the label for the specified app, or the package name if getApplicationInfo() fails
     */
    private CharSequence getAppLabel(String appPackage) {
        PackageManager pm = mContext.getPackageManager();
        try {
            ApplicationInfo appInfo = pm.getApplicationInfo(appPackage, 0);
            return appInfo.loadLabel(pm);
        } catch (PackageManager.NameNotFoundException e) {
            Rlog.e(TAG, "PackageManager Name Not Found for package " + appPackage);
            return appPackage;  // fall back to package name if we can't get app label
        }
    }

    /**
     * Post an alert when SMS needs confirmation due to excessive usage.
     * @param tracker an SmsTracker for the current message.
     */
    protected void handleReachSentLimit(SmsTracker tracker) {
        if (denyIfQueueLimitReached(tracker)) {
            return;     // queue limit reached; error was returned to caller
        }

        CharSequence appLabel = getAppLabel(tracker.mAppInfo.packageName);
        Resources r = Resources.getSystem();
        Spanned messageText = Html.fromHtml(r.getString(R.string.sms_control_message, appLabel));

        ConfirmDialogListener listener = new ConfirmDialogListener(tracker, null);

        AlertDialog d = new AlertDialog.Builder(mContext)
                .setTitle(R.string.sms_control_title)
                .setIcon(R.drawable.stat_sys_warning)
                .setMessage(messageText)
                .setPositiveButton(r.getString(R.string.sms_control_yes), listener)
                .setNegativeButton(r.getString(R.string.sms_control_no), listener)
                .setOnCancelListener(listener)
                .create();

        d.getWindow().setType(WindowManager.LayoutParams.TYPE_SYSTEM_ALERT);
        d.show();
    }

    /**
     * Post an alert for user confirmation when sending to a potential short code.
     * @param isPremium true if the destination is known to be a premium short code
     * @param tracker the SmsTracker for the current message.
     */
    protected void handleConfirmShortCode(boolean isPremium, SmsTracker tracker) {
        if (denyIfQueueLimitReached(tracker)) {
            return;     // queue limit reached; error was returned to caller
        }

        int detailsId;
        if (isPremium) {
            detailsId = R.string.sms_premium_short_code_details;
        } else {
            detailsId = R.string.sms_short_code_details;
        }

        CharSequence appLabel = getAppLabel(tracker.mAppInfo.packageName);
        Resources r = Resources.getSystem();
        Spanned messageText = Html.fromHtml(r.getString(R.string.sms_short_code_confirm_message,
                appLabel, tracker.mDestAddress));

        LayoutInflater inflater = (LayoutInflater) mContext.getSystemService(
                Context.LAYOUT_INFLATER_SERVICE);
        View layout = inflater.inflate(R.layout.sms_short_code_confirmation_dialog, null);

        ConfirmDialogListener listener = new ConfirmDialogListener(tracker,
                (TextView)layout.findViewById(R.id.sms_short_code_remember_undo_instruction));


        TextView messageView = (TextView) layout.findViewById(R.id.sms_short_code_confirm_message);
        messageView.setText(messageText);

        ViewGroup detailsLayout = (ViewGroup) layout.findViewById(
                R.id.sms_short_code_detail_layout);
        TextView detailsView = (TextView) detailsLayout.findViewById(
                R.id.sms_short_code_detail_message);
        detailsView.setText(detailsId);

        CheckBox rememberChoice = (CheckBox) layout.findViewById(
                R.id.sms_short_code_remember_choice_checkbox);
        rememberChoice.setOnCheckedChangeListener(listener);

        AlertDialog d = new AlertDialog.Builder(mContext)
                .setView(layout)
                .setPositiveButton(r.getString(R.string.sms_short_code_confirm_allow), listener)
                .setNegativeButton(r.getString(R.string.sms_short_code_confirm_deny), listener)
                .setOnCancelListener(listener)
                .create();

        d.getWindow().setType(WindowManager.LayoutParams.TYPE_SYSTEM_ALERT);
        d.show();

        listener.setPositiveButton(d.getButton(DialogInterface.BUTTON_POSITIVE));
        listener.setNegativeButton(d.getButton(DialogInterface.BUTTON_NEGATIVE));
    }

    /**
     * Returns the premium SMS permission for the specified package. If the package has never
     * been seen before, the default {@link SmsUsageMonitor#PREMIUM_SMS_PERMISSION_ASK_USER}
     * will be returned.
     * @param packageName the name of the package to query permission
     * @return one of {@link SmsUsageMonitor#PREMIUM_SMS_PERMISSION_UNKNOWN},
     *  {@link SmsUsageMonitor#PREMIUM_SMS_PERMISSION_ASK_USER},
     *  {@link SmsUsageMonitor#PREMIUM_SMS_PERMISSION_NEVER_ALLOW}, or
     *  {@link SmsUsageMonitor#PREMIUM_SMS_PERMISSION_ALWAYS_ALLOW}
     */
    public int getPremiumSmsPermission(String packageName) {
        return mUsageMonitor.getPremiumSmsPermission(packageName);
    }

    /**
     * Sets the premium SMS permission for the specified package and save the value asynchronously
     * to persistent storage.
     * @param packageName the name of the package to set permission
     * @param permission one of {@link SmsUsageMonitor#PREMIUM_SMS_PERMISSION_ASK_USER},
     *  {@link SmsUsageMonitor#PREMIUM_SMS_PERMISSION_NEVER_ALLOW}, or
     *  {@link SmsUsageMonitor#PREMIUM_SMS_PERMISSION_ALWAYS_ALLOW}
     */
    public void setPremiumSmsPermission(String packageName, int permission) {
        mUsageMonitor.setPremiumSmsPermission(packageName, permission);
    }

    /**
     * Send the message along to the radio.
     *
     * @param tracker holds the SMS message to send
     */
    protected abstract void sendSms(SmsTracker tracker);

    /**
     * Retry the message along to the radio.
     *
     * @param tracker holds the SMS message to send
     */
    public void sendRetrySms(SmsTracker tracker) {
        // re-routing to ImsSMSDispatcher
        if (mImsSMSDispatcher != null) {
            mImsSMSDispatcher.sendRetrySms(tracker);
        } else {
            Rlog.e(TAG, mImsSMSDispatcher + " is null. Retry failed");
        }
    }

    /**
     * Send the multi-part SMS based on multipart Sms tracker
     *
     * @param tracker holds the multipart Sms tracker ready to be sent
     */
    private void sendMultipartSms(SmsTracker tracker) {
        ArrayList<String> parts;
        ArrayList<PendingIntent> sentIntents;
        ArrayList<PendingIntent> deliveryIntents;

        HashMap<String, Object> map = tracker.mData;

        String destinationAddress = (String) map.get("destination");
        String scAddress = (String) map.get("scaddress");

        parts = (ArrayList<String>) map.get("parts");
        sentIntents = (ArrayList<PendingIntent>) map.get("sentIntents");
        deliveryIntents = (ArrayList<PendingIntent>) map.get("deliveryIntents");

        // check if in service
        int ss = mPhone.getServiceState().getState();
        // if sms over IMS is not supported on data and voice is not available...
        if (!isIms() && ss != ServiceState.STATE_IN_SERVICE) {
            for (int i = 0, count = parts.size(); i < count; i++) {
                PendingIntent sentIntent = null;
                if (sentIntents != null && sentIntents.size() > i) {
                    sentIntent = sentIntents.get(i);
                }
                handleNotInService(ss, sentIntent);
            }
            return;
        }

        sendMultipartText(destinationAddress, scAddress, parts, sentIntents, deliveryIntents);
    }

    /**
     * Keeps track of an SMS that has been sent to the RIL, until it has
     * successfully been sent, or we're done trying.
     */
    protected static final class SmsTracker {
        // fields need to be public for derived SmsDispatchers
        public final HashMap<String, Object> mData;
        public int mRetryCount;
        public int mImsRetry; // nonzero indicates initial message was sent over Ims
        public int mMessageRef;
        public boolean mExpectMore;
        String mFormat;

        public final PendingIntent mSentIntent;
        public final PendingIntent mDeliveryIntent;

        public final PackageInfo mAppInfo;
        public final String mDestAddress;

        private long mTimestamp = System.currentTimeMillis();
        private Uri mSentMessageUri; // Uri of persisted message if we wrote one

        private SmsTracker(HashMap<String, Object> data, PendingIntent sentIntent,
                PendingIntent deliveryIntent, PackageInfo appInfo, String destAddr, String format) {
            this(data, sentIntent, deliveryIntent, appInfo, destAddr, format, false);
        }

        private SmsTracker(HashMap<String, Object> data, PendingIntent sentIntent,
                PendingIntent deliveryIntent, PackageInfo appInfo, String destAddr, String format,
                boolean isExpectMore) {
            mData = data;
            mSentIntent = sentIntent;
            mDeliveryIntent = deliveryIntent;
            mRetryCount = 0;
            mAppInfo = appInfo;
            mDestAddress = destAddr;
            mFormat = format;
            mExpectMore = isExpectMore;
            mImsRetry = 0;
            mMessageRef = 0;
        }

        /**
         * Returns whether this tracker holds a multi-part SMS.
         * @return true if the tracker holds a multi-part SMS; false otherwise
         */
        boolean isMultipart() {
            return mData.containsKey("parts");
        }

        /**
         * Persist this as a sent message
         */
        void writeSentMessage(Context context) {
            String text = (String)mData.get("text");
            if (text != null) {
                boolean deliveryReport = (mDeliveryIntent != null);
                // Using invalid threadId 0 here. When the message is inserted into the db, the
                // provider looks up the threadId based on the recipient(s).
                mSentMessageUri = Sms.addMessageToUri(context.getContentResolver(),
                        Telephony.Sms.Sent.CONTENT_URI,
                        mDestAddress,
                        text /*body*/,
                        null /*subject*/,
                        mTimestamp /*date*/,
                        true /*read*/,
                        deliveryReport /*deliveryReport*/,
                        0 /*threadId*/);
            }
        }

        /**
         * Update the status of this message if we persisted it
         */
        public void updateSentMessageStatus(Context context, int status) {
            if (mSentMessageUri != null) {
                // If we wrote this message in writeSentMessage, update it now
                ContentValues values = new ContentValues(1);
                values.put(Sms.STATUS, status);
                SqliteWrapper.update(context, context.getContentResolver(),
                        mSentMessageUri, values, null, null);
            }
        }
    }

    protected SmsTracker getSmsTracker(HashMap<String, Object> data, PendingIntent sentIntent,
            PendingIntent deliveryIntent, String format) {
        return getSmsTracker(data, sentIntent, deliveryIntent, format, false);
    }

    protected SmsTracker getSmsTracker(HashMap<String, Object> data, PendingIntent sentIntent,
            PendingIntent deliveryIntent, String format, boolean isExpectMore) {
        // Get calling app package name via UID from Binder call
        PackageManager pm = mContext.getPackageManager();
        String[] packageNames = pm.getPackagesForUid(Binder.getCallingUid());

        // Get package info via packagemanager
        PackageInfo appInfo = null;
        if (packageNames != null && packageNames.length > 0) {
            try {
                // XXX this is lossy- apps can share a UID
                appInfo = pm.getPackageInfo(packageNames[0], PackageManager.GET_SIGNATURES);
            } catch (PackageManager.NameNotFoundException e) {
                // error will be logged in sendRawPdu
            }
        }
        // Strip non-digits from destination phone number before checking for short codes
        // and before displaying the number to the user if confirmation is required.
        String destAddr = PhoneNumberUtils.extractNetworkPortion((String) data.get("destAddr"));
        return new SmsTracker(data, sentIntent, deliveryIntent, appInfo, destAddr, format,
                isExpectMore);
    }

    protected HashMap<String, Object> getSmsTrackerMap(String destAddr, String scAddr,
            String text, SmsMessageBase.SubmitPduBase pdu) {
        HashMap<String, Object> map = new HashMap<String, Object>();
        map.put("destAddr", destAddr);
        map.put("scAddr", scAddr);
        map.put("text", text);
        map.put("smsc", pdu.encodedScAddress);
        map.put("pdu", pdu.encodedMessage);
        return map;
    }

    protected HashMap<String, Object> getSmsTrackerMap(String destAddr, String scAddr,
            int destPort, byte[] data, SmsMessageBase.SubmitPduBase pdu) {
        HashMap<String, Object> map = new HashMap<String, Object>();
        map.put("destAddr", destAddr);
        map.put("scAddr", scAddr);
        map.put("destPort", destPort);
        map.put("data", data);
        map.put("smsc", pdu.encodedScAddress);
        map.put("pdu", pdu.encodedMessage);
        return map;
    }

    /**
     * Dialog listener for SMS confirmation dialog.
     */
    private final class ConfirmDialogListener
            implements DialogInterface.OnClickListener, DialogInterface.OnCancelListener,
            CompoundButton.OnCheckedChangeListener {

        private final SmsTracker mTracker;
        private Button mPositiveButton;
        private Button mNegativeButton;
        private boolean mRememberChoice;    // default is unchecked
        private final TextView mRememberUndoInstruction;

        ConfirmDialogListener(SmsTracker tracker, TextView textView) {
            mTracker = tracker;
            mRememberUndoInstruction = textView;
        }

        void setPositiveButton(Button button) {
            mPositiveButton = button;
        }

        void setNegativeButton(Button button) {
            mNegativeButton = button;
        }

        @Override
        public void onClick(DialogInterface dialog, int which) {
            // Always set the SMS permission so that Settings will show a permission setting
            // for the app (it won't be shown until after the app tries to send to a short code).
            int newSmsPermission = SmsUsageMonitor.PREMIUM_SMS_PERMISSION_ASK_USER;

            if (which == DialogInterface.BUTTON_POSITIVE) {
                Rlog.d(TAG, "CONFIRM sending SMS");
                // XXX this is lossy- apps can have more than one signature
                EventLog.writeEvent(EventLogTags.EXP_DET_SMS_SENT_BY_USER,
                                    mTracker.mAppInfo.applicationInfo == null ?
                                    -1 : mTracker.mAppInfo.applicationInfo.uid);
                sendMessage(obtainMessage(EVENT_SEND_CONFIRMED_SMS, mTracker));
                if (mRememberChoice) {
                    newSmsPermission = SmsUsageMonitor.PREMIUM_SMS_PERMISSION_ALWAYS_ALLOW;
                }
            } else if (which == DialogInterface.BUTTON_NEGATIVE) {
                Rlog.d(TAG, "DENY sending SMS");
                // XXX this is lossy- apps can have more than one signature
                EventLog.writeEvent(EventLogTags.EXP_DET_SMS_DENIED_BY_USER,
                                    mTracker.mAppInfo.applicationInfo == null ?
                                    -1 :  mTracker.mAppInfo.applicationInfo.uid);
                sendMessage(obtainMessage(EVENT_STOP_SENDING, mTracker));
                if (mRememberChoice) {
                    newSmsPermission = SmsUsageMonitor.PREMIUM_SMS_PERMISSION_NEVER_ALLOW;
                }
            }
            setPremiumSmsPermission(mTracker.mAppInfo.packageName, newSmsPermission);
        }

        @Override
        public void onCancel(DialogInterface dialog) {
            Rlog.d(TAG, "dialog dismissed: don't send SMS");
            sendMessage(obtainMessage(EVENT_STOP_SENDING, mTracker));
        }

        @Override
        public void onCheckedChanged(CompoundButton buttonView, boolean isChecked) {
            Rlog.d(TAG, "remember this choice: " + isChecked);
            mRememberChoice = isChecked;
            if (isChecked) {
                mPositiveButton.setText(R.string.sms_short_code_confirm_always_allow);
                mNegativeButton.setText(R.string.sms_short_code_confirm_never_allow);
                if (mRememberUndoInstruction != null) {
                    mRememberUndoInstruction.
                            setText(R.string.sms_short_code_remember_undo_instruction);
                    mRememberUndoInstruction.setPadding(0,0,0,32);
                }
            } else {
                mPositiveButton.setText(R.string.sms_short_code_confirm_allow);
                mNegativeButton.setText(R.string.sms_short_code_confirm_deny);
                if (mRememberUndoInstruction != null) {
                    mRememberUndoInstruction.setText("");
                    mRememberUndoInstruction.setPadding(0,0,0,0);
                }
            }
        }
    }

    public boolean isIms() {
        if (mImsSMSDispatcher != null) {
            return mImsSMSDispatcher.isIms();
        } else {
            Rlog.e(TAG, mImsSMSDispatcher + " is null");
            return false;
        }
    }

    public String getImsSmsFormat() {
        if (mImsSMSDispatcher != null) {
            return mImsSMSDispatcher.getImsSmsFormat();
        } else {
            Rlog.e(TAG, mImsSMSDispatcher + " is null");
            return null;
        }
    }
}<|MERGE_RESOLUTION|>--- conflicted
+++ resolved
@@ -1,9 +1,6 @@
 /*
-<<<<<<< HEAD
  * Copyright (c) 2012-2013, The Linux Foundation. All rights reserved.
  * Not a Contribution.
-=======
->>>>>>> 449cbf85
  * Copyright (C) 2006 The Android Open Source Project
  *
  * Licensed under the Apache License, Version 2.0 (the "License");
@@ -158,7 +155,7 @@
     /** Outgoing message counter. Shared by all dispatchers. */
     private SmsUsageMonitor mUsageMonitor;
 
-    private ImsSMSDispatcher mImsSMSDispatcher;
+    protected ImsSMSDispatcher mImsSMSDispatcher;
 
     /** Number of outgoing SmsTrackers waiting for user confirmation. */
     private int mPendingTrackerCount;
