--- conflicted
+++ resolved
@@ -2009,7 +2009,6 @@
         CarrierConfigManager configManager = (CarrierConfigManager)mContext.getSystemService(
                 Context.CARRIER_CONFIG_SERVICE);
         PersistableBundle pb = null;
-<<<<<<< HEAD
         final long ident = Binder.clearCallingIdentity();
         try {
             pb = configManager.getConfigForSubId(mPhone.getSubId());
@@ -2017,13 +2016,8 @@
             Binder.restoreCallingIdentity(ident);
         }
         if (pb != null) {
-            return pb.getBoolean("ascii_7_bit_support_for_long_message");
-=======
-        pb = configManager.getConfigForSubId(mPhone.getSubId());
-        if (pb != null) {
             return pb.getBoolean(CarrierConfigManager
                     .KEY_ASCII_7_BIT_SUPPORT_FOR_LONG_MESSAGE_BOOL);
->>>>>>> ac2dd020
         }
         return false;
     }
