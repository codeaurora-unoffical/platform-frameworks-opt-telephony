/*
 * Copyright (C) 2006 The Android Open Source Project
 *
 * Licensed under the Apache License, Version 2.0 (the "License");
 * you may not use this file except in compliance with the License.
 * You may obtain a copy of the License at
 *
 *      http://www.apache.org/licenses/LICENSE-2.0
 *
 * Unless required by applicable law or agreed to in writing, software
 * distributed under the License is distributed on an "AS IS" BASIS,
 * WITHOUT WARRANTIES OR CONDITIONS OF ANY KIND, either express or implied.
 * See the License for the specific language governing permissions and
 * limitations under the License.
 */

package com.android.internal.telephony;

import android.Manifest;
import android.app.Activity;
import android.app.AlertDialog;
import android.app.AppOpsManager;
import android.app.PendingIntent;
import android.app.PendingIntent.CanceledException;
import android.content.BroadcastReceiver;
import android.content.ContentResolver;
import android.content.ContentValues;
import android.content.Context;
import android.content.DialogInterface;
import android.content.Intent;
import android.content.pm.ApplicationInfo;
import android.content.pm.PackageInfo;
import android.content.pm.PackageManager;
import android.content.res.Resources;
import android.database.Cursor;
import android.database.ContentObserver;
import android.database.SQLException;
import android.net.Uri;
import android.os.AsyncResult;
import android.os.Binder;
import android.os.Handler;
import android.os.Message;
import android.os.PowerManager;
import android.os.SystemProperties;
import android.provider.Settings;
import android.provider.Telephony;
import android.provider.Telephony.Sms.Intents;
import android.telephony.PhoneNumberUtils;
import android.telephony.ServiceState;
import android.telephony.SmsCbMessage;
import android.telephony.SmsMessage;
import android.telephony.TelephonyManager;
import android.text.Html;
import android.text.Spanned;
import android.util.EventLog;
import android.telephony.Rlog;
import android.view.LayoutInflater;
import android.view.View;
import android.view.ViewGroup;
import android.view.WindowManager;
import android.widget.Button;
import android.widget.CheckBox;
import android.widget.CompoundButton;
import android.widget.TextView;

import com.android.internal.R;
import com.android.internal.telephony.EventLogTags;
import com.android.internal.telephony.GsmAlphabet.TextEncodingDetails;
import com.android.internal.util.HexDump;

import java.io.ByteArrayOutputStream;
import java.util.ArrayList;
import java.util.Arrays;
import java.util.concurrent.atomic.AtomicInteger;
import java.util.HashMap;
import java.util.Random;

import static android.telephony.SmsManager.RESULT_ERROR_FDN_CHECK_FAILURE;
import static android.telephony.SmsManager.RESULT_ERROR_GENERIC_FAILURE;
import static android.telephony.SmsManager.RESULT_ERROR_LIMIT_EXCEEDED;
import static android.telephony.SmsManager.RESULT_ERROR_NO_SERVICE;
import static android.telephony.SmsManager.RESULT_ERROR_NULL_PDU;
import static android.telephony.SmsManager.RESULT_ERROR_RADIO_OFF;

public abstract class SMSDispatcher extends Handler {
    static final String TAG = "SMSDispatcher";    // accessed from inner class
    static final boolean DBG = false;
    private static final String SEND_NEXT_MSG_EXTRA = "SendNextMsg";

    /** Permission required to receive SMS and SMS-CB messages. */
    public static final String RECEIVE_SMS_PERMISSION = Manifest.permission.RECEIVE_SMS;

    /** Permission required to receive ETWS and CMAS emergency broadcasts.
     *  XXX this permission is declared in the Mms app...  wha?!? */
    public static final String RECEIVE_EMERGENCY_BROADCAST_PERMISSION =
            Manifest.permission.RECEIVE_EMERGENCY_BROADCAST;

    /** Permission required to send SMS to short codes without user confirmation. */
    private static final String SEND_SMS_NO_CONFIRMATION_PERMISSION =
            "android.permission.SEND_SMS_NO_CONFIRMATION";

    /** Query projection for checking for duplicate message segments. */
    private static final String[] PDU_PROJECTION = new String[] {
            "pdu"
    };

    /** Query projection for combining concatenated message segments. */
    private static final String[] PDU_SEQUENCE_PORT_PROJECTION = new String[] {
            "pdu",
            "sequence",
            "destination_port"
    };

    private static final int PDU_COLUMN = 0;
    private static final int SEQUENCE_COLUMN = 1;
    private static final int DESTINATION_PORT_COLUMN = 2;

    private static final int PREMIUM_RULE_USE_SIM = 1;
    private static final int PREMIUM_RULE_USE_NETWORK = 2;
    private static final int PREMIUM_RULE_USE_BOTH = 3;
    private final AtomicInteger mPremiumSmsRule = new AtomicInteger(PREMIUM_RULE_USE_SIM);
    private final SettingsObserver mSettingsObserver;

    /** New SMS received. */
    protected static final int EVENT_NEW_SMS = 1;

    /** SMS send complete. */
    protected static final int EVENT_SEND_SMS_COMPLETE = 2;

    /** Retry sending a previously failed SMS message */
    private static final int EVENT_SEND_RETRY = 3;

    /** Confirmation required for sending a large number of messages. */
    private static final int EVENT_SEND_LIMIT_REACHED_CONFIRMATION = 4;

    /** Send the user confirmed SMS */
    static final int EVENT_SEND_CONFIRMED_SMS = 5;  // accessed from inner class

    /** Don't send SMS (user did not confirm). */
    static final int EVENT_STOP_SENDING = 7;        // accessed from inner class

    /** Confirmation required for third-party apps sending to an SMS short code. */
    private static final int EVENT_CONFIRM_SEND_TO_POSSIBLE_PREMIUM_SHORT_CODE = 8;

    /** Confirmation required for third-party apps sending to an SMS short code. */
    private static final int EVENT_CONFIRM_SEND_TO_PREMIUM_SHORT_CODE = 9;

    protected final Phone mPhone;
    protected final Context mContext;
    protected final ContentResolver mResolver;
    protected final CommandsInterface mCi;
    protected final SmsStorageMonitor mStorageMonitor;
    protected final TelephonyManager mTelephonyManager;

    protected final WapPushOverSms mWapPush;

    protected static final Uri mRawUri = Uri.withAppendedPath(Telephony.Sms.CONTENT_URI, "raw");

    /** Maximum number of times to retry sending a failed SMS. */
    private static final int MAX_SEND_RETRIES = 3;
    /** Delay before next send attempt on a failed SMS, in milliseconds. */
    private static final int SEND_RETRY_DELAY = 2000;
    /** single part SMS */
    private static final int SINGLE_PART_SMS = 1;
    /** Message sending queue limit */
    private static final int MO_MSG_QUEUE_LIMIT = 5;

    /**
     * Message reference for a CONCATENATED_8_BIT_REFERENCE or
     * CONCATENATED_16_BIT_REFERENCE message set.  Should be
     * incremented for each set of concatenated messages.
     * Static field shared by all dispatcher objects.
     */
    private static int sConcatenatedRef = new Random().nextInt(256);

    /** Outgoing message counter. Shared by all dispatchers. */
    private final SmsUsageMonitor mUsageMonitor;

    /** Number of outgoing SmsTrackers waiting for user confirmation. */
    private int mPendingTrackerCount;

    /** Wake lock to ensure device stays awake while dispatching the SMS intent. */
    private PowerManager.WakeLock mWakeLock;

    /**
     * Hold the wake lock for 5 seconds, which should be enough time for
     * any receiver(s) to grab its own wake lock.
     */
    private static final int WAKE_LOCK_TIMEOUT = 5000;

    /* Flags indicating whether the current device allows sms service */
    protected boolean mSmsCapable = true;
    protected boolean mSmsReceiveDisabled;
    protected boolean mSmsSendDisabled;

    protected int mRemainingMessages = -1;

    protected static int getNextConcatenatedRef() {
        sConcatenatedRef += 1;
        return sConcatenatedRef;
    }

    /**
     * Create a new SMS dispatcher.
     * @param phone the Phone to use
     * @param storageMonitor the SmsStorageMonitor to use
     * @param usageMonitor the SmsUsageMonitor to use
     */
    protected SMSDispatcher(PhoneBase phone, SmsStorageMonitor storageMonitor,
            SmsUsageMonitor usageMonitor) {
        mPhone = phone;
        mWapPush = new WapPushOverSms(phone, this);
        mContext = phone.getContext();
        mResolver = mContext.getContentResolver();
        mCi = phone.mCi;
        mStorageMonitor = storageMonitor;
        mUsageMonitor = usageMonitor;
        mTelephonyManager = (TelephonyManager) mContext.getSystemService(Context.TELEPHONY_SERVICE);
        mSettingsObserver = new SettingsObserver(this, mPremiumSmsRule, mContext);
        mContext.getContentResolver().registerContentObserver(Settings.Global.getUriFor(
                Settings.Global.SMS_SHORT_CODE_RULE), false, mSettingsObserver);

        createWakelock();

        mSmsCapable = mContext.getResources().getBoolean(
                com.android.internal.R.bool.config_sms_capable);
        mSmsReceiveDisabled = !SystemProperties.getBoolean(
                                TelephonyProperties.PROPERTY_SMS_RECEIVE, mSmsCapable);
        mSmsSendDisabled = !SystemProperties.getBoolean(
                                TelephonyProperties.PROPERTY_SMS_SEND, mSmsCapable);
        Rlog.d(TAG, "SMSDispatcher: ctor mSmsCapable=" + mSmsCapable + " format=" + getFormat()
                + " mSmsReceiveDisabled=" + mSmsReceiveDisabled
                + " mSmsSendDisabled=" + mSmsSendDisabled);
    }

    /**
     * Observe the secure setting for updated premium sms determination rules
     */
    private static class SettingsObserver extends ContentObserver {
        private final AtomicInteger mPremiumSmsRule;
        private final Context mContext;
        SettingsObserver(Handler handler, AtomicInteger premiumSmsRule, Context context) {
            super(handler);
            mPremiumSmsRule = premiumSmsRule;
            mContext = context;
            onChange(false); // load initial value;
        }

        @Override
        public void onChange(boolean selfChange) {
            mPremiumSmsRule.set(Settings.Global.getInt(mContext.getContentResolver(),
                    Settings.Global.SMS_SHORT_CODE_RULE, PREMIUM_RULE_USE_SIM));
        }
    }

    /** Unregister for incoming SMS events. */
    public abstract void dispose();

    /**
     * The format of the message PDU in the associated broadcast intent.
     * This will be either "3gpp" for GSM/UMTS/LTE messages in 3GPP format
     * or "3gpp2" for CDMA/LTE messages in 3GPP2 format.
     *
     * Note: All applications which handle incoming SMS messages by processing the
     * SMS_RECEIVED_ACTION broadcast intent MUST pass the "format" extra from the intent
     * into the new methods in {@link android.telephony.SmsMessage} which take an
     * extra format parameter. This is required in order to correctly decode the PDU on
     * devices which require support for both 3GPP and 3GPP2 formats at the same time,
     * such as CDMA/LTE devices and GSM/CDMA world phones.
     *
     * @return the format of the message PDU
     */
    protected abstract String getFormat();

    @Override
    protected void finalize() {
        Rlog.d(TAG, "SMSDispatcher finalized");
    }


    /* TODO: Need to figure out how to keep track of status report routing in a
     *       persistent manner. If the phone process restarts (reboot or crash),
     *       we will lose this list and any status reports that come in after
     *       will be dropped.
     */
    /** Sent messages awaiting a delivery status report. */
    protected final ArrayList<SmsTracker> deliveryPendingList = new ArrayList<SmsTracker>();

    /**
     * Handles events coming from the phone stack. Overridden from handler.
     *
     * @param msg the message to handle
     */
    @Override
    public void handleMessage(Message msg) {
        AsyncResult ar;

        switch (msg.what) {
        case EVENT_NEW_SMS:
            // A new SMS has been received by the device
            if (DBG) Rlog.d(TAG, "New SMS Message Received");

            SmsMessage sms;

            ar = (AsyncResult) msg.obj;

            if (ar.exception != null) {
                Rlog.e(TAG, "Exception processing incoming SMS. Exception:" + ar.exception);
                return;
            }

            sms = (SmsMessage) ar.result;
            try {
                int result = dispatchMessage(sms.mWrappedSmsMessage);
                if (result != Activity.RESULT_OK) {
                    // RESULT_OK means that message was broadcast for app(s) to handle.
                    // Any other result, we should ack here.
                    boolean handled = (result == Intents.RESULT_SMS_HANDLED);
                    notifyAndAcknowledgeLastIncomingSms(handled, result, null);
                }
            } catch (RuntimeException ex) {
                Rlog.e(TAG, "Exception dispatching message", ex);
                notifyAndAcknowledgeLastIncomingSms(false, Intents.RESULT_SMS_GENERIC_ERROR, null);
            }

            break;

        case EVENT_SEND_SMS_COMPLETE:
            // An outbound SMS has been successfully transferred, or failed.
            handleSendComplete((AsyncResult) msg.obj);
            break;

        case EVENT_SEND_RETRY:
            sendSms((SmsTracker) msg.obj);
            break;

        case EVENT_SEND_LIMIT_REACHED_CONFIRMATION:
            handleReachSentLimit((SmsTracker)(msg.obj));
            break;

        case EVENT_CONFIRM_SEND_TO_POSSIBLE_PREMIUM_SHORT_CODE:
            handleConfirmShortCode(false, (SmsTracker)(msg.obj));
            break;

        case EVENT_CONFIRM_SEND_TO_PREMIUM_SHORT_CODE:
            handleConfirmShortCode(true, (SmsTracker)(msg.obj));
            break;

        case EVENT_SEND_CONFIRMED_SMS:
        {
            SmsTracker tracker = (SmsTracker) msg.obj;
            if (tracker.isMultipart()) {
                sendMultipartSms(tracker);
            } else {
                sendSms(tracker);
            }
            mPendingTrackerCount--;
            break;
        }

        case EVENT_STOP_SENDING:
        {
            SmsTracker tracker = (SmsTracker) msg.obj;
            if (tracker.mSentIntent != null) {
                try {
                    tracker.mSentIntent.send(RESULT_ERROR_LIMIT_EXCEEDED);
                } catch (CanceledException ex) {
                    Rlog.e(TAG, "failed to send RESULT_ERROR_LIMIT_EXCEEDED");
                }
            }
            mPendingTrackerCount--;
            break;
        }
        }
    }

    private void createWakelock() {
        PowerManager pm = (PowerManager)mContext.getSystemService(Context.POWER_SERVICE);
        mWakeLock = pm.newWakeLock(PowerManager.PARTIAL_WAKE_LOCK, "SMSDispatcher");
        mWakeLock.setReferenceCounted(true);
    }

    /**
     * Grabs a wake lock and sends intent as an ordered broadcast.
     * The resultReceiver will check for errors and ACK/NACK back
     * to the RIL.
     *
     * @param intent intent to broadcast
     * @param permission Receivers are required to have this permission
     * @param appOp App op that is being performed when dispatching to a receiver
     */
    public void dispatch(Intent intent, String permission, int appOp) {
        // Hold a wake lock for WAKE_LOCK_TIMEOUT seconds, enough to give any
        // receivers time to take their own wake locks.
        mWakeLock.acquire(WAKE_LOCK_TIMEOUT);
        mContext.sendOrderedBroadcast(intent, permission, appOp, mResultReceiver,
                this, Activity.RESULT_OK, null, null);
    }

    /**
     * Grabs a wake lock and sends intent as an ordered broadcast.
     * Used for setting a custom result receiver for CDMA SCPD.
     *
     * @param intent intent to broadcast
     * @param permission Receivers are required to have this permission
     * @param appOp App op that is being performed when dispatching to a receiver
     * @param resultReceiver the result receiver to use
     */
    public void dispatch(Intent intent, String permission, int appOp,
            BroadcastReceiver resultReceiver) {
        // Hold a wake lock for WAKE_LOCK_TIMEOUT seconds, enough to give any
        // receivers time to take their own wake locks.
        mWakeLock.acquire(WAKE_LOCK_TIMEOUT);
        mContext.sendOrderedBroadcast(intent, permission, appOp, resultReceiver,
                this, Activity.RESULT_OK, null, null);
    }

    /**
     * Called when SMS send completes. Broadcasts a sentIntent on success.
     * On failure, either sets up retries or broadcasts a sentIntent with
     * the failure in the result code.
     *
     * @param ar AsyncResult passed into the message handler.  ar.result should
     *           an SmsResponse instance if send was successful.  ar.userObj
     *           should be an SmsTracker instance.
     */
    protected void handleSendComplete(AsyncResult ar) {
        SmsTracker tracker = (SmsTracker) ar.userObj;
        PendingIntent sentIntent = tracker.mSentIntent;

        if (ar.result != null) {
            tracker.mMessageRef = ((SmsResponse)ar.result).messageRef;
        } else {
            Rlog.d(TAG, "SmsResponse was null");
        }

        if (ar.exception == null) {
            if (DBG) Rlog.d(TAG, "SMS send complete. Broadcasting intent: " + sentIntent);

            if (tracker.mDeliveryIntent != null) {
                // Expecting a status report.  Add it to the list.
<<<<<<< HEAD
                int messageRef = ((SmsResponse)ar.result).mMessageRef;
                tracker.mMessageRef = messageRef;
=======
>>>>>>> 958e7316
                deliveryPendingList.add(tracker);
            }

            if (sentIntent != null) {
                try {
                    if (mRemainingMessages > -1) {
                        mRemainingMessages--;
                    }

                    if (mRemainingMessages == 0) {
                        Intent sendNext = new Intent();
                        sendNext.putExtra(SEND_NEXT_MSG_EXTRA, true);
                        sentIntent.send(mContext, Activity.RESULT_OK, sendNext);
                    } else {
                        sentIntent.send(Activity.RESULT_OK);
                    }
                } catch (CanceledException ex) {}
            }
        } else {
            if (DBG) Rlog.d(TAG, "SMS send failed");

            int ss = mPhone.getServiceState().getState();

            if (ss != ServiceState.STATE_IN_SERVICE) {
                handleNotInService(ss, tracker.mSentIntent);
            } else if ((((CommandException)(ar.exception)).getCommandError()
                    == CommandException.Error.SMS_FAIL_RETRY) &&
                   tracker.mRetryCount < MAX_SEND_RETRIES) {
                // Retry after a delay if needed.
                // TODO: According to TS 23.040, 9.2.3.6, we should resend
                //       with the same TP-MR as the failed message, and
                //       TP-RD set to 1.  However, we don't have a means of
                //       knowing the MR for the failed message (EF_SMSstatus
                //       may or may not have the MR corresponding to this
                //       message, depending on the failure).  Also, in some
                //       implementations this retry is handled by the baseband.
                tracker.mRetryCount++;
                Message retryMsg = obtainMessage(EVENT_SEND_RETRY, tracker);
                sendMessageDelayed(retryMsg, SEND_RETRY_DELAY);
            } else if (tracker.mSentIntent != null) {
                int error = RESULT_ERROR_GENERIC_FAILURE;

                if (((CommandException)(ar.exception)).getCommandError()
                        == CommandException.Error.FDN_CHECK_FAILURE) {
                    error = RESULT_ERROR_FDN_CHECK_FAILURE;
                }
                // Done retrying; return an error to the app.
                try {
                    Intent fillIn = new Intent();
                    if (ar.result != null) {
                        fillIn.putExtra("errorCode", ((SmsResponse)ar.result).mErrorCode);
                    }
                    if (mRemainingMessages > -1) {
                        mRemainingMessages--;
                    }

                    if (mRemainingMessages == 0) {
                        fillIn.putExtra(SEND_NEXT_MSG_EXTRA, true);
                    }

                    tracker.mSentIntent.send(mContext, error, fillIn);
                } catch (CanceledException ex) {}
            }
        }
    }

    /**
     * Handles outbound message when the phone is not in service.
     *
     * @param ss     Current service state.  Valid values are:
     *                  OUT_OF_SERVICE
     *                  EMERGENCY_ONLY
     *                  POWER_OFF
     * @param sentIntent the PendingIntent to send the error to
     */
    protected static void handleNotInService(int ss, PendingIntent sentIntent) {
        if (sentIntent != null) {
            try {
                if (ss == ServiceState.STATE_POWER_OFF) {
                    sentIntent.send(RESULT_ERROR_RADIO_OFF);
                } else {
                    sentIntent.send(RESULT_ERROR_NO_SERVICE);
                }
            } catch (CanceledException ex) {}
        }
    }

    /**
     * Dispatches an incoming SMS messages.
     *
     * @param sms the incoming message from the phone
     * @return a result code from {@link android.provider.Telephony.Sms.Intents}, or
     *         {@link Activity#RESULT_OK} if the message has been broadcast
     *         to applications
     */
    public abstract int dispatchMessage(SmsMessageBase sms);

    /**
     * Dispatch a normal incoming SMS. This is called from the format-specific
     * {@link #dispatchMessage(SmsMessageBase)} if no format-specific handling is required.
     *
     * @param sms
     * @return {@link Activity#RESULT_OK} on success
     */
    protected int dispatchNormalMessage(SmsMessageBase sms) {
        SmsHeader smsHeader = sms.getUserDataHeader();

        // See if message is partial or port addressed.
        if ((smsHeader == null) || (smsHeader.concatRef == null)) {
            // Message is not partial (not part of concatenated sequence).
            byte[][] pdus = new byte[1][];
            pdus[0] = sms.getPdu();

            if (smsHeader != null && smsHeader.portAddrs != null) {
                if (smsHeader.portAddrs.destPort == SmsHeader.PORT_WAP_PUSH) {
                    // GSM-style WAP indication
                    return mWapPush.dispatchWapPdu(sms.getUserData());
                } else {
                    // The message was sent to a port, so concoct a URI for it.
                    dispatchPortAddressedPdus(pdus, smsHeader.portAddrs.destPort);
                }
            } else {
                // Normal short and non-port-addressed message, dispatch it.
                dispatchPdus(pdus);
            }
            return Activity.RESULT_OK;
        } else {
            // Process the message part.
            SmsHeader.ConcatRef concatRef = smsHeader.concatRef;
            SmsHeader.PortAddrs portAddrs = smsHeader.portAddrs;
            return processMessagePart(sms.getPdu(), sms.getOriginatingAddress(),
                    concatRef.refNumber, concatRef.seqNumber, concatRef.msgCount,
                    sms.getTimestampMillis(), (portAddrs != null ? portAddrs.destPort : -1), false);
        }
    }

    /**
     * If this is the last part send the parts out to the application, otherwise
     * the part is stored for later processing. Handles both 3GPP concatenated messages
     * as well as 3GPP2 format WAP push messages processed by
     * com.android.internal.telephony.cdma.CdmaSMSDispatcher#processCdmaWapPdu.
     *
     * @param pdu the message PDU, or the datagram portion of a CDMA WDP datagram segment
     * @param address the originating address
     * @param referenceNumber distinguishes concatenated messages from the same sender
     * @param sequenceNumber the order of this segment in the message
     *          (starting at 0 for CDMA WDP datagrams and 1 for concatenated messages).
     * @param messageCount the number of segments in the message
     * @param timestamp the service center timestamp in millis
     * @param destPort the destination port for the message, or -1 for no destination port
     * @param isCdmaWapPush true if pdu is a CDMA WDP datagram segment and not an SM PDU
     *
     * @return a result code from {@link android.provider.Telephony.Sms.Intents}, or
     *         {@link Activity#RESULT_OK} if the message has been broadcast
     *         to applications
     */
    protected int processMessagePart(byte[] pdu, String address, int referenceNumber,
            int sequenceNumber, int messageCount, long timestamp, int destPort,
            boolean isCdmaWapPush) {
        byte[][] pdus = null;
        Cursor cursor = null;
        try {
            // used by several query selection arguments
            String refNumber = Integer.toString(referenceNumber);
            String seqNumber = Integer.toString(sequenceNumber);

            // Check for duplicate message segment
            cursor = mResolver.query(mRawUri, PDU_PROJECTION,
                    "address=? AND reference_number=? AND sequence=?",
                    new String[] {address, refNumber, seqNumber}, null);

            // moveToNext() returns false if no duplicates were found
            if (cursor.moveToNext()) {
                Rlog.w(TAG, "Discarding duplicate message segment from address=" + address
                        + " refNumber=" + refNumber + " seqNumber=" + seqNumber);
                String oldPduString = cursor.getString(PDU_COLUMN);
                byte[] oldPdu = HexDump.hexStringToByteArray(oldPduString);
                if (!Arrays.equals(oldPdu, pdu)) {
                    Rlog.e(TAG, "Warning: dup message segment PDU of length " + pdu.length
                            + " is different from existing PDU of length " + oldPdu.length);
                }
                return Intents.RESULT_SMS_HANDLED;
            }
            cursor.close();

            // not a dup, query for all other segments of this concatenated message
            String where = "address=? AND reference_number=?";
            String[] whereArgs = new String[] {address, refNumber};
            cursor = mResolver.query(mRawUri, PDU_SEQUENCE_PORT_PROJECTION, where, whereArgs, null);

            int cursorCount = cursor.getCount();
            if (cursorCount != messageCount - 1) {
                // We don't have all the parts yet, store this one away
                ContentValues values = new ContentValues();
                values.put("date", timestamp);
                values.put("pdu", HexDump.toHexString(pdu));
                values.put("address", address);
                values.put("reference_number", referenceNumber);
                values.put("count", messageCount);
                values.put("sequence", sequenceNumber);
                if (destPort != -1) {
                    values.put("destination_port", destPort);
                }
                mResolver.insert(mRawUri, values);
                return Intents.RESULT_SMS_HANDLED;
            }

            // All the parts are in place, deal with them
            pdus = new byte[messageCount][];
            for (int i = 0; i < cursorCount; i++) {
                cursor.moveToNext();
                int cursorSequence = cursor.getInt(SEQUENCE_COLUMN);
                // GSM sequence numbers start at 1; CDMA WDP datagram sequence numbers start at 0
                if (!isCdmaWapPush) {
                    cursorSequence--;
                }
                pdus[cursorSequence] = HexDump.hexStringToByteArray(
                        cursor.getString(PDU_COLUMN));

                // Read the destination port from the first segment (needed for CDMA WAP PDU).
                // It's not a bad idea to prefer the port from the first segment for 3GPP as well.
                if (cursorSequence == 0 && !cursor.isNull(DESTINATION_PORT_COLUMN)) {
                    destPort = cursor.getInt(DESTINATION_PORT_COLUMN);
                }
            }
            // This one isn't in the DB, so add it
            // GSM sequence numbers start at 1; CDMA WDP datagram sequence numbers start at 0
            if (isCdmaWapPush) {
                pdus[sequenceNumber] = pdu;
            } else {
                pdus[sequenceNumber - 1] = pdu;
            }

            // Remove the parts from the database
            mResolver.delete(mRawUri, where, whereArgs);
        } catch (SQLException e) {
            Rlog.e(TAG, "Can't access multipart SMS database", e);
            return Intents.RESULT_SMS_GENERIC_ERROR;
        } finally {
            if (cursor != null) cursor.close();
        }

        // Special handling for CDMA WDP datagrams
        if (isCdmaWapPush) {
            // Build up the data stream
            ByteArrayOutputStream output = new ByteArrayOutputStream();
            for (int i = 0; i < messageCount; i++) {
                // reassemble the (WSP-)pdu
                output.write(pdus[i], 0, pdus[i].length);
            }
            byte[] datagram = output.toByteArray();

            // Dispatch the PDU to applications
            if (destPort == SmsHeader.PORT_WAP_PUSH) {
                // Handle the PUSH
                return mWapPush.dispatchWapPdu(datagram);
            } else {
                pdus = new byte[1][];
                pdus[0] = datagram;
                // The messages were sent to any other WAP port
                dispatchPortAddressedPdus(pdus, destPort);
                return Activity.RESULT_OK;
            }
        }

        // Dispatch the PDUs to applications
        if (destPort != -1) {
            if (destPort == SmsHeader.PORT_WAP_PUSH) {
                // Build up the data stream
                ByteArrayOutputStream output = new ByteArrayOutputStream();
                for (int i = 0; i < messageCount; i++) {
                    SmsMessage msg = SmsMessage.createFromPdu(pdus[i], getFormat());
                    byte[] data = msg.getUserData();
                    output.write(data, 0, data.length);
                }
                // Handle the PUSH
                return mWapPush.dispatchWapPdu(output.toByteArray());
            } else {
                // The messages were sent to a port, so concoct a URI for it
                dispatchPortAddressedPdus(pdus, destPort);
            }
        } else {
            // The messages were not sent to a port
            dispatchPdus(pdus);
        }
        return Activity.RESULT_OK;
    }

    /**
     * Dispatches standard PDUs to interested applications
     *
     * @param pdus The raw PDUs making up the message
     */
    protected void dispatchPdus(byte[][] pdus) {
        Intent intent = new Intent(Intents.SMS_RECEIVED_ACTION);
        intent.putExtra("pdus", pdus);
        intent.putExtra("format", getFormat());
        dispatch(intent, RECEIVE_SMS_PERMISSION, AppOpsManager.OP_RECEIVE_SMS);
    }

    /**
     * Dispatches port addressed PDUs to interested applications
     *
     * @param pdus The raw PDUs making up the message
     * @param port The destination port of the messages
     */
    protected void dispatchPortAddressedPdus(byte[][] pdus, int port) {
        Uri uri = Uri.parse("sms://localhost:" + port);
        Intent intent = new Intent(Intents.DATA_SMS_RECEIVED_ACTION, uri);
        intent.putExtra("pdus", pdus);
        intent.putExtra("format", getFormat());
        dispatch(intent, RECEIVE_SMS_PERMISSION, AppOpsManager.OP_RECEIVE_SMS);
    }

    /**
     * Send a data based SMS to a specific application port.
     *
     * @param destAddr the address to send the message to
     * @param scAddr is the service center address or null to use
     *  the current default SMSC
     * @param destPort the port to deliver the message to
     * @param data the body of the message to send
     * @param sentIntent if not NULL this <code>PendingIntent</code> is
     *  broadcast when the message is successfully sent, or failed.
     *  The result code will be <code>Activity.RESULT_OK<code> for success,
     *  or one of these errors:<br>
     *  <code>RESULT_ERROR_GENERIC_FAILURE</code><br>
     *  <code>RESULT_ERROR_RADIO_OFF</code><br>
     *  <code>RESULT_ERROR_NULL_PDU</code><br>
     *  <code>RESULT_ERROR_NO_SERVICE</code><br>.
     *  For <code>RESULT_ERROR_GENERIC_FAILURE</code> the sentIntent may include
     *  the extra "errorCode" containing a radio technology specific value,
     *  generally only useful for troubleshooting.<br>
     *  The per-application based SMS control checks sentIntent. If sentIntent
     *  is NULL the caller will be checked against all unknown applications,
     *  which cause smaller number of SMS to be sent in checking period.
     * @param deliveryIntent if not NULL this <code>PendingIntent</code> is
     *  broadcast when the message is delivered to the recipient.  The
     *  raw pdu of the status report is in the extended data ("pdu").
     */
    protected abstract void sendData(String destAddr, String scAddr, int destPort,
            byte[] data, PendingIntent sentIntent, PendingIntent deliveryIntent);

    /**
     * Send a text based SMS.
     *
     * @param destAddr the address to send the message to
     * @param scAddr is the service center address or null to use
     *  the current default SMSC
     * @param text the body of the message to send
     * @param sentIntent if not NULL this <code>PendingIntent</code> is
     *  broadcast when the message is successfully sent, or failed.
     *  The result code will be <code>Activity.RESULT_OK<code> for success,
     *  or one of these errors:<br>
     *  <code>RESULT_ERROR_GENERIC_FAILURE</code><br>
     *  <code>RESULT_ERROR_RADIO_OFF</code><br>
     *  <code>RESULT_ERROR_NULL_PDU</code><br>
     *  <code>RESULT_ERROR_NO_SERVICE</code><br>.
     *  For <code>RESULT_ERROR_GENERIC_FAILURE</code> the sentIntent may include
     *  the extra "errorCode" containing a radio technology specific value,
     *  generally only useful for troubleshooting.<br>
     *  The per-application based SMS control checks sentIntent. If sentIntent
     *  is NULL the caller will be checked against all unknown applications,
     *  which cause smaller number of SMS to be sent in checking period.
     * @param deliveryIntent if not NULL this <code>PendingIntent</code> is
     *  broadcast when the message is delivered to the recipient.  The
     *  raw pdu of the status report is in the extended data ("pdu").
     */
    protected abstract void sendText(String destAddr, String scAddr,
            String text, PendingIntent sentIntent, PendingIntent deliveryIntent);

    /**
     * Calculate the number of septets needed to encode the message.
     *
     * @param messageBody the message to encode
     * @param use7bitOnly ignore (but still count) illegal characters if true
     * @return TextEncodingDetails
     */
    protected abstract TextEncodingDetails calculateLength(CharSequence messageBody,
            boolean use7bitOnly);

    /**
     * Send a multi-part text based SMS.
     *
     * @param destAddr the address to send the message to
     * @param scAddr is the service center address or null to use
     *   the current default SMSC
     * @param parts an <code>ArrayList</code> of strings that, in order,
     *   comprise the original message
     * @param sentIntents if not null, an <code>ArrayList</code> of
     *   <code>PendingIntent</code>s (one for each message part) that is
     *   broadcast when the corresponding message part has been sent.
     *   The result code will be <code>Activity.RESULT_OK<code> for success,
     *   or one of these errors:
     *   <code>RESULT_ERROR_GENERIC_FAILURE</code>
     *   <code>RESULT_ERROR_RADIO_OFF</code>
     *   <code>RESULT_ERROR_NULL_PDU</code>
     *   <code>RESULT_ERROR_NO_SERVICE</code>.
     *  The per-application based SMS control checks sentIntent. If sentIntent
     *  is NULL the caller will be checked against all unknown applications,
     *  which cause smaller number of SMS to be sent in checking period.
     * @param deliveryIntents if not null, an <code>ArrayList</code> of
     *   <code>PendingIntent</code>s (one for each message part) that is
     *   broadcast when the corresponding message part has been delivered
     *   to the recipient.  The raw pdu of the status report is in the
     *   extended data ("pdu").
     */
    protected void sendMultipartText(String destAddr, String scAddr,
            ArrayList<String> parts, ArrayList<PendingIntent> sentIntents,
            ArrayList<PendingIntent> deliveryIntents) {

        int refNumber = getNextConcatenatedRef() & 0x00FF;
        int msgCount = parts.size();
        int encoding = SmsConstants.ENCODING_UNKNOWN;

        mRemainingMessages = msgCount;

        TextEncodingDetails[] encodingForParts = new TextEncodingDetails[msgCount];
        for (int i = 0; i < msgCount; i++) {
            TextEncodingDetails details = calculateLength(parts.get(i), false);
            if (encoding != details.codeUnitSize
                    && (encoding == SmsConstants.ENCODING_UNKNOWN
                            || encoding == SmsConstants.ENCODING_7BIT)) {
                encoding = details.codeUnitSize;
            }
            encodingForParts[i] = details;
        }

        for (int i = 0; i < msgCount; i++) {
            SmsHeader.ConcatRef concatRef = new SmsHeader.ConcatRef();
            concatRef.refNumber = refNumber;
            concatRef.seqNumber = i + 1;  // 1-based sequence
            concatRef.msgCount = msgCount;
            // TODO: We currently set this to true since our messaging app will never
            // send more than 255 parts (it converts the message to MMS well before that).
            // However, we should support 3rd party messaging apps that might need 16-bit
            // references
            // Note:  It's not sufficient to just flip this bit to true; it will have
            // ripple effects (several calculations assume 8-bit ref).
            concatRef.isEightBits = true;
            SmsHeader smsHeader = new SmsHeader();
            smsHeader.concatRef = concatRef;

            // Set the national language tables for 3GPP 7-bit encoding, if enabled.
            if (encoding == SmsConstants.ENCODING_7BIT) {
                smsHeader.languageTable = encodingForParts[i].languageTable;
                smsHeader.languageShiftTable = encodingForParts[i].languageShiftTable;
            }

            PendingIntent sentIntent = null;
            if (sentIntents != null && sentIntents.size() > i) {
                sentIntent = sentIntents.get(i);
            }

            PendingIntent deliveryIntent = null;
            if (deliveryIntents != null && deliveryIntents.size() > i) {
                deliveryIntent = deliveryIntents.get(i);
            }

            sendNewSubmitPdu(destAddr, scAddr, parts.get(i), smsHeader, encoding,
                    sentIntent, deliveryIntent, (i == (msgCount - 1)));
        }

    }

    /**
     * Create a new SubmitPdu and send it.
     */
    protected abstract void sendNewSubmitPdu(String destinationAddress, String scAddress,
            String message, SmsHeader smsHeader, int encoding,
            PendingIntent sentIntent, PendingIntent deliveryIntent, boolean lastPart);

    /**
     * Send a SMS
     *
     * @param smsc the SMSC to send the message through, or NULL for the
     *  default SMSC
     * @param pdu the raw PDU to send
     * @param sentIntent if not NULL this <code>Intent</code> is
     *  broadcast when the message is successfully sent, or failed.
     *  The result code will be <code>Activity.RESULT_OK<code> for success,
     *  or one of these errors:
     *  <code>RESULT_ERROR_GENERIC_FAILURE</code>
     *  <code>RESULT_ERROR_RADIO_OFF</code>
     *  <code>RESULT_ERROR_NULL_PDU</code>
     *  <code>RESULT_ERROR_NO_SERVICE</code>.
     *  The per-application based SMS control checks sentIntent. If sentIntent
     *  is NULL the caller will be checked against all unknown applications,
     *  which cause smaller number of SMS to be sent in checking period.
     * @param deliveryIntent if not NULL this <code>Intent</code> is
     *  broadcast when the message is delivered to the recipient.  The
     *  raw pdu of the status report is in the extended data ("pdu").
     * @param destAddr the destination phone number (for short code confirmation)
     */
    protected void sendRawPdu(byte[] smsc, byte[] pdu, PendingIntent sentIntent,
            PendingIntent deliveryIntent, String destAddr) {
        if (mSmsSendDisabled) {
            if (sentIntent != null) {
                try {
                    sentIntent.send(RESULT_ERROR_NO_SERVICE);
                } catch (CanceledException ex) {}
            }
            Rlog.d(TAG, "Device does not support sending sms.");
            return;
        }

        if (pdu == null) {
            if (sentIntent != null) {
                try {
                    sentIntent.send(RESULT_ERROR_NULL_PDU);
                } catch (CanceledException ex) {}
            }
            return;
        }

        HashMap<String, Object> map = new HashMap<String, Object>();
        map.put("smsc", smsc);
        map.put("pdu", pdu);

        // Get calling app package name via UID from Binder call
        PackageManager pm = mContext.getPackageManager();
        String[] packageNames = pm.getPackagesForUid(Binder.getCallingUid());

        if (packageNames == null || packageNames.length == 0) {
            // Refuse to send SMS if we can't get the calling package name.
            Rlog.e(TAG, "Can't get calling app package name: refusing to send SMS");
            if (sentIntent != null) {
                try {
                    sentIntent.send(RESULT_ERROR_GENERIC_FAILURE);
                } catch (CanceledException ex) {
                    Rlog.e(TAG, "failed to send error result");
                }
            }
            return;
        }

        // Get package info via packagemanager
        PackageInfo appInfo = null;
        try {
            // XXX this is lossy- apps can share a UID
            appInfo = pm.getPackageInfo(packageNames[0], PackageManager.GET_SIGNATURES);
        } catch (PackageManager.NameNotFoundException e) {
            Rlog.e(TAG, "Can't get calling app package info: refusing to send SMS");
            if (sentIntent != null) {
                try {
                    sentIntent.send(RESULT_ERROR_GENERIC_FAILURE);
                } catch (CanceledException ex) {
                    Rlog.e(TAG, "failed to send error result");
                }
            }
            return;
        }

        // Strip non-digits from destination phone number before checking for short codes
        // and before displaying the number to the user if confirmation is required.
        SmsTracker tracker = new SmsTracker(map, sentIntent, deliveryIntent, appInfo,
                PhoneNumberUtils.extractNetworkPortion(destAddr));

        // checkDestination() returns true if the destination is not a premium short code or the
        // sending app is approved to send to short codes. Otherwise, a message is sent to our
        // handler with the SmsTracker to request user confirmation before sending.
        if (checkDestination(tracker)) {
            // check for excessive outgoing SMS usage by this app
            if (!mUsageMonitor.check(appInfo.packageName, SINGLE_PART_SMS)) {
                sendMessage(obtainMessage(EVENT_SEND_LIMIT_REACHED_CONFIRMATION, tracker));
                return;
            }

            int ss = mPhone.getServiceState().getState();

            if (ss != ServiceState.STATE_IN_SERVICE) {
                handleNotInService(ss, tracker.mSentIntent);
            } else {
                sendSms(tracker);
            }
        }
    }

    /**
     * Check if destination is a potential premium short code and sender is not pre-approved to
     * send to short codes.
     *
     * @param tracker the tracker for the SMS to send
     * @return true if the destination is approved; false if user confirmation event was sent
     */
    boolean checkDestination(SmsTracker tracker) {
        if (mContext.checkCallingOrSelfPermission(SEND_SMS_NO_CONFIRMATION_PERMISSION)
                == PackageManager.PERMISSION_GRANTED) {
            return true;            // app is pre-approved to send to short codes
        } else {
            int rule = mPremiumSmsRule.get();
            int smsCategory = SmsUsageMonitor.CATEGORY_NOT_SHORT_CODE;
            if (rule == PREMIUM_RULE_USE_SIM || rule == PREMIUM_RULE_USE_BOTH) {
                String simCountryIso = mTelephonyManager.getSimCountryIso();
                if (simCountryIso == null || simCountryIso.length() != 2) {
                    Rlog.e(TAG, "Can't get SIM country Iso: trying network country Iso");
                    simCountryIso = mTelephonyManager.getNetworkCountryIso();
                }

                smsCategory = mUsageMonitor.checkDestination(tracker.mDestAddress, simCountryIso);
            }
            if (rule == PREMIUM_RULE_USE_NETWORK || rule == PREMIUM_RULE_USE_BOTH) {
                String networkCountryIso = mTelephonyManager.getNetworkCountryIso();
                if (networkCountryIso == null || networkCountryIso.length() != 2) {
                    Rlog.e(TAG, "Can't get Network country Iso: trying SIM country Iso");
                    networkCountryIso = mTelephonyManager.getSimCountryIso();
                }

                smsCategory = SmsUsageMonitor.mergeShortCodeCategories(smsCategory,
                        mUsageMonitor.checkDestination(tracker.mDestAddress, networkCountryIso));
            }

            if (smsCategory == SmsUsageMonitor.CATEGORY_NOT_SHORT_CODE
                    || smsCategory == SmsUsageMonitor.CATEGORY_FREE_SHORT_CODE
                    || smsCategory == SmsUsageMonitor.CATEGORY_STANDARD_SHORT_CODE) {
                return true;    // not a premium short code
            }

            // Wait for user confirmation unless the user has set permission to always allow/deny
            int premiumSmsPermission = mUsageMonitor.getPremiumSmsPermission(
                    tracker.mAppInfo.packageName);
            if (premiumSmsPermission == SmsUsageMonitor.PREMIUM_SMS_PERMISSION_UNKNOWN) {
                // First time trying to send to premium SMS.
                premiumSmsPermission = SmsUsageMonitor.PREMIUM_SMS_PERMISSION_ASK_USER;
            }

            switch (premiumSmsPermission) {
                case SmsUsageMonitor.PREMIUM_SMS_PERMISSION_ALWAYS_ALLOW:
                    Rlog.d(TAG, "User approved this app to send to premium SMS");
                    return true;

                case SmsUsageMonitor.PREMIUM_SMS_PERMISSION_NEVER_ALLOW:
                    Rlog.w(TAG, "User denied this app from sending to premium SMS");
                    sendMessage(obtainMessage(EVENT_STOP_SENDING, tracker));
                    return false;   // reject this message

                case SmsUsageMonitor.PREMIUM_SMS_PERMISSION_ASK_USER:
                default:
                    int event;
                    if (smsCategory == SmsUsageMonitor.CATEGORY_POSSIBLE_PREMIUM_SHORT_CODE) {
                        event = EVENT_CONFIRM_SEND_TO_POSSIBLE_PREMIUM_SHORT_CODE;
                    } else {
                        event = EVENT_CONFIRM_SEND_TO_PREMIUM_SHORT_CODE;
                    }
                    sendMessage(obtainMessage(event, tracker));
                    return false;   // wait for user confirmation
            }
        }
    }

    /**
     * Deny sending an SMS if the outgoing queue limit is reached. Used when the message
     * must be confirmed by the user due to excessive usage or potential premium SMS detected.
     * @param tracker the SmsTracker for the message to send
     * @return true if the message was denied; false to continue with send confirmation
     */
    private boolean denyIfQueueLimitReached(SmsTracker tracker) {
        if (mPendingTrackerCount >= MO_MSG_QUEUE_LIMIT) {
            // Deny sending message when the queue limit is reached.
            try {
                if (tracker.mSentIntent != null) {
                    tracker.mSentIntent.send(RESULT_ERROR_LIMIT_EXCEEDED);
                }
            } catch (CanceledException ex) {
                Rlog.e(TAG, "failed to send back RESULT_ERROR_LIMIT_EXCEEDED");
            }
            return true;
        }
        mPendingTrackerCount++;
        return false;
    }

    /**
     * Returns the label for the specified app package name.
     * @param appPackage the package name of the app requesting to send an SMS
     * @return the label for the specified app, or the package name if getApplicationInfo() fails
     */
    private CharSequence getAppLabel(String appPackage) {
        PackageManager pm = mContext.getPackageManager();
        try {
            ApplicationInfo appInfo = pm.getApplicationInfo(appPackage, 0);
            return appInfo.loadLabel(pm);
        } catch (PackageManager.NameNotFoundException e) {
            Rlog.e(TAG, "PackageManager Name Not Found for package " + appPackage);
            return appPackage;  // fall back to package name if we can't get app label
        }
    }

    /**
     * Post an alert when SMS needs confirmation due to excessive usage.
     * @param tracker an SmsTracker for the current message.
     */
    protected void handleReachSentLimit(SmsTracker tracker) {
        if (denyIfQueueLimitReached(tracker)) {
            return;     // queue limit reached; error was returned to caller
        }

        CharSequence appLabel = getAppLabel(tracker.mAppInfo.packageName);
        Resources r = Resources.getSystem();
        Spanned messageText = Html.fromHtml(r.getString(R.string.sms_control_message, appLabel));

        ConfirmDialogListener listener = new ConfirmDialogListener(tracker, null);

        AlertDialog d = new AlertDialog.Builder(mContext)
                .setTitle(R.string.sms_control_title)
                .setIcon(R.drawable.stat_sys_warning)
                .setMessage(messageText)
                .setPositiveButton(r.getString(R.string.sms_control_yes), listener)
                .setNegativeButton(r.getString(R.string.sms_control_no), listener)
                .setOnCancelListener(listener)
                .create();

        d.getWindow().setType(WindowManager.LayoutParams.TYPE_SYSTEM_ALERT);
        d.show();
    }

    /**
     * Post an alert for user confirmation when sending to a potential short code.
     * @param isPremium true if the destination is known to be a premium short code
     * @param tracker the SmsTracker for the current message.
     */
    protected void handleConfirmShortCode(boolean isPremium, SmsTracker tracker) {
        if (denyIfQueueLimitReached(tracker)) {
            return;     // queue limit reached; error was returned to caller
        }

        int detailsId;
        if (isPremium) {
            detailsId = R.string.sms_premium_short_code_details;
        } else {
            detailsId = R.string.sms_short_code_details;
        }

        CharSequence appLabel = getAppLabel(tracker.mAppInfo.packageName);
        Resources r = Resources.getSystem();
        Spanned messageText = Html.fromHtml(r.getString(R.string.sms_short_code_confirm_message,
                appLabel, tracker.mDestAddress));

        LayoutInflater inflater = (LayoutInflater) mContext.getSystemService(
                Context.LAYOUT_INFLATER_SERVICE);
        View layout = inflater.inflate(R.layout.sms_short_code_confirmation_dialog, null);

        ConfirmDialogListener listener = new ConfirmDialogListener(tracker,
                (TextView)layout.findViewById(R.id.sms_short_code_remember_undo_instruction));


        TextView messageView = (TextView) layout.findViewById(R.id.sms_short_code_confirm_message);
        messageView.setText(messageText);

        ViewGroup detailsLayout = (ViewGroup) layout.findViewById(
                R.id.sms_short_code_detail_layout);
        TextView detailsView = (TextView) detailsLayout.findViewById(
                R.id.sms_short_code_detail_message);
        detailsView.setText(detailsId);

        CheckBox rememberChoice = (CheckBox) layout.findViewById(
                R.id.sms_short_code_remember_choice_checkbox);
        rememberChoice.setOnCheckedChangeListener(listener);

        AlertDialog d = new AlertDialog.Builder(mContext)
                .setView(layout)
                .setPositiveButton(r.getString(R.string.sms_short_code_confirm_allow), listener)
                .setNegativeButton(r.getString(R.string.sms_short_code_confirm_deny), listener)
                .setOnCancelListener(listener)
                .create();

        d.getWindow().setType(WindowManager.LayoutParams.TYPE_SYSTEM_ALERT);
        d.show();

        listener.setPositiveButton(d.getButton(DialogInterface.BUTTON_POSITIVE));
        listener.setNegativeButton(d.getButton(DialogInterface.BUTTON_NEGATIVE));
    }

    /**
     * Returns the premium SMS permission for the specified package. If the package has never
     * been seen before, the default {@link SmsUsageMonitor#PREMIUM_SMS_PERMISSION_ASK_USER}
     * will be returned.
     * @param packageName the name of the package to query permission
     * @return one of {@link SmsUsageMonitor#PREMIUM_SMS_PERMISSION_UNKNOWN},
     *  {@link SmsUsageMonitor#PREMIUM_SMS_PERMISSION_ASK_USER},
     *  {@link SmsUsageMonitor#PREMIUM_SMS_PERMISSION_NEVER_ALLOW}, or
     *  {@link SmsUsageMonitor#PREMIUM_SMS_PERMISSION_ALWAYS_ALLOW}
     */
    public int getPremiumSmsPermission(String packageName) {
        return mUsageMonitor.getPremiumSmsPermission(packageName);
    }

    /**
     * Sets the premium SMS permission for the specified package and save the value asynchronously
     * to persistent storage.
     * @param packageName the name of the package to set permission
     * @param permission one of {@link SmsUsageMonitor#PREMIUM_SMS_PERMISSION_ASK_USER},
     *  {@link SmsUsageMonitor#PREMIUM_SMS_PERMISSION_NEVER_ALLOW}, or
     *  {@link SmsUsageMonitor#PREMIUM_SMS_PERMISSION_ALWAYS_ALLOW}
     */
    public void setPremiumSmsPermission(String packageName, int permission) {
        mUsageMonitor.setPremiumSmsPermission(packageName, permission);
    }

    /**
     * Send the message along to the radio.
     *
     * @param tracker holds the SMS message to send
     */
    protected abstract void sendSms(SmsTracker tracker);

    /**
     * Send the multi-part SMS based on multipart Sms tracker
     *
     * @param tracker holds the multipart Sms tracker ready to be sent
     */
    private void sendMultipartSms(SmsTracker tracker) {
        ArrayList<String> parts;
        ArrayList<PendingIntent> sentIntents;
        ArrayList<PendingIntent> deliveryIntents;

        HashMap<String, Object> map = tracker.mData;

        String destinationAddress = (String) map.get("destination");
        String scAddress = (String) map.get("scaddress");

        parts = (ArrayList<String>) map.get("parts");
        sentIntents = (ArrayList<PendingIntent>) map.get("sentIntents");
        deliveryIntents = (ArrayList<PendingIntent>) map.get("deliveryIntents");

        // check if in service
        int ss = mPhone.getServiceState().getState();
        if (ss != ServiceState.STATE_IN_SERVICE) {
            for (int i = 0, count = parts.size(); i < count; i++) {
                PendingIntent sentIntent = null;
                if (sentIntents != null && sentIntents.size() > i) {
                    sentIntent = sentIntents.get(i);
                }
                handleNotInService(ss, sentIntent);
            }
            return;
        }

        sendMultipartText(destinationAddress, scAddress, parts, sentIntents, deliveryIntents);
    }

    /**
     * Send an acknowledge message.
     * @param success indicates that last message was successfully received.
     * @param result result code indicating any error
     * @param response callback message sent when operation completes.
     */
    protected abstract void acknowledgeLastIncomingSms(boolean success,
            int result, Message response);

    /**
     * Notify interested apps if the framework has rejected an incoming SMS,
     * and send an acknowledge message to the network.
     * @param success indicates that last message was successfully received.
     * @param result result code indicating any error
     * @param response callback message sent when operation completes.
     */
    private void notifyAndAcknowledgeLastIncomingSms(boolean success,
            int result, Message response) {
        if (!success) {
            // broadcast SMS_REJECTED_ACTION intent
            Intent intent = new Intent(Intents.SMS_REJECTED_ACTION);
            intent.putExtra("result", result);
            mWakeLock.acquire(WAKE_LOCK_TIMEOUT);
            mContext.sendBroadcast(intent, Manifest.permission.RECEIVE_SMS);
        }
        acknowledgeLastIncomingSms(success, result, response);
    }

    /**
     * Keeps track of an SMS that has been sent to the RIL, until it has
     * successfully been sent, or we're done trying.
     *
     */
    protected static final class SmsTracker {
        // fields need to be public for derived SmsDispatchers
        public final HashMap<String, Object> mData;
        public int mRetryCount;
        public int mMessageRef;

        public final PendingIntent mSentIntent;
        public final PendingIntent mDeliveryIntent;

        public final PackageInfo mAppInfo;
        public final String mDestAddress;

        public SmsTracker(HashMap<String, Object> data, PendingIntent sentIntent,
                PendingIntent deliveryIntent, PackageInfo appInfo, String destAddr) {
            mData = data;
            mSentIntent = sentIntent;
            mDeliveryIntent = deliveryIntent;
            mRetryCount = 0;
            mAppInfo = appInfo;
            mDestAddress = destAddr;
        }

        /**
         * Returns whether this tracker holds a multi-part SMS.
         * @return true if the tracker holds a multi-part SMS; false otherwise
         */
        protected boolean isMultipart() {
            HashMap<String, Object> map = mData;
            return map.containsKey("parts");
        }
    }

    /**
     * Dialog listener for SMS confirmation dialog.
     */
    private final class ConfirmDialogListener
            implements DialogInterface.OnClickListener, DialogInterface.OnCancelListener,
            CompoundButton.OnCheckedChangeListener {

        private final SmsTracker mTracker;
        private Button mPositiveButton;
        private Button mNegativeButton;
        private boolean mRememberChoice;    // default is unchecked
        private final TextView mRememberUndoInstruction;

        ConfirmDialogListener(SmsTracker tracker, TextView textView) {
            mTracker = tracker;
            mRememberUndoInstruction = textView;
        }

        void setPositiveButton(Button button) {
            mPositiveButton = button;
        }

        void setNegativeButton(Button button) {
            mNegativeButton = button;
        }

        @Override
        public void onClick(DialogInterface dialog, int which) {
            // Always set the SMS permission so that Settings will show a permission setting
            // for the app (it won't be shown until after the app tries to send to a short code).
            int newSmsPermission = SmsUsageMonitor.PREMIUM_SMS_PERMISSION_ASK_USER;

            if (which == DialogInterface.BUTTON_POSITIVE) {
                Rlog.d(TAG, "CONFIRM sending SMS");
                // XXX this is lossy- apps can have more than one signature
                EventLog.writeEvent(EventLogTags.SMS_SENT_BY_USER,
                                    mTracker.mAppInfo.signatures[0].toCharsString());
                sendMessage(obtainMessage(EVENT_SEND_CONFIRMED_SMS, mTracker));
                if (mRememberChoice) {
                    newSmsPermission = SmsUsageMonitor.PREMIUM_SMS_PERMISSION_ALWAYS_ALLOW;
                }
            } else if (which == DialogInterface.BUTTON_NEGATIVE) {
                Rlog.d(TAG, "DENY sending SMS");
                // XXX this is lossy- apps can have more than one signature
                EventLog.writeEvent(EventLogTags.SMS_DENIED_BY_USER,
                                    mTracker.mAppInfo.signatures[0].toCharsString());
                sendMessage(obtainMessage(EVENT_STOP_SENDING, mTracker));
                if (mRememberChoice) {
                    newSmsPermission = SmsUsageMonitor.PREMIUM_SMS_PERMISSION_NEVER_ALLOW;
                }
            }
            setPremiumSmsPermission(mTracker.mAppInfo.packageName, newSmsPermission);
        }

        @Override
        public void onCancel(DialogInterface dialog) {
            Rlog.d(TAG, "dialog dismissed: don't send SMS");
            sendMessage(obtainMessage(EVENT_STOP_SENDING, mTracker));
        }

        @Override
        public void onCheckedChanged(CompoundButton buttonView, boolean isChecked) {
            Rlog.d(TAG, "remember this choice: " + isChecked);
            mRememberChoice = isChecked;
            if (isChecked) {
                mPositiveButton.setText(R.string.sms_short_code_confirm_always_allow);
                mNegativeButton.setText(R.string.sms_short_code_confirm_never_allow);
                if (mRememberUndoInstruction != null) {
                    mRememberUndoInstruction.
                            setText(R.string.sms_short_code_remember_undo_instruction);
                    mRememberUndoInstruction.setPadding(0,0,0,32);
                }
            } else {
                mPositiveButton.setText(R.string.sms_short_code_confirm_allow);
                mNegativeButton.setText(R.string.sms_short_code_confirm_deny);
                if (mRememberUndoInstruction != null) {
                    mRememberUndoInstruction.setText("");
                    mRememberUndoInstruction.setPadding(0,0,0,0);
                }
            }
        }
    }

    private final BroadcastReceiver mResultReceiver = new BroadcastReceiver() {
        @Override
        public void onReceive(Context context, Intent intent) {
            if (intent.getAction().equals(Intents.SMS_CB_RECEIVED_ACTION) ||
                    intent.getAction().equals(Intents.SMS_EMERGENCY_CB_RECEIVED_ACTION)) {
                // Ignore this intent. Apps will process it.
            } else {
                // Assume the intent is one of the SMS receive intents that
                // was sent as an ordered broadcast. Check result and ACK.
                int rc = getResultCode();
                boolean success = (rc == Activity.RESULT_OK)
                        || (rc == Intents.RESULT_SMS_HANDLED);

                // For a multi-part message, this only ACKs the last part.
                // Previous parts were ACK'd as they were received.
                acknowledgeLastIncomingSms(success, rc, null);
            }
        }
    };

    protected void dispatchBroadcastMessage(SmsCbMessage message) {
        if (message.isEmergencyMessage()) {
            Intent intent = new Intent(Intents.SMS_EMERGENCY_CB_RECEIVED_ACTION);
            intent.putExtra("message", message);
            Rlog.d(TAG, "Dispatching emergency SMS CB");
            dispatch(intent, RECEIVE_EMERGENCY_BROADCAST_PERMISSION,
                    AppOpsManager.OP_RECEIVE_EMERGECY_SMS);
        } else {
            Intent intent = new Intent(Intents.SMS_CB_RECEIVED_ACTION);
            intent.putExtra("message", message);
            Rlog.d(TAG, "Dispatching SMS CB");
            dispatch(intent, RECEIVE_SMS_PERMISSION, AppOpsManager.OP_RECEIVE_SMS);
        }
    }
}<|MERGE_RESOLUTION|>--- conflicted
+++ resolved
@@ -429,7 +429,7 @@
         PendingIntent sentIntent = tracker.mSentIntent;
 
         if (ar.result != null) {
-            tracker.mMessageRef = ((SmsResponse)ar.result).messageRef;
+            tracker.mMessageRef = ((SmsResponse)ar.result).mMessageRef;
         } else {
             Rlog.d(TAG, "SmsResponse was null");
         }
@@ -439,11 +439,6 @@
 
             if (tracker.mDeliveryIntent != null) {
                 // Expecting a status report.  Add it to the list.
-<<<<<<< HEAD
-                int messageRef = ((SmsResponse)ar.result).mMessageRef;
-                tracker.mMessageRef = messageRef;
-=======
->>>>>>> 958e7316
                 deliveryPendingList.add(tracker);
             }
 
