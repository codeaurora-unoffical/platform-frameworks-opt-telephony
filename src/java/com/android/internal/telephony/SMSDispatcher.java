--- conflicted
+++ resolved
@@ -523,11 +523,7 @@
      */
     protected abstract void sendText(String destAddr, String scAddr,
             String text, PendingIntent sentIntent, PendingIntent deliveryIntent,
-<<<<<<< HEAD
-            int priority);
-=======
             int priority, boolean isExpectMore, int validityPeriod);
->>>>>>> 12aaa4fe
 
     /**
      * Calculate the number of septets needed to encode the message.
@@ -565,25 +561,12 @@
      *   to the recipient.  The raw pdu of the status report is in the
      *   extended data ("pdu").
      * @param priority Priority level of the message
-<<<<<<< HEAD
-     */
-    protected void sendMultipartText(String destAddr, String scAddr,
-            ArrayList<String> parts, ArrayList<PendingIntent> sentIntents,
-            ArrayList<PendingIntent> deliveryIntents, int priority) {
-        if (mSmsPseudoMultipart) {
-            // Send as individual messages as the combination of device and
-            // carrier behavior may not process concatenated messages correctly.
-            sendPseudoMultipartText(destAddr, scAddr, parts, sentIntents, deliveryIntents, priority);
-            return;
-        }
-=======
      * @param validityPeriod Validity Period of the message in Minutes.
      */
     protected void sendMultipartText(String destAddr, String scAddr,
             ArrayList<String> parts, ArrayList<PendingIntent> sentIntents,
             ArrayList<PendingIntent> deliveryIntents, int priority, boolean isExpectMore,
             int validityPeriod) {
->>>>>>> 12aaa4fe
 
         int refNumber = getNextConcatenatedRef() & 0x00FF;
         int msgCount = parts.size();
@@ -634,12 +617,8 @@
             }
 
             sendNewSubmitPdu(destAddr, scAddr, parts.get(i), smsHeader, encoding,
-<<<<<<< HEAD
-                    sentIntent, deliveryIntent, (i == (msgCount - 1)), priority);
-=======
                     sentIntent, deliveryIntent, (i == (msgCount - 1)), priority, isExpectMore,
                     validityPeriod);
->>>>>>> 12aaa4fe
         }
 
     }
@@ -673,7 +652,8 @@
      */
     private void sendPseudoMultipartText(String destAddr, String scAddr,
             ArrayList<String> parts, ArrayList<PendingIntent> sentIntents,
-            ArrayList<PendingIntent> deliveryIntents, int priority) {
+            ArrayList<PendingIntent> deliveryIntents, int priority,
+            boolean isExpectMore, int validityPeriod) {
         int msgCount = parts.size();
 
         mRemainingMessages = msgCount;
@@ -689,7 +669,8 @@
                 deliveryIntent = deliveryIntents.get(i);
             }
 
-            sendText(destAddr, scAddr, parts.get(i), sentIntent, deliveryIntent, priority);
+            sendText(destAddr, scAddr, parts.get(i), sentIntent, deliveryIntent, priority,
+                    isExpectMore, validityPeriod);
         }
     }
 
@@ -699,11 +680,7 @@
     protected abstract void sendNewSubmitPdu(String destinationAddress, String scAddress,
             String message, SmsHeader smsHeader, int encoding,
             PendingIntent sentIntent, PendingIntent deliveryIntent, boolean lastPart,
-<<<<<<< HEAD
-            int priority);
-=======
             int priority, boolean isExpectMore, int validityPeriod);
->>>>>>> 12aaa4fe
 
     /**
      * Send a SMS
@@ -1091,12 +1068,8 @@
             return;
         }
 
-<<<<<<< HEAD
-        sendMultipartText(destinationAddress, scAddress, parts, sentIntents, deliveryIntents, -1);
-=======
         sendMultipartText(destinationAddress, scAddress, parts, sentIntents, deliveryIntents, -1,
                 tracker.mExpectMore, -1);
->>>>>>> 12aaa4fe
     }
 
     /**
