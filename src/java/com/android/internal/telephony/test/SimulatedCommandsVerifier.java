/*
 * Copyright (C) 2015 The Android Open Source Project
 *
 * Licensed under the Apache License, Version 2.0 (the "License");
 * you may not use this file except in compliance with the License.
 * You may obtain a copy of the License at
 *
 *      http://www.apache.org/licenses/LICENSE-2.0
 *
 * Unless required by applicable law or agreed to in writing, software
 * distributed under the License is distributed on an "AS IS" BASIS,
 * WITHOUT WARRANTIES OR CONDITIONS OF ANY KIND, either express or implied.
 * See the License for the specific language governing permissions and
 * limitations under the License.
 */

package com.android.internal.telephony.test;

import android.os.Handler;
import android.os.Message;
import android.service.carrier.CarrierIdentifier;

import com.android.internal.telephony.CommandsInterface;
import com.android.internal.telephony.RadioCapability;
import com.android.internal.telephony.UUSInfo;
import com.android.internal.telephony.cdma.CdmaSmsBroadcastConfigInfo;
import com.android.internal.telephony.dataconnection.DataProfile;
import com.android.internal.telephony.gsm.SmsBroadcastConfigInfo;
import com.android.internal.telephony.uicc.SimPhoneBookAdnRecord;

import java.util.List;

public class SimulatedCommandsVerifier implements CommandsInterface {
    private static SimulatedCommandsVerifier sInstance;

    private SimulatedCommandsVerifier() {

    }

    public static SimulatedCommandsVerifier getInstance() {
        if (sInstance == null) {
            sInstance = new SimulatedCommandsVerifier();
        }
        return sInstance;
    }

    @Override
    public RadioState getRadioState() {
        return null;
    }

    @Override
    public void getImsRegistrationState(Message result) {

    }

    @Override
    public void registerForRadioStateChanged(Handler h, int what, Object obj) {

    }

    @Override
    public void unregisterForRadioStateChanged(Handler h) {

    }

    @Override
    public void registerForVoiceRadioTechChanged(Handler h, int what, Object obj) {

    }

    @Override
    public void unregisterForVoiceRadioTechChanged(Handler h) {

    }

    @Override
    public void registerForImsNetworkStateChanged(Handler h, int what, Object obj) {

    }

    @Override
    public void unregisterForImsNetworkStateChanged(Handler h) {

    }

    @Override
    public void registerForOn(Handler h, int what, Object obj) {

    }

    @Override
    public void unregisterForOn(Handler h) {

    }

    @Override
    public void registerForAvailable(Handler h, int what, Object obj) {

    }

    @Override
    public void unregisterForAvailable(Handler h) {

    }

    @Override
    public void registerForNotAvailable(Handler h, int what, Object obj) {

    }

    @Override
    public void unregisterForNotAvailable(Handler h) {

    }

    @Override
    public void registerForOffOrNotAvailable(Handler h, int what, Object obj) {

    }

    @Override
    public void unregisterForOffOrNotAvailable(Handler h) {

    }

    @Override
    public void registerForIccStatusChanged(Handler h, int what, Object obj) {

    }

    @Override
    public void unregisterForIccStatusChanged(Handler h) {

    }

    @Override
    public void registerForCallStateChanged(Handler h, int what, Object obj) {

    }

    @Override
    public void unregisterForCallStateChanged(Handler h) {

    }

    @Override
    public void registerForVoiceNetworkStateChanged(Handler h, int what, Object obj) {

    }

    @Override
    public void unregisterForVoiceNetworkStateChanged(Handler h) {

    }

    @Override
    public void registerForDataNetworkStateChanged(Handler h, int what, Object obj) {

    }

    @Override
    public void unregisterForDataNetworkStateChanged(Handler h) {

    }

    @Override
    public void registerForInCallVoicePrivacyOn(Handler h, int what, Object obj) {

    }

    @Override
    public void unregisterForInCallVoicePrivacyOn(Handler h) {

    }

    @Override
    public void registerForInCallVoicePrivacyOff(Handler h, int what, Object obj) {

    }

    @Override
    public void unregisterForInCallVoicePrivacyOff(Handler h) {

    }

    @Override
    public void registerForSrvccStateChanged(Handler h, int what, Object obj) {

    }

    @Override
    public void unregisterForSrvccStateChanged(Handler h) {

    }

    @Override
    public void registerForSubscriptionStatusChanged(Handler h, int what, Object obj) {

    }

    @Override
    public void unregisterForSubscriptionStatusChanged(Handler h) {

    }

    @Override
    public void registerForHardwareConfigChanged(Handler h, int what, Object obj) {

    }

    @Override
    public void unregisterForHardwareConfigChanged(Handler h) {

    }

    @Override
    public void setOnNewGsmSms(Handler h, int what, Object obj) {

    }

    @Override
    public void unSetOnNewGsmSms(Handler h) {

    }

    @Override
    public void setOnNewCdmaSms(Handler h, int what, Object obj) {

    }

    @Override
    public void unSetOnNewCdmaSms(Handler h) {

    }

    @Override
    public void setOnNewGsmBroadcastSms(Handler h, int what, Object obj) {

    }

    @Override
    public void unSetOnNewGsmBroadcastSms(Handler h) {

    }

    @Override
    public void setOnSmsOnSim(Handler h, int what, Object obj) {

    }

    @Override
    public void unSetOnSmsOnSim(Handler h) {

    }

    @Override
    public void setOnSmsStatus(Handler h, int what, Object obj) {

    }

    @Override
    public void unSetOnSmsStatus(Handler h) {

    }

    @Override
    public void setOnNITZTime(Handler h, int what, Object obj) {

    }

    @Override
    public void unSetOnNITZTime(Handler h) {

    }

    @Override
    public void setOnUSSD(Handler h, int what, Object obj) {

    }

    @Override
    public void unSetOnUSSD(Handler h) {

    }

    @Override
    public void setOnSignalStrengthUpdate(Handler h, int what, Object obj) {

    }

    @Override
    public void unSetOnSignalStrengthUpdate(Handler h) {

    }

    @Override
    public void setOnIccSmsFull(Handler h, int what, Object obj) {

    }

    @Override
    public void unSetOnIccSmsFull(Handler h) {

    }

    @Override
    public void registerForIccRefresh(Handler h, int what, Object obj) {

    }

    @Override
    public void unregisterForIccRefresh(Handler h) {

    }

    @Override
    public void setOnIccRefresh(Handler h, int what, Object obj) {

    }

    @Override
    public void unsetOnIccRefresh(Handler h) {

    }

    @Override
    public void setOnCallRing(Handler h, int what, Object obj) {

    }

    @Override
    public void unSetOnCallRing(Handler h) {

    }

    @Override
    public void setOnRestrictedStateChanged(Handler h, int what, Object obj) {

    }

    @Override
    public void unSetOnRestrictedStateChanged(Handler h) {

    }

    @Override
    public void setOnSuppServiceNotification(Handler h, int what, Object obj) {

    }

    @Override
    public void unSetOnSuppServiceNotification(Handler h) {

    }

    @Override
    public void setOnCatSessionEnd(Handler h, int what, Object obj) {

    }

    @Override
    public void unSetOnCatSessionEnd(Handler h) {

    }

    @Override
    public void setOnCatProactiveCmd(Handler h, int what, Object obj) {

    }

    @Override
    public void unSetOnCatProactiveCmd(Handler h) {

    }

    @Override
    public void setOnCatEvent(Handler h, int what, Object obj) {

    }

    @Override
    public void unSetOnCatEvent(Handler h) {

    }

    @Override
    public void setOnCatCallSetUp(Handler h, int what, Object obj) {

    }

    @Override
    public void unSetOnCatCallSetUp(Handler h) {

    }

    @Override
    public void setSuppServiceNotifications(boolean enable, Message result) {

    }

    @Override
    public void setOnCatCcAlphaNotify(Handler h, int what, Object obj) {

    }

    @Override
    public void unSetOnCatCcAlphaNotify(Handler h) {

    }

    @Override
    public void setOnSs(Handler h, int what, Object obj) {

    }

    @Override
    public void unSetOnSs(Handler h) {

    }

    @Override
    public void registerForDisplayInfo(Handler h, int what, Object obj) {

    }

    @Override
    public void unregisterForDisplayInfo(Handler h) {

    }

    @Override
    public void registerForCallWaitingInfo(Handler h, int what, Object obj) {

    }

    @Override
    public void unregisterForCallWaitingInfo(Handler h) {

    }

    @Override
    public void registerForSignalInfo(Handler h, int what, Object obj) {

    }

    @Override
    public void unregisterForSignalInfo(Handler h) {

    }

    @Override
    public void registerForNumberInfo(Handler h, int what, Object obj) {

    }

    @Override
    public void unregisterForNumberInfo(Handler h) {

    }

    @Override
    public void registerForRedirectedNumberInfo(Handler h, int what, Object obj) {

    }

    @Override
    public void unregisterForRedirectedNumberInfo(Handler h) {

    }

    @Override
    public void registerForLineControlInfo(Handler h, int what, Object obj) {

    }

    @Override
    public void unregisterForLineControlInfo(Handler h) {

    }

    @Override
    public void registerFoT53ClirlInfo(Handler h, int what, Object obj) {

    }

    @Override
    public void unregisterForT53ClirInfo(Handler h) {

    }

    @Override
    public void registerForT53AudioControlInfo(Handler h, int what, Object obj) {

    }

    @Override
    public void unregisterForT53AudioControlInfo(Handler h) {

    }

    @Override
    public void setEmergencyCallbackMode(Handler h, int what, Object obj) {

    }

    @Override
    public void registerForCdmaOtaProvision(Handler h, int what, Object obj) {

    }

    @Override
    public void unregisterForCdmaOtaProvision(Handler h) {

    }

    @Override
    public void registerForRingbackTone(Handler h, int what, Object obj) {

    }

    @Override
    public void unregisterForRingbackTone(Handler h) {

    }

    @Override
    public void registerForResendIncallMute(Handler h, int what, Object obj) {

    }

    @Override
    public void unregisterForResendIncallMute(Handler h) {

    }

    @Override
    public void registerForCdmaSubscriptionChanged(Handler h, int what, Object obj) {

    }

    @Override
    public void unregisterForCdmaSubscriptionChanged(Handler h) {

    }

    @Override
    public void registerForCdmaPrlChanged(Handler h, int what, Object obj) {

    }

    @Override
    public void unregisterForCdmaPrlChanged(Handler h) {

    }

    @Override
    public void registerForExitEmergencyCallbackMode(Handler h, int what, Object obj) {

    }

    @Override
    public void unregisterForExitEmergencyCallbackMode(Handler h) {

    }

    @Override
    public void registerForRilConnected(Handler h, int what, Object obj) {

    }

    @Override
    public void unregisterForRilConnected(Handler h) {

    }

    @Override
    public void supplyIccPin(String pin, Message result) {

    }

    @Override
    public void supplyIccPinForApp(String pin, String aid, Message result) {

    }

    @Override
    public void supplyIccPuk(String puk, String newPin, Message result) {

    }

    @Override
    public void supplyIccPukForApp(String puk, String newPin, String aid, Message result) {

    }

    @Override
    public void supplyIccPin2(String pin2, Message result) {

    }

    @Override
    public void supplyIccPin2ForApp(String pin2, String aid, Message result) {

    }

    @Override
    public void supplyIccPuk2(String puk2, String newPin2, Message result) {

    }

    @Override
    public void supplyIccPuk2ForApp(String puk2, String newPin2, String aid, Message result) {

    }

    @Override
    public void changeIccPin(String oldPin, String newPin, Message result) {

    }

    @Override
    public void changeIccPinForApp(String oldPin, String newPin, String aidPtr, Message result) {

    }

    @Override
    public void changeIccPin2(String oldPin2, String newPin2, Message result) {

    }

    @Override
    public void changeIccPin2ForApp(String oldPin2, String newPin2, String aidPtr, Message result) {

    }

    @Override
    public void changeBarringPassword(String facility, String oldPwd, String newPwd,
                                      Message result) {

    }

    @Override
    public void supplyNetworkDepersonalization(String netpin, Message result) {

    }

    @Override
    public void getCurrentCalls(Message result) {

    }

    @Override
    public void getPDPContextList(Message result) {

    }

    @Override
    public void getDataCallList(Message result) {

    }

    @Override
    public void dial(String address, int clirMode, Message result) {

    }

    @Override
    public void dial(String address, int clirMode, UUSInfo uusInfo, Message result) {

    }

    @Override
    public void getIMSI(Message result) {

    }

    @Override
    public void getIMSIForApp(String aid, Message result) {

    }

    @Override
    public void getIMEI(Message result) {

    }

    @Override
    public void getIMEISV(Message result) {

    }

    @Override
    public void hangupConnection(int gsmIndex, Message result) {

    }

    @Override
    public void hangupWaitingOrBackground(Message result) {

    }

    @Override
    public void hangupForegroundResumeBackground(Message result) {

    }

    @Override
    public void switchWaitingOrHoldingAndActive(Message result) {

    }

    @Override
    public void conference(Message result) {

    }

    @Override
    public void setPreferredVoicePrivacy(boolean enable, Message result) {

    }

    @Override
    public void getPreferredVoicePrivacy(Message result) {

    }

    @Override
    public void separateConnection(int gsmIndex, Message result) {

    }

    @Override
    public void acceptCall(Message result) {

    }

    @Override
    public void rejectCall(Message result) {

    }

    @Override
    public void explicitCallTransfer(Message result) {

    }

    @Override
    public void getLastCallFailCause(Message result) {

    }

    @Override
    public void getLastPdpFailCause(Message result) {

    }

    @Override
    public void getLastDataCallFailCause(Message result) {

    }

    @Override
    public void setMute(boolean enableMute, Message response) {

    }

    @Override
    public void getMute(Message response) {

    }

    @Override
    public void getSignalStrength(Message response) {

    }

    @Override
    public void getVoiceRegistrationState(Message response) {

    }

    @Override
    public void getDataRegistrationState(Message response) {

    }

    @Override
    public void getOperator(Message response) {

    }

    @Override
    public void sendDtmf(char c, Message result) {

    }

    @Override
    public void startDtmf(char c, Message result) {

    }

    @Override
    public void stopDtmf(Message result) {

    }

    @Override
    public void sendBurstDtmf(String dtmfString, int on, int off, Message result) {

    }

    @Override
    public void sendSMS(String smscPDU, String pdu, Message response) {

    }

    @Override
    public void sendSMSExpectMore(String smscPDU, String pdu, Message response) {

    }

    @Override
    public void sendCdmaSms(byte[] pdu, Message response) {

    }

    @Override
    public void sendImsGsmSms(String smscPDU, String pdu, int retry, int messageRef,
                              Message response) {

    }

    @Override
    public void sendImsCdmaSms(byte[] pdu, int retry, int messageRef, Message response) {

    }

    @Override
    public void deleteSmsOnSim(int index, Message response) {

    }

    @Override
    public void deleteSmsOnRuim(int index, Message response) {

    }

    @Override
    public void writeSmsToSim(int status, String smsc, String pdu, Message response) {

    }

    @Override
    public void writeSmsToRuim(int status, String pdu, Message response) {

    }

    @Override
    public void setRadioPower(boolean on, Message response) {

    }

    @Override
    public void acknowledgeLastIncomingGsmSms(boolean success, int cause, Message response) {

    }

    @Override
    public void acknowledgeLastIncomingCdmaSms(boolean success, int cause, Message response) {

    }

    @Override
    public void acknowledgeIncomingGsmSmsWithPdu(boolean success, String ackPdu, Message response) {

    }

    @Override
    public void iccIO(int command, int fileid, String path, int p1, int p2, int p3, String data,
                      String pin2, Message response) {

    }

    @Override
    public void iccIOForApp(int command, int fileid, String path, int p1, int p2, int p3,
                            String data, String pin2, String aid, Message response) {

    }

    @Override
    public void queryCLIP(Message response) {

    }

    @Override
    public void getCLIR(Message response) {

    }

    @Override
    public void setCLIR(int clirMode, Message response) {

    }

    @Override
    public void queryCallWaiting(int serviceClass, Message response) {

    }

    @Override
    public void setCallWaiting(boolean enable, int serviceClass, Message response) {

    }

    @Override
    public void setCallForward(int action, int cfReason, int serviceClass, String number,
                               int timeSeconds, Message response) {

    }

    @Override
    public void queryCallForwardStatus(int cfReason, int serviceClass, String number,
                                       Message response) {

    }

    @Override
    public void setNetworkSelectionModeAutomatic(Message response) {

    }

    @Override
    public void setNetworkSelectionModeManual(String operatorNumeric, Message response) {

    }

    @Override
    public void getNetworkSelectionMode(Message response) {

    }

    @Override
    public void getAvailableNetworks(Message response) {

    }

    @Override
    public void getBasebandVersion(Message response) {

    }

    @Override
    public void queryFacilityLock(String facility, String password, int serviceClass,
                                  Message response) {

    }

    @Override
    public void queryFacilityLockForApp(String facility, String password, int serviceClass,
                                        String appId, Message response) {

    }

    @Override
    public void setFacilityLock(String facility, boolean lockState, String password,
                                int serviceClass, Message response) {

    }

    @Override
    public void setFacilityLockForApp(String facility, boolean lockState, String password,
                                      int serviceClass, String appId, Message response) {

    }

    @Override
    public void sendUSSD(String ussdString, Message response) {

    }

    @Override
    public void cancelPendingUssd(Message response) {

    }

    @Override
    public void resetRadio(Message result) {

    }

    @Override
    public void setBandMode(int bandMode, Message response) {

    }

    @Override
    public void queryAvailableBandMode(Message response) {

    }

    @Override
    public void setPreferredNetworkType(int networkType, Message response) {

    }

    @Override
    public void getPreferredNetworkType(Message response) {

    }

    @Override
    public void getNeighboringCids(Message response) {

    }

    @Override
    public void setLocationUpdates(boolean enable, Message response) {

    }

    @Override
    public void getSmscAddress(Message result) {

    }

    @Override
    public void setSmscAddress(String address, Message result) {

    }

    @Override
    public void reportSmsMemoryStatus(boolean available, Message result) {

    }

    @Override
    public void reportStkServiceIsRunning(Message result) {

    }

    @Override
    public void invokeOemRilRequestRaw(byte[] data, Message response) {

    }

    @Override
    public void invokeOemRilRequestStrings(String[] strings, Message response) {

    }

    @Override
    public void setOnUnsolOemHookRaw(Handler h, int what, Object obj) {

    }

    @Override
    public void unSetOnUnsolOemHookRaw(Handler h) {

    }

    @Override
    public void sendTerminalResponse(String contents, Message response) {

    }

    @Override
    public void sendEnvelope(String contents, Message response) {

    }

    @Override
    public void sendEnvelopeWithStatus(String contents, Message response) {

    }

    @Override
    public void handleCallSetupRequestFromSim(boolean accept, Message response) {

    }

    @Override
    public void setGsmBroadcastActivation(boolean activate, Message result) {

    }

    @Override
    public void setGsmBroadcastConfig(SmsBroadcastConfigInfo[] config, Message response) {

    }

    @Override
    public void getGsmBroadcastConfig(Message response) {

    }

    @Override
    public void getDeviceIdentity(Message response) {

    }

    @Override
    public void getCDMASubscription(Message response) {

    }

    @Override
    public void sendCDMAFeatureCode(String FeatureCode, Message response) {

    }

    @Override
    public void setPhoneType(int phoneType) {

    }

    @Override
    public void queryCdmaRoamingPreference(Message response) {

    }

    @Override
    public void setCdmaRoamingPreference(int cdmaRoamingType, Message response) {

    }

    @Override
    public void setCdmaSubscriptionSource(int cdmaSubscriptionType, Message response) {

    }

    @Override
    public void getCdmaSubscriptionSource(Message response) {

    }

    @Override
    public void setTTYMode(int ttyMode, Message response) {

    }

    @Override
    public void queryTTYMode(Message response) {

    }

    @Override
    public void setupDataCall(int radioTechnology, int profile, String apn, String user,
                              String password, int authType, String protocol, Message result) {

    }

    @Override
    public void deactivateDataCall(int cid, int reason, Message result) {

    }

    @Override
    public void setCdmaBroadcastActivation(boolean activate, Message result) {

    }

    @Override
    public void setCdmaBroadcastConfig(CdmaSmsBroadcastConfigInfo[] configs, Message response) {

    }

    @Override
    public void getCdmaBroadcastConfig(Message result) {

    }

    @Override
    public void exitEmergencyCallbackMode(Message response) {

    }

    @Override
    public void getIccCardStatus(Message result) {

    }

    @Override
    public int getLteOnCdmaMode() {
        return 0;
    }

    @Override
    public void requestIsimAuthentication(String nonce, Message response) {

    }

    @Override
    public void requestIccSimAuthentication(int authContext, String data, String aid,
                                            Message response) {

    }

    @Override
    public void getVoiceRadioTechnology(Message result) {

    }

    @Override
    public void getCellInfoList(Message result) {

    }

    @Override
    public void setCellInfoListRate(int rateInMillis, Message response) {

    }

    @Override
    public void registerForCellInfoList(Handler h, int what, Object obj) {

    }

    @Override
    public void unregisterForCellInfoList(Handler h) {

    }

    @Override
    public void setInitialAttachApn(String apn, String protocol, int authType, String username,
                                    String password, Message result) {

    }

    @Override
    public void setDataProfile(DataProfile[] dps, Message result) {

    }

    @Override
    public void testingEmergencyCall() {

    }

    @Override
    public void iccOpenLogicalChannel(String AID, Message response) {

    }

    @Override
    public void iccCloseLogicalChannel(int channel, Message response) {

    }

    @Override
    public void iccTransmitApduLogicalChannel(int channel, int cla, int instruction, int p1,
                                              int p2, int p3, String data, Message response) {

    }

    @Override
    public void iccTransmitApduBasicChannel(int cla, int instruction, int p1, int p2, int p3,
                                            String data, Message response) {

    }

    @Override
    public void nvReadItem(int itemID, Message response) {

    }

    @Override
    public void nvWriteItem(int itemID, String itemValue, Message response) {

    }

    @Override
    public void nvWriteCdmaPrl(byte[] preferredRoamingList, Message response) {

    }

    @Override
    public void nvResetConfig(int resetType, Message response) {

    }

    @Override
    public void getHardwareConfig(Message result) {

    }

    @Override
    public int getRilVersion() {
        return 0;
    }

    @Override
    public void setUiccSubscription(int slotId, int appIndex, int subId, int subStatus,
                                    Message result) {

    }

    @Override
    public void setDataAllowed(boolean allowed, Message result) {

    }

    @Override
    public void requestShutdown(Message result) {

    }

    @Override
    public void setRadioCapability(RadioCapability rc, Message result) {

    }

    @Override
    public void getRadioCapability(Message result) {

    }

    @Override
    public void registerForRadioCapabilityChanged(Handler h, int what, Object obj) {

    }

    @Override
    public void unregisterForRadioCapabilityChanged(Handler h) {

    }

    @Override
    public void startLceService(int reportIntervalMs, boolean pullMode, Message result) {

    }

    @Override
    public void stopLceService(Message result) {

    }

    @Override
    public void pullLceData(Message result) {

    }

    @Override
    public void registerForLceInfo(Handler h, int what, Object obj) {

    }

    @Override
    public void unregisterForLceInfo(Handler h) {

    }

    @Override
    public void getModemActivityInfo(Message result) {

    }

    @Override
<<<<<<< HEAD
    public void iccOpenLogicalChannel(String AID, byte p2, Message response) {
=======
    public void setAllowedCarriers(List<CarrierIdentifier> carriers, Message result) {
>>>>>>> 86dd3d22

    }

    @Override
<<<<<<< HEAD
    public void getAtr(Message response) {
=======
    public void getAllowedCarriers(Message result) {
>>>>>>> 86dd3d22

    }

    @Override
<<<<<<< HEAD
    public void getAdnRecord(Message result){

    }

    @Override
    public void updateAdnRecord(SimPhoneBookAdnRecord adnRecordInfo, Message result){

    }

    @Override
    public void registerForAdnInitDone(Handler h, int what, Object obj){

    }

    @Override
    public void unregisterForAdnInitDone(Handler h){

    }

    public void registerForAdnRecordsInfo(Handler h, int what, Object obj){

    }

    public void unregisterForAdnRecordsInfo(Handler h){

    }

=======
    public void registerForPcoData(Handler h, int what, Object obj) {
    }

    @Override
    public void unregisterForPcoData(Handler h) {
    }
>>>>>>> 86dd3d22
}<|MERGE_RESOLUTION|>--- conflicted
+++ resolved
@@ -1356,25 +1356,34 @@
     }
 
     @Override
-<<<<<<< HEAD
     public void iccOpenLogicalChannel(String AID, byte p2, Message response) {
-=======
+
+    }
+
+    @Override
     public void setAllowedCarriers(List<CarrierIdentifier> carriers, Message result) {
->>>>>>> 86dd3d22
-
-    }
-
-    @Override
-<<<<<<< HEAD
+
+    }
+
+    @Override
     public void getAtr(Message response) {
-=======
+
+    }
+
+    @Override
     public void getAllowedCarriers(Message result) {
->>>>>>> 86dd3d22
-
-    }
-
-    @Override
-<<<<<<< HEAD
+
+    }
+
+    @Override
+    public void registerForPcoData(Handler h, int what, Object obj) {
+    }
+
+    @Override
+    public void unregisterForPcoData(Handler h) {
+    }
+
+    @Override
     public void getAdnRecord(Message result){
 
     }
@@ -1402,12 +1411,4 @@
 
     }
 
-=======
-    public void registerForPcoData(Handler h, int what, Object obj) {
-    }
-
-    @Override
-    public void unregisterForPcoData(Handler h) {
-    }
->>>>>>> 86dd3d22
 }