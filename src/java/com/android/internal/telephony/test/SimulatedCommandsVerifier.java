/*
 * Copyright (C) 2015 The Android Open Source Project
 *
 * Licensed under the Apache License, Version 2.0 (the "License");
 * you may not use this file except in compliance with the License.
 * You may obtain a copy of the License at
 *
 *      http://www.apache.org/licenses/LICENSE-2.0
 *
 * Unless required by applicable law or agreed to in writing, software
 * distributed under the License is distributed on an "AS IS" BASIS,
 * WITHOUT WARRANTIES OR CONDITIONS OF ANY KIND, either express or implied.
 * See the License for the specific language governing permissions and
 * limitations under the License.
 */

package com.android.internal.telephony.test;

import android.os.Handler;
import android.os.Message;
import android.service.carrier.CarrierIdentifier;

import com.android.internal.telephony.CommandsInterface;
import com.android.internal.telephony.RadioCapability;
import com.android.internal.telephony.UUSInfo;
import com.android.internal.telephony.cdma.CdmaSmsBroadcastConfigInfo;
import com.android.internal.telephony.dataconnection.DataProfile;
import com.android.internal.telephony.gsm.SmsBroadcastConfigInfo;
import com.android.internal.telephony.uicc.SimPhoneBookAdnRecord;

import java.util.List;

public class SimulatedCommandsVerifier implements CommandsInterface {
    private static SimulatedCommandsVerifier sInstance;

    private SimulatedCommandsVerifier() {

    }

    public static SimulatedCommandsVerifier getInstance() {
        if (sInstance == null) {
            sInstance = new SimulatedCommandsVerifier();
        }
        return sInstance;
    }

    @Override
    public RadioState getRadioState() {
        return null;
    }

    @Override
    public void getImsRegistrationState(Message result) {

    }

    @Override
    public void registerForRadioStateChanged(Handler h, int what, Object obj) {

    }

    @Override
    public void unregisterForRadioStateChanged(Handler h) {

    }

    @Override
    public void registerForVoiceRadioTechChanged(Handler h, int what, Object obj) {

    }

    @Override
    public void unregisterForVoiceRadioTechChanged(Handler h) {

    }

    @Override
    public void registerForImsNetworkStateChanged(Handler h, int what, Object obj) {

    }

    @Override
    public void unregisterForImsNetworkStateChanged(Handler h) {

    }

    @Override
    public void registerForOn(Handler h, int what, Object obj) {

    }

    @Override
    public void unregisterForOn(Handler h) {

    }

    @Override
    public void registerForAvailable(Handler h, int what, Object obj) {

    }

    @Override
    public void unregisterForAvailable(Handler h) {

    }

    @Override
    public void registerForNotAvailable(Handler h, int what, Object obj) {

    }

    @Override
    public void unregisterForNotAvailable(Handler h) {

    }

    @Override
    public void registerForOffOrNotAvailable(Handler h, int what, Object obj) {

    }

    @Override
    public void unregisterForOffOrNotAvailable(Handler h) {

    }

    @Override
    public void registerForIccStatusChanged(Handler h, int what, Object obj) {

    }

    @Override
    public void unregisterForIccStatusChanged(Handler h) {

    }

    @Override
    public void registerForCallStateChanged(Handler h, int what, Object obj) {

    }

    @Override
    public void unregisterForCallStateChanged(Handler h) {

    }

    @Override
    public void registerForVoiceNetworkStateChanged(Handler h, int what, Object obj) {

    }

    @Override
    public void unregisterForVoiceNetworkStateChanged(Handler h) {

    }

    @Override
    public void registerForDataNetworkStateChanged(Handler h, int what, Object obj) {

    }

    @Override
    public void unregisterForDataNetworkStateChanged(Handler h) {

    }

    @Override
    public void registerForInCallVoicePrivacyOn(Handler h, int what, Object obj) {

    }

    @Override
    public void unregisterForInCallVoicePrivacyOn(Handler h) {

    }

    @Override
    public void registerForInCallVoicePrivacyOff(Handler h, int what, Object obj) {

    }

    @Override
    public void unregisterForInCallVoicePrivacyOff(Handler h) {

    }

    @Override
    public void registerForSrvccStateChanged(Handler h, int what, Object obj) {

    }

    @Override
    public void unregisterForSrvccStateChanged(Handler h) {

    }

    @Override
    public void registerForSubscriptionStatusChanged(Handler h, int what, Object obj) {

    }

    @Override
    public void unregisterForSubscriptionStatusChanged(Handler h) {

    }

    @Override
    public void registerForHardwareConfigChanged(Handler h, int what, Object obj) {

    }

    @Override
    public void unregisterForHardwareConfigChanged(Handler h) {

    }

    @Override
    public void setOnNewGsmSms(Handler h, int what, Object obj) {

    }

    @Override
    public void unSetOnNewGsmSms(Handler h) {

    }

    @Override
    public void setOnNewCdmaSms(Handler h, int what, Object obj) {

    }

    @Override
    public void unSetOnNewCdmaSms(Handler h) {

    }

    @Override
    public void setOnNewGsmBroadcastSms(Handler h, int what, Object obj) {

    }

    @Override
    public void unSetOnNewGsmBroadcastSms(Handler h) {

    }

    @Override
    public void setOnSmsOnSim(Handler h, int what, Object obj) {

    }

    @Override
    public void unSetOnSmsOnSim(Handler h) {

    }

    @Override
    public void setOnSmsStatus(Handler h, int what, Object obj) {

    }

    @Override
    public void unSetOnSmsStatus(Handler h) {

    }

    @Override
    public void setOnNITZTime(Handler h, int what, Object obj) {

    }

    @Override
    public void unSetOnNITZTime(Handler h) {

    }

    @Override
    public void setOnUSSD(Handler h, int what, Object obj) {

    }

    @Override
    public void unSetOnUSSD(Handler h) {

    }

    @Override
    public void setOnSignalStrengthUpdate(Handler h, int what, Object obj) {

    }

    @Override
    public void unSetOnSignalStrengthUpdate(Handler h) {

    }

    @Override
    public void setOnIccSmsFull(Handler h, int what, Object obj) {

    }

    @Override
    public void unSetOnIccSmsFull(Handler h) {

    }

    @Override
    public void registerForIccRefresh(Handler h, int what, Object obj) {

    }

    @Override
    public void unregisterForIccRefresh(Handler h) {

    }

    @Override
    public void setOnIccRefresh(Handler h, int what, Object obj) {

    }

    @Override
    public void unsetOnIccRefresh(Handler h) {

    }

    @Override
    public void setOnCallRing(Handler h, int what, Object obj) {

    }

    @Override
    public void unSetOnCallRing(Handler h) {

    }

    @Override
    public void setOnRestrictedStateChanged(Handler h, int what, Object obj) {

    }

    @Override
    public void unSetOnRestrictedStateChanged(Handler h) {

    }

    @Override
    public void setOnSuppServiceNotification(Handler h, int what, Object obj) {

    }

    @Override
    public void unSetOnSuppServiceNotification(Handler h) {

    }

    @Override
    public void setOnCatSessionEnd(Handler h, int what, Object obj) {

    }

    @Override
    public void unSetOnCatSessionEnd(Handler h) {

    }

    @Override
    public void setOnCatProactiveCmd(Handler h, int what, Object obj) {

    }

    @Override
    public void unSetOnCatProactiveCmd(Handler h) {

    }

    @Override
    public void setOnCatEvent(Handler h, int what, Object obj) {

    }

    @Override
    public void unSetOnCatEvent(Handler h) {

    }

    @Override
    public void setOnCatCallSetUp(Handler h, int what, Object obj) {

    }

    @Override
    public void unSetOnCatCallSetUp(Handler h) {

    }

    @Override
    public void setSuppServiceNotifications(boolean enable, Message result) {

    }

    @Override
    public void setOnCatCcAlphaNotify(Handler h, int what, Object obj) {

    }

    @Override
    public void unSetOnCatCcAlphaNotify(Handler h) {

    }

    @Override
    public void setOnSs(Handler h, int what, Object obj) {

    }

    @Override
    public void unSetOnSs(Handler h) {

    }

    @Override
    public void registerForDisplayInfo(Handler h, int what, Object obj) {

    }

    @Override
    public void unregisterForDisplayInfo(Handler h) {

    }

    @Override
    public void registerForCallWaitingInfo(Handler h, int what, Object obj) {

    }

    @Override
    public void unregisterForCallWaitingInfo(Handler h) {

    }

    @Override
    public void registerForSignalInfo(Handler h, int what, Object obj) {

    }

    @Override
    public void unregisterForSignalInfo(Handler h) {

    }

    @Override
    public void registerForNumberInfo(Handler h, int what, Object obj) {

    }

    @Override
    public void unregisterForNumberInfo(Handler h) {

    }

    @Override
    public void registerForRedirectedNumberInfo(Handler h, int what, Object obj) {

    }

    @Override
    public void unregisterForRedirectedNumberInfo(Handler h) {

    }

    @Override
    public void registerForLineControlInfo(Handler h, int what, Object obj) {

    }

    @Override
    public void unregisterForLineControlInfo(Handler h) {

    }

    @Override
    public void registerFoT53ClirlInfo(Handler h, int what, Object obj) {

    }

    @Override
    public void unregisterForT53ClirInfo(Handler h) {

    }

    @Override
    public void registerForT53AudioControlInfo(Handler h, int what, Object obj) {

    }

    @Override
    public void unregisterForT53AudioControlInfo(Handler h) {

    }

    @Override
    public void setEmergencyCallbackMode(Handler h, int what, Object obj) {

    }

    @Override
    public void registerForCdmaOtaProvision(Handler h, int what, Object obj) {

    }

    @Override
    public void unregisterForCdmaOtaProvision(Handler h) {

    }

    @Override
    public void registerForRingbackTone(Handler h, int what, Object obj) {

    }

    @Override
    public void unregisterForRingbackTone(Handler h) {

    }

    @Override
    public void registerForResendIncallMute(Handler h, int what, Object obj) {

    }

    @Override
    public void unregisterForResendIncallMute(Handler h) {

    }

    @Override
    public void registerForCdmaSubscriptionChanged(Handler h, int what, Object obj) {

    }

    @Override
    public void unregisterForCdmaSubscriptionChanged(Handler h) {

    }

    @Override
    public void registerForCdmaPrlChanged(Handler h, int what, Object obj) {

    }

    @Override
    public void unregisterForCdmaPrlChanged(Handler h) {

    }

    @Override
    public void registerForExitEmergencyCallbackMode(Handler h, int what, Object obj) {

    }

    @Override
    public void unregisterForExitEmergencyCallbackMode(Handler h) {

    }

    @Override
    public void registerForRilConnected(Handler h, int what, Object obj) {

    }

    @Override
    public void unregisterForRilConnected(Handler h) {

    }

    @Override
    public void supplyIccPin(String pin, Message result) {

    }

    @Override
    public void supplyIccPinForApp(String pin, String aid, Message result) {

    }

    @Override
    public void supplyIccPuk(String puk, String newPin, Message result) {

    }

    @Override
    public void supplyIccPukForApp(String puk, String newPin, String aid, Message result) {

    }

    @Override
    public void supplyIccPin2(String pin2, Message result) {

    }

    @Override
    public void supplyIccPin2ForApp(String pin2, String aid, Message result) {

    }

    @Override
    public void supplyIccPuk2(String puk2, String newPin2, Message result) {

    }

    @Override
    public void supplyIccPuk2ForApp(String puk2, String newPin2, String aid, Message result) {

    }

    @Override
    public void changeIccPin(String oldPin, String newPin, Message result) {

    }

    @Override
    public void changeIccPinForApp(String oldPin, String newPin, String aidPtr, Message result) {

    }

    @Override
    public void changeIccPin2(String oldPin2, String newPin2, Message result) {

    }

    @Override
    public void changeIccPin2ForApp(String oldPin2, String newPin2, String aidPtr, Message result) {

    }

    @Override
    public void changeBarringPassword(String facility, String oldPwd, String newPwd,
                                      Message result) {

    }

    @Override
    public void supplyNetworkDepersonalization(String netpin, Message result) {

    }

    @Override
    public void getCurrentCalls(Message result) {

    }

    @Override
    public void getPDPContextList(Message result) {

    }

    @Override
    public void getDataCallList(Message result) {

    }

    @Override
    public void dial(String address, int clirMode, Message result) {

    }

    @Override
    public void dial(String address, int clirMode, UUSInfo uusInfo, Message result) {

    }

    @Override
    public void getIMSI(Message result) {

    }

    @Override
    public void getIMSIForApp(String aid, Message result) {

    }

    @Override
    public void getIMEI(Message result) {

    }

    @Override
    public void getIMEISV(Message result) {

    }

    @Override
    public void hangupConnection(int gsmIndex, Message result) {

    }

    @Override
    public void hangupWaitingOrBackground(Message result) {

    }

    @Override
    public void hangupForegroundResumeBackground(Message result) {

    }

    @Override
    public void switchWaitingOrHoldingAndActive(Message result) {

    }

    @Override
    public void conference(Message result) {

    }

    @Override
    public void setPreferredVoicePrivacy(boolean enable, Message result) {

    }

    @Override
    public void getPreferredVoicePrivacy(Message result) {

    }

    @Override
    public void separateConnection(int gsmIndex, Message result) {

    }

    @Override
    public void acceptCall(Message result) {

    }

    @Override
    public void rejectCall(Message result) {

    }

    @Override
    public void explicitCallTransfer(Message result) {

    }

    @Override
    public void getLastCallFailCause(Message result) {

    }

    @Override
    public void getLastPdpFailCause(Message result) {

    }

    @Override
    public void getLastDataCallFailCause(Message result) {

    }

    @Override
    public void setMute(boolean enableMute, Message response) {

    }

    @Override
    public void getMute(Message response) {

    }

    @Override
    public void getSignalStrength(Message response) {

    }

    @Override
    public void getVoiceRegistrationState(Message response) {

    }

    @Override
    public void getDataRegistrationState(Message response) {

    }

    @Override
    public void getOperator(Message response) {

    }

    @Override
    public void sendDtmf(char c, Message result) {

    }

    @Override
    public void startDtmf(char c, Message result) {

    }

    @Override
    public void stopDtmf(Message result) {

    }

    @Override
    public void sendBurstDtmf(String dtmfString, int on, int off, Message result) {

    }

    @Override
    public void sendSMS(String smscPDU, String pdu, Message response) {

    }

    @Override
    public void sendSMSExpectMore(String smscPDU, String pdu, Message response) {

    }

    @Override
    public void sendCdmaSms(byte[] pdu, Message response) {

    }

    @Override
    public void sendImsGsmSms(String smscPDU, String pdu, int retry, int messageRef,
                              Message response) {

    }

    @Override
    public void sendImsCdmaSms(byte[] pdu, int retry, int messageRef, Message response) {

    }

    @Override
    public void deleteSmsOnSim(int index, Message response) {

    }

    @Override
    public void deleteSmsOnRuim(int index, Message response) {

    }

    @Override
    public void writeSmsToSim(int status, String smsc, String pdu, Message response) {

    }

    @Override
    public void writeSmsToRuim(int status, String pdu, Message response) {

    }

    @Override
    public void setRadioPower(boolean on, Message response) {

    }

    @Override
    public void acknowledgeLastIncomingGsmSms(boolean success, int cause, Message response) {

    }

    @Override
    public void acknowledgeLastIncomingCdmaSms(boolean success, int cause, Message response) {

    }

    @Override
    public void acknowledgeIncomingGsmSmsWithPdu(boolean success, String ackPdu, Message response) {

    }

    @Override
    public void iccIO(int command, int fileid, String path, int p1, int p2, int p3, String data,
                      String pin2, Message response) {

    }

    @Override
    public void iccIOForApp(int command, int fileid, String path, int p1, int p2, int p3,
                            String data, String pin2, String aid, Message response) {

    }

    @Override
    public void queryCLIP(Message response) {

    }

    @Override
    public void getCLIR(Message response) {

    }

    @Override
    public void setCLIR(int clirMode, Message response) {

    }

    @Override
    public void queryCallWaiting(int serviceClass, Message response) {

    }

    @Override
    public void setCallWaiting(boolean enable, int serviceClass, Message response) {

    }

    @Override
    public void setCallForward(int action, int cfReason, int serviceClass, String number,
                               int timeSeconds, Message response) {

    }

    @Override
    public void queryCallForwardStatus(int cfReason, int serviceClass, String number,
                                       Message response) {

    }

    @Override
    public void setNetworkSelectionModeAutomatic(Message response) {

    }

    @Override
    public void setNetworkSelectionModeManual(String operatorNumeric, Message response) {

    }

    @Override
    public void getNetworkSelectionMode(Message response) {

    }

    @Override
    public void getAvailableNetworks(Message response) {

    }

    @Override
    public void getBasebandVersion(Message response) {

    }

    @Override
    public void queryFacilityLock(String facility, String password, int serviceClass,
                                  Message response) {

    }

    @Override
    public void queryFacilityLockForApp(String facility, String password, int serviceClass,
                                        String appId, Message response) {

    }

    @Override
    public void setFacilityLock(String facility, boolean lockState, String password,
                                int serviceClass, Message response) {

    }

    @Override
    public void setFacilityLockForApp(String facility, boolean lockState, String password,
                                      int serviceClass, String appId, Message response) {

    }

    @Override
    public void sendUSSD(String ussdString, Message response) {

    }

    @Override
    public void cancelPendingUssd(Message response) {

    }

    @Override
    public void resetRadio(Message result) {

    }

    @Override
    public void setBandMode(int bandMode, Message response) {

    }

    @Override
    public void queryAvailableBandMode(Message response) {

    }

    @Override
    public void setPreferredNetworkType(int networkType, Message response) {

    }

    @Override
    public void getPreferredNetworkType(Message response) {

    }

    @Override
    public void getNeighboringCids(Message response) {

    }

    @Override
    public void setLocationUpdates(boolean enable, Message response) {

    }

    @Override
    public void getSmscAddress(Message result) {

    }

    @Override
    public void setSmscAddress(String address, Message result) {

    }

    @Override
    public void reportSmsMemoryStatus(boolean available, Message result) {

    }

    @Override
    public void reportStkServiceIsRunning(Message result) {

    }

    @Override
    public void invokeOemRilRequestRaw(byte[] data, Message response) {

    }

    @Override
    public void invokeOemRilRequestStrings(String[] strings, Message response) {

    }

    @Override
    public void setOnUnsolOemHookRaw(Handler h, int what, Object obj) {

    }

    @Override
    public void unSetOnUnsolOemHookRaw(Handler h) {

    }

    @Override
    public void sendTerminalResponse(String contents, Message response) {

    }

    @Override
    public void sendEnvelope(String contents, Message response) {

    }

    @Override
    public void sendEnvelopeWithStatus(String contents, Message response) {

    }

    @Override
    public void handleCallSetupRequestFromSim(boolean accept, Message response) {

    }

    @Override
    public void setGsmBroadcastActivation(boolean activate, Message result) {

    }

    @Override
    public void setGsmBroadcastConfig(SmsBroadcastConfigInfo[] config, Message response) {

    }

    @Override
    public void getGsmBroadcastConfig(Message response) {

    }

    @Override
    public void getDeviceIdentity(Message response) {

    }

    @Override
    public void getCDMASubscription(Message response) {

    }

    @Override
    public void sendCDMAFeatureCode(String FeatureCode, Message response) {

    }

    @Override
    public void setPhoneType(int phoneType) {

    }

    @Override
    public void queryCdmaRoamingPreference(Message response) {

    }

    @Override
    public void setCdmaRoamingPreference(int cdmaRoamingType, Message response) {

    }

    @Override
    public void setCdmaSubscriptionSource(int cdmaSubscriptionType, Message response) {

    }

    @Override
    public void getCdmaSubscriptionSource(Message response) {

    }

    @Override
    public void setTTYMode(int ttyMode, Message response) {

    }

    @Override
    public void queryTTYMode(Message response) {

    }

    @Override
    public void setupDataCall(int radioTechnology, int profile, String apn, String user,
                              String password, int authType, String protocol, Message result) {

    }

    @Override
    public void deactivateDataCall(int cid, int reason, Message result) {

    }

    @Override
    public void setCdmaBroadcastActivation(boolean activate, Message result) {

    }

    @Override
    public void setCdmaBroadcastConfig(CdmaSmsBroadcastConfigInfo[] configs, Message response) {

    }

    @Override
    public void getCdmaBroadcastConfig(Message result) {

    }

    @Override
    public void exitEmergencyCallbackMode(Message response) {

    }

    @Override
    public void getIccCardStatus(Message result) {

    }

    @Override
    public int getLteOnCdmaMode() {
        return 0;
    }

    @Override
    public int getLteOnGsmMode() {
        return 0;
    }

    @Override
    public void requestIsimAuthentication(String nonce, Message response) {

    }

    @Override
    public void requestIccSimAuthentication(int authContext, String data, String aid,
                                            Message response) {

    }

    @Override
    public void getVoiceRadioTechnology(Message result) {

    }

    @Override
    public void getCellInfoList(Message result) {

    }

    @Override
    public void setCellInfoListRate(int rateInMillis, Message response) {

    }

    @Override
    public void registerForCellInfoList(Handler h, int what, Object obj) {

    }

    @Override
    public void unregisterForCellInfoList(Handler h) {

    }

    @Override
    public void setInitialAttachApn(String apn, String protocol, int authType, String username,
                                    String password, Message result) {

    }

    @Override
    public void setDataProfile(DataProfile[] dps, Message result) {

    }

    @Override
    public void testingEmergencyCall() {

    }

    @Override
    public void iccOpenLogicalChannel(String AID, Message response) {

    }

    @Override
    public void iccCloseLogicalChannel(int channel, Message response) {

    }

    @Override
    public void iccTransmitApduLogicalChannel(int channel, int cla, int instruction, int p1,
                                              int p2, int p3, String data, Message response) {

    }

    @Override
    public void iccTransmitApduBasicChannel(int cla, int instruction, int p1, int p2, int p3,
                                            String data, Message response) {

    }

    @Override
    public void nvReadItem(int itemID, Message response) {

    }

    @Override
    public void nvWriteItem(int itemID, String itemValue, Message response) {

    }

    @Override
    public void nvWriteCdmaPrl(byte[] preferredRoamingList, Message response) {

    }

    @Override
    public void nvResetConfig(int resetType, Message response) {

    }

    @Override
    public void getHardwareConfig(Message result) {

    }

    @Override
    public int getRilVersion() {
        return 0;
    }

    @Override
    public void setUiccSubscription(int appIndex, boolean activate, Message result) {

    }

    @Override
    public void setDataAllowed(boolean allowed, Message result) {

    }

    @Override
    public void requestShutdown(Message result) {

    }

    @Override
    public void setRadioCapability(RadioCapability rc, Message result) {

    }

    @Override
    public void getRadioCapability(Message result) {

    }

    @Override
    public void registerForRadioCapabilityChanged(Handler h, int what, Object obj) {

    }

    @Override
    public void unregisterForRadioCapabilityChanged(Handler h) {

    }

    @Override
    public void startLceService(int reportIntervalMs, boolean pullMode, Message result) {

    }

    @Override
    public void stopLceService(Message result) {

    }

    @Override
    public void pullLceData(Message result) {

    }

    @Override
    public void registerForLceInfo(Handler h, int what, Object obj) {

    }

    @Override
    public void unregisterForLceInfo(Handler h) {

    }

    @Override
    public void getModemActivityInfo(Message result) {

    }

    @Override
<<<<<<< HEAD
    public void iccOpenLogicalChannel(String AID, byte p2, Message response) {
=======
    public void setAllowedCarriers(List<CarrierIdentifier> carriers, Message result) {
>>>>>>> b7f55afe

    }

    @Override
<<<<<<< HEAD
    public void getAtr(Message response) {
=======
    public void getAllowedCarriers(Message result) {
>>>>>>> b7f55afe

    }

    @Override
<<<<<<< HEAD
    public void getAdnRecord(Message result){

    }

    @Override
    public void updateAdnRecord(SimPhoneBookAdnRecord adnRecordInfo, Message result){

    }

    @Override
    public void registerForAdnInitDone(Handler h, int what, Object obj){

    }

    @Override
    public void unregisterForAdnInitDone(Handler h){

    }

    public void registerForAdnRecordsInfo(Handler h, int what, Object obj){

    }

    public void unregisterForAdnRecordsInfo(Handler h){

    }

=======
    public void registerForPcoData(Handler h, int what, Object obj) {
    }

    @Override
    public void unregisterForPcoData(Handler h) {
    }
>>>>>>> b7f55afe
}<|MERGE_RESOLUTION|>--- conflicted
+++ resolved
@@ -1360,25 +1360,26 @@
     }
 
     @Override
-<<<<<<< HEAD
     public void iccOpenLogicalChannel(String AID, byte p2, Message response) {
-=======
+
+    }
+
+    @Override
     public void setAllowedCarriers(List<CarrierIdentifier> carriers, Message result) {
->>>>>>> b7f55afe
-
-    }
-
-    @Override
-<<<<<<< HEAD
+
+    }
+
+    @Override
     public void getAtr(Message response) {
-=======
+
+    }
+
+    @Override
     public void getAllowedCarriers(Message result) {
->>>>>>> b7f55afe
-
-    }
-
-    @Override
-<<<<<<< HEAD
+
+    }
+
+    @Override
     public void getAdnRecord(Message result){
 
     }
@@ -1406,12 +1407,11 @@
 
     }
 
-=======
+    @Override
     public void registerForPcoData(Handler h, int what, Object obj) {
     }
 
     @Override
     public void unregisterForPcoData(Handler h) {
     }
->>>>>>> b7f55afe
 }