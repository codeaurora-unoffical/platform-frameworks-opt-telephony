--- conflicted
+++ resolved
@@ -1,3219 +1,1613 @@
-<<<<<<< HEAD
-/*
- * Copyright (C) 2006 The Android Open Source Project
- * Copyright (c) 2012, The Linux Foundation. All rights reserved.
- *
- * Not a Contribution, Apache license notifications and license are retained
- * for attribution purposes only.
- *
- * Licensed under the Apache License, Version 2.0 (the "License");
- * you may not use this file except in compliance with the License.
- * You may obtain a copy of the License at
- *
- *      http://www.apache.org/licenses/LICENSE-2.0
- *
- * Unless required by applicable law or agreed to in writing, software
- * distributed under the License is distributed on an "AS IS" BASIS,
- * WITHOUT WARRANTIES OR CONDITIONS OF ANY KIND, either express or implied.
- * See the License for the specific language governing permissions and
- * limitations under the License.
- */
-
-package com.android.internal.telephony;
-
-import android.app.AlarmManager;
-import android.app.PendingIntent;
-import android.content.BroadcastReceiver;
-import android.content.ContentResolver;
-import android.content.Context;
-import android.content.Intent;
-import android.content.IntentFilter;
-import android.content.SharedPreferences;
-import android.database.ContentObserver;
-import android.net.LinkCapabilities;
-import android.net.LinkProperties;
-import android.net.NetworkInfo;
-import android.net.TrafficStats;
-import android.net.wifi.WifiManager;
-import android.os.AsyncResult;
-import android.os.Bundle;
-import android.os.Handler;
-import android.os.Message;
-import android.os.Messenger;
-import android.os.SystemClock;
-import android.os.SystemProperties;
-import android.preference.PreferenceManager;
-import android.provider.Settings;
-import android.provider.Settings.SettingNotFoundException;
-import android.telephony.ServiceState;
-import android.telephony.TelephonyManager;
-import android.text.TextUtils;
-import android.util.EventLog;
-import android.util.Log;
-
-import com.android.internal.R;
-import com.android.internal.telephony.DataConnection.FailCause;
-import com.android.internal.telephony.DctConstants;
-import com.android.internal.telephony.uicc.IccRecords;
-import com.android.internal.telephony.uicc.UiccController;
-import com.android.internal.util.AsyncChannel;
-import com.android.internal.telephony.DataProfile;
-
-import java.io.FileDescriptor;
-import java.io.PrintWriter;
-import java.util.ArrayList;
-import java.util.Arrays;
-import java.util.List;
-import java.util.Enumeration;
-import java.util.HashMap;
-import java.util.Map.Entry;
-import java.util.Iterator;
-import java.util.LinkedHashMap;
-import java.util.Set;
-import java.util.concurrent.ConcurrentHashMap;
-import java.util.concurrent.atomic.AtomicInteger;
-import java.util.concurrent.atomic.AtomicReference;
-
-/**
- * {@hide}
- */
-public abstract class DataConnectionTracker extends Handler {
-    protected static final boolean DBG = true;
-    protected static final boolean VDBG = false;
-    protected static final boolean RADIO_TESTS = false;
-
-    /**
-     * Constants for the data connection activity:
-     * physical link down/up
-     */
-    protected static final int DATA_CONNECTION_ACTIVE_PH_LINK_INACTIVE = 0;
-    protected static final int DATA_CONNECTION_ACTIVE_PH_LINK_DOWN = 1;
-    protected static final int DATA_CONNECTION_ACTIVE_PH_LINK_UP = 2;
-
-    /** Delay between APN attempts.
-        Note the property override mechanism is there just for testing purpose only. */
-    protected static final int APN_DELAY_MILLIS =
-                                SystemProperties.getInt("persist.radio.apn_delay", 5000);
-
-    protected Object mDataEnabledLock = new Object();
-
-    // responds to the setInternalDataEnabled call - used internally to turn off data
-    // for example during emergency calls
-    protected boolean mInternalDataEnabled = true;
-
-    // responds to public (user) API to enable/disable data use
-    // independent of mInternalDataEnabled and requests for APN access
-    // persisted
-    protected boolean mUserDataEnabled = true;
-
-    // TODO: move away from static state once 5587429 is fixed.
-    protected static boolean sPolicyDataEnabled = true;
-
-    protected boolean[] dataEnabled = new boolean[DctConstants.APN_NUM_TYPES];
-
-    private int enabledCount = 0;
-
-    /* Currently requested APN type (TODO: This should probably be a parameter not a member) */
-    protected String mRequestedApnType = PhoneConstants.APN_TYPE_DEFAULT;
-
-    /** Retry configuration: A doubling of retry times from 5secs to 30minutes */
-    protected static final String DEFAULT_DATA_RETRY_CONFIG = "default_randomization=2000,"
-        + "5000,10000,20000,40000,80000:5000,160000:5000,"
-        + "320000:5000,640000:5000,1280000:5000,1800000:5000";
-
-    /** Retry configuration for secondary networks: 4 tries in 20 sec */
-    protected static final String SECONDARY_DATA_RETRY_CONFIG =
-            "max_retries=3, 5000, 5000, 5000";
-
-    /** Slow poll when attempting connection recovery. */
-    protected static final int POLL_NETSTAT_SLOW_MILLIS = 5000;
-    /** Default max failure count before attempting to network re-registration. */
-    protected static final int DEFAULT_MAX_PDP_RESET_FAIL = 3;
-
-    /**
-     * After detecting a potential connection problem, this is the max number
-     * of subsequent polls before attempting recovery.
-     */
-    protected static final int NO_RECV_POLL_LIMIT = 24;
-    // 1 sec. default polling interval when screen is on.
-    protected static final int POLL_NETSTAT_MILLIS = 1000;
-    // 10 min. default polling interval when screen is off.
-    protected static final int POLL_NETSTAT_SCREEN_OFF_MILLIS = 1000*60*10;
-    // 2 min for round trip time
-    protected static final int POLL_LONGEST_RTT = 120 * 1000;
-    // Default sent packets without ack which triggers initial recovery steps
-    protected static final int NUMBER_SENT_PACKETS_OF_HANG = 10;
-    // how long to wait before switching back to default APN
-    protected static final int RESTORE_DEFAULT_APN_DELAY = 1 * 60 * 1000;
-    // system property that can override the above value
-    protected static final String APN_RESTORE_DELAY_PROP_NAME = "android.telephony.apn-restore";
-    // represents an invalid IP address
-    protected static final String NULL_IP = "0.0.0.0";
-
-    // Default for the data stall alarm while non-aggressive stall detection
-    protected static final int DATA_STALL_ALARM_NON_AGGRESSIVE_DELAY_IN_MS_DEFAULT = 1000 * 60 * 6;
-    // Default for the data stall alarm for aggressive stall detection
-    protected static final int DATA_STALL_ALARM_AGGRESSIVE_DELAY_IN_MS_DEFAULT = 1000 * 60;
-    // If attempt is less than this value we're doing first level recovery
-    protected static final int DATA_STALL_NO_RECV_POLL_LIMIT = 1;
-    // Tag for tracking stale alarms
-    protected static final String DATA_STALL_ALARM_TAG_EXTRA = "data.stall.alram.tag";
-
-    protected static final boolean DATA_STALL_SUSPECTED = true;
-    protected static final boolean DATA_STALL_NOT_SUSPECTED = false;
-
-    protected String RADIO_RESET_PROPERTY = "gsm.radioreset";
-
-
-    // TODO: See if we can remove INTENT_RECONNECT_ALARM
-    //       having to have different values for GSM and
-    //       CDMA. If so we can then remove the need for
-    //       getActionIntentReconnectAlarm.
-    protected static final String INTENT_RECONNECT_ALARM_EXTRA_REASON =
-        "reconnect_alarm_extra_reason";
-
-    // Used for debugging. Send the INTENT with an optional counter value with the number
-    // of times the setup is to fail before succeeding. If the counter isn't passed the
-    // setup will fail once. Example fail two times with FailCause.SIGNAL_LOST(-3)
-    // adb shell am broadcast \
-    //  -a com.android.internal.telephony.dataconnectiontracker.intent_set_fail_data_setup_counter \
-    //  --ei fail_data_setup_counter 3 --ei fail_data_setup_fail_cause -3
-    protected static final String INTENT_SET_FAIL_DATA_SETUP_COUNTER =
-        "com.android.internal.telephony.dataconnectiontracker.intent_set_fail_data_setup_counter";
-    protected static final String FAIL_DATA_SETUP_COUNTER = "fail_data_setup_counter";
-    protected int mFailDataSetupCounter = 0;
-    protected static final String FAIL_DATA_SETUP_FAIL_CAUSE = "fail_data_setup_fail_cause";
-    protected FailCause mFailDataSetupFailCause = FailCause.ERROR_UNSPECIFIED;
-
-    protected static final String DEFALUT_DATA_ON_BOOT_PROP = "net.def_data_on_boot";
-
-    // member variables
-    protected PhoneBase mPhone;
-    protected UiccController mUiccController;
-    protected AtomicReference<IccRecords> mIccRecords = new AtomicReference<IccRecords>();
-    protected DctConstants.Activity mActivity = DctConstants.Activity.NONE;
-    protected DctConstants.State mState = DctConstants.State.IDLE;
-    protected Handler mDataConnectionTracker = null;
-
-    protected long mTxPkts;
-    protected long mRxPkts;
-    protected int mNetStatPollPeriod;
-    protected boolean mNetStatPollEnabled = false;
-
-    protected TxRxSum mDataStallTxRxSum = new TxRxSum(0, 0);
-    // Used to track stale data stall alarms.
-    protected int mDataStallAlarmTag = (int) SystemClock.elapsedRealtime();
-    // The current data stall alarm intent
-    protected PendingIntent mDataStallAlarmIntent = null;
-    // Number of packets sent since the last received packet
-    protected long mSentSinceLastRecv;
-    // Controls when a simple recovery attempt it to be tried
-    protected int mNoRecvPollCount = 0;
-
-    // wifi connection status will be updated by sticky intent
-    protected boolean mIsWifiConnected = false;
-
-    /** Intent sent when the reconnect alarm fires. */
-    protected PendingIntent mReconnectIntent = null;
-
-    /** CID of active data connection */
-    protected int mCidActive;
-
-    // When false we will not auto attach and manually attaching is required.
-    protected boolean mAutoAttachOnCreation = false;
-
-    // State of screen
-    // (TODO: Reconsider tying directly to screen, maybe this is
-    //        really a lower power mode")
-    protected boolean mIsScreenOn = true;
-
-    /** Allows the generation of unique Id's for DataConnection objects */
-    protected AtomicInteger mUniqueIdGenerator = new AtomicInteger(0);
-
-    /** The data connections. */
-    protected HashMap<Integer, DataConnection> mDataConnections =
-        new HashMap<Integer, DataConnection>();
-
-    /** The data connection async channels */
-    protected HashMap<Integer, DataConnectionAc> mDataConnectionAsyncChannels =
-        new HashMap<Integer, DataConnectionAc>();
-
-    /** Convert an ApnType string to Id (TODO: Use "enumeration" instead of String for ApnType) */
-    protected HashMap<String, Integer> mApnToDataConnectionId =
-                                    new HashMap<String, Integer>();
-
-    /** Phone.APN_TYPE_* ===> ApnContext */
-    protected ConcurrentHashMap<String, ApnContext> mApnContexts =
-                                    new ConcurrentHashMap<String, ApnContext>();
-
-    /** Priorities for APN_TYPEs. package level access, used by ApnContext */
-    static LinkedHashMap<String, Integer> mApnPriorities =
-        new LinkedHashMap<String, Integer>() {
-            {
-                put(PhoneConstants.APN_TYPE_CBS,     7);
-                put(PhoneConstants.APN_TYPE_IMS,     6);
-                put(PhoneConstants.APN_TYPE_FOTA,    5);
-                put(PhoneConstants.APN_TYPE_HIPRI,   4);
-                put(PhoneConstants.APN_TYPE_DUN,     3);
-                put(PhoneConstants.APN_TYPE_SUPL,    2);
-                put(PhoneConstants.APN_TYPE_MMS,     1);
-                put(PhoneConstants.APN_TYPE_DEFAULT, 0);
-            }
-        };
-
-    /* Currently active APN */
-    protected DataProfile mActiveApn;
-
-    /** allApns holds all apns */
-    protected ArrayList<DataProfile> mAllApns = null;
-
-    /** preferred apn */
-    protected DataProfile mPreferredApn = null;
-
-    /** Is packet service restricted by network */
-    protected boolean mIsPsRestricted = false;
-
-    /* Once disposed dont handle any messages */
-    protected boolean mIsDisposed = false;
-
-    protected ContentResolver mResolver;
-
-    protected BroadcastReceiver mIntentReceiver = new BroadcastReceiver ()
-    {
-        @Override
-        public void onReceive(Context context, Intent intent)
-        {
-            String action = intent.getAction();
-            if (DBG) log("onReceive: action=" + action);
-            if (action.equals(Intent.ACTION_SCREEN_ON)) {
-                mIsScreenOn = true;
-                stopNetStatPoll();
-                startNetStatPoll();
-                restartDataStallAlarm();
-            } else if (action.equals(Intent.ACTION_SCREEN_OFF)) {
-                mIsScreenOn = false;
-                stopNetStatPoll();
-                startNetStatPoll();
-                restartDataStallAlarm();
-            } else if (action.startsWith(getActionIntentReconnectAlarm())) {
-                log("Reconnect alarm. Previous state was " + mState);
-                onActionIntentReconnectAlarm(intent);
-            } else if (action.equals(getActionIntentDataStallAlarm())) {
-                onActionIntentDataStallAlarm(intent);
-            } else if (action.equals(WifiManager.NETWORK_STATE_CHANGED_ACTION)) {
-                final android.net.NetworkInfo networkInfo = (NetworkInfo)
-                        intent.getParcelableExtra(WifiManager.EXTRA_NETWORK_INFO);
-                mIsWifiConnected = (networkInfo != null && networkInfo.isConnected());
-            } else if (action.equals(WifiManager.WIFI_STATE_CHANGED_ACTION)) {
-                final boolean enabled = intent.getIntExtra(WifiManager.EXTRA_WIFI_STATE,
-                        WifiManager.WIFI_STATE_UNKNOWN) == WifiManager.WIFI_STATE_ENABLED;
-
-                if (!enabled) {
-                    // when WiFi got disabled, the NETWORK_STATE_CHANGED_ACTION
-                    // quit and won't report disconnected until next enabling.
-                    mIsWifiConnected = false;
-                }
-            } else if (action.equals(INTENT_SET_FAIL_DATA_SETUP_COUNTER)) {
-                mFailDataSetupCounter = intent.getIntExtra(FAIL_DATA_SETUP_COUNTER, 1);
-                mFailDataSetupFailCause = FailCause.fromInt(
-                        intent.getIntExtra(FAIL_DATA_SETUP_FAIL_CAUSE,
-                                                    FailCause.ERROR_UNSPECIFIED.getErrorCode()));
-                if (DBG) log("set mFailDataSetupCounter=" + mFailDataSetupCounter +
-                        " mFailDataSetupFailCause=" + mFailDataSetupFailCause);
-            }
-        }
-    };
-
-    private final DataRoamingSettingObserver mDataRoamingSettingObserver;
-    private Runnable mPollNetStat = new Runnable()
-    {
-        @Override
-        public void run() {
-            updateDataActivity();
-
-            if (mIsScreenOn) {
-                mNetStatPollPeriod = Settings.Global.getInt(mResolver,
-                        Settings.Global.PDP_WATCHDOG_POLL_INTERVAL_MS, POLL_NETSTAT_MILLIS);
-            } else {
-                mNetStatPollPeriod = Settings.Global.getInt(mResolver,
-                        Settings.Global.PDP_WATCHDOG_LONG_POLL_INTERVAL_MS,
-                        POLL_NETSTAT_SCREEN_OFF_MILLIS);
-            }
-
-            if (mNetStatPollEnabled) {
-                mDataConnectionTracker.postDelayed(this, mNetStatPollPeriod);
-            }
-        }
-    };
-
-    private class DataRoamingSettingObserver extends ContentObserver {
-        public DataRoamingSettingObserver(Handler handler) {
-            super(handler);
-        }
-
-        public void register(Context context) {
-            final ContentResolver resolver = context.getContentResolver();
-            resolver.registerContentObserver(
-                    Settings.Global.getUriFor(Settings.Global.DATA_ROAMING), false, this);
-        }
-
-        public void unregister(Context context) {
-            final ContentResolver resolver = context.getContentResolver();
-            resolver.unregisterContentObserver(this);
-        }
-
-        @Override
-        public void onChange(boolean selfChange) {
-            // already running on mPhone handler thread
-            handleDataOnRoamingChange();
-        }
-    }
-
-    /**
-     * Maintian the sum of transmit and receive packets.
-     *
-     * The packet counts are initizlied and reset to -1 and
-     * remain -1 until they can be updated.
-     */
-    public class TxRxSum {
-        public long txPkts;
-        public long rxPkts;
-
-        public TxRxSum() {
-            reset();
-        }
-
-        public TxRxSum(long txPkts, long rxPkts) {
-            this.txPkts = txPkts;
-            this.rxPkts = rxPkts;
-        }
-
-        public TxRxSum(TxRxSum sum) {
-            txPkts = sum.txPkts;
-            rxPkts = sum.rxPkts;
-        }
-
-        public void reset() {
-            txPkts = -1;
-            rxPkts = -1;
-        }
-
-        public String toString() {
-            return "{txSum=" + txPkts + " rxSum=" + rxPkts + "}";
-        }
-
-        public void updateTxRxSum() {
-            this.txPkts = TrafficStats.getMobileTxPackets();
-            this.rxPkts = TrafficStats.getMobileRxPackets();
-        }
-    }
-
-    protected boolean isDataSetupCompleteOk(AsyncResult ar) {
-        if (ar.exception != null) {
-            if (DBG) log("isDataSetupCompleteOk return false, ar.result=" + ar.result);
-            return false;
-        }
-        if (mFailDataSetupCounter <= 0) {
-            if (DBG) log("isDataSetupCompleteOk return true");
-            return true;
-        }
-        ar.result = mFailDataSetupFailCause;
-        if (DBG) {
-            log("isDataSetupCompleteOk return false" +
-                    " mFailDataSetupCounter=" + mFailDataSetupCounter +
-                    " mFailDataSetupFailCause=" + mFailDataSetupFailCause);
-        }
-        mFailDataSetupCounter -= 1;
-        return false;
-    }
-
-    protected void onActionIntentReconnectAlarm(Intent intent) {
-        String reason = intent.getStringExtra(INTENT_RECONNECT_ALARM_EXTRA_REASON);
-        if (mState == DctConstants.State.FAILED) {
-            Message msg = obtainMessage(DctConstants.EVENT_CLEAN_UP_CONNECTION);
-            msg.arg1 = 0; // tearDown is false
-            msg.arg2 = 0;
-            msg.obj = reason;
-            sendMessage(msg);
-        }
-        sendMessage(obtainMessage(DctConstants.EVENT_TRY_SETUP_DATA));
-    }
-
-    protected void onActionIntentDataStallAlarm(Intent intent) {
-        if (VDBG) log("onActionIntentDataStallAlarm: action=" + intent.getAction());
-        Message msg = obtainMessage(DctConstants.EVENT_DATA_STALL_ALARM,
-                intent.getAction());
-        msg.arg1 = intent.getIntExtra(DATA_STALL_ALARM_TAG_EXTRA, 0);
-        sendMessage(msg);
-    }
-
-    /**
-     * Default constructor
-     */
-    protected DataConnectionTracker(PhoneBase phone) {
-        super();
-        if (DBG) log("DCT.constructor");
-        mPhone = phone;
-        mUiccController = UiccController.getInstance();
-        mUiccController.registerForIccChanged(this, DctConstants.EVENT_ICC_CHANGED, null);
-
-        mPhone.mCM.registerForTetheredModeStateChanged(this,
-                DctConstants.EVENT_TETHERED_MODE_STATE_CHANGED, null);
-
-        IntentFilter filter = new IntentFilter();
-        filter.addAction(getActionIntentReconnectAlarm());
-        filter.addAction(Intent.ACTION_SCREEN_ON);
-        filter.addAction(Intent.ACTION_SCREEN_OFF);
-        filter.addAction(WifiManager.NETWORK_STATE_CHANGED_ACTION);
-        filter.addAction(WifiManager.WIFI_STATE_CHANGED_ACTION);
-        filter.addAction(INTENT_SET_FAIL_DATA_SETUP_COUNTER);
-        filter.addAction(getActionIntentDataStallAlarm());
-
-        mUserDataEnabled = Settings.Global.getInt(
-                mPhone.getContext().getContentResolver(), Settings.Global.MOBILE_DATA, 1) == 1;
-
-        // TODO: Why is this registering the phone as the receiver of the intent
-        //       and not its own handler?
-        mPhone.getContext().registerReceiver(mIntentReceiver, filter, null, mPhone);
-
-        // This preference tells us 1) initial condition for "dataEnabled",
-        // and 2) whether the RIL will setup the baseband to auto-PS attach.
-
-        dataEnabled[DctConstants.APN_DEFAULT_ID] =
-                SystemProperties.getBoolean(DEFALUT_DATA_ON_BOOT_PROP,true);
-        if (dataEnabled[DctConstants.APN_DEFAULT_ID]) {
-            enabledCount++;
-        }
-
-        SharedPreferences sp = PreferenceManager.getDefaultSharedPreferences(mPhone.getContext());
-        mAutoAttachOnCreation = sp.getBoolean(PhoneBase.DATA_DISABLED_ON_BOOT_KEY, false);
-
-        // watch for changes to Settings.Global.DATA_ROAMING
-        mDataRoamingSettingObserver = new DataRoamingSettingObserver(mPhone);
-        mDataRoamingSettingObserver.register(mPhone.getContext());
-
-        mResolver = mPhone.getContext().getContentResolver();
-    }
-
-    public void dispose() {
-        if (DBG) log("DCT.dispose");
-        for (DataConnectionAc dcac : mDataConnectionAsyncChannels.values()) {
-            dcac.disconnect();
-        }
-        mDataConnectionAsyncChannels.clear();
-        mIsDisposed = true;
-        mPhone.getContext().unregisterReceiver(this.mIntentReceiver);
-        mDataRoamingSettingObserver.unregister(mPhone.getContext());
-        mUiccController.unregisterForIccChanged(this);
-        mPhone.mCM.unregisterForTetheredModeStateChanged(this);
-    }
-
-    protected void broadcastMessenger() {
-        Intent intent = new Intent(DctConstants.ACTION_DATA_CONNECTION_TRACKER_MESSENGER);
-        intent.putExtra(DctConstants.EXTRA_MESSENGER, new Messenger(this));
-        mPhone.getContext().sendBroadcast(intent);
-    }
-
-    public DctConstants.Activity getActivity() {
-        return mActivity;
-    }
-
-    public boolean isApnTypeActive(String type) {
-        // TODO: support simultaneous with List instead
-        if (PhoneConstants.APN_TYPE_DUN.equals(type)) {
-            DataProfile dunApn = fetchDunApn();
-            if (dunApn != null) {
-                return ((mActiveApn != null) && (dunApn.toHash().equals(mActiveApn.toHash())));
-            }
-        }
-        return mActiveApn != null && mActiveApn.canHandleType(type);
-    }
-
-    protected DataProfile fetchDunApn() {
-        if (SystemProperties.getBoolean("net.tethering.noprovisioning", false)) {
-            log("fetchDunApn: net.tethering.noprovisioning=true ret: null");
-            return null;
-        }
-        Context c = mPhone.getContext();
-        String apnData = Settings.Global.getString(c.getContentResolver(),
-                Settings.Global.TETHER_DUN_APN);
-        ApnSetting dunSetting = ApnSetting.fromString(apnData);
-        if (dunSetting != null) {
-            if (VDBG) log("fetchDunApn: global TETHER_DUN_APN dunSetting=" + dunSetting);
-            return dunSetting;
-        }
-
-        apnData = c.getResources().getString(R.string.config_tether_apndata);
-        dunSetting = ApnSetting.fromString(apnData);
-        if (VDBG) log("fetchDunApn: config_tether_apndata dunSetting=" + dunSetting);
-        return dunSetting;
-    }
-
-    public String[] getActiveApnTypes() {
-        String[] result;
-        if (mActiveApn != null) {
-            result = mActiveApn.types;
-        } else {
-            result = new String[1];
-            result[0] = PhoneConstants.APN_TYPE_DEFAULT;
-        }
-        return result;
-    }
-
-    /** TODO: See if we can remove */
-    public String getActiveApnString(String apnType) {
-        String result = null;
-        if (mActiveApn != null) {
-            result = mActiveApn.apn;
-        }
-        return result;
-    }
-
-    /**
-     * Modify {@link Settings.Global#DATA_ROAMING} value.
-     */
-    public void setDataOnRoamingEnabled(boolean enabled) {
-        if (getDataOnRoamingEnabled() != enabled) {
-            final ContentResolver resolver = mPhone.getContext().getContentResolver();
-            Settings.Global.putInt(resolver, Settings.Global.DATA_ROAMING, enabled ? 1 : 0);
-            // will trigger handleDataOnRoamingChange() through observer
-        }
-    }
-
-    /**
-     * Return current {@link Settings.Global#DATA_ROAMING} value.
-     */
-    public boolean getDataOnRoamingEnabled() {
-        try {
-            final ContentResolver resolver = mPhone.getContext().getContentResolver();
-            return Settings.Global.getInt(resolver, Settings.Global.DATA_ROAMING) != 0;
-        } catch (SettingNotFoundException snfe) {
-            return false;
-        }
-    }
-
-    private void handleDataOnRoamingChange() {
-        if (mPhone.getServiceState().getRoaming()) {
-            if (getDataOnRoamingEnabled()) {
-                resetAllRetryCounts();
-            }
-            sendMessage(obtainMessage(DctConstants.EVENT_ROAMING_ON));
-        }
-    }
-
-    // abstract methods
-    protected abstract String getActionIntentReconnectAlarm();
-    protected abstract String getActionIntentDataStallAlarm();
-    protected abstract void restartRadio();
-    protected abstract void log(String s);
-    protected abstract void loge(String s);
-    protected abstract boolean isDataAllowed();
-    protected abstract boolean isApnTypeAvailable(String type);
-    public    abstract DctConstants.State getState(String apnType);
-    protected abstract void setState(DctConstants.State s);
-    protected abstract void gotoIdleAndNotifyDataConnection(String reason);
-
-    protected abstract boolean onTrySetupData(String reason);
-    protected abstract void onRoamingOff();
-    protected abstract void onRoamingOn();
-    protected abstract void onRadioAvailable();
-    protected abstract void onRadioOffOrNotAvailable();
-    protected abstract void onDataSetupComplete(AsyncResult ar);
-    protected abstract void onDisconnectDone(int connId, AsyncResult ar);
-    protected abstract void onVoiceCallStarted();
-    protected abstract void onVoiceCallEnded();
-    protected abstract void onCleanUpConnection(boolean tearDown, int apnId, String reason);
-    protected abstract void onCleanUpAllConnections(String cause);
-    protected abstract boolean isDataPossible(String apnType);
-    protected abstract void onUpdateIcc();
-    protected abstract void clearTetheredStateOnStatus();
-    /* If multiple calls (mms, supl etc) cannot be supported at the same time
-     * (e.g: MPDN not supported), disconnect a lower priority call
-     */
-    protected abstract boolean disconnectOneLowerPriorityCall(String apnType);
-
-    @Override
-    public void handleMessage(Message msg) {
-        switch (msg.what) {
-            case AsyncChannel.CMD_CHANNEL_DISCONNECTED: {
-                log("DISCONNECTED_CONNECTED: msg=" + msg);
-                DataConnectionAc dcac = (DataConnectionAc) msg.obj;
-                mDataConnectionAsyncChannels.remove(dcac.dataConnection.getDataConnectionId());
-                dcac.disconnected();
-                break;
-            }
-            case DctConstants.EVENT_ENABLE_NEW_APN:
-                onEnableApn(msg.arg1, msg.arg2);
-                break;
-
-            case DctConstants.EVENT_TRY_SETUP_DATA:
-                String reason = null;
-                if (msg.obj instanceof String) {
-                    reason = (String) msg.obj;
-                }
-                onTrySetupData(reason);
-                break;
-
-            case DctConstants.EVENT_DATA_STALL_ALARM:
-                onDataStallAlarm(msg.arg1);
-                break;
-
-            case DctConstants.EVENT_ROAMING_OFF:
-                if (getDataOnRoamingEnabled() == false) {
-                    resetAllRetryCounts();
-                }
-                onRoamingOff();
-                break;
-
-            case DctConstants.EVENT_ROAMING_ON:
-                onRoamingOn();
-                break;
-
-            case DctConstants.EVENT_RADIO_AVAILABLE:
-                onRadioAvailable();
-                break;
-
-            case DctConstants.EVENT_RADIO_OFF_OR_NOT_AVAILABLE:
-                onRadioOffOrNotAvailable();
-                break;
-
-            case DctConstants.EVENT_DATA_SETUP_COMPLETE:
-                mCidActive = msg.arg1;
-                onDataSetupComplete((AsyncResult) msg.obj);
-                break;
-
-            case DctConstants.EVENT_DISCONNECT_DONE:
-                log("DataConnectoinTracker.handleMessage: EVENT_DISCONNECT_DONE msg=" + msg);
-                onDisconnectDone(msg.arg1, (AsyncResult) msg.obj);
-                break;
-
-            case DctConstants.EVENT_VOICE_CALL_STARTED:
-                onVoiceCallStarted();
-                break;
-
-            case DctConstants.EVENT_VOICE_CALL_ENDED:
-                onVoiceCallEnded();
-                break;
-
-            case DctConstants.EVENT_CLEAN_UP_ALL_CONNECTIONS: {
-                onCleanUpAllConnections((String) msg.obj);
-                break;
-            }
-            case DctConstants.EVENT_CLEAN_UP_CONNECTION: {
-                boolean tearDown = (msg.arg1 == 0) ? false : true;
-                onCleanUpConnection(tearDown, msg.arg2, (String) msg.obj);
-                break;
-            }
-            case DctConstants.EVENT_SET_INTERNAL_DATA_ENABLE: {
-                boolean enabled = (msg.arg1 == DctConstants.ENABLED) ? true : false;
-                onSetInternalDataEnabled(enabled);
-                break;
-            }
-            case DctConstants.EVENT_RESET_DONE: {
-                if (DBG) log("EVENT_RESET_DONE");
-                onResetDone((AsyncResult) msg.obj);
-                break;
-            }
-            case DctConstants.CMD_SET_USER_DATA_ENABLE: {
-                final boolean enabled = (msg.arg1 == DctConstants.ENABLED) ? true : false;
-                if (DBG) log("CMD_SET_USER_DATA_ENABLE enabled=" + enabled);
-                onSetUserDataEnabled(enabled);
-                break;
-            }
-            case DctConstants.CMD_SET_DEPENDENCY_MET: {
-                boolean met = (msg.arg1 == DctConstants.ENABLED) ? true : false;
-                if (DBG) log("CMD_SET_DEPENDENCY_MET met=" + met);
-                Bundle bundle = msg.getData();
-                if (bundle != null) {
-                    String apnType = (String)bundle.get(DctConstants.APN_TYPE_KEY);
-                    if (apnType != null) {
-                        onSetDependencyMet(apnType, met);
-                    }
-                }
-                break;
-            }
-            case DctConstants.CMD_SET_POLICY_DATA_ENABLE: {
-                final boolean enabled = (msg.arg1 == DctConstants.ENABLED) ? true : false;
-                onSetPolicyDataEnabled(enabled);
-                break;
-            }
-            case DctConstants.EVENT_ICC_CHANGED:
-                onUpdateIcc();
-                break;
-            case DctConstants.EVENT_TETHERED_MODE_STATE_CHANGED:
-                onTetheredModeStateChanged((AsyncResult) msg.obj);
-                break;
-            default:
-                Log.e("DATA", "Unidentified event msg=" + msg);
-                break;
-        }
-    }
-
-    /**
-     * Report on whether data connectivity is enabled
-     *
-     * @return {@code false} if data connectivity has been explicitly disabled,
-     *         {@code true} otherwise.
-     */
-    public boolean getAnyDataEnabled() {
-        final boolean result;
-        synchronized (mDataEnabledLock) {
-            result = (mInternalDataEnabled && mUserDataEnabled && sPolicyDataEnabled
-                    && (enabledCount != 0));
-        }
-        if (!result && DBG) log("getAnyDataEnabled " + result);
-        return result;
-    }
-
-    protected boolean isEmergency() {
-        final boolean result;
-        synchronized (mDataEnabledLock) {
-            result = mPhone.isInEcm() || mPhone.isInEmergencyCall();
-        }
-        log("isEmergency: result=" + result);
-        return result;
-    }
-
-    protected int apnTypeToId(String type) {
-        if (TextUtils.equals(type, PhoneConstants.APN_TYPE_DEFAULT)) {
-            return DctConstants.APN_DEFAULT_ID;
-        } else if (TextUtils.equals(type, PhoneConstants.APN_TYPE_MMS)) {
-            return DctConstants.APN_MMS_ID;
-        } else if (TextUtils.equals(type, PhoneConstants.APN_TYPE_SUPL)) {
-            return DctConstants.APN_SUPL_ID;
-        } else if (TextUtils.equals(type, PhoneConstants.APN_TYPE_DUN)) {
-            return DctConstants.APN_DUN_ID;
-        } else if (TextUtils.equals(type, PhoneConstants.APN_TYPE_HIPRI)) {
-            return DctConstants.APN_HIPRI_ID;
-        } else if (TextUtils.equals(type, PhoneConstants.APN_TYPE_IMS)) {
-            return DctConstants.APN_IMS_ID;
-        } else if (TextUtils.equals(type, PhoneConstants.APN_TYPE_FOTA)) {
-            return DctConstants.APN_FOTA_ID;
-        } else if (TextUtils.equals(type, PhoneConstants.APN_TYPE_CBS)) {
-            return DctConstants.APN_CBS_ID;
-        } else {
-            return DctConstants.APN_INVALID_ID;
-        }
-    }
-
-    protected String apnIdToType(int id) {
-        switch (id) {
-        case DctConstants.APN_DEFAULT_ID:
-            return PhoneConstants.APN_TYPE_DEFAULT;
-        case DctConstants.APN_MMS_ID:
-            return PhoneConstants.APN_TYPE_MMS;
-        case DctConstants.APN_SUPL_ID:
-            return PhoneConstants.APN_TYPE_SUPL;
-        case DctConstants.APN_DUN_ID:
-            return PhoneConstants.APN_TYPE_DUN;
-        case DctConstants.APN_HIPRI_ID:
-            return PhoneConstants.APN_TYPE_HIPRI;
-        case DctConstants.APN_IMS_ID:
-            return PhoneConstants.APN_TYPE_IMS;
-        case DctConstants.APN_FOTA_ID:
-            return PhoneConstants.APN_TYPE_FOTA;
-        case DctConstants.APN_CBS_ID:
-            return PhoneConstants.APN_TYPE_CBS;
-        default:
-            log("Unknown id (" + id + ") in apnIdToType");
-            return PhoneConstants.APN_TYPE_DEFAULT;
-        }
-    }
-
-    protected LinkProperties getLinkProperties(String apnType) {
-        int id = apnTypeToId(apnType);
-
-        if (isApnIdEnabled(id)) {
-            // TODO - remove this cdma-only hack and support multiple DCs.
-            DataConnectionAc dcac = mDataConnectionAsyncChannels.get(0);
-            return dcac.getLinkPropertiesSync();
-        } else {
-            return new LinkProperties();
-        }
-    }
-
-    protected LinkCapabilities getLinkCapabilities(String apnType) {
-        int id = apnTypeToId(apnType);
-        if (isApnIdEnabled(id)) {
-            // TODO - remove this cdma-only hack and support multiple DCs.
-            DataConnectionAc dcac = mDataConnectionAsyncChannels.get(0);
-            return dcac.getLinkCapabilitiesSync();
-        } else {
-            return new LinkCapabilities();
-        }
-    }
-
-    // tell all active apns of the current condition
-    protected void notifyDataConnection(String reason) {
-        for (int id = 0; id < DctConstants.APN_NUM_TYPES; id++) {
-            if (dataEnabled[id]) {
-                mPhone.notifyDataConnection(reason, apnIdToType(id));
-            }
-        }
-        notifyOffApnsOfAvailability(reason);
-    }
-
-    // a new APN has gone active and needs to send events to catch up with the
-    // current condition
-    private void notifyApnIdUpToCurrent(String reason, int apnId) {
-        switch (mState) {
-            case IDLE:
-            case INITING:
-                break;
-            case CONNECTING:
-            case SCANNING:
-                mPhone.notifyDataConnection(reason, apnIdToType(apnId),
-                        PhoneConstants.DataState.CONNECTING);
-                break;
-            case CONNECTED:
-            case DISCONNECTING:
-                mPhone.notifyDataConnection(reason, apnIdToType(apnId),
-                        PhoneConstants.DataState.CONNECTING);
-                mPhone.notifyDataConnection(reason, apnIdToType(apnId),
-                        PhoneConstants.DataState.CONNECTED);
-                break;
-        }
-    }
-
-    // since we normally don't send info to a disconnected APN, we need to do this specially
-    private void notifyApnIdDisconnected(String reason, int apnId) {
-        mPhone.notifyDataConnection(reason, apnIdToType(apnId),
-                PhoneConstants.DataState.DISCONNECTED);
-    }
-
-    // disabled apn's still need avail/unavail notificiations - send them out
-    protected void notifyOffApnsOfAvailability(String reason) {
-        if (DBG) log("notifyOffApnsOfAvailability - reason= " + reason);
-        for (int id = 0; id < DctConstants.APN_NUM_TYPES; id++) {
-            if (!isApnIdEnabled(id)) {
-                notifyApnIdDisconnected(reason, id);
-            }
-        }
-    }
-
-    public boolean isApnTypeEnabled(String apnType) {
-        if (apnType == null) {
-            return false;
-        } else {
-            return isApnIdEnabled(apnTypeToId(apnType));
-        }
-    }
-
-    protected synchronized boolean isApnIdEnabled(int id) {
-        if (id != DctConstants.APN_INVALID_ID) {
-            return dataEnabled[id];
-        }
-        return false;
-    }
-
-    /**
-     * Ensure that we are connected to an APN of the specified type.
-     *
-     * @param type the APN type (currently the only valid values are
-     *            {@link Phone#APN_TYPE_MMS} and {@link Phone#APN_TYPE_SUPL})
-     * @return Success is indicated by {@code Phone.APN_ALREADY_ACTIVE} or
-     *         {@code Phone.APN_REQUEST_STARTED}. In the latter case, a
-     *         broadcast will be sent by the ConnectivityManager when a
-     *         connection to the APN has been established.
-     */
-    public synchronized int enableApnType(String type) {
-        int id = apnTypeToId(type);
-        if (id == DctConstants.APN_INVALID_ID) {
-            return PhoneConstants.APN_REQUEST_FAILED;
-        }
-
-        if (DBG) {
-            log("enableApnType(" + type + "), isApnTypeActive = " + isApnTypeActive(type)
-                    + ", isApnIdEnabled =" + isApnIdEnabled(id) + " and state = " + mState);
-        }
-
-        if (!isApnTypeAvailable(type)) {
-            if (DBG) log("type not available");
-            return PhoneConstants.APN_TYPE_NOT_AVAILABLE;
-        }
-
-        if (isApnIdEnabled(id)) {
-            return PhoneConstants.APN_ALREADY_ACTIVE;
-        } else {
-            setEnabled(id, true);
-        }
-        return PhoneConstants.APN_REQUEST_STARTED;
-    }
-
-    /**
-     * The APN of the specified type is no longer needed. Ensure that if use of
-     * the default APN has not been explicitly disabled, we are connected to the
-     * default APN.
-     *
-     * @param type the APN type. The only valid values are currently
-     *            {@link Phone#APN_TYPE_MMS} and {@link Phone#APN_TYPE_SUPL}.
-     * @return Success is indicated by {@code PhoneConstants.APN_ALREADY_ACTIVE} or
-     *         {@code PhoneConstants.APN_REQUEST_STARTED}. In the latter case, a
-     *         broadcast will be sent by the ConnectivityManager when a
-     *         connection to the APN has been disconnected. A {@code
-     *         PhoneConstants.APN_REQUEST_FAILED} is returned if the type parameter is
-     *         invalid or if the apn wasn't enabled.
-     */
-    public synchronized int disableApnType(String type) {
-        if (DBG) log("disableApnType(" + type + ")");
-        int id = apnTypeToId(type);
-        if (id == DctConstants.APN_INVALID_ID) {
-            return PhoneConstants.APN_REQUEST_FAILED;
-        }
-        if (isApnIdEnabled(id)) {
-            setEnabled(id, false);
-            if (isApnTypeActive(PhoneConstants.APN_TYPE_DEFAULT)) {
-                if (dataEnabled[DctConstants.APN_DEFAULT_ID]) {
-                    return PhoneConstants.APN_ALREADY_ACTIVE;
-                } else {
-                    return PhoneConstants.APN_REQUEST_STARTED;
-                }
-            } else {
-                return PhoneConstants.APN_REQUEST_STARTED;
-            }
-        } else {
-            return PhoneConstants.APN_REQUEST_FAILED;
-        }
-    }
-
-    protected void setEnabled(int id, boolean enable) {
-        if (DBG) {
-            log("setEnabled(" + id + ", " + enable + ") with old state = " + dataEnabled[id]
-                    + " and enabledCount = " + enabledCount);
-        }
-        Message msg = obtainMessage(DctConstants.EVENT_ENABLE_NEW_APN);
-        msg.arg1 = id;
-        msg.arg2 = (enable ? DctConstants.ENABLED : DctConstants.DISABLED);
-        sendMessage(msg);
-    }
-
-    protected void onEnableApn(int apnId, int enabled) {
-        if (DBG) {
-            log("EVENT_APN_ENABLE_REQUEST apnId=" + apnId + ", apnType=" + apnIdToType(apnId) +
-                    ", enabled=" + enabled + ", dataEnabled = " + dataEnabled[apnId] +
-                    ", enabledCount = " + enabledCount + ", isApnTypeActive = " +
-                    isApnTypeActive(apnIdToType(apnId)));
-        }
-        if (enabled == DctConstants.ENABLED) {
-            synchronized (this) {
-                if (!dataEnabled[apnId]) {
-                    dataEnabled[apnId] = true;
-                    enabledCount++;
-                }
-            }
-            String type = apnIdToType(apnId);
-            if (!isApnTypeActive(type)) {
-                mRequestedApnType = type;
-                onEnableNewApn();
-            } else {
-                notifyApnIdUpToCurrent(Phone.REASON_APN_SWITCHED, apnId);
-            }
-        } else {
-            // disable
-            boolean didDisable = false;
-            synchronized (this) {
-                if (dataEnabled[apnId]) {
-                    dataEnabled[apnId] = false;
-                    enabledCount--;
-                    didDisable = true;
-                }
-            }
-            if (didDisable) {
-                if ((enabledCount == 0) || (apnId == DctConstants.APN_DUN_ID)) {
-                    mRequestedApnType = PhoneConstants.APN_TYPE_DEFAULT;
-                    onCleanUpConnection(true, apnId, Phone.REASON_DATA_DISABLED);
-                }
-
-                // send the disconnect msg manually, since the normal route wont send
-                // it (it's not enabled)
-                notifyApnIdDisconnected(Phone.REASON_DATA_DISABLED, apnId);
-                if (dataEnabled[DctConstants.APN_DEFAULT_ID] == true
-                        && !isApnTypeActive(PhoneConstants.APN_TYPE_DEFAULT)) {
-                    // TODO - this is an ugly way to restore the default conn - should be done
-                    // by a real contention manager and policy that disconnects the lower pri
-                    // stuff as enable requests come in and pops them back on as we disable back
-                    // down to the lower pri stuff
-                    mRequestedApnType = PhoneConstants.APN_TYPE_DEFAULT;
-                    onEnableNewApn();
-                }
-            }
-        }
-    }
-
-    /**
-     * Called when we switch APNs.
-     *
-     * mRequestedApnType is set prior to call
-     * To be overridden.
-     */
-    protected void onEnableNewApn() {
-    }
-
-    /**
-     * Called when EVENT_RESET_DONE is received so goto
-     * IDLE state and send notifications to those interested.
-     *
-     * TODO - currently unused.  Needs to be hooked into DataConnection cleanup
-     * TODO - needs to pass some notion of which connection is reset..
-     */
-    protected void onResetDone(AsyncResult ar) {
-        if (DBG) log("EVENT_RESET_DONE");
-        String reason = null;
-        if (ar.userObj instanceof String) {
-            reason = (String) ar.userObj;
-        }
-        gotoIdleAndNotifyDataConnection(reason);
-    }
-
-    /**
-     * Prevent mobile data connections from being established, or once again
-     * allow mobile data connections. If the state toggles, then either tear
-     * down or set up data, as appropriate to match the new state.
-     *
-     * @param enable indicates whether to enable ({@code true}) or disable (
-     *            {@code false}) data
-     * @return {@code true} if the operation succeeded
-     */
-    public boolean setInternalDataEnabled(boolean enable) {
-        if (DBG)
-            log("setInternalDataEnabled(" + enable + ")");
-
-        Message msg = obtainMessage(DctConstants.EVENT_SET_INTERNAL_DATA_ENABLE);
-        msg.arg1 = (enable ? DctConstants.ENABLED : DctConstants.DISABLED);
-        sendMessage(msg);
-        return true;
-    }
-
-    protected void onSetInternalDataEnabled(boolean enabled) {
-        synchronized (mDataEnabledLock) {
-            mInternalDataEnabled = enabled;
-            if (enabled) {
-                log("onSetInternalDataEnabled: changed to enabled, try to setup data call");
-                resetAllRetryCounts();
-                onTrySetupData(Phone.REASON_DATA_ENABLED);
-            } else {
-                log("onSetInternalDataEnabled: changed to disabled, cleanUpAllConnections");
-                cleanUpAllConnections(null);
-            }
-        }
-    }
-
-    public void cleanUpAllConnections(String cause) {
-        Message msg = obtainMessage(DctConstants.EVENT_CLEAN_UP_ALL_CONNECTIONS);
-        msg.obj = cause;
-        sendMessage(msg);
-    }
-
-    public abstract boolean isDisconnected();
-
-    protected void onSetUserDataEnabled(boolean enabled) {
-        synchronized (mDataEnabledLock) {
-            final boolean prevEnabled = getAnyDataEnabled();
-            if (mUserDataEnabled != enabled) {
-                mUserDataEnabled = enabled;
-                Settings.Global.putInt(mPhone.getContext().getContentResolver(),
-                        Settings.Global.MOBILE_DATA, enabled ? 1 : 0);
-                if (getDataOnRoamingEnabled() == false &&
-                        mPhone.getServiceState().getRoaming() == true) {
-                    if (enabled) {
-                        notifyOffApnsOfAvailability(Phone.REASON_ROAMING_ON);
-                    } else {
-                        notifyOffApnsOfAvailability(Phone.REASON_DATA_DISABLED);
-                    }
-                }
-                if (prevEnabled != getAnyDataEnabled()) {
-                    if (!prevEnabled) {
-                        resetAllRetryCounts();
-                        onTrySetupData(Phone.REASON_DATA_ENABLED);
-                    } else {
-                        onCleanUpAllConnections(Phone.REASON_DATA_DISABLED);
-                    }
-                }
-            }
-        }
-    }
-
-    protected void onSetDependencyMet(String apnType, boolean met) {
-    }
-
-    protected void onSetPolicyDataEnabled(boolean enabled) {
-        synchronized (mDataEnabledLock) {
-            final boolean prevEnabled = getAnyDataEnabled();
-            if (sPolicyDataEnabled != enabled) {
-                sPolicyDataEnabled = enabled;
-                if (prevEnabled != getAnyDataEnabled()) {
-                    if (!prevEnabled) {
-                        resetAllRetryCounts();
-                        onTrySetupData(Phone.REASON_DATA_ENABLED);
-                    } else {
-                        onCleanUpAllConnections(Phone.REASON_DATA_DISABLED);
-                    }
-                }
-            }
-        }
-    }
-
-    /* Return the list of ApnContexts based on their priorities */
-    protected List<ApnContext> getPrioritySortedApnContextList() {
-
-        ArrayList<ApnContext> sortedList = new ArrayList<ApnContext>();
-
-        /*
-         *  Get the prioritized enumerated APN Types and retrieve the APN
-         *  context associated with it from the list of APN contexts
-         */
-        Iterator apnTypes = mApnPriorities.keySet().iterator();
-        while(apnTypes.hasNext()) {
-            ApnContext apnContext = mApnContexts.get(apnTypes.next());
-            if (apnContext != null)
-                sortedList.add(apnContext);
-        }
-
-        return sortedList;
-    }
-
-    protected String getReryConfig(boolean forDefault) {
-        int nt = mPhone.getServiceState().getNetworkType();
-
-        if ((nt == TelephonyManager.NETWORK_TYPE_CDMA) ||
-            (nt == TelephonyManager.NETWORK_TYPE_1xRTT) ||
-            (nt == TelephonyManager.NETWORK_TYPE_EVDO_0) ||
-            (nt == TelephonyManager.NETWORK_TYPE_EVDO_A) ||
-            (nt == TelephonyManager.NETWORK_TYPE_EVDO_B) ||
-            (nt == TelephonyManager.NETWORK_TYPE_EHRPD)) {
-            // CDMA variant
-            return SystemProperties.get("ro.cdma.data_retry_config");
-        } else {
-            // Use GSM varient for all others.
-            if (forDefault) {
-                return SystemProperties.get("ro.gsm.data_retry_config");
-            } else {
-                return SystemProperties.get("ro.gsm.2nd_data_retry_config");
-            }
-        }
-    }
-
-    private void onTetheredModeStateChanged(AsyncResult ar) {
-        int[] ret = (int[]) ar.result;
-
-        if (ret == null || ret.length != 1) {
-            if (DBG)
-                log("Error: Invalid Tethered mode received");
-            return;
-        }
-
-        int mode = ret[0];
-        if (DBG)
-            log("onTetheredModeStateChanged: mode:" + mode);
-
-        switch (mode) {
-        case RILConstants.RIL_TETHERED_MODE_ON:
-            // Indicates that an internal data call was created in the modem.
-            if (DBG)
-                log("Unsol Indication: RIL_TETHERED_MODE_ON");
-            break;
-        case RILConstants.RIL_TETHERED_MODE_OFF:
-            if (DBG)
-                log("Unsol Indication: RIL_TETHERED_MODE_OFF");
-            /*
-             * This indicates that an internal modem data call (e.g. tethered)
-             * had ended. Reset the retry count for all Data Connections and
-             * attempt to bring up all data calls
-             */
-            resetAllRetryCounts();
-            clearTetheredStateOnStatus();
-            sendMessage(obtainMessage(DctConstants.EVENT_TRY_SETUP_DATA, 0, 0,
-                    Phone.REASON_TETHERED_MODE_STATE_CHANGED));
-            break;
-        default:
-            if (DBG)
-            log("Error: Invalid Tethered mode:" + mode);
-        }
-    }
-
-    protected void resetAllRetryCounts() {
-        for (ApnContext ac : mApnContexts.values()) {
-            ac.setRetryCount(0);
-        }
-        for (DataConnection dc : mDataConnections.values()) {
-            dc.resetRetryCount();
-        }
-    }
-
-    protected void resetPollStats() {
-        mTxPkts = -1;
-        mRxPkts = -1;
-        mNetStatPollPeriod = POLL_NETSTAT_MILLIS;
-    }
-
-    protected abstract DctConstants.State getOverallState();
-
-    protected void startNetStatPoll() {
-        if (getOverallState() == DctConstants.State.CONNECTED && mNetStatPollEnabled == false) {
-            if (DBG) log("startNetStatPoll");
-            resetPollStats();
-            mNetStatPollEnabled = true;
-            mPollNetStat.run();
-        }
-    }
-
-    protected void stopNetStatPoll() {
-        mNetStatPollEnabled = false;
-        removeCallbacks(mPollNetStat);
-        if (DBG) log("stopNetStatPoll");
-    }
-
-    public void updateDataActivity() {
-        long sent, received;
-
-        DctConstants.Activity newActivity;
-
-        TxRxSum preTxRxSum = new TxRxSum(mTxPkts, mRxPkts);
-        TxRxSum curTxRxSum = new TxRxSum();
-        curTxRxSum.updateTxRxSum();
-        mTxPkts = curTxRxSum.txPkts;
-        mRxPkts = curTxRxSum.rxPkts;
-
-        if (VDBG) {
-            log("updateDataActivity: curTxRxSum=" + curTxRxSum + " preTxRxSum=" + preTxRxSum);
-        }
-
-        if (mNetStatPollEnabled && (preTxRxSum.txPkts > 0 || preTxRxSum.rxPkts > 0)) {
-            sent = mTxPkts - preTxRxSum.txPkts;
-            received = mRxPkts - preTxRxSum.rxPkts;
-
-            if (VDBG)
-                log("updateDataActivity: sent=" + sent + " received=" + received);
-            if (sent > 0 && received > 0) {
-                newActivity = DctConstants.Activity.DATAINANDOUT;
-            } else if (sent > 0 && received == 0) {
-                newActivity = DctConstants.Activity.DATAOUT;
-            } else if (sent == 0 && received > 0) {
-                newActivity = DctConstants.Activity.DATAIN;
-            } else {
-                newActivity = (mActivity == DctConstants.Activity.DORMANT) ?
-                        mActivity : DctConstants.Activity.NONE;
-            }
-
-            if (mActivity != newActivity && mIsScreenOn) {
-                if (VDBG)
-                    log("updateDataActivity: newActivity=" + newActivity);
-                mActivity = newActivity;
-                mPhone.notifyDataActivity();
-            }
-        }
-    }
-
-    // Recovery action taken in case of data stall
-    protected static class RecoveryAction {
-        public static final int GET_DATA_CALL_LIST      = 0;
-        public static final int CLEANUP                 = 1;
-        public static final int REREGISTER              = 2;
-        public static final int RADIO_RESTART           = 3;
-        public static final int RADIO_RESTART_WITH_PROP = 4;
-
-        private static boolean isAggressiveRecovery(int value) {
-            return ((value == RecoveryAction.CLEANUP) ||
-                    (value == RecoveryAction.REREGISTER) ||
-                    (value == RecoveryAction.RADIO_RESTART) ||
-                    (value == RecoveryAction.RADIO_RESTART_WITH_PROP));
-        }
-    }
-
-    public int getRecoveryAction() {
-        int action = Settings.System.getInt(mPhone.getContext().getContentResolver(),
-                "radio.data.stall.recovery.action", RecoveryAction.GET_DATA_CALL_LIST);
-        if (VDBG) log("getRecoveryAction: " + action);
-        return action;
-    }
-    public void putRecoveryAction(int action) {
-        Settings.System.putInt(mPhone.getContext().getContentResolver(),
-                "radio.data.stall.recovery.action", action);
-        if (VDBG) log("putRecoveryAction: " + action);
-    }
-
-    protected boolean isConnected() {
-        return false;
-    }
-
-    protected void doRecovery() {
-        if (getOverallState() == DctConstants.State.CONNECTED) {
-            // Go through a series of recovery steps, each action transitions to the next action
-            int recoveryAction = getRecoveryAction();
-            switch (recoveryAction) {
-            case RecoveryAction.GET_DATA_CALL_LIST:
-                EventLog.writeEvent(EventLogTags.DATA_STALL_RECOVERY_GET_DATA_CALL_LIST,
-                        mSentSinceLastRecv);
-                if (DBG) log("doRecovery() get data call list");
-                mPhone.mCM.getDataCallList(obtainMessage(DctConstants.EVENT_DATA_STATE_CHANGED));
-                putRecoveryAction(RecoveryAction.CLEANUP);
-                break;
-            case RecoveryAction.CLEANUP:
-                EventLog.writeEvent(EventLogTags.DATA_STALL_RECOVERY_CLEANUP, mSentSinceLastRecv);
-                if (DBG) log("doRecovery() cleanup all connections");
-                cleanUpAllConnections(Phone.REASON_PDP_RESET);
-                putRecoveryAction(RecoveryAction.REREGISTER);
-                break;
-            case RecoveryAction.REREGISTER:
-                EventLog.writeEvent(EventLogTags.DATA_STALL_RECOVERY_REREGISTER,
-                        mSentSinceLastRecv);
-                if (DBG) log("doRecovery() re-register");
-                mPhone.getServiceStateTracker().reRegisterNetwork(null);
-                putRecoveryAction(RecoveryAction.RADIO_RESTART);
-                break;
-            case RecoveryAction.RADIO_RESTART:
-                EventLog.writeEvent(EventLogTags.DATA_STALL_RECOVERY_RADIO_RESTART,
-                        mSentSinceLastRecv);
-                if (DBG) log("restarting radio");
-                putRecoveryAction(RecoveryAction.RADIO_RESTART_WITH_PROP);
-                restartRadio();
-                break;
-            case RecoveryAction.RADIO_RESTART_WITH_PROP:
-                // This is in case radio restart has not recovered the data.
-                // It will set an additional "gsm.radioreset" property to tell
-                // RIL or system to take further action.
-                // The implementation of hard reset recovery action is up to OEM product.
-                // Once RADIO_RESET property is consumed, it is expected to set back
-                // to false by RIL.
-                EventLog.writeEvent(EventLogTags.DATA_STALL_RECOVERY_RADIO_RESTART_WITH_PROP, -1);
-                if (DBG) log("restarting radio with gsm.radioreset to true");
-                SystemProperties.set(RADIO_RESET_PROPERTY, "true");
-                // give 1 sec so property change can be notified.
-                try {
-                    Thread.sleep(1000);
-                } catch (InterruptedException e) {}
-                restartRadio();
-                putRecoveryAction(RecoveryAction.GET_DATA_CALL_LIST);
-                break;
-            default:
-                throw new RuntimeException("doRecovery: Invalid recoveryAction=" +
-                    recoveryAction);
-            }
-        }
-    }
-
-    private void updateDataStallInfo() {
-        long sent, received;
-
-        TxRxSum preTxRxSum = new TxRxSum(mDataStallTxRxSum);
-        mDataStallTxRxSum.updateTxRxSum();
-
-        if (VDBG) {
-            log("updateDataStallInfo: mDataStallTxRxSum=" + mDataStallTxRxSum +
-                    " preTxRxSum=" + preTxRxSum);
-        }
-
-        sent = mDataStallTxRxSum.txPkts - preTxRxSum.txPkts;
-        received = mDataStallTxRxSum.rxPkts - preTxRxSum.rxPkts;
-
-        if (RADIO_TESTS) {
-            if (SystemProperties.getBoolean("radio.test.data.stall", false)) {
-                log("updateDataStallInfo: radio.test.data.stall true received = 0;");
-                received = 0;
-            }
-        }
-        if ( sent > 0 && received > 0 ) {
-            if (VDBG) log("updateDataStallInfo: IN/OUT");
-            mSentSinceLastRecv = 0;
-            putRecoveryAction(RecoveryAction.GET_DATA_CALL_LIST);
-        } else if (sent > 0 && received == 0) {
-            if (mPhone.getState() == PhoneConstants.State.IDLE) {
-                mSentSinceLastRecv += sent;
-            } else {
-                mSentSinceLastRecv = 0;
-            }
-            if (DBG) {
-                log("updateDataStallInfo: OUT sent=" + sent +
-                        " mSentSinceLastRecv=" + mSentSinceLastRecv);
-            }
-        } else if (sent == 0 && received > 0) {
-            if (VDBG) log("updateDataStallInfo: IN");
-            mSentSinceLastRecv = 0;
-            putRecoveryAction(RecoveryAction.GET_DATA_CALL_LIST);
-        } else {
-            if (VDBG) log("updateDataStallInfo: NONE");
-        }
-    }
-
-    protected void onDataStallAlarm(int tag) {
-        if (mDataStallAlarmTag != tag) {
-            if (DBG) {
-                log("onDataStallAlarm: ignore, tag=" + tag + " expecting " + mDataStallAlarmTag);
-            }
-            return;
-        }
-        updateDataStallInfo();
-
-        int hangWatchdogTrigger = Settings.Global.getInt(mResolver,
-                Settings.Global.PDP_WATCHDOG_TRIGGER_PACKET_COUNT,
-                NUMBER_SENT_PACKETS_OF_HANG);
-
-        boolean suspectedStall = DATA_STALL_NOT_SUSPECTED;
-        if (mSentSinceLastRecv >= hangWatchdogTrigger) {
-            if (DBG) {
-                log("onDataStallAlarm: tag=" + tag + " do recovery action=" + getRecoveryAction());
-            }
-            suspectedStall = DATA_STALL_SUSPECTED;
-            sendMessage(obtainMessage(DctConstants.EVENT_DO_RECOVERY));
-        } else {
-            if (VDBG) {
-                log("onDataStallAlarm: tag=" + tag + " Sent " + String.valueOf(mSentSinceLastRecv) +
-                    " pkts since last received, < watchdogTrigger=" + hangWatchdogTrigger);
-            }
-        }
-        startDataStallAlarm(suspectedStall);
-    }
-
-    protected void startDataStallAlarm(boolean suspectedStall) {
-        int nextAction = getRecoveryAction();
-        int delayInMs;
-
-        // If screen is on or data stall is currently suspected, set the alarm
-        // with an aggresive timeout.
-        if (mIsScreenOn || suspectedStall || RecoveryAction.isAggressiveRecovery(nextAction)) {
-            delayInMs = Settings.Global.getInt(mResolver,
-                                       Settings.Global.DATA_STALL_ALARM_AGGRESSIVE_DELAY_IN_MS,
-                                       DATA_STALL_ALARM_AGGRESSIVE_DELAY_IN_MS_DEFAULT);
-        } else {
-            delayInMs = Settings.Global.getInt(mResolver,
-                                       Settings.Global.DATA_STALL_ALARM_NON_AGGRESSIVE_DELAY_IN_MS,
-                                       DATA_STALL_ALARM_NON_AGGRESSIVE_DELAY_IN_MS_DEFAULT);
-        }
-
-        mDataStallAlarmTag += 1;
-        if (VDBG) {
-            log("startDataStallAlarm: tag=" + mDataStallAlarmTag +
-                    " delay=" + (delayInMs / 1000) + "s");
-        }
-        AlarmManager am =
-            (AlarmManager) mPhone.getContext().getSystemService(Context.ALARM_SERVICE);
-
-        Intent intent = new Intent(getActionIntentDataStallAlarm());
-        intent.putExtra(DATA_STALL_ALARM_TAG_EXTRA, mDataStallAlarmTag);
-        mDataStallAlarmIntent = PendingIntent.getBroadcast(mPhone.getContext(), 0, intent,
-                PendingIntent.FLAG_UPDATE_CURRENT);
-        am.set(AlarmManager.ELAPSED_REALTIME, SystemClock.elapsedRealtime() + delayInMs,
-               mDataStallAlarmIntent);
-    }
-
-    protected void stopDataStallAlarm() {
-        AlarmManager am =
-            (AlarmManager) mPhone.getContext().getSystemService(Context.ALARM_SERVICE);
-
-        if (VDBG) {
-            log("stopDataStallAlarm: current tag=" + mDataStallAlarmTag +
-                    " mDataStallAlarmIntent=" + mDataStallAlarmIntent);
-        }
-        mDataStallAlarmTag += 1;
-        if (mDataStallAlarmIntent != null) {
-            am.cancel(mDataStallAlarmIntent);
-            mDataStallAlarmIntent = null;
-        }
-    }
-
-    protected void restartDataStallAlarm() {
-        if (isConnected() == false) return;
-        // To be called on screen status change.
-        // Do not cancel the alarm if it is set with aggressive timeout.
-        int nextAction = getRecoveryAction();
-
-        if (RecoveryAction.isAggressiveRecovery(nextAction)) {
-            if (DBG) log("data stall recovery action is pending. not resetting the alarm.");
-            return;
-        }
-        stopDataStallAlarm();
-        startDataStallAlarm(DATA_STALL_NOT_SUSPECTED);
-    }
-
-    public void dump(FileDescriptor fd, PrintWriter pw, String[] args) {
-        pw.println("DataConnectionTracker:");
-        pw.println(" RADIO_TESTS=" + RADIO_TESTS);
-        pw.println(" mInternalDataEnabled=" + mInternalDataEnabled);
-        pw.println(" mUserDataEnabled=" + mUserDataEnabled);
-        pw.println(" sPolicyDataEnabed=" + sPolicyDataEnabled);
-        pw.println(" dataEnabled:");
-        for(int i=0; i < dataEnabled.length; i++) {
-            pw.printf("  dataEnabled[%d]=%b\n", i, dataEnabled[i]);
-        }
-        pw.flush();
-        pw.println(" enabledCount=" + enabledCount);
-        pw.println(" mRequestedApnType=" + mRequestedApnType);
-        pw.println(" mPhone=" + mPhone.getPhoneName());
-        pw.println(" mActivity=" + mActivity);
-        pw.println(" mState=" + mState);
-        pw.println(" mTxPkts=" + mTxPkts);
-        pw.println(" mRxPkts=" + mRxPkts);
-        pw.println(" mNetStatPollPeriod=" + mNetStatPollPeriod);
-        pw.println(" mNetStatPollEnabled=" + mNetStatPollEnabled);
-        pw.println(" mDataStallTxRxSum=" + mDataStallTxRxSum);
-        pw.println(" mDataStallAlarmTag=" + mDataStallAlarmTag);
-        pw.println(" mSentSinceLastRecv=" + mSentSinceLastRecv);
-        pw.println(" mNoRecvPollCount=" + mNoRecvPollCount);
-        pw.println(" mResolver=" + mResolver);
-        pw.println(" mIsWifiConnected=" + mIsWifiConnected);
-        pw.println(" mReconnectIntent=" + mReconnectIntent);
-        pw.println(" mCidActive=" + mCidActive);
-        pw.println(" mAutoAttachOnCreation=" + mAutoAttachOnCreation);
-        pw.println(" mIsScreenOn=" + mIsScreenOn);
-        pw.println(" mUniqueIdGenerator=" + mUniqueIdGenerator);
-        pw.flush();
-        pw.println(" ***************************************");
-        Set<Entry<Integer, DataConnection> > mDcSet = mDataConnections.entrySet();
-        pw.println(" mDataConnections: count=" + mDcSet.size());
-        for (Entry<Integer, DataConnection> entry : mDcSet) {
-            pw.printf(" *** mDataConnection[%d] \n", entry.getKey());
-            entry.getValue().dump(fd, pw, args);
-        }
-        pw.println(" ***************************************");
-        pw.flush();
-        Set<Entry<String, Integer>> mApnToDcIdSet = mApnToDataConnectionId.entrySet();
-        pw.println(" mApnToDataConnectonId size=" + mApnToDcIdSet.size());
-        for (Entry<String, Integer> entry : mApnToDcIdSet) {
-            pw.printf(" mApnToDataConnectonId[%s]=%d\n", entry.getKey(), entry.getValue());
-        }
-        pw.println(" ***************************************");
-        pw.flush();
-        if (mApnContexts != null) {
-            Set<Entry<String, ApnContext>> mApnContextsSet = mApnContexts.entrySet();
-            pw.println(" mApnContexts size=" + mApnContextsSet.size());
-            for (Entry<String, ApnContext> entry : mApnContextsSet) {
-                entry.getValue().dump(fd, pw, args);
-            }
-            pw.println(" ***************************************");
-        } else {
-            pw.println(" mApnContexts=null");
-        }
-        pw.flush();
-        pw.println(" mActiveApn=" + mActiveApn);
-        if (mAllApns != null) {
-            pw.println(" mAllApns size=" + mAllApns.size());
-            for (int i=0; i < mAllApns.size(); i++) {
-                pw.printf(" mAllApns[%d]: %s\n", i, mAllApns.get(i));
-            }
-            pw.flush();
-        } else {
-            pw.println(" mAllApns=null");
-        }
-        pw.println(" mPreferredApn=" + mPreferredApn);
-        pw.println(" mIsPsRestricted=" + mIsPsRestricted);
-        pw.println(" mIsDisposed=" + mIsDisposed);
-        pw.println(" mIntentReceiver=" + mIntentReceiver);
-        pw.println(" mDataRoamingSettingObserver=" + mDataRoamingSettingObserver);
-        pw.flush();
-    }
-}
-=======
-/*
- * Copyright (C) 2006 The Android Open Source Project
- * Copyright (c) 2012, The Linux Foundation. All rights reserved.
- *
- * Not a Contribution, Apache license notifications and license are retained
- * for attribution purposes only.
- *
- * Licensed under the Apache License, Version 2.0 (the "License");
- * you may not use this file except in compliance with the License.
- * You may obtain a copy of the License at
- *
- *      http://www.apache.org/licenses/LICENSE-2.0
- *
- * Unless required by applicable law or agreed to in writing, software
- * distributed under the License is distributed on an "AS IS" BASIS,
- * WITHOUT WARRANTIES OR CONDITIONS OF ANY KIND, either express or implied.
- * See the License for the specific language governing permissions and
- * limitations under the License.
- */
-
-package com.android.internal.telephony;
-
-import android.app.AlarmManager;
-import android.app.PendingIntent;
-import android.content.BroadcastReceiver;
-import android.content.ContentResolver;
-import android.content.Context;
-import android.content.Intent;
-import android.content.IntentFilter;
-import android.content.SharedPreferences;
-import android.database.ContentObserver;
-import android.net.LinkCapabilities;
-import android.net.LinkProperties;
-import android.net.NetworkInfo;
-import android.net.TrafficStats;
-import android.net.wifi.WifiManager;
-import android.os.AsyncResult;
-import android.os.Bundle;
-import android.os.Handler;
-import android.os.Message;
-import android.os.Messenger;
-import android.os.SystemClock;
-import android.os.SystemProperties;
-import android.preference.PreferenceManager;
-import android.provider.Settings;
-import android.provider.Settings.SettingNotFoundException;
-import android.telephony.ServiceState;
-import android.telephony.TelephonyManager;
-import android.text.TextUtils;
-import android.util.EventLog;
-import android.util.Log;
-
-import com.android.internal.R;
-import com.android.internal.telephony.DataConnection.FailCause;
-import com.android.internal.telephony.DctConstants;
-import com.android.internal.telephony.uicc.IccRecords;
-import com.android.internal.telephony.uicc.UiccController;
-import com.android.internal.util.AsyncChannel;
-import com.android.internal.telephony.DataProfile;
-
-import java.io.FileDescriptor;
-import java.io.PrintWriter;
-import java.util.ArrayList;
-import java.util.Arrays;
-import java.util.List;
-import java.util.Enumeration;
-import java.util.HashMap;
-import java.util.Map.Entry;
-import java.util.Iterator;
-import java.util.LinkedHashMap;
-import java.util.Set;
-import java.util.concurrent.ConcurrentHashMap;
-import java.util.concurrent.atomic.AtomicInteger;
-import java.util.concurrent.atomic.AtomicReference;
-
-/**
- * {@hide}
- */
-public abstract class DataConnectionTracker extends Handler {
-    protected static final boolean DBG = true;
-    protected static final boolean VDBG = false;
-    protected static final boolean RADIO_TESTS = false;
-
-    /**
-     * Constants for the data connection activity:
-     * physical link down/up
-     */
-    protected static final int DATA_CONNECTION_ACTIVE_PH_LINK_INACTIVE = 0;
-    protected static final int DATA_CONNECTION_ACTIVE_PH_LINK_DOWN = 1;
-    protected static final int DATA_CONNECTION_ACTIVE_PH_LINK_UP = 2;
-
-    /** Delay between APN attempts.
-        Note the property override mechanism is there just for testing purpose only. */
-    protected static final int APN_DELAY_MILLIS =
-                                SystemProperties.getInt("persist.radio.apn_delay", 5000);
-
-    protected Object mDataEnabledLock = new Object();
-
-    // responds to the setInternalDataEnabled call - used internally to turn off data
-    // for example during emergency calls
-    protected boolean mInternalDataEnabled = true;
-
-    // responds to public (user) API to enable/disable data use
-    // independent of mInternalDataEnabled and requests for APN access
-    // persisted
-    protected boolean mUserDataEnabled = true;
-
-    // TODO: move away from static state once 5587429 is fixed.
-    protected static boolean sPolicyDataEnabled = true;
-
-    protected boolean[] dataEnabled = new boolean[DctConstants.APN_NUM_TYPES];
-
-    private int enabledCount = 0;
-
-    /* Currently requested APN type (TODO: This should probably be a parameter not a member) */
-    protected String mRequestedApnType = PhoneConstants.APN_TYPE_DEFAULT;
-
-    /** Retry configuration: A doubling of retry times from 5secs to 30minutes */
-    protected static final String DEFAULT_DATA_RETRY_CONFIG = "default_randomization=2000,"
-        + "5000,10000,20000,40000,80000:5000,160000:5000,"
-        + "320000:5000,640000:5000,1280000:5000,1800000:5000";
-
-    /** Retry configuration for secondary networks: 4 tries in 20 sec */
-    protected static final String SECONDARY_DATA_RETRY_CONFIG =
-            "max_retries=3, 5000, 5000, 5000";
-
-    /** Slow poll when attempting connection recovery. */
-    protected static final int POLL_NETSTAT_SLOW_MILLIS = 5000;
-    /** Default max failure count before attempting to network re-registration. */
-    protected static final int DEFAULT_MAX_PDP_RESET_FAIL = 3;
-
-    /**
-     * After detecting a potential connection problem, this is the max number
-     * of subsequent polls before attempting recovery.
-     */
-    protected static final int NO_RECV_POLL_LIMIT = 24;
-    // 1 sec. default polling interval when screen is on.
-    protected static final int POLL_NETSTAT_MILLIS = 1000;
-    // 10 min. default polling interval when screen is off.
-    protected static final int POLL_NETSTAT_SCREEN_OFF_MILLIS = 1000*60*10;
-    // 2 min for round trip time
-    protected static final int POLL_LONGEST_RTT = 120 * 1000;
-    // Default sent packets without ack which triggers initial recovery steps
-    protected static final int NUMBER_SENT_PACKETS_OF_HANG = 10;
-    // how long to wait before switching back to default APN
-    protected static final int RESTORE_DEFAULT_APN_DELAY = 1 * 60 * 1000;
-    // system property that can override the above value
-    protected static final String APN_RESTORE_DELAY_PROP_NAME = "android.telephony.apn-restore";
-    // represents an invalid IP address
-    protected static final String NULL_IP = "0.0.0.0";
-
-    // Default for the data stall alarm while non-aggressive stall detection
-    protected static final int DATA_STALL_ALARM_NON_AGGRESSIVE_DELAY_IN_MS_DEFAULT = 1000 * 60 * 6;
-    // Default for the data stall alarm for aggressive stall detection
-    protected static final int DATA_STALL_ALARM_AGGRESSIVE_DELAY_IN_MS_DEFAULT = 1000 * 60;
-    // If attempt is less than this value we're doing first level recovery
-    protected static final int DATA_STALL_NO_RECV_POLL_LIMIT = 1;
-    // Tag for tracking stale alarms
-    protected static final String DATA_STALL_ALARM_TAG_EXTRA = "data.stall.alram.tag";
-
-    protected static final boolean DATA_STALL_SUSPECTED = true;
-    protected static final boolean DATA_STALL_NOT_SUSPECTED = false;
-
-    protected String RADIO_RESET_PROPERTY = "gsm.radioreset";
-
-
-    // TODO: See if we can remove INTENT_RECONNECT_ALARM
-    //       having to have different values for GSM and
-    //       CDMA. If so we can then remove the need for
-    //       getActionIntentReconnectAlarm.
-    protected static final String INTENT_RECONNECT_ALARM_EXTRA_REASON =
-        "reconnect_alarm_extra_reason";
-
-    // Used for debugging. Send the INTENT with an optional counter value with the number
-    // of times the setup is to fail before succeeding. If the counter isn't passed the
-    // setup will fail once. Example fail two times with FailCause.SIGNAL_LOST(-3)
-    // adb shell am broadcast \
-    //  -a com.android.internal.telephony.dataconnectiontracker.intent_set_fail_data_setup_counter \
-    //  --ei fail_data_setup_counter 3 --ei fail_data_setup_fail_cause -3
-    protected static final String INTENT_SET_FAIL_DATA_SETUP_COUNTER =
-        "com.android.internal.telephony.dataconnectiontracker.intent_set_fail_data_setup_counter";
-    protected static final String FAIL_DATA_SETUP_COUNTER = "fail_data_setup_counter";
-    protected int mFailDataSetupCounter = 0;
-    protected static final String FAIL_DATA_SETUP_FAIL_CAUSE = "fail_data_setup_fail_cause";
-    protected FailCause mFailDataSetupFailCause = FailCause.ERROR_UNSPECIFIED;
-
-    protected static final String DEFALUT_DATA_ON_BOOT_PROP = "net.def_data_on_boot";
-
-    // member variables
-    protected PhoneBase mPhone;
-    protected UiccController mUiccController;
-    protected AtomicReference<IccRecords> mIccRecords = new AtomicReference<IccRecords>();
-    protected DctConstants.Activity mActivity = DctConstants.Activity.NONE;
-    protected DctConstants.State mState = DctConstants.State.IDLE;
-    protected Handler mDataConnectionTracker = null;
-
-    protected long mTxPkts;
-    protected long mRxPkts;
-    protected int mNetStatPollPeriod;
-    protected boolean mNetStatPollEnabled = false;
-
-    protected TxRxSum mDataStallTxRxSum = new TxRxSum(0, 0);
-    // Used to track stale data stall alarms.
-    protected int mDataStallAlarmTag = (int) SystemClock.elapsedRealtime();
-    // The current data stall alarm intent
-    protected PendingIntent mDataStallAlarmIntent = null;
-    // Number of packets sent since the last received packet
-    protected long mSentSinceLastRecv;
-    // Controls when a simple recovery attempt it to be tried
-    protected int mNoRecvPollCount = 0;
-
-    // wifi connection status will be updated by sticky intent
-    protected boolean mIsWifiConnected = false;
-
-    /** Intent sent when the reconnect alarm fires. */
-    protected PendingIntent mReconnectIntent = null;
-
-    /** CID of active data connection */
-    protected int mCidActive;
-
-    // When false we will not auto attach and manually attaching is required.
-    protected boolean mAutoAttachOnCreation = false;
-
-    // State of screen
-    // (TODO: Reconsider tying directly to screen, maybe this is
-    //        really a lower power mode")
-    protected boolean mIsScreenOn = true;
-
-    /** Allows the generation of unique Id's for DataConnection objects */
-    protected AtomicInteger mUniqueIdGenerator = new AtomicInteger(0);
-
-    /** The data connections. */
-    protected HashMap<Integer, DataConnection> mDataConnections =
-        new HashMap<Integer, DataConnection>();
-
-    /** The data connection async channels */
-    protected HashMap<Integer, DataConnectionAc> mDataConnectionAsyncChannels =
-        new HashMap<Integer, DataConnectionAc>();
-
-    /** Convert an ApnType string to Id (TODO: Use "enumeration" instead of String for ApnType) */
-    protected HashMap<String, Integer> mApnToDataConnectionId =
-                                    new HashMap<String, Integer>();
-
-    /** Phone.APN_TYPE_* ===> ApnContext */
-    protected ConcurrentHashMap<String, ApnContext> mApnContexts =
-                                    new ConcurrentHashMap<String, ApnContext>();
-
-    /** Priorities for APN_TYPEs. package level access, used by ApnContext */
-    static LinkedHashMap<String, Integer> mApnPriorities =
-        new LinkedHashMap<String, Integer>() {
-            {
-                put(PhoneConstants.APN_TYPE_DM,     8);
-                put(PhoneConstants.APN_TYPE_CBS,     7);
-                put(PhoneConstants.APN_TYPE_IMS,     6);
-                put(PhoneConstants.APN_TYPE_FOTA,    5);
-                put(PhoneConstants.APN_TYPE_HIPRI,   4);
-                put(PhoneConstants.APN_TYPE_DUN,     3);
-                put(PhoneConstants.APN_TYPE_SUPL,    2);
-                put(PhoneConstants.APN_TYPE_MMS,     1);
-                put(PhoneConstants.APN_TYPE_DEFAULT, 0);
-            }
-        };
-
-    /* Currently active APN */
-    protected DataProfile mActiveApn;
-
-    /** allApns holds all apns */
-    protected ArrayList<DataProfile> mAllApns = null;
-
-    /** preferred apn */
-    protected DataProfile mPreferredApn = null;
-
-    /** Is packet service restricted by network */
-    protected boolean mIsPsRestricted = false;
-
-    /* Once disposed dont handle any messages */
-    protected boolean mIsDisposed = false;
-
-    protected ContentResolver mResolver;
-
-    protected BroadcastReceiver mIntentReceiver = new BroadcastReceiver ()
-    {
-        @Override
-        public void onReceive(Context context, Intent intent)
-        {
-            String action = intent.getAction();
-            if (DBG) log("onReceive: action=" + action);
-            if (action.equals(Intent.ACTION_SCREEN_ON)) {
-                mIsScreenOn = true;
-                stopNetStatPoll();
-                startNetStatPoll();
-                restartDataStallAlarm();
-            } else if (action.equals(Intent.ACTION_SCREEN_OFF)) {
-                mIsScreenOn = false;
-                stopNetStatPoll();
-                startNetStatPoll();
-                restartDataStallAlarm();
-            } else if (action.startsWith(getActionIntentReconnectAlarm())) {
-                log("Reconnect alarm. Previous state was " + mState);
-                onActionIntentReconnectAlarm(intent);
-            } else if (action.equals(getActionIntentDataStallAlarm())) {
-                onActionIntentDataStallAlarm(intent);
-            } else if (action.equals(WifiManager.NETWORK_STATE_CHANGED_ACTION)) {
-                final android.net.NetworkInfo networkInfo = (NetworkInfo)
-                        intent.getParcelableExtra(WifiManager.EXTRA_NETWORK_INFO);
-                mIsWifiConnected = (networkInfo != null && networkInfo.isConnected());
-            } else if (action.equals(WifiManager.WIFI_STATE_CHANGED_ACTION)) {
-                final boolean enabled = intent.getIntExtra(WifiManager.EXTRA_WIFI_STATE,
-                        WifiManager.WIFI_STATE_UNKNOWN) == WifiManager.WIFI_STATE_ENABLED;
-
-                if (!enabled) {
-                    // when WiFi got disabled, the NETWORK_STATE_CHANGED_ACTION
-                    // quit and won't report disconnected until next enabling.
-                    mIsWifiConnected = false;
-                }
-            } else if (action.equals(INTENT_SET_FAIL_DATA_SETUP_COUNTER)) {
-                mFailDataSetupCounter = intent.getIntExtra(FAIL_DATA_SETUP_COUNTER, 1);
-                mFailDataSetupFailCause = FailCause.fromInt(
-                        intent.getIntExtra(FAIL_DATA_SETUP_FAIL_CAUSE,
-                                                    FailCause.ERROR_UNSPECIFIED.getErrorCode()));
-                if (DBG) log("set mFailDataSetupCounter=" + mFailDataSetupCounter +
-                        " mFailDataSetupFailCause=" + mFailDataSetupFailCause);
-            }
-        }
-    };
-
-    private final DataRoamingSettingObserver mDataRoamingSettingObserver;
-    private Runnable mPollNetStat = new Runnable()
-    {
-        @Override
-        public void run() {
-            updateDataActivity();
-
-            if (mIsScreenOn) {
-                mNetStatPollPeriod = Settings.Global.getInt(mResolver,
-                        Settings.Global.PDP_WATCHDOG_POLL_INTERVAL_MS, POLL_NETSTAT_MILLIS);
-            } else {
-                mNetStatPollPeriod = Settings.Global.getInt(mResolver,
-                        Settings.Global.PDP_WATCHDOG_LONG_POLL_INTERVAL_MS,
-                        POLL_NETSTAT_SCREEN_OFF_MILLIS);
-            }
-
-            if (mNetStatPollEnabled) {
-                mDataConnectionTracker.postDelayed(this, mNetStatPollPeriod);
-            }
-        }
-    };
-
-    private class DataRoamingSettingObserver extends ContentObserver {
-        public DataRoamingSettingObserver(Handler handler) {
-            super(handler);
-        }
-
-        public void register(Context context) {
-            final ContentResolver resolver = context.getContentResolver();
-            resolver.registerContentObserver(
-                    Settings.Global.getUriFor(mPhone.getSubscription() == 0 ? Settings.Global.DATA_ROAMING
-                            : Settings.Global.DATA_ROAMING_2), false, this);
-        }
-
-        public void unregister(Context context) {
-            final ContentResolver resolver = context.getContentResolver();
-            resolver.unregisterContentObserver(this);
-        }
-
-        @Override
-        public void onChange(boolean selfChange) {
-            // already running on mPhone handler thread
-            handleDataOnRoamingChange();
-        }
-    }
-
-    /**
-     * Maintian the sum of transmit and receive packets.
-     *
-     * The packet counts are initizlied and reset to -1 and
-     * remain -1 until they can be updated.
-     */
-    public class TxRxSum {
-        public long txPkts;
-        public long rxPkts;
-
-        public TxRxSum() {
-            reset();
-        }
-
-        public TxRxSum(long txPkts, long rxPkts) {
-            this.txPkts = txPkts;
-            this.rxPkts = rxPkts;
-        }
-
-        public TxRxSum(TxRxSum sum) {
-            txPkts = sum.txPkts;
-            rxPkts = sum.rxPkts;
-        }
-
-        public void reset() {
-            txPkts = -1;
-            rxPkts = -1;
-        }
-
-        public String toString() {
-            return "{txSum=" + txPkts + " rxSum=" + rxPkts + "}";
-        }
-
-        public void updateTxRxSum() {
-            this.txPkts = TrafficStats.getMobileTxPackets();
-            this.rxPkts = TrafficStats.getMobileRxPackets();
-        }
-    }
-
-    protected boolean isDataSetupCompleteOk(AsyncResult ar) {
-        if (ar.exception != null) {
-            if (DBG) log("isDataSetupCompleteOk return false, ar.result=" + ar.result);
-            return false;
-        }
-        if (mFailDataSetupCounter <= 0) {
-            if (DBG) log("isDataSetupCompleteOk return true");
-            return true;
-        }
-        ar.result = mFailDataSetupFailCause;
-        if (DBG) {
-            log("isDataSetupCompleteOk return false" +
-                    " mFailDataSetupCounter=" + mFailDataSetupCounter +
-                    " mFailDataSetupFailCause=" + mFailDataSetupFailCause);
-        }
-        mFailDataSetupCounter -= 1;
-        return false;
-    }
-
-    protected void onActionIntentReconnectAlarm(Intent intent) {
-        String reason = intent.getStringExtra(INTENT_RECONNECT_ALARM_EXTRA_REASON);
-        if (mState == DctConstants.State.FAILED) {
-            Message msg = obtainMessage(DctConstants.EVENT_CLEAN_UP_CONNECTION);
-            msg.arg1 = 0; // tearDown is false
-            msg.arg2 = 0;
-            msg.obj = reason;
-            sendMessage(msg);
-        }
-        sendMessage(obtainMessage(DctConstants.EVENT_TRY_SETUP_DATA));
-    }
-
-    protected void onActionIntentDataStallAlarm(Intent intent) {
-        if (VDBG) log("onActionIntentDataStallAlarm: action=" + intent.getAction());
-        Message msg = obtainMessage(DctConstants.EVENT_DATA_STALL_ALARM,
-                intent.getAction());
-        msg.arg1 = intent.getIntExtra(DATA_STALL_ALARM_TAG_EXTRA, 0);
-        sendMessage(msg);
-    }
-
-    /**
-     * Default constructor
-     */
-    protected DataConnectionTracker(PhoneBase phone) {
-        super();
-        if (DBG) log("DCT.constructor");
-        mPhone = phone;
-        mUiccController = UiccController.getInstance();
-        mUiccController.registerForIccChanged(this, DctConstants.EVENT_ICC_CHANGED, null);
-
-        mPhone.mCM.registerForTetheredModeStateChanged(this,
-                DctConstants.EVENT_TETHERED_MODE_STATE_CHANGED, null);
-
-        IntentFilter filter = new IntentFilter();
-        filter.addAction(getActionIntentReconnectAlarm());
-        filter.addAction(Intent.ACTION_SCREEN_ON);
-        filter.addAction(Intent.ACTION_SCREEN_OFF);
-        filter.addAction(WifiManager.NETWORK_STATE_CHANGED_ACTION);
-        filter.addAction(WifiManager.WIFI_STATE_CHANGED_ACTION);
-        filter.addAction(INTENT_SET_FAIL_DATA_SETUP_COUNTER);
-        filter.addAction(getActionIntentDataStallAlarm());
-
-        mUserDataEnabled = Settings.Global.getInt(
-                mPhone.getContext().getContentResolver(), Settings.Global.MOBILE_DATA, 1) == 1;
-
-        // TODO: Why is this registering the phone as the receiver of the intent
-        //       and not its own handler?
-        mPhone.getContext().registerReceiver(mIntentReceiver, filter, null, mPhone);
-
-        // This preference tells us 1) initial condition for "dataEnabled",
-        // and 2) whether the RIL will setup the baseband to auto-PS attach.
-
-        dataEnabled[DctConstants.APN_DEFAULT_ID] =
-                SystemProperties.getBoolean(DEFALUT_DATA_ON_BOOT_PROP,true);
-        if (dataEnabled[DctConstants.APN_DEFAULT_ID]) {
-            enabledCount++;
-        }
-
-        SharedPreferences sp = PreferenceManager.getDefaultSharedPreferences(mPhone.getContext());
-        mAutoAttachOnCreation = sp.getBoolean(PhoneBase.DATA_DISABLED_ON_BOOT_KEY, false);
-
-        // watch for changes to Settings.Global.DATA_ROAMING
-        mDataRoamingSettingObserver = new DataRoamingSettingObserver(mPhone);
-        mDataRoamingSettingObserver.register(mPhone.getContext());
-
-        mResolver = mPhone.getContext().getContentResolver();
-    }
-
-    public void dispose() {
-        if (DBG) log("DCT.dispose");
-        for (DataConnectionAc dcac : mDataConnectionAsyncChannels.values()) {
-            dcac.disconnect();
-        }
-        mDataConnectionAsyncChannels.clear();
-        mIsDisposed = true;
-        mPhone.getContext().unregisterReceiver(this.mIntentReceiver);
-        mDataRoamingSettingObserver.unregister(mPhone.getContext());
-        mUiccController.unregisterForIccChanged(this);
-        mPhone.mCM.unregisterForTetheredModeStateChanged(this);
-    }
-
-    protected void broadcastMessenger() {
-        Intent intent = new Intent(DctConstants.ACTION_DATA_CONNECTION_TRACKER_MESSENGER);
-        intent.putExtra(DctConstants.EXTRA_MESSENGER, new Messenger(this));
-        mPhone.getContext().sendBroadcast(intent);
-    }
-
-    public DctConstants.Activity getActivity() {
-        return mActivity;
-    }
-
-    public boolean isApnTypeActive(String type) {
-        // TODO: support simultaneous with List instead
-        if (PhoneConstants.APN_TYPE_DUN.equals(type)) {
-            DataProfile dunApn = fetchDunApn();
-            if (dunApn != null) {
-                return ((mActiveApn != null) && (dunApn.toHash().equals(mActiveApn.toHash())));
-            }
-        }
-        return mActiveApn != null && mActiveApn.canHandleType(type);
-    }
-
-    protected DataProfile fetchDunApn() {
-        if (SystemProperties.getBoolean("net.tethering.noprovisioning", false)) {
-            log("fetchDunApn: net.tethering.noprovisioning=true ret: null");
-            return null;
-        }
-        Context c = mPhone.getContext();
-        String apnData = Settings.Global.getString(c.getContentResolver(),
-                Settings.Global.TETHER_DUN_APN);
-        ApnSetting dunSetting = ApnSetting.fromString(apnData);
-        if (dunSetting != null) {
-            if (VDBG) log("fetchDunApn: global TETHER_DUN_APN dunSetting=" + dunSetting);
-            return dunSetting;
-        }
-
-        apnData = c.getResources().getString(R.string.config_tether_apndata);
-        dunSetting = ApnSetting.fromString(apnData);
-        if (VDBG) log("fetchDunApn: config_tether_apndata dunSetting=" + dunSetting);
-        return dunSetting;
-    }
-
-    public String[] getActiveApnTypes() {
-        String[] result;
-        if (mActiveApn != null) {
-            result = mActiveApn.types;
-        } else {
-            result = new String[1];
-            result[0] = PhoneConstants.APN_TYPE_DEFAULT;
-        }
-        return result;
-    }
-
-    /** TODO: See if we can remove */
-    public String getActiveApnString(String apnType) {
-        String result = null;
-        if (mActiveApn != null) {
-            result = mActiveApn.apn;
-        }
-        return result;
-    }
-
-    /**
-     * Modify {@link Settings.Global#DATA_ROAMING} value.
-     */
-    public void setDataOnRoamingEnabled(boolean enabled) {
-        if (getDataOnRoamingEnabled() != enabled) {
-            final ContentResolver resolver = mPhone.getContext().getContentResolver();
-            Settings.Global.putInt(resolver,
-                    mPhone.getSubscription() == 0 ? Settings.Global.DATA_ROAMING
-                            : Settings.Global.DATA_ROAMING_2, enabled ? 1 : 0);
-            // will trigger handleDataOnRoamingChange() through observer
-        }
-    }
-
-    /**
-     * Return current {@link Settings.Global#DATA_ROAMING} value.
-     */
-    public boolean getDataOnRoamingEnabled() {
-        try {
-            final ContentResolver resolver = mPhone.getContext().getContentResolver();
-            return Settings.Global.getInt(resolver,
-                    mPhone.getSubscription() == 0 ? Settings.Global.DATA_ROAMING
-                            : Settings.Global.DATA_ROAMING_2) != 0;
-        } catch (SettingNotFoundException snfe) {
-            return false;
-        }
-    }
-
-    private void handleDataOnRoamingChange() {
-        if (mPhone.getServiceState().getRoaming()) {
-            if (getDataOnRoamingEnabled()) {
-                resetAllRetryCounts();
-            }
-            sendMessage(obtainMessage(DctConstants.EVENT_ROAMING_ON));
-        }
-    }
-
-    // abstract methods
-    protected abstract String getActionIntentReconnectAlarm();
-    protected abstract String getActionIntentDataStallAlarm();
-    protected abstract void restartRadio();
-    protected abstract void log(String s);
-    protected abstract void loge(String s);
-    protected abstract boolean isDataAllowed();
-    protected abstract boolean isApnTypeAvailable(String type);
-    public    abstract DctConstants.State getState(String apnType);
-    protected abstract void setState(DctConstants.State s);
-    protected abstract void gotoIdleAndNotifyDataConnection(String reason);
-
-    protected abstract boolean onTrySetupData(String reason);
-    protected abstract void onRoamingOff();
-    protected abstract void onRoamingOn();
-    protected abstract void onRadioAvailable();
-    protected abstract void onRadioOffOrNotAvailable();
-    protected abstract void onDataSetupComplete(AsyncResult ar);
-    protected abstract void onDisconnectDone(int connId, AsyncResult ar);
-    protected abstract void onVoiceCallStarted();
-    protected abstract void onVoiceCallEnded();
-    protected abstract void onCleanUpConnection(boolean tearDown, int apnId, String reason);
-    protected abstract void onCleanUpAllConnections(String cause);
-    protected abstract boolean isDataPossible(String apnType);
-    protected abstract void onUpdateIcc();
-    protected abstract void clearTetheredStateOnStatus();
-    /* If multiple calls (mms, supl etc) cannot be supported at the same time
-     * (e.g: MPDN not supported), disconnect a lower priority call
-     */
-    protected abstract boolean disconnectOneLowerPriorityCall(String apnType);
-
-    @Override
-    public void handleMessage(Message msg) {
-        switch (msg.what) {
-            case AsyncChannel.CMD_CHANNEL_DISCONNECTED: {
-                log("DISCONNECTED_CONNECTED: msg=" + msg);
-                DataConnectionAc dcac = (DataConnectionAc) msg.obj;
-                mDataConnectionAsyncChannels.remove(dcac.dataConnection.getDataConnectionId());
-                dcac.disconnected();
-                break;
-            }
-            case DctConstants.EVENT_ENABLE_NEW_APN:
-                onEnableApn(msg.arg1, msg.arg2);
-                break;
-
-            case DctConstants.EVENT_TRY_SETUP_DATA:
-                String reason = null;
-                if (msg.obj instanceof String) {
-                    reason = (String) msg.obj;
-                }
-                onTrySetupData(reason);
-                break;
-
-            case DctConstants.EVENT_DATA_STALL_ALARM:
-                onDataStallAlarm(msg.arg1);
-                break;
-
-            case DctConstants.EVENT_ROAMING_OFF:
-                if (getDataOnRoamingEnabled() == false) {
-                    resetAllRetryCounts();
-                }
-                onRoamingOff();
-                break;
-
-            case DctConstants.EVENT_ROAMING_ON:
-                onRoamingOn();
-                break;
-
-            case DctConstants.EVENT_RADIO_AVAILABLE:
-                onRadioAvailable();
-                break;
-
-            case DctConstants.EVENT_RADIO_OFF_OR_NOT_AVAILABLE:
-                onRadioOffOrNotAvailable();
-                break;
-
-            case DctConstants.EVENT_DATA_SETUP_COMPLETE:
-                mCidActive = msg.arg1;
-                onDataSetupComplete((AsyncResult) msg.obj);
-                break;
-
-            case DctConstants.EVENT_DISCONNECT_DONE:
-                log("DataConnectoinTracker.handleMessage: EVENT_DISCONNECT_DONE msg=" + msg);
-                onDisconnectDone(msg.arg1, (AsyncResult) msg.obj);
-                break;
-
-            case DctConstants.EVENT_VOICE_CALL_STARTED:
-                onVoiceCallStarted();
-                break;
-
-            case DctConstants.EVENT_VOICE_CALL_ENDED:
-                onVoiceCallEnded();
-                break;
-
-            case DctConstants.EVENT_CLEAN_UP_ALL_CONNECTIONS: {
-                onCleanUpAllConnections((String) msg.obj);
-                break;
-            }
-            case DctConstants.EVENT_CLEAN_UP_CONNECTION: {
-                boolean tearDown = (msg.arg1 == 0) ? false : true;
-                onCleanUpConnection(tearDown, msg.arg2, (String) msg.obj);
-                break;
-            }
-            case DctConstants.EVENT_SET_INTERNAL_DATA_ENABLE: {
-                boolean enabled = (msg.arg1 == DctConstants.ENABLED) ? true : false;
-                onSetInternalDataEnabled(enabled);
-                break;
-            }
-            case DctConstants.EVENT_RESET_DONE: {
-                if (DBG) log("EVENT_RESET_DONE");
-                onResetDone((AsyncResult) msg.obj);
-                break;
-            }
-            case DctConstants.CMD_SET_USER_DATA_ENABLE: {
-                final boolean enabled = (msg.arg1 == DctConstants.ENABLED) ? true : false;
-                if (DBG) log("CMD_SET_USER_DATA_ENABLE enabled=" + enabled);
-                onSetUserDataEnabled(enabled);
-                break;
-            }
-            case DctConstants.CMD_SET_DEPENDENCY_MET: {
-                boolean met = (msg.arg1 == DctConstants.ENABLED) ? true : false;
-                if (DBG) log("CMD_SET_DEPENDENCY_MET met=" + met);
-                Bundle bundle = msg.getData();
-                if (bundle != null) {
-                    String apnType = (String)bundle.get(DctConstants.APN_TYPE_KEY);
-                    if (apnType != null) {
-                        onSetDependencyMet(apnType, met);
-                    }
-                }
-                break;
-            }
-            case DctConstants.CMD_SET_POLICY_DATA_ENABLE: {
-                final boolean enabled = (msg.arg1 == DctConstants.ENABLED) ? true : false;
-                onSetPolicyDataEnabled(enabled);
-                break;
-            }
-            case DctConstants.EVENT_ICC_CHANGED:
-                onUpdateIcc();
-                break;
-            case DctConstants.EVENT_TETHERED_MODE_STATE_CHANGED:
-                onTetheredModeStateChanged((AsyncResult) msg.obj);
-                break;
-            default:
-                Log.e("DATA", "Unidentified event msg=" + msg);
-                break;
-        }
-    }
-
-    /**
-     * Report on whether data connectivity is enabled
-     *
-     * @return {@code false} if data connectivity has been explicitly disabled,
-     *         {@code true} otherwise.
-     */
-    public boolean getAnyDataEnabled() {
-        final boolean result;
-        synchronized (mDataEnabledLock) {
-            result = (mInternalDataEnabled && mUserDataEnabled && sPolicyDataEnabled
-                    && (enabledCount != 0));
-        }
-        if (!result && DBG) log("getAnyDataEnabled " + result);
-        return result;
-    }
-
-    protected boolean isEmergency() {
-        final boolean result;
-        synchronized (mDataEnabledLock) {
-            result = mPhone.isInEcm() || mPhone.isInEmergencyCall();
-        }
-        log("isEmergency: result=" + result);
-        return result;
-    }
-
-    protected int apnTypeToId(String type) {
-        if (TextUtils.equals(type, PhoneConstants.APN_TYPE_DEFAULT)) {
-            return DctConstants.APN_DEFAULT_ID;
-        } else if (TextUtils.equals(type, PhoneConstants.APN_TYPE_MMS)) {
-            return DctConstants.APN_MMS_ID;
-        } else if (TextUtils.equals(type, PhoneConstants.APN_TYPE_SUPL)) {
-            return DctConstants.APN_SUPL_ID;
-        } else if (TextUtils.equals(type, PhoneConstants.APN_TYPE_DUN)) {
-            return DctConstants.APN_DUN_ID;
-        } else if (TextUtils.equals(type, PhoneConstants.APN_TYPE_HIPRI)) {
-            return DctConstants.APN_HIPRI_ID;
-        } else if (TextUtils.equals(type, PhoneConstants.APN_TYPE_IMS)) {
-            return DctConstants.APN_IMS_ID;
-        } else if (TextUtils.equals(type, PhoneConstants.APN_TYPE_FOTA)) {
-            return DctConstants.APN_FOTA_ID;
-        } else if (TextUtils.equals(type, PhoneConstants.APN_TYPE_CBS)) {
-            return DctConstants.APN_CBS_ID;
-        } else if (TextUtils.equals(type, PhoneConstants.APN_TYPE_DM)) {
-            return DctConstants.APN_DM_ID;
-        } else {
-            return DctConstants.APN_INVALID_ID;
-        }
-    }
-
-    protected String apnIdToType(int id) {
-        switch (id) {
-        case DctConstants.APN_DEFAULT_ID:
-            return PhoneConstants.APN_TYPE_DEFAULT;
-        case DctConstants.APN_MMS_ID:
-            return PhoneConstants.APN_TYPE_MMS;
-        case DctConstants.APN_SUPL_ID:
-            return PhoneConstants.APN_TYPE_SUPL;
-        case DctConstants.APN_DUN_ID:
-            return PhoneConstants.APN_TYPE_DUN;
-        case DctConstants.APN_HIPRI_ID:
-            return PhoneConstants.APN_TYPE_HIPRI;
-        case DctConstants.APN_IMS_ID:
-            return PhoneConstants.APN_TYPE_IMS;
-        case DctConstants.APN_FOTA_ID:
-            return PhoneConstants.APN_TYPE_FOTA;
-        case DctConstants.APN_CBS_ID:
-            return PhoneConstants.APN_TYPE_CBS;
-        case DctConstants.APN_DM_ID:
-            return PhoneConstants.APN_TYPE_DM;
-        default:
-            log("Unknown id (" + id + ") in apnIdToType");
-            return PhoneConstants.APN_TYPE_DEFAULT;
-        }
-    }
-
-    protected LinkProperties getLinkProperties(String apnType) {
-        int id = apnTypeToId(apnType);
-
-        if (isApnIdEnabled(id)) {
-            // TODO - remove this cdma-only hack and support multiple DCs.
-            DataConnectionAc dcac = mDataConnectionAsyncChannels.get(0);
-            return dcac.getLinkPropertiesSync();
-        } else {
-            return new LinkProperties();
-        }
-    }
-
-    protected LinkCapabilities getLinkCapabilities(String apnType) {
-        int id = apnTypeToId(apnType);
-        if (isApnIdEnabled(id)) {
-            // TODO - remove this cdma-only hack and support multiple DCs.
-            DataConnectionAc dcac = mDataConnectionAsyncChannels.get(0);
-            return dcac.getLinkCapabilitiesSync();
-        } else {
-            return new LinkCapabilities();
-        }
-    }
-
-    // tell all active apns of the current condition
-    protected void notifyDataConnection(String reason) {
-        for (int id = 0; id < DctConstants.APN_NUM_TYPES; id++) {
-            if (dataEnabled[id]) {
-                mPhone.notifyDataConnection(reason, apnIdToType(id));
-            }
-        }
-        notifyOffApnsOfAvailability(reason);
-    }
-
-    // a new APN has gone active and needs to send events to catch up with the
-    // current condition
-    private void notifyApnIdUpToCurrent(String reason, int apnId) {
-        switch (mState) {
-            case IDLE:
-            case INITING:
-                break;
-            case CONNECTING:
-            case SCANNING:
-                mPhone.notifyDataConnection(reason, apnIdToType(apnId),
-                        PhoneConstants.DataState.CONNECTING);
-                break;
-            case CONNECTED:
-            case DISCONNECTING:
-                mPhone.notifyDataConnection(reason, apnIdToType(apnId),
-                        PhoneConstants.DataState.CONNECTING);
-                mPhone.notifyDataConnection(reason, apnIdToType(apnId),
-                        PhoneConstants.DataState.CONNECTED);
-                break;
-        }
-    }
-
-    // since we normally don't send info to a disconnected APN, we need to do this specially
-    private void notifyApnIdDisconnected(String reason, int apnId) {
-        mPhone.notifyDataConnection(reason, apnIdToType(apnId),
-                PhoneConstants.DataState.DISCONNECTED);
-    }
-
-    // disabled apn's still need avail/unavail notificiations - send them out
-    protected void notifyOffApnsOfAvailability(String reason) {
-        if (DBG) log("notifyOffApnsOfAvailability - reason= " + reason);
-        for (int id = 0; id < DctConstants.APN_NUM_TYPES; id++) {
-            if (!isApnIdEnabled(id)) {
-                notifyApnIdDisconnected(reason, id);
-            }
-        }
-    }
-
-    public boolean isApnTypeEnabled(String apnType) {
-        if (apnType == null) {
-            return false;
-        } else {
-            return isApnIdEnabled(apnTypeToId(apnType));
-        }
-    }
-
-    protected synchronized boolean isApnIdEnabled(int id) {
-        if (id != DctConstants.APN_INVALID_ID) {
-            return dataEnabled[id];
-        }
-        return false;
-    }
-
-    /**
-     * Ensure that we are connected to an APN of the specified type.
-     *
-     * @param type the APN type (currently the only valid values are
-     *            {@link Phone#APN_TYPE_MMS} and {@link Phone#APN_TYPE_SUPL})
-     * @return Success is indicated by {@code Phone.APN_ALREADY_ACTIVE} or
-     *         {@code Phone.APN_REQUEST_STARTED}. In the latter case, a
-     *         broadcast will be sent by the ConnectivityManager when a
-     *         connection to the APN has been established.
-     */
-    public synchronized int enableApnType(String type) {
-        int id = apnTypeToId(type);
-        if (id == DctConstants.APN_INVALID_ID) {
-            return PhoneConstants.APN_REQUEST_FAILED;
-        }
-
-        if (DBG) {
-            log("enableApnType(" + type + "), isApnTypeActive = " + isApnTypeActive(type)
-                    + ", isApnIdEnabled =" + isApnIdEnabled(id) + " and state = " + mState);
-        }
-
-        if (!isApnTypeAvailable(type)) {
-            if (DBG) log("type not available");
-            return PhoneConstants.APN_TYPE_NOT_AVAILABLE;
-        }
-
-        if (isApnIdEnabled(id)) {
-            return PhoneConstants.APN_ALREADY_ACTIVE;
-        } else {
-            setEnabled(id, true);
-        }
-        return PhoneConstants.APN_REQUEST_STARTED;
-    }
-
-    /**
-     * The APN of the specified type is no longer needed. Ensure that if use of
-     * the default APN has not been explicitly disabled, we are connected to the
-     * default APN.
-     *
-     * @param type the APN type. The only valid values are currently
-     *            {@link Phone#APN_TYPE_MMS} and {@link Phone#APN_TYPE_SUPL}.
-     * @return Success is indicated by {@code PhoneConstants.APN_ALREADY_ACTIVE} or
-     *         {@code PhoneConstants.APN_REQUEST_STARTED}. In the latter case, a
-     *         broadcast will be sent by the ConnectivityManager when a
-     *         connection to the APN has been disconnected. A {@code
-     *         PhoneConstants.APN_REQUEST_FAILED} is returned if the type parameter is
-     *         invalid or if the apn wasn't enabled.
-     */
-    public synchronized int disableApnType(String type) {
-        if (DBG) log("disableApnType(" + type + ")");
-        int id = apnTypeToId(type);
-        if (id == DctConstants.APN_INVALID_ID) {
-            return PhoneConstants.APN_REQUEST_FAILED;
-        }
-        if (isApnIdEnabled(id)) {
-            setEnabled(id, false);
-            if (isApnTypeActive(PhoneConstants.APN_TYPE_DEFAULT)) {
-                if (dataEnabled[DctConstants.APN_DEFAULT_ID]) {
-                    return PhoneConstants.APN_ALREADY_ACTIVE;
-                } else {
-                    return PhoneConstants.APN_REQUEST_STARTED;
-                }
-            } else {
-                return PhoneConstants.APN_REQUEST_STARTED;
-            }
-        } else {
-            return PhoneConstants.APN_REQUEST_FAILED;
-        }
-    }
-
-    protected void setEnabled(int id, boolean enable) {
-        if (DBG) {
-            log("setEnabled(" + id + ", " + enable + ") with old state = " + dataEnabled[id]
-                    + " and enabledCount = " + enabledCount);
-        }
-        Message msg = obtainMessage(DctConstants.EVENT_ENABLE_NEW_APN);
-        msg.arg1 = id;
-        msg.arg2 = (enable ? DctConstants.ENABLED : DctConstants.DISABLED);
-        sendMessage(msg);
-    }
-
-    protected void onEnableApn(int apnId, int enabled) {
-        if (DBG) {
-            log("EVENT_APN_ENABLE_REQUEST apnId=" + apnId + ", apnType=" + apnIdToType(apnId) +
-                    ", enabled=" + enabled + ", dataEnabled = " + dataEnabled[apnId] +
-                    ", enabledCount = " + enabledCount + ", isApnTypeActive = " +
-                    isApnTypeActive(apnIdToType(apnId)));
-        }
-        if (enabled == DctConstants.ENABLED) {
-            synchronized (this) {
-                if (!dataEnabled[apnId]) {
-                    dataEnabled[apnId] = true;
-                    enabledCount++;
-                }
-            }
-            String type = apnIdToType(apnId);
-            if (!isApnTypeActive(type)) {
-                mRequestedApnType = type;
-                onEnableNewApn();
-            } else {
-                notifyApnIdUpToCurrent(Phone.REASON_APN_SWITCHED, apnId);
-            }
-        } else {
-            // disable
-            boolean didDisable = false;
-            synchronized (this) {
-                if (dataEnabled[apnId]) {
-                    dataEnabled[apnId] = false;
-                    enabledCount--;
-                    didDisable = true;
-                }
-            }
-            if (didDisable) {
-                if ((enabledCount == 0) || (apnId == DctConstants.APN_DUN_ID)) {
-                    mRequestedApnType = PhoneConstants.APN_TYPE_DEFAULT;
-                    onCleanUpConnection(true, apnId, Phone.REASON_DATA_DISABLED);
-                }
-
-                // send the disconnect msg manually, since the normal route wont send
-                // it (it's not enabled)
-                notifyApnIdDisconnected(Phone.REASON_DATA_DISABLED, apnId);
-                if (dataEnabled[DctConstants.APN_DEFAULT_ID] == true
-                        && !isApnTypeActive(PhoneConstants.APN_TYPE_DEFAULT)) {
-                    // TODO - this is an ugly way to restore the default conn - should be done
-                    // by a real contention manager and policy that disconnects the lower pri
-                    // stuff as enable requests come in and pops them back on as we disable back
-                    // down to the lower pri stuff
-                    mRequestedApnType = PhoneConstants.APN_TYPE_DEFAULT;
-                    onEnableNewApn();
-                }
-            }
-        }
-    }
-
-    /**
-     * Called when we switch APNs.
-     *
-     * mRequestedApnType is set prior to call
-     * To be overridden.
-     */
-    protected void onEnableNewApn() {
-    }
-
-    /**
-     * Called when EVENT_RESET_DONE is received so goto
-     * IDLE state and send notifications to those interested.
-     *
-     * TODO - currently unused.  Needs to be hooked into DataConnection cleanup
-     * TODO - needs to pass some notion of which connection is reset..
-     */
-    protected void onResetDone(AsyncResult ar) {
-        if (DBG) log("EVENT_RESET_DONE");
-        String reason = null;
-        if (ar.userObj instanceof String) {
-            reason = (String) ar.userObj;
-        }
-        gotoIdleAndNotifyDataConnection(reason);
-    }
-
-    /**
-     * Prevent mobile data connections from being established, or once again
-     * allow mobile data connections. If the state toggles, then either tear
-     * down or set up data, as appropriate to match the new state.
-     *
-     * @param enable indicates whether to enable ({@code true}) or disable (
-     *            {@code false}) data
-     * @return {@code true} if the operation succeeded
-     */
-    public boolean setInternalDataEnabled(boolean enable) {
-        if (DBG)
-            log("setInternalDataEnabled(" + enable + ")");
-
-        Message msg = obtainMessage(DctConstants.EVENT_SET_INTERNAL_DATA_ENABLE);
-        msg.arg1 = (enable ? DctConstants.ENABLED : DctConstants.DISABLED);
-        sendMessage(msg);
-        return true;
-    }
-
-    protected void onSetInternalDataEnabled(boolean enabled) {
-        synchronized (mDataEnabledLock) {
-            mInternalDataEnabled = enabled;
-            if (enabled) {
-                log("onSetInternalDataEnabled: changed to enabled, try to setup data call");
-                resetAllRetryCounts();
-                onTrySetupData(Phone.REASON_DATA_ENABLED);
-            } else {
-                log("onSetInternalDataEnabled: changed to disabled, cleanUpAllConnections");
-                cleanUpAllConnections(null);
-            }
-        }
-    }
-
-    public void cleanUpAllConnections(String cause) {
-        Message msg = obtainMessage(DctConstants.EVENT_CLEAN_UP_ALL_CONNECTIONS);
-        msg.obj = cause;
-        sendMessage(msg);
-    }
-
-    public abstract boolean isDisconnected();
-
-    protected void onSetUserDataEnabled(boolean enabled) {
-        synchronized (mDataEnabledLock) {
-            final boolean prevEnabled = getAnyDataEnabled();
-            if (mUserDataEnabled != enabled) {
-                mUserDataEnabled = enabled;
-                Settings.Global.putInt(mPhone.getContext().getContentResolver(),
-                        Settings.Global.MOBILE_DATA, enabled ? 1 : 0);
-                if (getDataOnRoamingEnabled() == false &&
-                        mPhone.getServiceState().getRoaming() == true) {
-                    if (enabled) {
-                        notifyOffApnsOfAvailability(Phone.REASON_ROAMING_ON);
-                    } else {
-                        notifyOffApnsOfAvailability(Phone.REASON_DATA_DISABLED);
-                    }
-                }
-                if (prevEnabled != getAnyDataEnabled()) {
-                    if (!prevEnabled) {
-                        resetAllRetryCounts();
-                        onTrySetupData(Phone.REASON_DATA_ENABLED);
-                    } else {
-                        onCleanUpAllConnections(Phone.REASON_DATA_DISABLED);
-                    }
-                }
-            }
-        }
-    }
-
-    protected void onSetDependencyMet(String apnType, boolean met) {
-    }
-
-    protected void onSetPolicyDataEnabled(boolean enabled) {
-        synchronized (mDataEnabledLock) {
-            final boolean prevEnabled = getAnyDataEnabled();
-            if (sPolicyDataEnabled != enabled) {
-                sPolicyDataEnabled = enabled;
-                if (prevEnabled != getAnyDataEnabled()) {
-                    if (!prevEnabled) {
-                        resetAllRetryCounts();
-                        onTrySetupData(Phone.REASON_DATA_ENABLED);
-                    } else {
-                        onCleanUpAllConnections(Phone.REASON_DATA_DISABLED);
-                    }
-                }
-            }
-        }
-    }
-
-    /* Return the list of ApnContexts based on their priorities */
-    protected List<ApnContext> getPrioritySortedApnContextList() {
-
-        ArrayList<ApnContext> sortedList = new ArrayList<ApnContext>();
-
-        /*
-         *  Get the prioritized enumerated APN Types and retrieve the APN
-         *  context associated with it from the list of APN contexts
-         */
-        Iterator apnTypes = mApnPriorities.keySet().iterator();
-        while(apnTypes.hasNext()) {
-            ApnContext apnContext = mApnContexts.get(apnTypes.next());
-            if (apnContext != null)
-                sortedList.add(apnContext);
-        }
-
-        return sortedList;
-    }
-
-    protected String getReryConfig(boolean forDefault) {
-        int nt = mPhone.getServiceState().getNetworkType();
-
-        if ((nt == TelephonyManager.NETWORK_TYPE_CDMA) ||
-            (nt == TelephonyManager.NETWORK_TYPE_1xRTT) ||
-            (nt == TelephonyManager.NETWORK_TYPE_EVDO_0) ||
-            (nt == TelephonyManager.NETWORK_TYPE_EVDO_A) ||
-            (nt == TelephonyManager.NETWORK_TYPE_EVDO_B) ||
-            (nt == TelephonyManager.NETWORK_TYPE_EHRPD)) {
-            // CDMA variant
-            return SystemProperties.get("ro.cdma.data_retry_config");
-        } else {
-            // Use GSM varient for all others.
-            if (forDefault) {
-                return SystemProperties.get("ro.gsm.data_retry_config");
-            } else {
-                return SystemProperties.get("ro.gsm.2nd_data_retry_config");
-            }
-        }
-    }
-
-    private void onTetheredModeStateChanged(AsyncResult ar) {
-        int[] ret = (int[]) ar.result;
-
-        if (ret == null || ret.length != 1) {
-            if (DBG)
-                log("Error: Invalid Tethered mode received");
-            return;
-        }
-
-        int mode = ret[0];
-        if (DBG)
-            log("onTetheredModeStateChanged: mode:" + mode);
-
-        switch (mode) {
-        case RILConstants.RIL_TETHERED_MODE_ON:
-            // Indicates that an internal data call was created in the modem.
-            if (DBG)
-                log("Unsol Indication: RIL_TETHERED_MODE_ON");
-            break;
-        case RILConstants.RIL_TETHERED_MODE_OFF:
-            if (DBG)
-                log("Unsol Indication: RIL_TETHERED_MODE_OFF");
-            /*
-             * This indicates that an internal modem data call (e.g. tethered)
-             * had ended. Reset the retry count for all Data Connections and
-             * attempt to bring up all data calls
-             */
-            resetAllRetryCounts();
-            clearTetheredStateOnStatus();
-            sendMessage(obtainMessage(DctConstants.EVENT_TRY_SETUP_DATA, 0, 0,
-                    Phone.REASON_TETHERED_MODE_STATE_CHANGED));
-            break;
-        default:
-            if (DBG)
-            log("Error: Invalid Tethered mode:" + mode);
-        }
-    }
-
-    protected void resetAllRetryCounts() {
-        for (ApnContext ac : mApnContexts.values()) {
-            ac.setRetryCount(0);
-        }
-        for (DataConnection dc : mDataConnections.values()) {
-            dc.resetRetryCount();
-        }
-    }
-
-    protected void resetPollStats() {
-        mTxPkts = -1;
-        mRxPkts = -1;
-        mNetStatPollPeriod = POLL_NETSTAT_MILLIS;
-    }
-
-    protected abstract DctConstants.State getOverallState();
-
-    protected void startNetStatPoll() {
-        if (getOverallState() == DctConstants.State.CONNECTED && mNetStatPollEnabled == false) {
-            if (DBG) log("startNetStatPoll");
-            resetPollStats();
-            mNetStatPollEnabled = true;
-            mPollNetStat.run();
-        }
-    }
-
-    protected void stopNetStatPoll() {
-        mNetStatPollEnabled = false;
-        removeCallbacks(mPollNetStat);
-        if (DBG) log("stopNetStatPoll");
-    }
-
-    public void updateDataActivity() {
-        long sent, received;
-
-        DctConstants.Activity newActivity;
-
-        TxRxSum preTxRxSum = new TxRxSum(mTxPkts, mRxPkts);
-        TxRxSum curTxRxSum = new TxRxSum();
-        curTxRxSum.updateTxRxSum();
-        mTxPkts = curTxRxSum.txPkts;
-        mRxPkts = curTxRxSum.rxPkts;
-
-        if (VDBG) {
-            log("updateDataActivity: curTxRxSum=" + curTxRxSum + " preTxRxSum=" + preTxRxSum);
-        }
-
-        if (mNetStatPollEnabled && (preTxRxSum.txPkts > 0 || preTxRxSum.rxPkts > 0)) {
-            sent = mTxPkts - preTxRxSum.txPkts;
-            received = mRxPkts - preTxRxSum.rxPkts;
-
-            if (VDBG)
-                log("updateDataActivity: sent=" + sent + " received=" + received);
-            if (sent > 0 && received > 0) {
-                newActivity = DctConstants.Activity.DATAINANDOUT;
-            } else if (sent > 0 && received == 0) {
-                newActivity = DctConstants.Activity.DATAOUT;
-            } else if (sent == 0 && received > 0) {
-                newActivity = DctConstants.Activity.DATAIN;
-            } else {
-                newActivity = (mActivity == DctConstants.Activity.DORMANT) ?
-                        mActivity : DctConstants.Activity.NONE;
-            }
-
-            if (mActivity != newActivity && mIsScreenOn) {
-                if (VDBG)
-                    log("updateDataActivity: newActivity=" + newActivity);
-                mActivity = newActivity;
-                mPhone.notifyDataActivity();
-            }
-        }
-    }
-
-    // Recovery action taken in case of data stall
-    protected static class RecoveryAction {
-        public static final int GET_DATA_CALL_LIST      = 0;
-        public static final int CLEANUP                 = 1;
-        public static final int REREGISTER              = 2;
-        public static final int RADIO_RESTART           = 3;
-        public static final int RADIO_RESTART_WITH_PROP = 4;
-
-        private static boolean isAggressiveRecovery(int value) {
-            return ((value == RecoveryAction.CLEANUP) ||
-                    (value == RecoveryAction.REREGISTER) ||
-                    (value == RecoveryAction.RADIO_RESTART) ||
-                    (value == RecoveryAction.RADIO_RESTART_WITH_PROP));
-        }
-    }
-
-    public int getRecoveryAction() {
-        int action = Settings.System.getInt(mPhone.getContext().getContentResolver(),
-                "radio.data.stall.recovery.action", RecoveryAction.GET_DATA_CALL_LIST);
-        if (VDBG) log("getRecoveryAction: " + action);
-        return action;
-    }
-    public void putRecoveryAction(int action) {
-        Settings.System.putInt(mPhone.getContext().getContentResolver(),
-                "radio.data.stall.recovery.action", action);
-        if (VDBG) log("putRecoveryAction: " + action);
-    }
-
-    protected boolean isConnected() {
-        return false;
-    }
-
-    protected void doRecovery() {
-        if (getOverallState() == DctConstants.State.CONNECTED) {
-            // Go through a series of recovery steps, each action transitions to the next action
-            int recoveryAction = getRecoveryAction();
-            switch (recoveryAction) {
-            case RecoveryAction.GET_DATA_CALL_LIST:
-                EventLog.writeEvent(EventLogTags.DATA_STALL_RECOVERY_GET_DATA_CALL_LIST,
-                        mSentSinceLastRecv);
-                if (DBG) log("doRecovery() get data call list");
-                mPhone.mCM.getDataCallList(obtainMessage(DctConstants.EVENT_DATA_STATE_CHANGED));
-                putRecoveryAction(RecoveryAction.CLEANUP);
-                break;
-            case RecoveryAction.CLEANUP:
-                EventLog.writeEvent(EventLogTags.DATA_STALL_RECOVERY_CLEANUP, mSentSinceLastRecv);
-                if (DBG) log("doRecovery() cleanup all connections");
-                cleanUpAllConnections(Phone.REASON_PDP_RESET);
-                putRecoveryAction(RecoveryAction.REREGISTER);
-                break;
-            case RecoveryAction.REREGISTER:
-                EventLog.writeEvent(EventLogTags.DATA_STALL_RECOVERY_REREGISTER,
-                        mSentSinceLastRecv);
-                if (DBG) log("doRecovery() re-register");
-                mPhone.getServiceStateTracker().reRegisterNetwork(null);
-                putRecoveryAction(RecoveryAction.RADIO_RESTART);
-                break;
-            case RecoveryAction.RADIO_RESTART:
-                EventLog.writeEvent(EventLogTags.DATA_STALL_RECOVERY_RADIO_RESTART,
-                        mSentSinceLastRecv);
-                if (DBG) log("restarting radio");
-                putRecoveryAction(RecoveryAction.RADIO_RESTART_WITH_PROP);
-                restartRadio();
-                break;
-            case RecoveryAction.RADIO_RESTART_WITH_PROP:
-                // This is in case radio restart has not recovered the data.
-                // It will set an additional "gsm.radioreset" property to tell
-                // RIL or system to take further action.
-                // The implementation of hard reset recovery action is up to OEM product.
-                // Once RADIO_RESET property is consumed, it is expected to set back
-                // to false by RIL.
-                EventLog.writeEvent(EventLogTags.DATA_STALL_RECOVERY_RADIO_RESTART_WITH_PROP, -1);
-                if (DBG) log("restarting radio with gsm.radioreset to true");
-                SystemProperties.set(RADIO_RESET_PROPERTY, "true");
-                // give 1 sec so property change can be notified.
-                try {
-                    Thread.sleep(1000);
-                } catch (InterruptedException e) {}
-                restartRadio();
-                putRecoveryAction(RecoveryAction.GET_DATA_CALL_LIST);
-                break;
-            default:
-                throw new RuntimeException("doRecovery: Invalid recoveryAction=" +
-                    recoveryAction);
-            }
-        }
-    }
-
-    private void updateDataStallInfo() {
-        long sent, received;
-
-        TxRxSum preTxRxSum = new TxRxSum(mDataStallTxRxSum);
-        mDataStallTxRxSum.updateTxRxSum();
-
-        if (VDBG) {
-            log("updateDataStallInfo: mDataStallTxRxSum=" + mDataStallTxRxSum +
-                    " preTxRxSum=" + preTxRxSum);
-        }
-
-        sent = mDataStallTxRxSum.txPkts - preTxRxSum.txPkts;
-        received = mDataStallTxRxSum.rxPkts - preTxRxSum.rxPkts;
-
-        if (RADIO_TESTS) {
-            if (SystemProperties.getBoolean("radio.test.data.stall", false)) {
-                log("updateDataStallInfo: radio.test.data.stall true received = 0;");
-                received = 0;
-            }
-        }
-        if ( sent > 0 && received > 0 ) {
-            if (VDBG) log("updateDataStallInfo: IN/OUT");
-            mSentSinceLastRecv = 0;
-            putRecoveryAction(RecoveryAction.GET_DATA_CALL_LIST);
-        } else if (sent > 0 && received == 0) {
-            if (mPhone.getState() == PhoneConstants.State.IDLE) {
-                mSentSinceLastRecv += sent;
-            } else {
-                mSentSinceLastRecv = 0;
-            }
-            if (DBG) {
-                log("updateDataStallInfo: OUT sent=" + sent +
-                        " mSentSinceLastRecv=" + mSentSinceLastRecv);
-            }
-        } else if (sent == 0 && received > 0) {
-            if (VDBG) log("updateDataStallInfo: IN");
-            mSentSinceLastRecv = 0;
-            putRecoveryAction(RecoveryAction.GET_DATA_CALL_LIST);
-        } else {
-            if (VDBG) log("updateDataStallInfo: NONE");
-        }
-    }
-
-    protected void onDataStallAlarm(int tag) {
-        if (mDataStallAlarmTag != tag) {
-            if (DBG) {
-                log("onDataStallAlarm: ignore, tag=" + tag + " expecting " + mDataStallAlarmTag);
-            }
-            return;
-        }
-        updateDataStallInfo();
-
-        int hangWatchdogTrigger = Settings.Global.getInt(mResolver,
-                Settings.Global.PDP_WATCHDOG_TRIGGER_PACKET_COUNT,
-                NUMBER_SENT_PACKETS_OF_HANG);
-
-        boolean suspectedStall = DATA_STALL_NOT_SUSPECTED;
-        if (mSentSinceLastRecv >= hangWatchdogTrigger) {
-            if (DBG) {
-                log("onDataStallAlarm: tag=" + tag + " do recovery action=" + getRecoveryAction());
-            }
-            suspectedStall = DATA_STALL_SUSPECTED;
-            sendMessage(obtainMessage(DctConstants.EVENT_DO_RECOVERY));
-        } else {
-            if (VDBG) {
-                log("onDataStallAlarm: tag=" + tag + " Sent " + String.valueOf(mSentSinceLastRecv) +
-                    " pkts since last received, < watchdogTrigger=" + hangWatchdogTrigger);
-            }
-        }
-        startDataStallAlarm(suspectedStall);
-    }
-
-    protected void startDataStallAlarm(boolean suspectedStall) {
-        int nextAction = getRecoveryAction();
-        int delayInMs;
-
-        // If screen is on or data stall is currently suspected, set the alarm
-        // with an aggresive timeout.
-        if (mIsScreenOn || suspectedStall || RecoveryAction.isAggressiveRecovery(nextAction)) {
-            delayInMs = Settings.Global.getInt(mResolver,
-                                       Settings.Global.DATA_STALL_ALARM_AGGRESSIVE_DELAY_IN_MS,
-                                       DATA_STALL_ALARM_AGGRESSIVE_DELAY_IN_MS_DEFAULT);
-        } else {
-            delayInMs = Settings.Global.getInt(mResolver,
-                                       Settings.Global.DATA_STALL_ALARM_NON_AGGRESSIVE_DELAY_IN_MS,
-                                       DATA_STALL_ALARM_NON_AGGRESSIVE_DELAY_IN_MS_DEFAULT);
-        }
-
-        mDataStallAlarmTag += 1;
-        if (VDBG) {
-            log("startDataStallAlarm: tag=" + mDataStallAlarmTag +
-                    " delay=" + (delayInMs / 1000) + "s");
-        }
-        AlarmManager am =
-            (AlarmManager) mPhone.getContext().getSystemService(Context.ALARM_SERVICE);
-
-        Intent intent = new Intent(getActionIntentDataStallAlarm());
-        intent.putExtra(DATA_STALL_ALARM_TAG_EXTRA, mDataStallAlarmTag);
-        mDataStallAlarmIntent = PendingIntent.getBroadcast(mPhone.getContext(), 0, intent,
-                PendingIntent.FLAG_UPDATE_CURRENT);
-        am.set(AlarmManager.ELAPSED_REALTIME, SystemClock.elapsedRealtime() + delayInMs,
-               mDataStallAlarmIntent);
-    }
-
-    protected void stopDataStallAlarm() {
-        AlarmManager am =
-            (AlarmManager) mPhone.getContext().getSystemService(Context.ALARM_SERVICE);
-
-        if (VDBG) {
-            log("stopDataStallAlarm: current tag=" + mDataStallAlarmTag +
-                    " mDataStallAlarmIntent=" + mDataStallAlarmIntent);
-        }
-        mDataStallAlarmTag += 1;
-        if (mDataStallAlarmIntent != null) {
-            am.cancel(mDataStallAlarmIntent);
-            mDataStallAlarmIntent = null;
-        }
-    }
-
-    protected void restartDataStallAlarm() {
-        if (isConnected() == false) return;
-        // To be called on screen status change.
-        // Do not cancel the alarm if it is set with aggressive timeout.
-        int nextAction = getRecoveryAction();
-
-        if (RecoveryAction.isAggressiveRecovery(nextAction)) {
-            if (DBG) log("data stall recovery action is pending. not resetting the alarm.");
-            return;
-        }
-        stopDataStallAlarm();
-        startDataStallAlarm(DATA_STALL_NOT_SUSPECTED);
-    }
-
-    public void dump(FileDescriptor fd, PrintWriter pw, String[] args) {
-        pw.println("DataConnectionTracker:");
-        pw.println(" RADIO_TESTS=" + RADIO_TESTS);
-        pw.println(" mInternalDataEnabled=" + mInternalDataEnabled);
-        pw.println(" mUserDataEnabled=" + mUserDataEnabled);
-        pw.println(" sPolicyDataEnabed=" + sPolicyDataEnabled);
-        pw.println(" dataEnabled:");
-        for(int i=0; i < dataEnabled.length; i++) {
-            pw.printf("  dataEnabled[%d]=%b\n", i, dataEnabled[i]);
-        }
-        pw.flush();
-        pw.println(" enabledCount=" + enabledCount);
-        pw.println(" mRequestedApnType=" + mRequestedApnType);
-        pw.println(" mPhone=" + mPhone.getPhoneName());
-        pw.println(" mActivity=" + mActivity);
-        pw.println(" mState=" + mState);
-        pw.println(" mTxPkts=" + mTxPkts);
-        pw.println(" mRxPkts=" + mRxPkts);
-        pw.println(" mNetStatPollPeriod=" + mNetStatPollPeriod);
-        pw.println(" mNetStatPollEnabled=" + mNetStatPollEnabled);
-        pw.println(" mDataStallTxRxSum=" + mDataStallTxRxSum);
-        pw.println(" mDataStallAlarmTag=" + mDataStallAlarmTag);
-        pw.println(" mSentSinceLastRecv=" + mSentSinceLastRecv);
-        pw.println(" mNoRecvPollCount=" + mNoRecvPollCount);
-        pw.println(" mResolver=" + mResolver);
-        pw.println(" mIsWifiConnected=" + mIsWifiConnected);
-        pw.println(" mReconnectIntent=" + mReconnectIntent);
-        pw.println(" mCidActive=" + mCidActive);
-        pw.println(" mAutoAttachOnCreation=" + mAutoAttachOnCreation);
-        pw.println(" mIsScreenOn=" + mIsScreenOn);
-        pw.println(" mUniqueIdGenerator=" + mUniqueIdGenerator);
-        pw.flush();
-        pw.println(" ***************************************");
-        Set<Entry<Integer, DataConnection> > mDcSet = mDataConnections.entrySet();
-        pw.println(" mDataConnections: count=" + mDcSet.size());
-        for (Entry<Integer, DataConnection> entry : mDcSet) {
-            pw.printf(" *** mDataConnection[%d] \n", entry.getKey());
-            entry.getValue().dump(fd, pw, args);
-        }
-        pw.println(" ***************************************");
-        pw.flush();
-        Set<Entry<String, Integer>> mApnToDcIdSet = mApnToDataConnectionId.entrySet();
-        pw.println(" mApnToDataConnectonId size=" + mApnToDcIdSet.size());
-        for (Entry<String, Integer> entry : mApnToDcIdSet) {
-            pw.printf(" mApnToDataConnectonId[%s]=%d\n", entry.getKey(), entry.getValue());
-        }
-        pw.println(" ***************************************");
-        pw.flush();
-        if (mApnContexts != null) {
-            Set<Entry<String, ApnContext>> mApnContextsSet = mApnContexts.entrySet();
-            pw.println(" mApnContexts size=" + mApnContextsSet.size());
-            for (Entry<String, ApnContext> entry : mApnContextsSet) {
-                entry.getValue().dump(fd, pw, args);
-            }
-            pw.println(" ***************************************");
-        } else {
-            pw.println(" mApnContexts=null");
-        }
-        pw.flush();
-        pw.println(" mActiveApn=" + mActiveApn);
-        if (mAllApns != null) {
-            pw.println(" mAllApns size=" + mAllApns.size());
-            for (int i=0; i < mAllApns.size(); i++) {
-                pw.printf(" mAllApns[%d]: %s\n", i, mAllApns.get(i));
-            }
-            pw.flush();
-        } else {
-            pw.println(" mAllApns=null");
-        }
-        pw.println(" mPreferredApn=" + mPreferredApn);
-        pw.println(" mIsPsRestricted=" + mIsPsRestricted);
-        pw.println(" mIsDisposed=" + mIsDisposed);
-        pw.println(" mIntentReceiver=" + mIntentReceiver);
-        pw.println(" mDataRoamingSettingObserver=" + mDataRoamingSettingObserver);
-        pw.flush();
-    }
-}
->>>>>>> 85f52e7d
+/*
+ * Copyright (C) 2006 The Android Open Source Project
+ * Copyright (c) 2012, The Linux Foundation. All rights reserved.
+ *
+ * Not a Contribution, Apache license notifications and license are retained
+ * for attribution purposes only.
+ *
+ * Licensed under the Apache License, Version 2.0 (the "License");
+ * you may not use this file except in compliance with the License.
+ * You may obtain a copy of the License at
+ *
+ *      http://www.apache.org/licenses/LICENSE-2.0
+ *
+ * Unless required by applicable law or agreed to in writing, software
+ * distributed under the License is distributed on an "AS IS" BASIS,
+ * WITHOUT WARRANTIES OR CONDITIONS OF ANY KIND, either express or implied.
+ * See the License for the specific language governing permissions and
+ * limitations under the License.
+ */
+
+package com.android.internal.telephony;
+
+import android.app.AlarmManager;
+import android.app.PendingIntent;
+import android.content.BroadcastReceiver;
+import android.content.ContentResolver;
+import android.content.Context;
+import android.content.Intent;
+import android.content.IntentFilter;
+import android.content.SharedPreferences;
+import android.database.ContentObserver;
+import android.net.LinkCapabilities;
+import android.net.LinkProperties;
+import android.net.NetworkInfo;
+import android.net.TrafficStats;
+import android.net.wifi.WifiManager;
+import android.os.AsyncResult;
+import android.os.Bundle;
+import android.os.Handler;
+import android.os.Message;
+import android.os.Messenger;
+import android.os.SystemClock;
+import android.os.SystemProperties;
+import android.preference.PreferenceManager;
+import android.provider.Settings;
+import android.provider.Settings.SettingNotFoundException;
+import android.telephony.ServiceState;
+import android.telephony.TelephonyManager;
+import android.text.TextUtils;
+import android.util.EventLog;
+import android.util.Log;
+
+import com.android.internal.R;
+import com.android.internal.telephony.DataConnection.FailCause;
+import com.android.internal.telephony.DctConstants;
+import com.android.internal.telephony.uicc.IccRecords;
+import com.android.internal.telephony.uicc.UiccController;
+import com.android.internal.util.AsyncChannel;
+import com.android.internal.telephony.DataProfile;
+
+import java.io.FileDescriptor;
+import java.io.PrintWriter;
+import java.util.ArrayList;
+import java.util.Arrays;
+import java.util.List;
+import java.util.Enumeration;
+import java.util.HashMap;
+import java.util.Map.Entry;
+import java.util.Iterator;
+import java.util.LinkedHashMap;
+import java.util.Set;
+import java.util.concurrent.ConcurrentHashMap;
+import java.util.concurrent.atomic.AtomicInteger;
+import java.util.concurrent.atomic.AtomicReference;
+
+/**
+ * {@hide}
+ */
+public abstract class DataConnectionTracker extends Handler {
+    protected static final boolean DBG = true;
+    protected static final boolean VDBG = false;
+    protected static final boolean RADIO_TESTS = false;
+
+    /**
+     * Constants for the data connection activity:
+     * physical link down/up
+     */
+    protected static final int DATA_CONNECTION_ACTIVE_PH_LINK_INACTIVE = 0;
+    protected static final int DATA_CONNECTION_ACTIVE_PH_LINK_DOWN = 1;
+    protected static final int DATA_CONNECTION_ACTIVE_PH_LINK_UP = 2;
+
+    /** Delay between APN attempts.
+        Note the property override mechanism is there just for testing purpose only. */
+    protected static final int APN_DELAY_MILLIS =
+                                SystemProperties.getInt("persist.radio.apn_delay", 5000);
+
+    protected Object mDataEnabledLock = new Object();
+
+    // responds to the setInternalDataEnabled call - used internally to turn off data
+    // for example during emergency calls
+    protected boolean mInternalDataEnabled = true;
+
+    // responds to public (user) API to enable/disable data use
+    // independent of mInternalDataEnabled and requests for APN access
+    // persisted
+    protected boolean mUserDataEnabled = true;
+
+    // TODO: move away from static state once 5587429 is fixed.
+    protected static boolean sPolicyDataEnabled = true;
+
+    protected boolean[] dataEnabled = new boolean[DctConstants.APN_NUM_TYPES];
+
+    private int enabledCount = 0;
+
+    /* Currently requested APN type (TODO: This should probably be a parameter not a member) */
+    protected String mRequestedApnType = PhoneConstants.APN_TYPE_DEFAULT;
+
+    /** Retry configuration: A doubling of retry times from 5secs to 30minutes */
+    protected static final String DEFAULT_DATA_RETRY_CONFIG = "default_randomization=2000,"
+        + "5000,10000,20000,40000,80000:5000,160000:5000,"
+        + "320000:5000,640000:5000,1280000:5000,1800000:5000";
+
+    /** Retry configuration for secondary networks: 4 tries in 20 sec */
+    protected static final String SECONDARY_DATA_RETRY_CONFIG =
+            "max_retries=3, 5000, 5000, 5000";
+
+    /** Slow poll when attempting connection recovery. */
+    protected static final int POLL_NETSTAT_SLOW_MILLIS = 5000;
+    /** Default max failure count before attempting to network re-registration. */
+    protected static final int DEFAULT_MAX_PDP_RESET_FAIL = 3;
+
+    /**
+     * After detecting a potential connection problem, this is the max number
+     * of subsequent polls before attempting recovery.
+     */
+    protected static final int NO_RECV_POLL_LIMIT = 24;
+    // 1 sec. default polling interval when screen is on.
+    protected static final int POLL_NETSTAT_MILLIS = 1000;
+    // 10 min. default polling interval when screen is off.
+    protected static final int POLL_NETSTAT_SCREEN_OFF_MILLIS = 1000*60*10;
+    // 2 min for round trip time
+    protected static final int POLL_LONGEST_RTT = 120 * 1000;
+    // Default sent packets without ack which triggers initial recovery steps
+    protected static final int NUMBER_SENT_PACKETS_OF_HANG = 10;
+    // how long to wait before switching back to default APN
+    protected static final int RESTORE_DEFAULT_APN_DELAY = 1 * 60 * 1000;
+    // system property that can override the above value
+    protected static final String APN_RESTORE_DELAY_PROP_NAME = "android.telephony.apn-restore";
+    // represents an invalid IP address
+    protected static final String NULL_IP = "0.0.0.0";
+
+    // Default for the data stall alarm while non-aggressive stall detection
+    protected static final int DATA_STALL_ALARM_NON_AGGRESSIVE_DELAY_IN_MS_DEFAULT = 1000 * 60 * 6;
+    // Default for the data stall alarm for aggressive stall detection
+    protected static final int DATA_STALL_ALARM_AGGRESSIVE_DELAY_IN_MS_DEFAULT = 1000 * 60;
+    // If attempt is less than this value we're doing first level recovery
+    protected static final int DATA_STALL_NO_RECV_POLL_LIMIT = 1;
+    // Tag for tracking stale alarms
+    protected static final String DATA_STALL_ALARM_TAG_EXTRA = "data.stall.alram.tag";
+
+    protected static final boolean DATA_STALL_SUSPECTED = true;
+    protected static final boolean DATA_STALL_NOT_SUSPECTED = false;
+
+    protected String RADIO_RESET_PROPERTY = "gsm.radioreset";
+
+
+    // TODO: See if we can remove INTENT_RECONNECT_ALARM
+    //       having to have different values for GSM and
+    //       CDMA. If so we can then remove the need for
+    //       getActionIntentReconnectAlarm.
+    protected static final String INTENT_RECONNECT_ALARM_EXTRA_REASON =
+        "reconnect_alarm_extra_reason";
+
+    // Used for debugging. Send the INTENT with an optional counter value with the number
+    // of times the setup is to fail before succeeding. If the counter isn't passed the
+    // setup will fail once. Example fail two times with FailCause.SIGNAL_LOST(-3)
+    // adb shell am broadcast \
+    //  -a com.android.internal.telephony.dataconnectiontracker.intent_set_fail_data_setup_counter \
+    //  --ei fail_data_setup_counter 3 --ei fail_data_setup_fail_cause -3
+    protected static final String INTENT_SET_FAIL_DATA_SETUP_COUNTER =
+        "com.android.internal.telephony.dataconnectiontracker.intent_set_fail_data_setup_counter";
+    protected static final String FAIL_DATA_SETUP_COUNTER = "fail_data_setup_counter";
+    protected int mFailDataSetupCounter = 0;
+    protected static final String FAIL_DATA_SETUP_FAIL_CAUSE = "fail_data_setup_fail_cause";
+    protected FailCause mFailDataSetupFailCause = FailCause.ERROR_UNSPECIFIED;
+
+    protected static final String DEFALUT_DATA_ON_BOOT_PROP = "net.def_data_on_boot";
+
+    // member variables
+    protected PhoneBase mPhone;
+    protected UiccController mUiccController;
+    protected AtomicReference<IccRecords> mIccRecords = new AtomicReference<IccRecords>();
+    protected DctConstants.Activity mActivity = DctConstants.Activity.NONE;
+    protected DctConstants.State mState = DctConstants.State.IDLE;
+    protected Handler mDataConnectionTracker = null;
+
+    protected long mTxPkts;
+    protected long mRxPkts;
+    protected int mNetStatPollPeriod;
+    protected boolean mNetStatPollEnabled = false;
+
+    protected TxRxSum mDataStallTxRxSum = new TxRxSum(0, 0);
+    // Used to track stale data stall alarms.
+    protected int mDataStallAlarmTag = (int) SystemClock.elapsedRealtime();
+    // The current data stall alarm intent
+    protected PendingIntent mDataStallAlarmIntent = null;
+    // Number of packets sent since the last received packet
+    protected long mSentSinceLastRecv;
+    // Controls when a simple recovery attempt it to be tried
+    protected int mNoRecvPollCount = 0;
+
+    // wifi connection status will be updated by sticky intent
+    protected boolean mIsWifiConnected = false;
+
+    /** Intent sent when the reconnect alarm fires. */
+    protected PendingIntent mReconnectIntent = null;
+
+    /** CID of active data connection */
+    protected int mCidActive;
+
+    // When false we will not auto attach and manually attaching is required.
+    protected boolean mAutoAttachOnCreation = false;
+
+    // State of screen
+    // (TODO: Reconsider tying directly to screen, maybe this is
+    //        really a lower power mode")
+    protected boolean mIsScreenOn = true;
+
+    /** Allows the generation of unique Id's for DataConnection objects */
+    protected AtomicInteger mUniqueIdGenerator = new AtomicInteger(0);
+
+    /** The data connections. */
+    protected HashMap<Integer, DataConnection> mDataConnections =
+        new HashMap<Integer, DataConnection>();
+
+    /** The data connection async channels */
+    protected HashMap<Integer, DataConnectionAc> mDataConnectionAsyncChannels =
+        new HashMap<Integer, DataConnectionAc>();
+
+    /** Convert an ApnType string to Id (TODO: Use "enumeration" instead of String for ApnType) */
+    protected HashMap<String, Integer> mApnToDataConnectionId =
+                                    new HashMap<String, Integer>();
+
+    /** Phone.APN_TYPE_* ===> ApnContext */
+    protected ConcurrentHashMap<String, ApnContext> mApnContexts =
+                                    new ConcurrentHashMap<String, ApnContext>();
+
+    /** Priorities for APN_TYPEs. package level access, used by ApnContext */
+    static LinkedHashMap<String, Integer> mApnPriorities =
+        new LinkedHashMap<String, Integer>() {
+            {
+                put(PhoneConstants.APN_TYPE_DM,     8);
+                put(PhoneConstants.APN_TYPE_CBS,     7);
+                put(PhoneConstants.APN_TYPE_IMS,     6);
+                put(PhoneConstants.APN_TYPE_FOTA,    5);
+                put(PhoneConstants.APN_TYPE_HIPRI,   4);
+                put(PhoneConstants.APN_TYPE_DUN,     3);
+                put(PhoneConstants.APN_TYPE_SUPL,    2);
+                put(PhoneConstants.APN_TYPE_MMS,     1);
+                put(PhoneConstants.APN_TYPE_DEFAULT, 0);
+            }
+        };
+
+    /* Currently active APN */
+    protected DataProfile mActiveApn;
+
+    /** allApns holds all apns */
+    protected ArrayList<DataProfile> mAllApns = null;
+
+    /** preferred apn */
+    protected DataProfile mPreferredApn = null;
+
+    /** Is packet service restricted by network */
+    protected boolean mIsPsRestricted = false;
+
+    /* Once disposed dont handle any messages */
+    protected boolean mIsDisposed = false;
+
+    protected ContentResolver mResolver;
+
+    protected BroadcastReceiver mIntentReceiver = new BroadcastReceiver ()
+    {
+        @Override
+        public void onReceive(Context context, Intent intent)
+        {
+            String action = intent.getAction();
+            if (DBG) log("onReceive: action=" + action);
+            if (action.equals(Intent.ACTION_SCREEN_ON)) {
+                mIsScreenOn = true;
+                stopNetStatPoll();
+                startNetStatPoll();
+                restartDataStallAlarm();
+            } else if (action.equals(Intent.ACTION_SCREEN_OFF)) {
+                mIsScreenOn = false;
+                stopNetStatPoll();
+                startNetStatPoll();
+                restartDataStallAlarm();
+            } else if (action.startsWith(getActionIntentReconnectAlarm())) {
+                log("Reconnect alarm. Previous state was " + mState);
+                onActionIntentReconnectAlarm(intent);
+            } else if (action.equals(getActionIntentDataStallAlarm())) {
+                onActionIntentDataStallAlarm(intent);
+            } else if (action.equals(WifiManager.NETWORK_STATE_CHANGED_ACTION)) {
+                final android.net.NetworkInfo networkInfo = (NetworkInfo)
+                        intent.getParcelableExtra(WifiManager.EXTRA_NETWORK_INFO);
+                mIsWifiConnected = (networkInfo != null && networkInfo.isConnected());
+            } else if (action.equals(WifiManager.WIFI_STATE_CHANGED_ACTION)) {
+                final boolean enabled = intent.getIntExtra(WifiManager.EXTRA_WIFI_STATE,
+                        WifiManager.WIFI_STATE_UNKNOWN) == WifiManager.WIFI_STATE_ENABLED;
+
+                if (!enabled) {
+                    // when WiFi got disabled, the NETWORK_STATE_CHANGED_ACTION
+                    // quit and won't report disconnected until next enabling.
+                    mIsWifiConnected = false;
+                }
+            } else if (action.equals(INTENT_SET_FAIL_DATA_SETUP_COUNTER)) {
+                mFailDataSetupCounter = intent.getIntExtra(FAIL_DATA_SETUP_COUNTER, 1);
+                mFailDataSetupFailCause = FailCause.fromInt(
+                        intent.getIntExtra(FAIL_DATA_SETUP_FAIL_CAUSE,
+                                                    FailCause.ERROR_UNSPECIFIED.getErrorCode()));
+                if (DBG) log("set mFailDataSetupCounter=" + mFailDataSetupCounter +
+                        " mFailDataSetupFailCause=" + mFailDataSetupFailCause);
+            }
+        }
+    };
+
+    private final DataRoamingSettingObserver mDataRoamingSettingObserver;
+    private Runnable mPollNetStat = new Runnable()
+    {
+        @Override
+        public void run() {
+            updateDataActivity();
+
+            if (mIsScreenOn) {
+                mNetStatPollPeriod = Settings.Global.getInt(mResolver,
+                        Settings.Global.PDP_WATCHDOG_POLL_INTERVAL_MS, POLL_NETSTAT_MILLIS);
+            } else {
+                mNetStatPollPeriod = Settings.Global.getInt(mResolver,
+                        Settings.Global.PDP_WATCHDOG_LONG_POLL_INTERVAL_MS,
+                        POLL_NETSTAT_SCREEN_OFF_MILLIS);
+            }
+
+            if (mNetStatPollEnabled) {
+                mDataConnectionTracker.postDelayed(this, mNetStatPollPeriod);
+            }
+        }
+    };
+
+    private class DataRoamingSettingObserver extends ContentObserver {
+        public DataRoamingSettingObserver(Handler handler) {
+            super(handler);
+        }
+
+        public void register(Context context) {
+            final ContentResolver resolver = context.getContentResolver();
+            resolver.registerContentObserver(
+                    Settings.Global.getUriFor(mPhone.getSubscription() == 0 ? Settings.Global.DATA_ROAMING
+                            : Settings.Global.DATA_ROAMING_2), false, this);
+        }
+
+        public void unregister(Context context) {
+            final ContentResolver resolver = context.getContentResolver();
+            resolver.unregisterContentObserver(this);
+        }
+
+        @Override
+        public void onChange(boolean selfChange) {
+            // already running on mPhone handler thread
+            handleDataOnRoamingChange();
+        }
+    }
+
+    /**
+     * Maintian the sum of transmit and receive packets.
+     *
+     * The packet counts are initizlied and reset to -1 and
+     * remain -1 until they can be updated.
+     */
+    public class TxRxSum {
+        public long txPkts;
+        public long rxPkts;
+
+        public TxRxSum() {
+            reset();
+        }
+
+        public TxRxSum(long txPkts, long rxPkts) {
+            this.txPkts = txPkts;
+            this.rxPkts = rxPkts;
+        }
+
+        public TxRxSum(TxRxSum sum) {
+            txPkts = sum.txPkts;
+            rxPkts = sum.rxPkts;
+        }
+
+        public void reset() {
+            txPkts = -1;
+            rxPkts = -1;
+        }
+
+        public String toString() {
+            return "{txSum=" + txPkts + " rxSum=" + rxPkts + "}";
+        }
+
+        public void updateTxRxSum() {
+            this.txPkts = TrafficStats.getMobileTxPackets();
+            this.rxPkts = TrafficStats.getMobileRxPackets();
+        }
+    }
+
+    protected boolean isDataSetupCompleteOk(AsyncResult ar) {
+        if (ar.exception != null) {
+            if (DBG) log("isDataSetupCompleteOk return false, ar.result=" + ar.result);
+            return false;
+        }
+        if (mFailDataSetupCounter <= 0) {
+            if (DBG) log("isDataSetupCompleteOk return true");
+            return true;
+        }
+        ar.result = mFailDataSetupFailCause;
+        if (DBG) {
+            log("isDataSetupCompleteOk return false" +
+                    " mFailDataSetupCounter=" + mFailDataSetupCounter +
+                    " mFailDataSetupFailCause=" + mFailDataSetupFailCause);
+        }
+        mFailDataSetupCounter -= 1;
+        return false;
+    }
+
+    protected void onActionIntentReconnectAlarm(Intent intent) {
+        String reason = intent.getStringExtra(INTENT_RECONNECT_ALARM_EXTRA_REASON);
+        if (mState == DctConstants.State.FAILED) {
+            Message msg = obtainMessage(DctConstants.EVENT_CLEAN_UP_CONNECTION);
+            msg.arg1 = 0; // tearDown is false
+            msg.arg2 = 0;
+            msg.obj = reason;
+            sendMessage(msg);
+        }
+        sendMessage(obtainMessage(DctConstants.EVENT_TRY_SETUP_DATA));
+    }
+
+    protected void onActionIntentDataStallAlarm(Intent intent) {
+        if (VDBG) log("onActionIntentDataStallAlarm: action=" + intent.getAction());
+        Message msg = obtainMessage(DctConstants.EVENT_DATA_STALL_ALARM,
+                intent.getAction());
+        msg.arg1 = intent.getIntExtra(DATA_STALL_ALARM_TAG_EXTRA, 0);
+        sendMessage(msg);
+    }
+
+    /**
+     * Default constructor
+     */
+    protected DataConnectionTracker(PhoneBase phone) {
+        super();
+        if (DBG) log("DCT.constructor");
+        mPhone = phone;
+        mUiccController = UiccController.getInstance();
+        mUiccController.registerForIccChanged(this, DctConstants.EVENT_ICC_CHANGED, null);
+
+        mPhone.mCM.registerForTetheredModeStateChanged(this,
+                DctConstants.EVENT_TETHERED_MODE_STATE_CHANGED, null);
+
+        IntentFilter filter = new IntentFilter();
+        filter.addAction(getActionIntentReconnectAlarm());
+        filter.addAction(Intent.ACTION_SCREEN_ON);
+        filter.addAction(Intent.ACTION_SCREEN_OFF);
+        filter.addAction(WifiManager.NETWORK_STATE_CHANGED_ACTION);
+        filter.addAction(WifiManager.WIFI_STATE_CHANGED_ACTION);
+        filter.addAction(INTENT_SET_FAIL_DATA_SETUP_COUNTER);
+        filter.addAction(getActionIntentDataStallAlarm());
+
+        mUserDataEnabled = Settings.Global.getInt(
+                mPhone.getContext().getContentResolver(), Settings.Global.MOBILE_DATA, 1) == 1;
+
+        // TODO: Why is this registering the phone as the receiver of the intent
+        //       and not its own handler?
+        mPhone.getContext().registerReceiver(mIntentReceiver, filter, null, mPhone);
+
+        // This preference tells us 1) initial condition for "dataEnabled",
+        // and 2) whether the RIL will setup the baseband to auto-PS attach.
+
+        dataEnabled[DctConstants.APN_DEFAULT_ID] =
+                SystemProperties.getBoolean(DEFALUT_DATA_ON_BOOT_PROP,true);
+        if (dataEnabled[DctConstants.APN_DEFAULT_ID]) {
+            enabledCount++;
+        }
+
+        SharedPreferences sp = PreferenceManager.getDefaultSharedPreferences(mPhone.getContext());
+        mAutoAttachOnCreation = sp.getBoolean(PhoneBase.DATA_DISABLED_ON_BOOT_KEY, false);
+
+        // watch for changes to Settings.Global.DATA_ROAMING
+        mDataRoamingSettingObserver = new DataRoamingSettingObserver(mPhone);
+        mDataRoamingSettingObserver.register(mPhone.getContext());
+
+        mResolver = mPhone.getContext().getContentResolver();
+    }
+
+    public void dispose() {
+        if (DBG) log("DCT.dispose");
+        for (DataConnectionAc dcac : mDataConnectionAsyncChannels.values()) {
+            dcac.disconnect();
+        }
+        mDataConnectionAsyncChannels.clear();
+        mIsDisposed = true;
+        mPhone.getContext().unregisterReceiver(this.mIntentReceiver);
+        mDataRoamingSettingObserver.unregister(mPhone.getContext());
+        mUiccController.unregisterForIccChanged(this);
+        mPhone.mCM.unregisterForTetheredModeStateChanged(this);
+    }
+
+    protected void broadcastMessenger() {
+        Intent intent = new Intent(DctConstants.ACTION_DATA_CONNECTION_TRACKER_MESSENGER);
+        intent.putExtra(DctConstants.EXTRA_MESSENGER, new Messenger(this));
+        mPhone.getContext().sendBroadcast(intent);
+    }
+
+    public DctConstants.Activity getActivity() {
+        return mActivity;
+    }
+
+    public boolean isApnTypeActive(String type) {
+        // TODO: support simultaneous with List instead
+        if (PhoneConstants.APN_TYPE_DUN.equals(type)) {
+            DataProfile dunApn = fetchDunApn();
+            if (dunApn != null) {
+                return ((mActiveApn != null) && (dunApn.toHash().equals(mActiveApn.toHash())));
+            }
+        }
+        return mActiveApn != null && mActiveApn.canHandleType(type);
+    }
+
+    protected DataProfile fetchDunApn() {
+        if (SystemProperties.getBoolean("net.tethering.noprovisioning", false)) {
+            log("fetchDunApn: net.tethering.noprovisioning=true ret: null");
+            return null;
+        }
+        Context c = mPhone.getContext();
+        String apnData = Settings.Global.getString(c.getContentResolver(),
+                Settings.Global.TETHER_DUN_APN);
+        ApnSetting dunSetting = ApnSetting.fromString(apnData);
+        if (dunSetting != null) {
+            if (VDBG) log("fetchDunApn: global TETHER_DUN_APN dunSetting=" + dunSetting);
+            return dunSetting;
+        }
+
+        apnData = c.getResources().getString(R.string.config_tether_apndata);
+        dunSetting = ApnSetting.fromString(apnData);
+        if (VDBG) log("fetchDunApn: config_tether_apndata dunSetting=" + dunSetting);
+        return dunSetting;
+    }
+
+    public String[] getActiveApnTypes() {
+        String[] result;
+        if (mActiveApn != null) {
+            result = mActiveApn.types;
+        } else {
+            result = new String[1];
+            result[0] = PhoneConstants.APN_TYPE_DEFAULT;
+        }
+        return result;
+    }
+
+    /** TODO: See if we can remove */
+    public String getActiveApnString(String apnType) {
+        String result = null;
+        if (mActiveApn != null) {
+            result = mActiveApn.apn;
+        }
+        return result;
+    }
+
+    /**
+     * Modify {@link Settings.Global#DATA_ROAMING} value.
+     */
+    public void setDataOnRoamingEnabled(boolean enabled) {
+        if (getDataOnRoamingEnabled() != enabled) {
+            final ContentResolver resolver = mPhone.getContext().getContentResolver();
+            Settings.Global.putInt(resolver,
+                    mPhone.getSubscription() == 0 ? Settings.Global.DATA_ROAMING
+                            : Settings.Global.DATA_ROAMING_2, enabled ? 1 : 0);
+            // will trigger handleDataOnRoamingChange() through observer
+        }
+    }
+
+    /**
+     * Return current {@link Settings.Global#DATA_ROAMING} value.
+     */
+    public boolean getDataOnRoamingEnabled() {
+        try {
+            final ContentResolver resolver = mPhone.getContext().getContentResolver();
+            return Settings.Global.getInt(resolver,
+                    mPhone.getSubscription() == 0 ? Settings.Global.DATA_ROAMING
+                            : Settings.Global.DATA_ROAMING_2) != 0;
+        } catch (SettingNotFoundException snfe) {
+            return false;
+        }
+    }
+
+    private void handleDataOnRoamingChange() {
+        if (mPhone.getServiceState().getRoaming()) {
+            if (getDataOnRoamingEnabled()) {
+                resetAllRetryCounts();
+            }
+            sendMessage(obtainMessage(DctConstants.EVENT_ROAMING_ON));
+        }
+    }
+
+    // abstract methods
+    protected abstract String getActionIntentReconnectAlarm();
+    protected abstract String getActionIntentDataStallAlarm();
+    protected abstract void restartRadio();
+    protected abstract void log(String s);
+    protected abstract void loge(String s);
+    protected abstract boolean isDataAllowed();
+    protected abstract boolean isApnTypeAvailable(String type);
+    public    abstract DctConstants.State getState(String apnType);
+    protected abstract void setState(DctConstants.State s);
+    protected abstract void gotoIdleAndNotifyDataConnection(String reason);
+
+    protected abstract boolean onTrySetupData(String reason);
+    protected abstract void onRoamingOff();
+    protected abstract void onRoamingOn();
+    protected abstract void onRadioAvailable();
+    protected abstract void onRadioOffOrNotAvailable();
+    protected abstract void onDataSetupComplete(AsyncResult ar);
+    protected abstract void onDisconnectDone(int connId, AsyncResult ar);
+    protected abstract void onVoiceCallStarted();
+    protected abstract void onVoiceCallEnded();
+    protected abstract void onCleanUpConnection(boolean tearDown, int apnId, String reason);
+    protected abstract void onCleanUpAllConnections(String cause);
+    protected abstract boolean isDataPossible(String apnType);
+    protected abstract void onUpdateIcc();
+    protected abstract void clearTetheredStateOnStatus();
+    /* If multiple calls (mms, supl etc) cannot be supported at the same time
+     * (e.g: MPDN not supported), disconnect a lower priority call
+     */
+    protected abstract boolean disconnectOneLowerPriorityCall(String apnType);
+
+    @Override
+    public void handleMessage(Message msg) {
+        switch (msg.what) {
+            case AsyncChannel.CMD_CHANNEL_DISCONNECTED: {
+                log("DISCONNECTED_CONNECTED: msg=" + msg);
+                DataConnectionAc dcac = (DataConnectionAc) msg.obj;
+                mDataConnectionAsyncChannels.remove(dcac.dataConnection.getDataConnectionId());
+                dcac.disconnected();
+                break;
+            }
+            case DctConstants.EVENT_ENABLE_NEW_APN:
+                onEnableApn(msg.arg1, msg.arg2);
+                break;
+
+            case DctConstants.EVENT_TRY_SETUP_DATA:
+                String reason = null;
+                if (msg.obj instanceof String) {
+                    reason = (String) msg.obj;
+                }
+                onTrySetupData(reason);
+                break;
+
+            case DctConstants.EVENT_DATA_STALL_ALARM:
+                onDataStallAlarm(msg.arg1);
+                break;
+
+            case DctConstants.EVENT_ROAMING_OFF:
+                if (getDataOnRoamingEnabled() == false) {
+                    resetAllRetryCounts();
+                }
+                onRoamingOff();
+                break;
+
+            case DctConstants.EVENT_ROAMING_ON:
+                onRoamingOn();
+                break;
+
+            case DctConstants.EVENT_RADIO_AVAILABLE:
+                onRadioAvailable();
+                break;
+
+            case DctConstants.EVENT_RADIO_OFF_OR_NOT_AVAILABLE:
+                onRadioOffOrNotAvailable();
+                break;
+
+            case DctConstants.EVENT_DATA_SETUP_COMPLETE:
+                mCidActive = msg.arg1;
+                onDataSetupComplete((AsyncResult) msg.obj);
+                break;
+
+            case DctConstants.EVENT_DISCONNECT_DONE:
+                log("DataConnectoinTracker.handleMessage: EVENT_DISCONNECT_DONE msg=" + msg);
+                onDisconnectDone(msg.arg1, (AsyncResult) msg.obj);
+                break;
+
+            case DctConstants.EVENT_VOICE_CALL_STARTED:
+                onVoiceCallStarted();
+                break;
+
+            case DctConstants.EVENT_VOICE_CALL_ENDED:
+                onVoiceCallEnded();
+                break;
+
+            case DctConstants.EVENT_CLEAN_UP_ALL_CONNECTIONS: {
+                onCleanUpAllConnections((String) msg.obj);
+                break;
+            }
+            case DctConstants.EVENT_CLEAN_UP_CONNECTION: {
+                boolean tearDown = (msg.arg1 == 0) ? false : true;
+                onCleanUpConnection(tearDown, msg.arg2, (String) msg.obj);
+                break;
+            }
+            case DctConstants.EVENT_SET_INTERNAL_DATA_ENABLE: {
+                boolean enabled = (msg.arg1 == DctConstants.ENABLED) ? true : false;
+                onSetInternalDataEnabled(enabled);
+                break;
+            }
+            case DctConstants.EVENT_RESET_DONE: {
+                if (DBG) log("EVENT_RESET_DONE");
+                onResetDone((AsyncResult) msg.obj);
+                break;
+            }
+            case DctConstants.CMD_SET_USER_DATA_ENABLE: {
+                final boolean enabled = (msg.arg1 == DctConstants.ENABLED) ? true : false;
+                if (DBG) log("CMD_SET_USER_DATA_ENABLE enabled=" + enabled);
+                onSetUserDataEnabled(enabled);
+                break;
+            }
+            case DctConstants.CMD_SET_DEPENDENCY_MET: {
+                boolean met = (msg.arg1 == DctConstants.ENABLED) ? true : false;
+                if (DBG) log("CMD_SET_DEPENDENCY_MET met=" + met);
+                Bundle bundle = msg.getData();
+                if (bundle != null) {
+                    String apnType = (String)bundle.get(DctConstants.APN_TYPE_KEY);
+                    if (apnType != null) {
+                        onSetDependencyMet(apnType, met);
+                    }
+                }
+                break;
+            }
+            case DctConstants.CMD_SET_POLICY_DATA_ENABLE: {
+                final boolean enabled = (msg.arg1 == DctConstants.ENABLED) ? true : false;
+                onSetPolicyDataEnabled(enabled);
+                break;
+            }
+            case DctConstants.EVENT_ICC_CHANGED:
+                onUpdateIcc();
+                break;
+            case DctConstants.EVENT_TETHERED_MODE_STATE_CHANGED:
+                onTetheredModeStateChanged((AsyncResult) msg.obj);
+                break;
+            default:
+                Log.e("DATA", "Unidentified event msg=" + msg);
+                break;
+        }
+    }
+
+    /**
+     * Report on whether data connectivity is enabled
+     *
+     * @return {@code false} if data connectivity has been explicitly disabled,
+     *         {@code true} otherwise.
+     */
+    public boolean getAnyDataEnabled() {
+        final boolean result;
+        synchronized (mDataEnabledLock) {
+            result = (mInternalDataEnabled && mUserDataEnabled && sPolicyDataEnabled
+                    && (enabledCount != 0));
+        }
+        if (!result && DBG) log("getAnyDataEnabled " + result);
+        return result;
+    }
+
+    protected boolean isEmergency() {
+        final boolean result;
+        synchronized (mDataEnabledLock) {
+            result = mPhone.isInEcm() || mPhone.isInEmergencyCall();
+        }
+        log("isEmergency: result=" + result);
+        return result;
+    }
+
+    protected int apnTypeToId(String type) {
+        if (TextUtils.equals(type, PhoneConstants.APN_TYPE_DEFAULT)) {
+            return DctConstants.APN_DEFAULT_ID;
+        } else if (TextUtils.equals(type, PhoneConstants.APN_TYPE_MMS)) {
+            return DctConstants.APN_MMS_ID;
+        } else if (TextUtils.equals(type, PhoneConstants.APN_TYPE_SUPL)) {
+            return DctConstants.APN_SUPL_ID;
+        } else if (TextUtils.equals(type, PhoneConstants.APN_TYPE_DUN)) {
+            return DctConstants.APN_DUN_ID;
+        } else if (TextUtils.equals(type, PhoneConstants.APN_TYPE_HIPRI)) {
+            return DctConstants.APN_HIPRI_ID;
+        } else if (TextUtils.equals(type, PhoneConstants.APN_TYPE_IMS)) {
+            return DctConstants.APN_IMS_ID;
+        } else if (TextUtils.equals(type, PhoneConstants.APN_TYPE_FOTA)) {
+            return DctConstants.APN_FOTA_ID;
+        } else if (TextUtils.equals(type, PhoneConstants.APN_TYPE_CBS)) {
+            return DctConstants.APN_CBS_ID;
+        } else if (TextUtils.equals(type, PhoneConstants.APN_TYPE_DM)) {
+            return DctConstants.APN_DM_ID;
+        } else {
+            return DctConstants.APN_INVALID_ID;
+        }
+    }
+
+    protected String apnIdToType(int id) {
+        switch (id) {
+        case DctConstants.APN_DEFAULT_ID:
+            return PhoneConstants.APN_TYPE_DEFAULT;
+        case DctConstants.APN_MMS_ID:
+            return PhoneConstants.APN_TYPE_MMS;
+        case DctConstants.APN_SUPL_ID:
+            return PhoneConstants.APN_TYPE_SUPL;
+        case DctConstants.APN_DUN_ID:
+            return PhoneConstants.APN_TYPE_DUN;
+        case DctConstants.APN_HIPRI_ID:
+            return PhoneConstants.APN_TYPE_HIPRI;
+        case DctConstants.APN_IMS_ID:
+            return PhoneConstants.APN_TYPE_IMS;
+        case DctConstants.APN_FOTA_ID:
+            return PhoneConstants.APN_TYPE_FOTA;
+        case DctConstants.APN_CBS_ID:
+            return PhoneConstants.APN_TYPE_CBS;
+        case DctConstants.APN_DM_ID:
+            return PhoneConstants.APN_TYPE_DM;
+        default:
+            log("Unknown id (" + id + ") in apnIdToType");
+            return PhoneConstants.APN_TYPE_DEFAULT;
+        }
+    }
+
+    protected LinkProperties getLinkProperties(String apnType) {
+        int id = apnTypeToId(apnType);
+
+        if (isApnIdEnabled(id)) {
+            // TODO - remove this cdma-only hack and support multiple DCs.
+            DataConnectionAc dcac = mDataConnectionAsyncChannels.get(0);
+            return dcac.getLinkPropertiesSync();
+        } else {
+            return new LinkProperties();
+        }
+    }
+
+    protected LinkCapabilities getLinkCapabilities(String apnType) {
+        int id = apnTypeToId(apnType);
+        if (isApnIdEnabled(id)) {
+            // TODO - remove this cdma-only hack and support multiple DCs.
+            DataConnectionAc dcac = mDataConnectionAsyncChannels.get(0);
+            return dcac.getLinkCapabilitiesSync();
+        } else {
+            return new LinkCapabilities();
+        }
+    }
+
+    // tell all active apns of the current condition
+    protected void notifyDataConnection(String reason) {
+        for (int id = 0; id < DctConstants.APN_NUM_TYPES; id++) {
+            if (dataEnabled[id]) {
+                mPhone.notifyDataConnection(reason, apnIdToType(id));
+            }
+        }
+        notifyOffApnsOfAvailability(reason);
+    }
+
+    // a new APN has gone active and needs to send events to catch up with the
+    // current condition
+    private void notifyApnIdUpToCurrent(String reason, int apnId) {
+        switch (mState) {
+            case IDLE:
+            case INITING:
+                break;
+            case CONNECTING:
+            case SCANNING:
+                mPhone.notifyDataConnection(reason, apnIdToType(apnId),
+                        PhoneConstants.DataState.CONNECTING);
+                break;
+            case CONNECTED:
+            case DISCONNECTING:
+                mPhone.notifyDataConnection(reason, apnIdToType(apnId),
+                        PhoneConstants.DataState.CONNECTING);
+                mPhone.notifyDataConnection(reason, apnIdToType(apnId),
+                        PhoneConstants.DataState.CONNECTED);
+                break;
+        }
+    }
+
+    // since we normally don't send info to a disconnected APN, we need to do this specially
+    private void notifyApnIdDisconnected(String reason, int apnId) {
+        mPhone.notifyDataConnection(reason, apnIdToType(apnId),
+                PhoneConstants.DataState.DISCONNECTED);
+    }
+
+    // disabled apn's still need avail/unavail notificiations - send them out
+    protected void notifyOffApnsOfAvailability(String reason) {
+        if (DBG) log("notifyOffApnsOfAvailability - reason= " + reason);
+        for (int id = 0; id < DctConstants.APN_NUM_TYPES; id++) {
+            if (!isApnIdEnabled(id)) {
+                notifyApnIdDisconnected(reason, id);
+            }
+        }
+    }
+
+    public boolean isApnTypeEnabled(String apnType) {
+        if (apnType == null) {
+            return false;
+        } else {
+            return isApnIdEnabled(apnTypeToId(apnType));
+        }
+    }
+
+    protected synchronized boolean isApnIdEnabled(int id) {
+        if (id != DctConstants.APN_INVALID_ID) {
+            return dataEnabled[id];
+        }
+        return false;
+    }
+
+    /**
+     * Ensure that we are connected to an APN of the specified type.
+     *
+     * @param type the APN type (currently the only valid values are
+     *            {@link Phone#APN_TYPE_MMS} and {@link Phone#APN_TYPE_SUPL})
+     * @return Success is indicated by {@code Phone.APN_ALREADY_ACTIVE} or
+     *         {@code Phone.APN_REQUEST_STARTED}. In the latter case, a
+     *         broadcast will be sent by the ConnectivityManager when a
+     *         connection to the APN has been established.
+     */
+    public synchronized int enableApnType(String type) {
+        int id = apnTypeToId(type);
+        if (id == DctConstants.APN_INVALID_ID) {
+            return PhoneConstants.APN_REQUEST_FAILED;
+        }
+
+        if (DBG) {
+            log("enableApnType(" + type + "), isApnTypeActive = " + isApnTypeActive(type)
+                    + ", isApnIdEnabled =" + isApnIdEnabled(id) + " and state = " + mState);
+        }
+
+        if (!isApnTypeAvailable(type)) {
+            if (DBG) log("type not available");
+            return PhoneConstants.APN_TYPE_NOT_AVAILABLE;
+        }
+
+        if (isApnIdEnabled(id)) {
+            return PhoneConstants.APN_ALREADY_ACTIVE;
+        } else {
+            setEnabled(id, true);
+        }
+        return PhoneConstants.APN_REQUEST_STARTED;
+    }
+
+    /**
+     * The APN of the specified type is no longer needed. Ensure that if use of
+     * the default APN has not been explicitly disabled, we are connected to the
+     * default APN.
+     *
+     * @param type the APN type. The only valid values are currently
+     *            {@link Phone#APN_TYPE_MMS} and {@link Phone#APN_TYPE_SUPL}.
+     * @return Success is indicated by {@code PhoneConstants.APN_ALREADY_ACTIVE} or
+     *         {@code PhoneConstants.APN_REQUEST_STARTED}. In the latter case, a
+     *         broadcast will be sent by the ConnectivityManager when a
+     *         connection to the APN has been disconnected. A {@code
+     *         PhoneConstants.APN_REQUEST_FAILED} is returned if the type parameter is
+     *         invalid or if the apn wasn't enabled.
+     */
+    public synchronized int disableApnType(String type) {
+        if (DBG) log("disableApnType(" + type + ")");
+        int id = apnTypeToId(type);
+        if (id == DctConstants.APN_INVALID_ID) {
+            return PhoneConstants.APN_REQUEST_FAILED;
+        }
+        if (isApnIdEnabled(id)) {
+            setEnabled(id, false);
+            if (isApnTypeActive(PhoneConstants.APN_TYPE_DEFAULT)) {
+                if (dataEnabled[DctConstants.APN_DEFAULT_ID]) {
+                    return PhoneConstants.APN_ALREADY_ACTIVE;
+                } else {
+                    return PhoneConstants.APN_REQUEST_STARTED;
+                }
+            } else {
+                return PhoneConstants.APN_REQUEST_STARTED;
+            }
+        } else {
+            return PhoneConstants.APN_REQUEST_FAILED;
+        }
+    }
+
+    protected void setEnabled(int id, boolean enable) {
+        if (DBG) {
+            log("setEnabled(" + id + ", " + enable + ") with old state = " + dataEnabled[id]
+                    + " and enabledCount = " + enabledCount);
+        }
+        Message msg = obtainMessage(DctConstants.EVENT_ENABLE_NEW_APN);
+        msg.arg1 = id;
+        msg.arg2 = (enable ? DctConstants.ENABLED : DctConstants.DISABLED);
+        sendMessage(msg);
+    }
+
+    protected void onEnableApn(int apnId, int enabled) {
+        if (DBG) {
+            log("EVENT_APN_ENABLE_REQUEST apnId=" + apnId + ", apnType=" + apnIdToType(apnId) +
+                    ", enabled=" + enabled + ", dataEnabled = " + dataEnabled[apnId] +
+                    ", enabledCount = " + enabledCount + ", isApnTypeActive = " +
+                    isApnTypeActive(apnIdToType(apnId)));
+        }
+        if (enabled == DctConstants.ENABLED) {
+            synchronized (this) {
+                if (!dataEnabled[apnId]) {
+                    dataEnabled[apnId] = true;
+                    enabledCount++;
+                }
+            }
+            String type = apnIdToType(apnId);
+            if (!isApnTypeActive(type)) {
+                mRequestedApnType = type;
+                onEnableNewApn();
+            } else {
+                notifyApnIdUpToCurrent(Phone.REASON_APN_SWITCHED, apnId);
+            }
+        } else {
+            // disable
+            boolean didDisable = false;
+            synchronized (this) {
+                if (dataEnabled[apnId]) {
+                    dataEnabled[apnId] = false;
+                    enabledCount--;
+                    didDisable = true;
+                }
+            }
+            if (didDisable) {
+                if ((enabledCount == 0) || (apnId == DctConstants.APN_DUN_ID)) {
+                    mRequestedApnType = PhoneConstants.APN_TYPE_DEFAULT;
+                    onCleanUpConnection(true, apnId, Phone.REASON_DATA_DISABLED);
+                }
+
+                // send the disconnect msg manually, since the normal route wont send
+                // it (it's not enabled)
+                notifyApnIdDisconnected(Phone.REASON_DATA_DISABLED, apnId);
+                if (dataEnabled[DctConstants.APN_DEFAULT_ID] == true
+                        && !isApnTypeActive(PhoneConstants.APN_TYPE_DEFAULT)) {
+                    // TODO - this is an ugly way to restore the default conn - should be done
+                    // by a real contention manager and policy that disconnects the lower pri
+                    // stuff as enable requests come in and pops them back on as we disable back
+                    // down to the lower pri stuff
+                    mRequestedApnType = PhoneConstants.APN_TYPE_DEFAULT;
+                    onEnableNewApn();
+                }
+            }
+        }
+    }
+
+    /**
+     * Called when we switch APNs.
+     *
+     * mRequestedApnType is set prior to call
+     * To be overridden.
+     */
+    protected void onEnableNewApn() {
+    }
+
+    /**
+     * Called when EVENT_RESET_DONE is received so goto
+     * IDLE state and send notifications to those interested.
+     *
+     * TODO - currently unused.  Needs to be hooked into DataConnection cleanup
+     * TODO - needs to pass some notion of which connection is reset..
+     */
+    protected void onResetDone(AsyncResult ar) {
+        if (DBG) log("EVENT_RESET_DONE");
+        String reason = null;
+        if (ar.userObj instanceof String) {
+            reason = (String) ar.userObj;
+        }
+        gotoIdleAndNotifyDataConnection(reason);
+    }
+
+    /**
+     * Prevent mobile data connections from being established, or once again
+     * allow mobile data connections. If the state toggles, then either tear
+     * down or set up data, as appropriate to match the new state.
+     *
+     * @param enable indicates whether to enable ({@code true}) or disable (
+     *            {@code false}) data
+     * @return {@code true} if the operation succeeded
+     */
+    public boolean setInternalDataEnabled(boolean enable) {
+        if (DBG)
+            log("setInternalDataEnabled(" + enable + ")");
+
+        Message msg = obtainMessage(DctConstants.EVENT_SET_INTERNAL_DATA_ENABLE);
+        msg.arg1 = (enable ? DctConstants.ENABLED : DctConstants.DISABLED);
+        sendMessage(msg);
+        return true;
+    }
+
+    protected void onSetInternalDataEnabled(boolean enabled) {
+        synchronized (mDataEnabledLock) {
+            mInternalDataEnabled = enabled;
+            if (enabled) {
+                log("onSetInternalDataEnabled: changed to enabled, try to setup data call");
+                resetAllRetryCounts();
+                onTrySetupData(Phone.REASON_DATA_ENABLED);
+            } else {
+                log("onSetInternalDataEnabled: changed to disabled, cleanUpAllConnections");
+                cleanUpAllConnections(null);
+            }
+        }
+    }
+
+    public void cleanUpAllConnections(String cause) {
+        Message msg = obtainMessage(DctConstants.EVENT_CLEAN_UP_ALL_CONNECTIONS);
+        msg.obj = cause;
+        sendMessage(msg);
+    }
+
+    public abstract boolean isDisconnected();
+
+    protected void onSetUserDataEnabled(boolean enabled) {
+        synchronized (mDataEnabledLock) {
+            final boolean prevEnabled = getAnyDataEnabled();
+            if (mUserDataEnabled != enabled) {
+                mUserDataEnabled = enabled;
+                Settings.Global.putInt(mPhone.getContext().getContentResolver(),
+                        Settings.Global.MOBILE_DATA, enabled ? 1 : 0);
+                if (getDataOnRoamingEnabled() == false &&
+                        mPhone.getServiceState().getRoaming() == true) {
+                    if (enabled) {
+                        notifyOffApnsOfAvailability(Phone.REASON_ROAMING_ON);
+                    } else {
+                        notifyOffApnsOfAvailability(Phone.REASON_DATA_DISABLED);
+                    }
+                }
+                if (prevEnabled != getAnyDataEnabled()) {
+                    if (!prevEnabled) {
+                        resetAllRetryCounts();
+                        onTrySetupData(Phone.REASON_DATA_ENABLED);
+                    } else {
+                        onCleanUpAllConnections(Phone.REASON_DATA_DISABLED);
+                    }
+                }
+            }
+        }
+    }
+
+    protected void onSetDependencyMet(String apnType, boolean met) {
+    }
+
+    protected void onSetPolicyDataEnabled(boolean enabled) {
+        synchronized (mDataEnabledLock) {
+            final boolean prevEnabled = getAnyDataEnabled();
+            if (sPolicyDataEnabled != enabled) {
+                sPolicyDataEnabled = enabled;
+                if (prevEnabled != getAnyDataEnabled()) {
+                    if (!prevEnabled) {
+                        resetAllRetryCounts();
+                        onTrySetupData(Phone.REASON_DATA_ENABLED);
+                    } else {
+                        onCleanUpAllConnections(Phone.REASON_DATA_DISABLED);
+                    }
+                }
+            }
+        }
+    }
+
+    /* Return the list of ApnContexts based on their priorities */
+    protected List<ApnContext> getPrioritySortedApnContextList() {
+
+        ArrayList<ApnContext> sortedList = new ArrayList<ApnContext>();
+
+        /*
+         *  Get the prioritized enumerated APN Types and retrieve the APN
+         *  context associated with it from the list of APN contexts
+         */
+        Iterator apnTypes = mApnPriorities.keySet().iterator();
+        while(apnTypes.hasNext()) {
+            ApnContext apnContext = mApnContexts.get(apnTypes.next());
+            if (apnContext != null)
+                sortedList.add(apnContext);
+        }
+
+        return sortedList;
+    }
+
+    protected String getReryConfig(boolean forDefault) {
+        int nt = mPhone.getServiceState().getNetworkType();
+
+        if ((nt == TelephonyManager.NETWORK_TYPE_CDMA) ||
+            (nt == TelephonyManager.NETWORK_TYPE_1xRTT) ||
+            (nt == TelephonyManager.NETWORK_TYPE_EVDO_0) ||
+            (nt == TelephonyManager.NETWORK_TYPE_EVDO_A) ||
+            (nt == TelephonyManager.NETWORK_TYPE_EVDO_B) ||
+            (nt == TelephonyManager.NETWORK_TYPE_EHRPD)) {
+            // CDMA variant
+            return SystemProperties.get("ro.cdma.data_retry_config");
+        } else {
+            // Use GSM varient for all others.
+            if (forDefault) {
+                return SystemProperties.get("ro.gsm.data_retry_config");
+            } else {
+                return SystemProperties.get("ro.gsm.2nd_data_retry_config");
+            }
+        }
+    }
+
+    private void onTetheredModeStateChanged(AsyncResult ar) {
+        int[] ret = (int[]) ar.result;
+
+        if (ret == null || ret.length != 1) {
+            if (DBG)
+                log("Error: Invalid Tethered mode received");
+            return;
+        }
+
+        int mode = ret[0];
+        if (DBG)
+            log("onTetheredModeStateChanged: mode:" + mode);
+
+        switch (mode) {
+        case RILConstants.RIL_TETHERED_MODE_ON:
+            // Indicates that an internal data call was created in the modem.
+            if (DBG)
+                log("Unsol Indication: RIL_TETHERED_MODE_ON");
+            break;
+        case RILConstants.RIL_TETHERED_MODE_OFF:
+            if (DBG)
+                log("Unsol Indication: RIL_TETHERED_MODE_OFF");
+            /*
+             * This indicates that an internal modem data call (e.g. tethered)
+             * had ended. Reset the retry count for all Data Connections and
+             * attempt to bring up all data calls
+             */
+            resetAllRetryCounts();
+            clearTetheredStateOnStatus();
+            sendMessage(obtainMessage(DctConstants.EVENT_TRY_SETUP_DATA, 0, 0,
+                    Phone.REASON_TETHERED_MODE_STATE_CHANGED));
+            break;
+        default:
+            if (DBG)
+            log("Error: Invalid Tethered mode:" + mode);
+        }
+    }
+
+    protected void resetAllRetryCounts() {
+        for (ApnContext ac : mApnContexts.values()) {
+            ac.setRetryCount(0);
+        }
+        for (DataConnection dc : mDataConnections.values()) {
+            dc.resetRetryCount();
+        }
+    }
+
+    protected void resetPollStats() {
+        mTxPkts = -1;
+        mRxPkts = -1;
+        mNetStatPollPeriod = POLL_NETSTAT_MILLIS;
+    }
+
+    protected abstract DctConstants.State getOverallState();
+
+    protected void startNetStatPoll() {
+        if (getOverallState() == DctConstants.State.CONNECTED && mNetStatPollEnabled == false) {
+            if (DBG) log("startNetStatPoll");
+            resetPollStats();
+            mNetStatPollEnabled = true;
+            mPollNetStat.run();
+        }
+    }
+
+    protected void stopNetStatPoll() {
+        mNetStatPollEnabled = false;
+        removeCallbacks(mPollNetStat);
+        if (DBG) log("stopNetStatPoll");
+    }
+
+    public void updateDataActivity() {
+        long sent, received;
+
+        DctConstants.Activity newActivity;
+
+        TxRxSum preTxRxSum = new TxRxSum(mTxPkts, mRxPkts);
+        TxRxSum curTxRxSum = new TxRxSum();
+        curTxRxSum.updateTxRxSum();
+        mTxPkts = curTxRxSum.txPkts;
+        mRxPkts = curTxRxSum.rxPkts;
+
+        if (VDBG) {
+            log("updateDataActivity: curTxRxSum=" + curTxRxSum + " preTxRxSum=" + preTxRxSum);
+        }
+
+        if (mNetStatPollEnabled && (preTxRxSum.txPkts > 0 || preTxRxSum.rxPkts > 0)) {
+            sent = mTxPkts - preTxRxSum.txPkts;
+            received = mRxPkts - preTxRxSum.rxPkts;
+
+            if (VDBG)
+                log("updateDataActivity: sent=" + sent + " received=" + received);
+            if (sent > 0 && received > 0) {
+                newActivity = DctConstants.Activity.DATAINANDOUT;
+            } else if (sent > 0 && received == 0) {
+                newActivity = DctConstants.Activity.DATAOUT;
+            } else if (sent == 0 && received > 0) {
+                newActivity = DctConstants.Activity.DATAIN;
+            } else {
+                newActivity = (mActivity == DctConstants.Activity.DORMANT) ?
+                        mActivity : DctConstants.Activity.NONE;
+            }
+
+            if (mActivity != newActivity && mIsScreenOn) {
+                if (VDBG)
+                    log("updateDataActivity: newActivity=" + newActivity);
+                mActivity = newActivity;
+                mPhone.notifyDataActivity();
+            }
+        }
+    }
+
+    // Recovery action taken in case of data stall
+    protected static class RecoveryAction {
+        public static final int GET_DATA_CALL_LIST      = 0;
+        public static final int CLEANUP                 = 1;
+        public static final int REREGISTER              = 2;
+        public static final int RADIO_RESTART           = 3;
+        public static final int RADIO_RESTART_WITH_PROP = 4;
+
+        private static boolean isAggressiveRecovery(int value) {
+            return ((value == RecoveryAction.CLEANUP) ||
+                    (value == RecoveryAction.REREGISTER) ||
+                    (value == RecoveryAction.RADIO_RESTART) ||
+                    (value == RecoveryAction.RADIO_RESTART_WITH_PROP));
+        }
+    }
+
+    public int getRecoveryAction() {
+        int action = Settings.System.getInt(mPhone.getContext().getContentResolver(),
+                "radio.data.stall.recovery.action", RecoveryAction.GET_DATA_CALL_LIST);
+        if (VDBG) log("getRecoveryAction: " + action);
+        return action;
+    }
+    public void putRecoveryAction(int action) {
+        Settings.System.putInt(mPhone.getContext().getContentResolver(),
+                "radio.data.stall.recovery.action", action);
+        if (VDBG) log("putRecoveryAction: " + action);
+    }
+
+    protected boolean isConnected() {
+        return false;
+    }
+
+    protected void doRecovery() {
+        if (getOverallState() == DctConstants.State.CONNECTED) {
+            // Go through a series of recovery steps, each action transitions to the next action
+            int recoveryAction = getRecoveryAction();
+            switch (recoveryAction) {
+            case RecoveryAction.GET_DATA_CALL_LIST:
+                EventLog.writeEvent(EventLogTags.DATA_STALL_RECOVERY_GET_DATA_CALL_LIST,
+                        mSentSinceLastRecv);
+                if (DBG) log("doRecovery() get data call list");
+                mPhone.mCM.getDataCallList(obtainMessage(DctConstants.EVENT_DATA_STATE_CHANGED));
+                putRecoveryAction(RecoveryAction.CLEANUP);
+                break;
+            case RecoveryAction.CLEANUP:
+                EventLog.writeEvent(EventLogTags.DATA_STALL_RECOVERY_CLEANUP, mSentSinceLastRecv);
+                if (DBG) log("doRecovery() cleanup all connections");
+                cleanUpAllConnections(Phone.REASON_PDP_RESET);
+                putRecoveryAction(RecoveryAction.REREGISTER);
+                break;
+            case RecoveryAction.REREGISTER:
+                EventLog.writeEvent(EventLogTags.DATA_STALL_RECOVERY_REREGISTER,
+                        mSentSinceLastRecv);
+                if (DBG) log("doRecovery() re-register");
+                mPhone.getServiceStateTracker().reRegisterNetwork(null);
+                putRecoveryAction(RecoveryAction.RADIO_RESTART);
+                break;
+            case RecoveryAction.RADIO_RESTART:
+                EventLog.writeEvent(EventLogTags.DATA_STALL_RECOVERY_RADIO_RESTART,
+                        mSentSinceLastRecv);
+                if (DBG) log("restarting radio");
+                putRecoveryAction(RecoveryAction.RADIO_RESTART_WITH_PROP);
+                restartRadio();
+                break;
+            case RecoveryAction.RADIO_RESTART_WITH_PROP:
+                // This is in case radio restart has not recovered the data.
+                // It will set an additional "gsm.radioreset" property to tell
+                // RIL or system to take further action.
+                // The implementation of hard reset recovery action is up to OEM product.
+                // Once RADIO_RESET property is consumed, it is expected to set back
+                // to false by RIL.
+                EventLog.writeEvent(EventLogTags.DATA_STALL_RECOVERY_RADIO_RESTART_WITH_PROP, -1);
+                if (DBG) log("restarting radio with gsm.radioreset to true");
+                SystemProperties.set(RADIO_RESET_PROPERTY, "true");
+                // give 1 sec so property change can be notified.
+                try {
+                    Thread.sleep(1000);
+                } catch (InterruptedException e) {}
+                restartRadio();
+                putRecoveryAction(RecoveryAction.GET_DATA_CALL_LIST);
+                break;
+            default:
+                throw new RuntimeException("doRecovery: Invalid recoveryAction=" +
+                    recoveryAction);
+            }
+        }
+    }
+
+    private void updateDataStallInfo() {
+        long sent, received;
+
+        TxRxSum preTxRxSum = new TxRxSum(mDataStallTxRxSum);
+        mDataStallTxRxSum.updateTxRxSum();
+
+        if (VDBG) {
+            log("updateDataStallInfo: mDataStallTxRxSum=" + mDataStallTxRxSum +
+                    " preTxRxSum=" + preTxRxSum);
+        }
+
+        sent = mDataStallTxRxSum.txPkts - preTxRxSum.txPkts;
+        received = mDataStallTxRxSum.rxPkts - preTxRxSum.rxPkts;
+
+        if (RADIO_TESTS) {
+            if (SystemProperties.getBoolean("radio.test.data.stall", false)) {
+                log("updateDataStallInfo: radio.test.data.stall true received = 0;");
+                received = 0;
+            }
+        }
+        if ( sent > 0 && received > 0 ) {
+            if (VDBG) log("updateDataStallInfo: IN/OUT");
+            mSentSinceLastRecv = 0;
+            putRecoveryAction(RecoveryAction.GET_DATA_CALL_LIST);
+        } else if (sent > 0 && received == 0) {
+            if (mPhone.getState() == PhoneConstants.State.IDLE) {
+                mSentSinceLastRecv += sent;
+            } else {
+                mSentSinceLastRecv = 0;
+            }
+            if (DBG) {
+                log("updateDataStallInfo: OUT sent=" + sent +
+                        " mSentSinceLastRecv=" + mSentSinceLastRecv);
+            }
+        } else if (sent == 0 && received > 0) {
+            if (VDBG) log("updateDataStallInfo: IN");
+            mSentSinceLastRecv = 0;
+            putRecoveryAction(RecoveryAction.GET_DATA_CALL_LIST);
+        } else {
+            if (VDBG) log("updateDataStallInfo: NONE");
+        }
+    }
+
+    protected void onDataStallAlarm(int tag) {
+        if (mDataStallAlarmTag != tag) {
+            if (DBG) {
+                log("onDataStallAlarm: ignore, tag=" + tag + " expecting " + mDataStallAlarmTag);
+            }
+            return;
+        }
+        updateDataStallInfo();
+
+        int hangWatchdogTrigger = Settings.Global.getInt(mResolver,
+                Settings.Global.PDP_WATCHDOG_TRIGGER_PACKET_COUNT,
+                NUMBER_SENT_PACKETS_OF_HANG);
+
+        boolean suspectedStall = DATA_STALL_NOT_SUSPECTED;
+        if (mSentSinceLastRecv >= hangWatchdogTrigger) {
+            if (DBG) {
+                log("onDataStallAlarm: tag=" + tag + " do recovery action=" + getRecoveryAction());
+            }
+            suspectedStall = DATA_STALL_SUSPECTED;
+            sendMessage(obtainMessage(DctConstants.EVENT_DO_RECOVERY));
+        } else {
+            if (VDBG) {
+                log("onDataStallAlarm: tag=" + tag + " Sent " + String.valueOf(mSentSinceLastRecv) +
+                    " pkts since last received, < watchdogTrigger=" + hangWatchdogTrigger);
+            }
+        }
+        startDataStallAlarm(suspectedStall);
+    }
+
+    protected void startDataStallAlarm(boolean suspectedStall) {
+        int nextAction = getRecoveryAction();
+        int delayInMs;
+
+        // If screen is on or data stall is currently suspected, set the alarm
+        // with an aggresive timeout.
+        if (mIsScreenOn || suspectedStall || RecoveryAction.isAggressiveRecovery(nextAction)) {
+            delayInMs = Settings.Global.getInt(mResolver,
+                                       Settings.Global.DATA_STALL_ALARM_AGGRESSIVE_DELAY_IN_MS,
+                                       DATA_STALL_ALARM_AGGRESSIVE_DELAY_IN_MS_DEFAULT);
+        } else {
+            delayInMs = Settings.Global.getInt(mResolver,
+                                       Settings.Global.DATA_STALL_ALARM_NON_AGGRESSIVE_DELAY_IN_MS,
+                                       DATA_STALL_ALARM_NON_AGGRESSIVE_DELAY_IN_MS_DEFAULT);
+        }
+
+        mDataStallAlarmTag += 1;
+        if (VDBG) {
+            log("startDataStallAlarm: tag=" + mDataStallAlarmTag +
+                    " delay=" + (delayInMs / 1000) + "s");
+        }
+        AlarmManager am =
+            (AlarmManager) mPhone.getContext().getSystemService(Context.ALARM_SERVICE);
+
+        Intent intent = new Intent(getActionIntentDataStallAlarm());
+        intent.putExtra(DATA_STALL_ALARM_TAG_EXTRA, mDataStallAlarmTag);
+        mDataStallAlarmIntent = PendingIntent.getBroadcast(mPhone.getContext(), 0, intent,
+                PendingIntent.FLAG_UPDATE_CURRENT);
+        am.set(AlarmManager.ELAPSED_REALTIME, SystemClock.elapsedRealtime() + delayInMs,
+               mDataStallAlarmIntent);
+    }
+
+    protected void stopDataStallAlarm() {
+        AlarmManager am =
+            (AlarmManager) mPhone.getContext().getSystemService(Context.ALARM_SERVICE);
+
+        if (VDBG) {
+            log("stopDataStallAlarm: current tag=" + mDataStallAlarmTag +
+                    " mDataStallAlarmIntent=" + mDataStallAlarmIntent);
+        }
+        mDataStallAlarmTag += 1;
+        if (mDataStallAlarmIntent != null) {
+            am.cancel(mDataStallAlarmIntent);
+            mDataStallAlarmIntent = null;
+        }
+    }
+
+    protected void restartDataStallAlarm() {
+        if (isConnected() == false) return;
+        // To be called on screen status change.
+        // Do not cancel the alarm if it is set with aggressive timeout.
+        int nextAction = getRecoveryAction();
+
+        if (RecoveryAction.isAggressiveRecovery(nextAction)) {
+            if (DBG) log("data stall recovery action is pending. not resetting the alarm.");
+            return;
+        }
+        stopDataStallAlarm();
+        startDataStallAlarm(DATA_STALL_NOT_SUSPECTED);
+    }
+
+    public void dump(FileDescriptor fd, PrintWriter pw, String[] args) {
+        pw.println("DataConnectionTracker:");
+        pw.println(" RADIO_TESTS=" + RADIO_TESTS);
+        pw.println(" mInternalDataEnabled=" + mInternalDataEnabled);
+        pw.println(" mUserDataEnabled=" + mUserDataEnabled);
+        pw.println(" sPolicyDataEnabed=" + sPolicyDataEnabled);
+        pw.println(" dataEnabled:");
+        for(int i=0; i < dataEnabled.length; i++) {
+            pw.printf("  dataEnabled[%d]=%b\n", i, dataEnabled[i]);
+        }
+        pw.flush();
+        pw.println(" enabledCount=" + enabledCount);
+        pw.println(" mRequestedApnType=" + mRequestedApnType);
+        pw.println(" mPhone=" + mPhone.getPhoneName());
+        pw.println(" mActivity=" + mActivity);
+        pw.println(" mState=" + mState);
+        pw.println(" mTxPkts=" + mTxPkts);
+        pw.println(" mRxPkts=" + mRxPkts);
+        pw.println(" mNetStatPollPeriod=" + mNetStatPollPeriod);
+        pw.println(" mNetStatPollEnabled=" + mNetStatPollEnabled);
+        pw.println(" mDataStallTxRxSum=" + mDataStallTxRxSum);
+        pw.println(" mDataStallAlarmTag=" + mDataStallAlarmTag);
+        pw.println(" mSentSinceLastRecv=" + mSentSinceLastRecv);
+        pw.println(" mNoRecvPollCount=" + mNoRecvPollCount);
+        pw.println(" mResolver=" + mResolver);
+        pw.println(" mIsWifiConnected=" + mIsWifiConnected);
+        pw.println(" mReconnectIntent=" + mReconnectIntent);
+        pw.println(" mCidActive=" + mCidActive);
+        pw.println(" mAutoAttachOnCreation=" + mAutoAttachOnCreation);
+        pw.println(" mIsScreenOn=" + mIsScreenOn);
+        pw.println(" mUniqueIdGenerator=" + mUniqueIdGenerator);
+        pw.flush();
+        pw.println(" ***************************************");
+        Set<Entry<Integer, DataConnection> > mDcSet = mDataConnections.entrySet();
+        pw.println(" mDataConnections: count=" + mDcSet.size());
+        for (Entry<Integer, DataConnection> entry : mDcSet) {
+            pw.printf(" *** mDataConnection[%d] \n", entry.getKey());
+            entry.getValue().dump(fd, pw, args);
+        }
+        pw.println(" ***************************************");
+        pw.flush();
+        Set<Entry<String, Integer>> mApnToDcIdSet = mApnToDataConnectionId.entrySet();
+        pw.println(" mApnToDataConnectonId size=" + mApnToDcIdSet.size());
+        for (Entry<String, Integer> entry : mApnToDcIdSet) {
+            pw.printf(" mApnToDataConnectonId[%s]=%d\n", entry.getKey(), entry.getValue());
+        }
+        pw.println(" ***************************************");
+        pw.flush();
+        if (mApnContexts != null) {
+            Set<Entry<String, ApnContext>> mApnContextsSet = mApnContexts.entrySet();
+            pw.println(" mApnContexts size=" + mApnContextsSet.size());
+            for (Entry<String, ApnContext> entry : mApnContextsSet) {
+                entry.getValue().dump(fd, pw, args);
+            }
+            pw.println(" ***************************************");
+        } else {
+            pw.println(" mApnContexts=null");
+        }
+        pw.flush();
+        pw.println(" mActiveApn=" + mActiveApn);
+        if (mAllApns != null) {
+            pw.println(" mAllApns size=" + mAllApns.size());
+            for (int i=0; i < mAllApns.size(); i++) {
+                pw.printf(" mAllApns[%d]: %s\n", i, mAllApns.get(i));
+            }
+            pw.flush();
+        } else {
+            pw.println(" mAllApns=null");
+        }
+        pw.println(" mPreferredApn=" + mPreferredApn);
+        pw.println(" mIsPsRestricted=" + mIsPsRestricted);
+        pw.println(" mIsDisposed=" + mIsDisposed);
+        pw.println(" mIntentReceiver=" + mIntentReceiver);
+        pw.println(" mDataRoamingSettingObserver=" + mDataRoamingSettingObserver);
+        pw.flush();
+    }
+}