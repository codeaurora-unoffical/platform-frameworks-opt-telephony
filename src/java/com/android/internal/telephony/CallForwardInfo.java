--- conflicted
+++ resolved
@@ -28,13 +28,10 @@
     private static final String TAG = "CallForwardInfo";
 
     @UnsupportedAppUsage
-<<<<<<< HEAD
-=======
     public CallForwardInfo() {
     }
 
     @UnsupportedAppUsage
->>>>>>> 38680c42
     public int             status;      /*1 = active, 0 = not active */
     @UnsupportedAppUsage
     public int             reason;      /* from TS 27.007 7.11 "reason" */
