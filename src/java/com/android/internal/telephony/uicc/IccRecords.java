--- conflicted
+++ resolved
@@ -1151,13 +1151,6 @@
     }
 
     /**
-<<<<<<< HEAD
-     * To get SMS capacity count on ICC card.
-     */
-    public int getSmsCapacityOnIcc() {
-        if (DBG) log("getSmsCapacityOnIcc: " + mSmsCountOnIcc);
-        return mSmsCountOnIcc;
-=======
      * Convert the spn display condition to a bitmask
      * {@link com.android.internal.telephony.uicc.IccRecords.CarrierNameDisplayConditionBitmask}.
      *
@@ -1193,7 +1186,14 @@
         }
 
         return carrierNameDisplayCondition;
->>>>>>> fb678b19
+    }
+
+    /**
+     * To get SMS capacity count on ICC card.
+     */
+    public int getSmsCapacityOnIcc() {
+        if (DBG) log("getSmsCapacityOnIcc: " + mSmsCountOnIcc);
+        return mSmsCountOnIcc;
     }
 
     public void dump(FileDescriptor fd, PrintWriter pw, String[] args) {
