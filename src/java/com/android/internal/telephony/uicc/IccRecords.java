--- conflicted
+++ resolved
@@ -913,12 +913,4 @@
         return (appState == AppState.APPSTATE_READY);
     }
 
-<<<<<<< HEAD
-    protected boolean isAppStateReady() {
-        AppState appState = mParentApp.getState();
-        if (DBG) log("isAppStateReady : appState = " + appState);
-        return (appState == AppState.APPSTATE_READY);
-    }
-=======
->>>>>>> 94f87ba9
 }