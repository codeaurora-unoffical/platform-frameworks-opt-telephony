/*
 * Copyright (C) 2012 The Android Open Source Project
 *
 * Licensed under the Apache License, Version 2.0 (the "License");
 * you may not use this file except in compliance with the License.
 * You may obtain a copy of the License at
 *
 *      http://www.apache.org/licenses/LICENSE-2.0
 *
 * Unless required by applicable law or agreed to in writing, software
 * distributed under the License is distributed on an "AS IS" BASIS,
 * WITHOUT WARRANTIES OR CONDITIONS OF ANY KIND, either express or implied.
 * See the License for the specific language governing permissions and
 * limitations under the License.
 */

package com.android.internal.telephony.uicc;

import static android.Manifest.permission.READ_PHONE_STATE;
import android.app.ActivityManagerNative;
import android.content.Context;
import android.content.Intent;
import android.os.AsyncResult;
import android.os.Handler;
import android.os.Message;
import android.os.Registrant;
import android.os.RegistrantList;
import android.os.SystemProperties;
import android.os.UserHandle;
import android.telephony.Rlog;
import android.telephony.ServiceState;
import android.telephony.TelephonyManager;

import com.android.internal.telephony.CommandsInterface;
import com.android.internal.telephony.IccCard;
import com.android.internal.telephony.IccCardConstants;
import com.android.internal.telephony.PhoneConstants;
import com.android.internal.telephony.RILConstants;
import com.android.internal.telephony.TelephonyIntents;
import com.android.internal.telephony.IccCardConstants.State;
import com.android.internal.telephony.cdma.CdmaSubscriptionSourceManager;
import com.android.internal.telephony.Phone;
import com.android.internal.telephony.PhoneFactory;
import com.android.internal.telephony.uicc.IccCardApplicationStatus.AppState;
import com.android.internal.telephony.uicc.IccCardApplicationStatus.PersoSubState;
import com.android.internal.telephony.uicc.IccCardStatus.CardState;
import com.android.internal.telephony.uicc.IccCardStatus.PinState;
import com.android.internal.telephony.uicc.UiccController;
import com.android.internal.telephony.uicc.RuimRecords;
<<<<<<< HEAD

=======
>>>>>>> 1fc4b8e7

import java.io.FileDescriptor;
import java.io.PrintWriter;

import static com.android.internal.telephony.TelephonyProperties.PROPERTY_SIM_STATE;

/**
 * @Deprecated use {@link UiccController}.getUiccCard instead.
 *
 * The Phone App assumes that there is only one icc card, and one icc application
 * available at a time. Moreover, it assumes such object (represented with IccCard)
 * is available all the time (whether {@link RILConstants#RIL_REQUEST_GET_SIM_STATUS} returned
 * or not, whether card has desired application or not, whether there really is a card in the
 * slot or not).
 *
 * UiccController, however, can handle multiple instances of icc objects (multiple
 * {@link UiccCardApplication}, multiple {@link IccFileHandler}, multiple {@link IccRecords})
 * created and destroyed dynamically during phone operation.
 *
 * This class implements the IccCard interface that is always available (right after default
 * phone object is constructed) to expose the current (based on voice radio technology)
 * application on the uicc card, so that external apps won't break.
 */

public class IccCardProxy extends Handler implements IccCard {
    private static final boolean DBG = true;
    private static final String LOG_TAG = "IccCardProxy";

    private static final int EVENT_RADIO_OFF_OR_UNAVAILABLE = 1;
    private static final int EVENT_RADIO_ON = 2;
    private static final int EVENT_ICC_CHANGED = 3;
    private static final int EVENT_ICC_ABSENT = 4;
    private static final int EVENT_ICC_LOCKED = 5;
    private static final int EVENT_APP_READY = 6;
    protected static final int EVENT_RECORDS_LOADED = 7;
    private static final int EVENT_IMSI_READY = 8;
    private static final int EVENT_PERSO_LOCKED = 9;
    private static final int EVENT_CDMA_SUBSCRIPTION_SOURCE_CHANGED = 11;

    protected final Object mLock = new Object();
    protected Context mContext;
    private CommandsInterface mCi;

    protected RegistrantList mAbsentRegistrants = new RegistrantList();
    private RegistrantList mPinLockedRegistrants = new RegistrantList();
    private RegistrantList mPersoLockedRegistrants = new RegistrantList();

    protected int mCurrentAppType = UiccController.APP_FAM_3GPP; //default to 3gpp?
    protected UiccController mUiccController = null;
    protected UiccCard mUiccCard = null;
    protected UiccCardApplication mUiccApplication = null;
    protected IccRecords mIccRecords = null;
    private CdmaSubscriptionSourceManager mCdmaSSM = null;
    private boolean mRadioOn = false;
    protected boolean mQuietMode = false; // when set to true IccCardProxy will not broadcast
                                        // ACTION_SIM_STATE_CHANGED intents
    private boolean mInitialized = false;
    private boolean mIsCardStatusAvailable = false;
<<<<<<< HEAD
    private State mExternalState = State.UNKNOWN;
=======
    protected State mExternalState = State.UNKNOWN;
    private PersoSubState mPersoSubState = PersoSubState.PERSOSUBSTATE_UNKNOWN;
>>>>>>> 1fc4b8e7

    public IccCardProxy(Context context, CommandsInterface ci) {
        log("Creating");
        mContext = context;
        mCi = ci;
        mCdmaSSM = CdmaSubscriptionSourceManager.getInstance(context,
                ci, this, EVENT_CDMA_SUBSCRIPTION_SOURCE_CHANGED, null);
        mUiccController = UiccController.getInstance();
        mUiccController.registerForIccChanged(this, EVENT_ICC_CHANGED, null);
        ci.registerForOn(this,EVENT_RADIO_ON, null);
        ci.registerForOffOrNotAvailable(this, EVENT_RADIO_OFF_OR_UNAVAILABLE, null);
        setExternalState(State.NOT_READY);
    }

    public void dispose() {
        synchronized (mLock) {
            log("Disposing");
            //Cleanup icc references
            mUiccController.unregisterForIccChanged(this);
            mUiccController = null;
            mCi.unregisterForOn(this);
            mCi.unregisterForOffOrNotAvailable(this);
            mCdmaSSM.dispose(this);
        }
    }

    /*
     * The card application that the external world sees will be based on the
     * voice radio technology only!
     */
    public void setVoiceRadioTech(int radioTech) {
        synchronized (mLock) {
            if (DBG) {
                log("Setting radio tech " + ServiceState.rilRadioTechnologyToString(radioTech));
            }
            if (ServiceState.isGsm(radioTech)) {
                mCurrentAppType = UiccController.APP_FAM_3GPP;
            } else if (ServiceState.isCdma(radioTech)){
                mCurrentAppType = UiccController.APP_FAM_3GPP2;
            } else {
                // If reported radio tech is unknown - we will have to guess
                mCurrentAppType = guessRadioTech();
                if (DBG) {
                    log("Radio tech is unknown. Guessed radio tech family is " + mCurrentAppType);
                }
            }
            updateQuietMode();
            updateActiveRecord();
        }
    }

    /**
     * This method sets the IccRecord, corresponding to the currently active
     * subscription, as the active record.
     */
<<<<<<< HEAD
    private void updateActiveRecord() {
=======
    protected void updateActiveRecord() {
>>>>>>> 1fc4b8e7
        log("updateActiveRecord app type = " + mCurrentAppType +
                "mIccRecords = " + mIccRecords);

        if (mIccRecords == null) {
            return;
        }

        if (mCurrentAppType == UiccController.APP_FAM_3GPP2) {
            int newSubscriptionSource = mCdmaSSM.getCdmaSubscriptionSource();
<<<<<<< HEAD
            // Allow both RUIM and CdmaLte from NV to trigger records
            // required
            if (newSubscriptionSource == CdmaSubscriptionSourceManager.SUBSCRIPTION_FROM_RUIM
                || ((PhoneFactory.getDefaultPhone().getLteOnCdmaMode()
                == PhoneConstants.LTE_ON_CDMA_TRUE) && (newSubscriptionSource == CdmaSubscriptionSourceManager.SUBSCRIPTION_FROM_NV))) {
=======
            if (newSubscriptionSource == CdmaSubscriptionSourceManager.SUBSCRIPTION_FROM_RUIM) {
>>>>>>> 1fc4b8e7
                // Set this as the Active record.
                log("Setting Ruim Record as active");
                mIccRecords.recordsRequired();
            }
        } else if (mCurrentAppType == UiccController.APP_FAM_3GPP) {
            log("Setting SIM Record as active");
            mIccRecords.recordsRequired();
<<<<<<< HEAD
=======
        }
    }

    /**
     * This function guesses radio tech family based on available uicc applications
     */
    private int guessRadioTech() {
        UiccCardApplication app =
                mUiccController.getUiccCardApplication(UiccController.APP_FAM_3GPP);
        if (app != null) {
            return UiccController.APP_FAM_3GPP;
        } else {
            return UiccController.APP_FAM_3GPP2;
>>>>>>> 1fc4b8e7
        }
    }

    /**
     * This function guesses radio tech family based on available uicc applications
     */
    private int guessRadioTech() {
        UiccCardApplication app =
                mUiccController.getUiccCardApplication(UiccController.APP_FAM_3GPP);
        if (app != null) {
            return UiccController.APP_FAM_3GPP;
        } else {
            return UiccController.APP_FAM_3GPP2;
        }
    }
    /**
     * In case of 3gpp2 we need to find out if subscription used is coming from
     * NV in which case we shouldn't broadcast any sim states changes.
     */
    private void updateQuietMode() {
        synchronized (mLock) {
            boolean oldQuietMode = mQuietMode;
            boolean newQuietMode;
            int cdmaSource = Phone.CDMA_SUBSCRIPTION_UNKNOWN;
            if (mCurrentAppType == UiccController.APP_FAM_3GPP) {
                newQuietMode = false;
                if (DBG) log("updateQuietMode: 3GPP subscription -> newQuietMode=" + newQuietMode);
            } else {
                cdmaSource = mCdmaSSM != null ?
                        mCdmaSSM.getCdmaSubscriptionSource() : Phone.CDMA_SUBSCRIPTION_UNKNOWN;

                newQuietMode = (cdmaSource == Phone.CDMA_SUBSCRIPTION_NV)
                        && (mCurrentAppType == UiccController.APP_FAM_3GPP2);
            }

            if (mQuietMode == false && newQuietMode == true) {
                // Last thing to do before switching to quiet mode is
                // broadcast ICC_READY
                log("Switching to QuietMode.");
                setExternalState(State.READY);
                mQuietMode = newQuietMode;
            } else if (mQuietMode == true && newQuietMode == false) {
                if (DBG) {
                    log("updateQuietMode: Switching out from QuietMode."
                            + " Force broadcast of current state=" + mExternalState);
                }
                mQuietMode = newQuietMode;
                setExternalState(mExternalState, true);
            }
            if (DBG) {
                log("updateQuietMode: QuietMode is " + mQuietMode + " (app_type="
                    + mCurrentAppType + " cdmaSource=" + cdmaSource + ")");
            }
            mInitialized = true;
            //Send EVENT_ICC_CHANGED only if it is already received atleast once from RIL.
            if (mIsCardStatusAvailable) sendMessage(obtainMessage(EVENT_ICC_CHANGED));
        }
    }

    @Override
    public void handleMessage(Message msg) {
        switch (msg.what) {
            case EVENT_RADIO_OFF_OR_UNAVAILABLE:
                mRadioOn = false;
                break;
            case EVENT_RADIO_ON:
                mRadioOn = true;
                if (!mInitialized) {
                    updateQuietMode();
                }
                break;
            case EVENT_ICC_CHANGED:
                mIsCardStatusAvailable = true;
                if (mInitialized) {
                    updateIccAvailability();
                }
                break;
            case EVENT_ICC_ABSENT:
                mAbsentRegistrants.notifyRegistrants();
                setExternalState(State.ABSENT);
                break;
            case EVENT_ICC_LOCKED:
                processLockedState();
                break;
            case EVENT_APP_READY:
                setExternalState(State.READY);
                break;
            case EVENT_RECORDS_LOADED:
                broadcastIccStateChangedIntent(IccCardConstants.INTENT_VALUE_ICC_LOADED, null);
                break;
            case EVENT_IMSI_READY:
                broadcastIccStateChangedIntent(IccCardConstants.INTENT_VALUE_ICC_IMSI, null);
                break;
            case EVENT_PERSO_LOCKED:
                mPersoSubState = mUiccApplication.getPersoSubState();
                mPersoLockedRegistrants.notifyRegistrants((AsyncResult)msg.obj);
                setExternalState(State.PERSO_LOCKED);
                break;
            case EVENT_CDMA_SUBSCRIPTION_SOURCE_CHANGED:
                updateQuietMode();
                updateActiveRecord();
                break;
            default:
                loge("Unhandled message with number: " + msg.what);
                break;
        }
    }

    protected void updateIccAvailability() {
        synchronized (mLock) {
            UiccCard newCard = mUiccController.getUiccCard();
            CardState state = CardState.CARDSTATE_ABSENT;
            UiccCardApplication newApp = null;
            IccRecords newRecords = null;
            if (newCard != null) {
                state = newCard.getCardState();
                newApp = newCard.getApplication(mCurrentAppType);
                if (newApp != null) {
                    newRecords = newApp.getIccRecords();
                }
            }

            if (mIccRecords != newRecords || mUiccApplication != newApp || mUiccCard != newCard) {
                if (DBG) log("Icc changed. Reregestering.");
                unregisterUiccCardEvents();
                mUiccCard = newCard;
                mUiccApplication = newApp;
                mIccRecords = newRecords;
                registerUiccCardEvents();
                updateActiveRecord();
            }

            updateExternalState();
        }
    }

    protected void HandleDetectedState() {
        setExternalState(State.UNKNOWN);
    }

    protected void updateExternalState() {
        if (mUiccCard == null || mUiccCard.getCardState() == CardState.CARDSTATE_ABSENT) {
            if (mRadioOn) {
                setExternalState(State.ABSENT);
            } else {
                setExternalState(State.NOT_READY);
            }
            return;
        }

        if (mUiccCard.getCardState() == CardState.CARDSTATE_ERROR) {
            setExternalState(State.CARD_IO_ERROR);
            return;
        }

        if (mUiccApplication == null) {
            setExternalState(State.NOT_READY);
            return;
        }

        switch (mUiccApplication.getState()) {
            case APPSTATE_UNKNOWN:
                setExternalState(State.UNKNOWN);
                break;
            case APPSTATE_DETECTED:
                HandleDetectedState();
                break;
            case APPSTATE_PIN:
                setExternalState(State.PIN_REQUIRED);
                break;
            case APPSTATE_PUK:
                setExternalState(State.PUK_REQUIRED);
                break;
            case APPSTATE_SUBSCRIPTION_PERSO:
                if (mUiccApplication.isPersoLocked()) {
                    mPersoSubState = mUiccApplication.getPersoSubState();
                    setExternalState(State.PERSO_LOCKED);
                } else {
                    setExternalState(State.UNKNOWN);
                }
                break;
            case APPSTATE_READY:
                setExternalState(State.READY);
                break;
        }
    }

    protected void registerUiccCardEvents() {
        if (mUiccCard != null) mUiccCard.registerForAbsent(this, EVENT_ICC_ABSENT, null);
        if (mUiccApplication != null) {
            mUiccApplication.registerForReady(this, EVENT_APP_READY, null);
            mUiccApplication.registerForLocked(this, EVENT_ICC_LOCKED, null);
            mUiccApplication.registerForPersoLocked(this, EVENT_PERSO_LOCKED, null);
        }
        if (mIccRecords != null) {
            mIccRecords.registerForImsiReady(this, EVENT_IMSI_READY, null);
            mIccRecords.registerForRecordsLoaded(this, EVENT_RECORDS_LOADED, null);
        }
    }

    protected void unregisterUiccCardEvents() {
        if (mUiccCard != null) mUiccCard.unregisterForAbsent(this);
        if (mUiccApplication != null) mUiccApplication.unregisterForReady(this);
        if (mUiccApplication != null) mUiccApplication.unregisterForLocked(this);
        if (mUiccApplication != null) mUiccApplication.unregisterForPersoLocked(this);
        if (mIccRecords != null) mIccRecords.unregisterForImsiReady(this);
        if (mIccRecords != null) mIccRecords.unregisterForRecordsLoaded(this);
    }

    protected void broadcastIccStateChangedIntent(String value, String reason) {
        synchronized (mLock) {
            if (mQuietMode) {
                log("QuietMode: NOT Broadcasting intent ACTION_SIM_STATE_CHANGED " +  value
                        + " reason " + reason);
                return;
            }

            Intent intent = new Intent(TelephonyIntents.ACTION_SIM_STATE_CHANGED);
            intent.addFlags(Intent.FLAG_RECEIVER_REPLACE_PENDING);
            intent.putExtra(PhoneConstants.PHONE_NAME_KEY, "Phone");
            intent.putExtra(IccCardConstants.INTENT_KEY_ICC_STATE, value);
            intent.putExtra(IccCardConstants.INTENT_KEY_LOCKED_REASON, reason);

            if (DBG) log("Broadcasting intent ACTION_SIM_STATE_CHANGED " +  value
                    + " reason " + reason);
            ActivityManagerNative.broadcastStickyIntent(intent, READ_PHONE_STATE,
                    UserHandle.USER_ALL);
        }
    }

    private void processLockedState() {
        synchronized (mLock) {
            if (mUiccApplication == null) {
                //Don't need to do anything if non-existent application is locked
                return;
            }
            PinState pin1State = mUiccApplication.getPin1State();
            if (pin1State == PinState.PINSTATE_ENABLED_PERM_BLOCKED) {
                setExternalState(State.PERM_DISABLED);
                return;
            }

            AppState appState = mUiccApplication.getState();
            switch (appState) {
                case APPSTATE_PIN:
                    mPinLockedRegistrants.notifyRegistrants();
                    setExternalState(State.PIN_REQUIRED);
                    break;
                case APPSTATE_PUK:
                    setExternalState(State.PUK_REQUIRED);
                    break;
                case APPSTATE_DETECTED:
                case APPSTATE_READY:
                case APPSTATE_SUBSCRIPTION_PERSO:
                case APPSTATE_UNKNOWN:
                    // Neither required
                    break;
            }
        }
    }

    protected void setExternalState(State newState, boolean override) {
        synchronized (mLock) {
            if (!override && newState == mExternalState) {
                return;
            }
            mExternalState = newState;
            SystemProperties.set(PROPERTY_SIM_STATE, mExternalState.toString());
            broadcastIccStateChangedIntent(getIccStateIntentString(mExternalState),
                    getIccStateReason(mExternalState));
        }
    }

    private void setExternalState(State newState) {
        setExternalState(newState, false);
    }

    public boolean getIccRecordsLoaded() {
        synchronized (mLock) {
            if (mIccRecords != null) {
                return mIccRecords.getRecordsLoaded();
            }
            return false;
        }
    }

    protected String getIccStateIntentString(State state) {
        switch (state) {
            case ABSENT: return IccCardConstants.INTENT_VALUE_ICC_ABSENT;
            case PIN_REQUIRED: return IccCardConstants.INTENT_VALUE_ICC_LOCKED;
            case PUK_REQUIRED: return IccCardConstants.INTENT_VALUE_ICC_LOCKED;
            case PERSO_LOCKED: return IccCardConstants.INTENT_VALUE_ICC_LOCKED;
            case READY: return IccCardConstants.INTENT_VALUE_ICC_READY;
            case NOT_READY: return IccCardConstants.INTENT_VALUE_ICC_NOT_READY;
            case PERM_DISABLED: return IccCardConstants.INTENT_VALUE_ICC_LOCKED;
            case CARD_IO_ERROR: return IccCardConstants.INTENT_VALUE_ICC_CARD_IO_ERROR;
            default: return IccCardConstants.INTENT_VALUE_ICC_UNKNOWN;
        }
    }

    /**
     * Locked state have a reason (PIN, PUK, NETWORK, PERM_DISABLED, CARD_IO_ERROR)
     * @return reason
     */
    protected String getIccStateReason(State state) {
        switch (state) {
            case PIN_REQUIRED: return IccCardConstants.INTENT_VALUE_LOCKED_ON_PIN;
            case PUK_REQUIRED: return IccCardConstants.INTENT_VALUE_LOCKED_ON_PUK;
            case PERSO_LOCKED: return IccCardConstants.INTENT_VALUE_LOCKED_PERSO;
            case PERM_DISABLED: return IccCardConstants.INTENT_VALUE_ABSENT_ON_PERM_DISABLED;
            case CARD_IO_ERROR: return IccCardConstants.INTENT_VALUE_ICC_CARD_IO_ERROR;
            default: return null;
       }
    }

    /* IccCard interface implementation */
    @Override
    public State getState() {
        synchronized (mLock) {
            return mExternalState;
        }
    }

    @Override
    public IccRecords getIccRecords() {
        synchronized (mLock) {
            return mIccRecords;
        }
    }

    @Override
    public IccFileHandler getIccFileHandler() {
        synchronized (mLock) {
            if (mUiccApplication != null) {
                return mUiccApplication.getIccFileHandler();
            }
            return null;
        }
    }

    /**
     * Notifies handler of any transition into State.ABSENT
     */
    @Override
    public void registerForAbsent(Handler h, int what, Object obj) {
        synchronized (mLock) {
            Registrant r = new Registrant (h, what, obj);

            mAbsentRegistrants.add(r);

            if (getState() == State.ABSENT) {
                r.notifyRegistrant();
            }
        }
    }

    @Override
    public void unregisterForAbsent(Handler h) {
        synchronized (mLock) {
            mAbsentRegistrants.remove(h);
        }
    }

    /**
     * Notifies handler of any transition into State.PERSO_LOCKED
     */
    @Override
    public void registerForPersoLocked(Handler h, int what, Object obj) {
        synchronized (mLock) {
            Registrant r = new Registrant (h, what, obj);

            mPersoLockedRegistrants.add(r);

            if (getState() == State.PERSO_LOCKED) {
                r.notifyRegistrant(new AsyncResult(null, mPersoSubState.ordinal(), null));
            }
        }
    }

    @Override
    public void unregisterForPersoLocked(Handler h) {
        synchronized (mLock) {
            mPersoLockedRegistrants.remove(h);
        }
    }

    /**
     * Notifies handler of any transition into State.isPinLocked()
     */
    @Override
    public void registerForLocked(Handler h, int what, Object obj) {
        synchronized (mLock) {
            Registrant r = new Registrant (h, what, obj);

            mPinLockedRegistrants.add(r);

            if (getState().isPinLocked()) {
                r.notifyRegistrant();
            }
        }
    }

    @Override
    public void unregisterForLocked(Handler h) {
        synchronized (mLock) {
            mPinLockedRegistrants.remove(h);
        }
    }

    @Override
    public void supplyPin(String pin, Message onComplete) {
        synchronized (mLock) {
            if (mUiccApplication != null) {
                mUiccApplication.supplyPin(pin, onComplete);
            } else if (onComplete != null) {
                Exception e = new RuntimeException("ICC card is absent.");
                AsyncResult.forMessage(onComplete).exception = e;
                onComplete.sendToTarget();
                return;
            }
        }
    }

    @Override
    public void supplyPuk(String puk, String newPin, Message onComplete) {
        synchronized (mLock) {
            if (mUiccApplication != null) {
                mUiccApplication.supplyPuk(puk, newPin, onComplete);
            } else if (onComplete != null) {
                Exception e = new RuntimeException("ICC card is absent.");
                AsyncResult.forMessage(onComplete).exception = e;
                onComplete.sendToTarget();
                return;
            }
        }
    }

    @Override
    public void supplyPin2(String pin2, Message onComplete) {
        synchronized (mLock) {
            if (mUiccApplication != null) {
                mUiccApplication.supplyPin2(pin2, onComplete);
            } else if (onComplete != null) {
                Exception e = new RuntimeException("ICC card is absent.");
                AsyncResult.forMessage(onComplete).exception = e;
                onComplete.sendToTarget();
                return;
            }
        }
    }

    @Override
    public void supplyPuk2(String puk2, String newPin2, Message onComplete) {
        synchronized (mLock) {
            if (mUiccApplication != null) {
                mUiccApplication.supplyPuk2(puk2, newPin2, onComplete);
            } else if (onComplete != null) {
                Exception e = new RuntimeException("ICC card is absent.");
                AsyncResult.forMessage(onComplete).exception = e;
                onComplete.sendToTarget();
                return;
            }
        }
    }

    @Override
    public void supplyDepersonalization(String pin, int type, Message onComplete) {
        synchronized (mLock) {
            if (mUiccApplication != null) {
                mUiccApplication.supplyDepersonalization(pin, type, onComplete);
            } else if (onComplete != null) {
                Exception e = new RuntimeException("CommandsInterface is not set.");
                AsyncResult.forMessage(onComplete).exception = e;
                onComplete.sendToTarget();
                return;
            }
        }
    }

    @Override
    public boolean getIccLockEnabled() {
        synchronized (mLock) {
            /* defaults to false, if ICC is absent/deactivated */
            Boolean retValue = mUiccApplication != null ?
                    mUiccApplication.getIccLockEnabled() : false;
            return retValue;
        }
    }

    @Override
    public boolean getIccFdnEnabled() {
        synchronized (mLock) {
            Boolean retValue = mUiccApplication != null ?
                    mUiccApplication.getIccFdnEnabled() : false;
            return retValue;
        }
    }

    public boolean getIccFdnAvailable() {
        boolean retValue = mUiccApplication != null ? mUiccApplication.getIccFdnAvailable() : false;
        return retValue;
    }

    public int getIccPin1RetryCount() {
        int retValue = mUiccApplication != null ? mUiccApplication.getIccPin1RetryCount() : -1;
        return retValue;
    }

    public int getIccPin2RetryCount() {
        int retValue = mUiccApplication != null ? mUiccApplication.getIccPin2RetryCount() : -1;
        return retValue;
    }

    public boolean getIccPin2Blocked() {
        /* defaults to disabled */
        Boolean retValue = mUiccApplication != null ? mUiccApplication.getIccPin2Blocked() : false;
        return retValue;
    }

    public boolean getIccPuk2Blocked() {
        /* defaults to disabled */
        Boolean retValue = mUiccApplication != null ? mUiccApplication.getIccPuk2Blocked() : false;
        return retValue;
    }

    @Override
    public void setIccLockEnabled(boolean enabled, String password, Message onComplete) {
        synchronized (mLock) {
            if (mUiccApplication != null) {
                mUiccApplication.setIccLockEnabled(enabled, password, onComplete);
            } else if (onComplete != null) {
                Exception e = new RuntimeException("ICC card is absent.");
                AsyncResult.forMessage(onComplete).exception = e;
                onComplete.sendToTarget();
                return;
            }
        }
    }

    @Override
    public void setIccFdnEnabled(boolean enabled, String password, Message onComplete) {
        synchronized (mLock) {
            if (mUiccApplication != null) {
                mUiccApplication.setIccFdnEnabled(enabled, password, onComplete);
            } else if (onComplete != null) {
                Exception e = new RuntimeException("ICC card is absent.");
                AsyncResult.forMessage(onComplete).exception = e;
                onComplete.sendToTarget();
                return;
            }
        }
    }

    @Override
    public void changeIccLockPassword(String oldPassword, String newPassword, Message onComplete) {
        synchronized (mLock) {
            if (mUiccApplication != null) {
                mUiccApplication.changeIccLockPassword(oldPassword, newPassword, onComplete);
            } else if (onComplete != null) {
                Exception e = new RuntimeException("ICC card is absent.");
                AsyncResult.forMessage(onComplete).exception = e;
                onComplete.sendToTarget();
                return;
            }
        }
    }

    @Override
    public void changeIccFdnPassword(String oldPassword, String newPassword, Message onComplete) {
        synchronized (mLock) {
            if (mUiccApplication != null) {
                mUiccApplication.changeIccFdnPassword(oldPassword, newPassword, onComplete);
            } else if (onComplete != null) {
                Exception e = new RuntimeException("ICC card is absent.");
                AsyncResult.forMessage(onComplete).exception = e;
                onComplete.sendToTarget();
                return;
            }
        }
    }

    @Override
    public String getServiceProviderName() {
        synchronized (mLock) {
            if (mIccRecords != null) {
                return mIccRecords.getServiceProviderName();
            }
            return null;
        }
    }

    @Override
    public boolean isApplicationOnIcc(IccCardApplicationStatus.AppType type) {
        synchronized (mLock) {
            Boolean retValue = mUiccCard != null ? mUiccCard.isApplicationOnIcc(type) : false;
            return retValue;
        }
    }

    @Override
    public boolean hasIccCard() {
        synchronized (mLock) {
            if (mUiccCard != null && mUiccCard.getCardState() != CardState.CARDSTATE_ABSENT) {
                return true;
            }
            return false;
        }
    }

    protected void log(String s) {
        Rlog.d(LOG_TAG, s);
    }

    protected void loge(String msg) {
        Rlog.e(LOG_TAG, msg);
    }

    public void dump(FileDescriptor fd, PrintWriter pw, String[] args) {
        pw.println("IccCardProxy: " + this);
        pw.println(" mContext=" + mContext);
        pw.println(" mCi=" + mCi);
        pw.println(" mAbsentRegistrants: size=" + mAbsentRegistrants.size());
        for (int i = 0; i < mAbsentRegistrants.size(); i++) {
            pw.println("  mAbsentRegistrants[" + i + "]="
                    + ((Registrant)mAbsentRegistrants.get(i)).getHandler());
        }
        pw.println(" mPinLockedRegistrants: size=" + mPinLockedRegistrants.size());
        for (int i = 0; i < mPinLockedRegistrants.size(); i++) {
            pw.println("  mPinLockedRegistrants[" + i + "]="
                    + ((Registrant)mPinLockedRegistrants.get(i)).getHandler());
        }
        pw.println(" mPersoLockedRegistrants: size=" + mPersoLockedRegistrants.size());
        for (int i = 0; i < mPersoLockedRegistrants.size(); i++) {
            pw.println("  mPersoLockedRegistrants[" + i + "]="
                    + ((Registrant)mPersoLockedRegistrants.get(i)).getHandler());
        }
        pw.println(" mCurrentAppType=" + mCurrentAppType);
        pw.println(" mUiccController=" + mUiccController);
        pw.println(" mUiccCard=" + mUiccCard);
        pw.println(" mUiccApplication=" + mUiccApplication);
        pw.println(" mIccRecords=" + mIccRecords);
        pw.println(" mCdmaSSM=" + mCdmaSSM);
        pw.println(" mRadioOn=" + mRadioOn);
        pw.println(" mQuietMode=" + mQuietMode);
        pw.println(" mInitialized=" + mInitialized);
        pw.println(" mExternalState=" + mExternalState);

        pw.flush();
    }
}<|MERGE_RESOLUTION|>--- conflicted
+++ resolved
@@ -47,10 +47,6 @@
 import com.android.internal.telephony.uicc.IccCardStatus.PinState;
 import com.android.internal.telephony.uicc.UiccController;
 import com.android.internal.telephony.uicc.RuimRecords;
-<<<<<<< HEAD
-
-=======
->>>>>>> 1fc4b8e7
 
 import java.io.FileDescriptor;
 import java.io.PrintWriter;
@@ -109,12 +105,8 @@
                                         // ACTION_SIM_STATE_CHANGED intents
     private boolean mInitialized = false;
     private boolean mIsCardStatusAvailable = false;
-<<<<<<< HEAD
-    private State mExternalState = State.UNKNOWN;
-=======
     protected State mExternalState = State.UNKNOWN;
     private PersoSubState mPersoSubState = PersoSubState.PERSOSUBSTATE_UNKNOWN;
->>>>>>> 1fc4b8e7
 
     public IccCardProxy(Context context, CommandsInterface ci) {
         log("Creating");
@@ -170,11 +162,7 @@
      * This method sets the IccRecord, corresponding to the currently active
      * subscription, as the active record.
      */
-<<<<<<< HEAD
-    private void updateActiveRecord() {
-=======
     protected void updateActiveRecord() {
->>>>>>> 1fc4b8e7
         log("updateActiveRecord app type = " + mCurrentAppType +
                 "mIccRecords = " + mIccRecords);
 
@@ -184,15 +172,11 @@
 
         if (mCurrentAppType == UiccController.APP_FAM_3GPP2) {
             int newSubscriptionSource = mCdmaSSM.getCdmaSubscriptionSource();
-<<<<<<< HEAD
             // Allow both RUIM and CdmaLte from NV to trigger records
             // required
             if (newSubscriptionSource == CdmaSubscriptionSourceManager.SUBSCRIPTION_FROM_RUIM
                 || ((PhoneFactory.getDefaultPhone().getLteOnCdmaMode()
                 == PhoneConstants.LTE_ON_CDMA_TRUE) && (newSubscriptionSource == CdmaSubscriptionSourceManager.SUBSCRIPTION_FROM_NV))) {
-=======
-            if (newSubscriptionSource == CdmaSubscriptionSourceManager.SUBSCRIPTION_FROM_RUIM) {
->>>>>>> 1fc4b8e7
                 // Set this as the Active record.
                 log("Setting Ruim Record as active");
                 mIccRecords.recordsRequired();
@@ -200,8 +184,6 @@
         } else if (mCurrentAppType == UiccController.APP_FAM_3GPP) {
             log("Setting SIM Record as active");
             mIccRecords.recordsRequired();
-<<<<<<< HEAD
-=======
         }
     }
 
@@ -215,22 +197,9 @@
             return UiccController.APP_FAM_3GPP;
         } else {
             return UiccController.APP_FAM_3GPP2;
->>>>>>> 1fc4b8e7
-        }
-    }
-
-    /**
-     * This function guesses radio tech family based on available uicc applications
-     */
-    private int guessRadioTech() {
-        UiccCardApplication app =
-                mUiccController.getUiccCardApplication(UiccController.APP_FAM_3GPP);
-        if (app != null) {
-            return UiccController.APP_FAM_3GPP;
-        } else {
-            return UiccController.APP_FAM_3GPP2;
-        }
-    }
+        }
+    }
+
     /**
      * In case of 3gpp2 we need to find out if subscription used is coming from
      * NV in which case we shouldn't broadcast any sim states changes.
