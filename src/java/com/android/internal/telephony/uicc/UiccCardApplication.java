/*
 * Copyright (C) 2006, 2012 The Android Open Source Project
 *
 * Licensed under the Apache License, Version 2.0 (the "License");
 * you may not use this file except in compliance with the License.
 * You may obtain a copy of the License at
 *
 *      http://www.apache.org/licenses/LICENSE-2.0
 *
 * Unless required by applicable law or agreed to in writing, software
 * distributed under the License is distributed on an "AS IS" BASIS,
 * WITHOUT WARRANTIES OR CONDITIONS OF ANY KIND, either express or implied.
 * See the License for the specific language governing permissions and
 * limitations under the License.
 */

package com.android.internal.telephony.uicc;

import android.content.Context;
import android.os.AsyncResult;
import android.os.Handler;
import android.os.Message;
import android.os.Registrant;
import android.os.RegistrantList;
import android.telephony.Rlog;

import com.android.internal.telephony.CommandsInterface;
import com.android.internal.telephony.uicc.IccCardApplicationStatus.AppState;
import com.android.internal.telephony.uicc.IccCardApplicationStatus.AppType;
import com.android.internal.telephony.uicc.IccCardApplicationStatus.PersoSubState;
import com.android.internal.telephony.uicc.IccCardStatus.PinState;

import java.io.FileDescriptor;
import java.io.PrintWriter;

/**
 * {@hide}
 */
public class UiccCardApplication {
    private static final String LOG_TAG = "UiccCardApplication";
    private static final boolean DBG = true;

    private static final int EVENT_PIN1_PUK1_DONE = 1;
    private static final int EVENT_CHANGE_PIN1_DONE = 2;
    private static final int EVENT_CHANGE_PIN2_DONE = 3;
    private static final int EVENT_QUERY_FACILITY_FDN_DONE = 4;
    private static final int EVENT_CHANGE_FACILITY_FDN_DONE = 5;
    private static final int EVENT_QUERY_FACILITY_LOCK_DONE = 6;
    private static final int EVENT_CHANGE_FACILITY_LOCK_DONE = 7;
    private static final int EVENT_PIN2_PUK2_DONE = 8;
<<<<<<< HEAD
    private int mPin1RetryCount = -1;
    private int mPin2RetryCount = -1;
=======
>>>>>>> 449cbf85

    private final Object  mLock = new Object();
    private UiccCard      mUiccCard; //parent
    private AppState      mAppState;
    private AppType       mAppType;
    private PersoSubState mPersoSubState;
    private String        mAid;
    private String        mAppLabel;
    private boolean       mPin1Replaced;
    private PinState      mPin1State;
    private PinState      mPin2State;
    private boolean       mIccFdnEnabled;
    private boolean       mDesiredFdnEnabled;
    private boolean       mIccLockEnabled;
    private boolean       mDesiredPinLocked;
    private boolean       mIccFdnAvailable = true; // Default is enabled.

    private CommandsInterface mCi;
    private Context mContext;
    private IccRecords mIccRecords;
    private IccFileHandler mIccFh;

    private boolean mDestroyed;//set to true once this App is commanded to be disposed of.

    private RegistrantList mReadyRegistrants = new RegistrantList();
    private RegistrantList mPinLockedRegistrants = new RegistrantList();
    private RegistrantList mPersoLockedRegistrants = new RegistrantList();

    UiccCardApplication(UiccCard uiccCard,
                        IccCardApplicationStatus as,
                        Context c,
                        CommandsInterface ci) {
        if (DBG) log("Creating UiccApp: " + as);
        mUiccCard = uiccCard;
        mAppState = as.app_state;
        mAppType = as.app_type;
        mPersoSubState = as.perso_substate;
        mAid = as.aid;
        mAppLabel = as.app_label;
        mPin1Replaced = (as.pin1_replaced != 0);
        mPin1State = as.pin1;
        mPin2State = as.pin2;

        mContext = c;
        mCi = ci;

        mIccFh = createIccFileHandler(as.app_type);
        mIccRecords = createIccRecords(as.app_type, mContext, mCi);
        if (mAppState == AppState.APPSTATE_READY) {
            queryFdn();
            queryPin1State();
        }
    }

    void update (IccCardApplicationStatus as, Context c, CommandsInterface ci) {
        synchronized (mLock) {
            if (mDestroyed) {
                loge("Application updated after destroyed! Fix me!");
                return;
            }

            if (DBG) log(mAppType + " update. New " + as);
            mContext = c;
            mCi = ci;
            AppType oldAppType = mAppType;
            AppState oldAppState = mAppState;
            PersoSubState oldPersoSubState = mPersoSubState;
            mAppType = as.app_type;
            mAppState = as.app_state;
            mPersoSubState = as.perso_substate;
            mAid = as.aid;
            mAppLabel = as.app_label;
            mPin1Replaced = (as.pin1_replaced != 0);
            mPin1State = as.pin1;
            mPin2State = as.pin2;

            if (mAppType != oldAppType) {
                if (mIccFh != null) { mIccFh.dispose();}
                if (mIccRecords != null) { mIccRecords.dispose();}
                mIccFh = createIccFileHandler(as.app_type);
                mIccRecords = createIccRecords(as.app_type, c, ci);
            }

            if (mPersoSubState != oldPersoSubState &&
                    isPersoLocked()) {
                notifyPersoLockedRegistrantsIfNeeded(null);
            }

            if (mAppState != oldAppState) {
                if (DBG) log(oldAppType + " changed state: " + oldAppState + " -> " + mAppState);
                // If the app state turns to APPSTATE_READY, then query FDN status,
                //as it might have failed in earlier attempt.
                if (mAppState == AppState.APPSTATE_READY) {
                    queryFdn();
                    queryPin1State();
                }
                notifyPinLockedRegistrantsIfNeeded(null);
                notifyReadyRegistrantsIfNeeded(null);
            }
        }
    }

    void dispose() {
        synchronized (mLock) {
            if (DBG) log(mAppType + " being Disposed");
            mDestroyed = true;
            if (mIccRecords != null) { mIccRecords.dispose();}
            if (mIccFh != null) { mIccFh.dispose();}
            mIccRecords = null;
            mIccFh = null;
        }
    }

    private IccRecords createIccRecords(AppType type, Context c, CommandsInterface ci) {
        if (type == AppType.APPTYPE_USIM || type == AppType.APPTYPE_SIM) {
            return new SIMRecords(this, c, ci);
        } else if (type == AppType.APPTYPE_RUIM || type == AppType.APPTYPE_CSIM){
            return new RuimRecords(this, c, ci);
        } else if (type == AppType.APPTYPE_ISIM) {
            return new IsimUiccRecords(this, c, ci);
        } else {
            // Unknown app type (maybe detection is still in progress)
            return null;
        }
    }

    private IccFileHandler createIccFileHandler(AppType type) {
        switch (type) {
            case APPTYPE_SIM:
                return new SIMFileHandler(this, mAid, mCi);
            case APPTYPE_RUIM:
                return new RuimFileHandler(this, mAid, mCi);
            case APPTYPE_USIM:
                return new UsimFileHandler(this, mAid, mCi);
            case APPTYPE_CSIM:
                return new CsimFileHandler(this, mAid, mCi);
            case APPTYPE_ISIM:
                return new IsimFileHandler(this, mAid, mCi);
            default:
                return null;
        }
    }

    /** Assumes mLock is held. */
    private void queryFdn() {
        //This shouldn't change run-time. So needs to be called only once.
        int serviceClassX;

        serviceClassX = CommandsInterface.SERVICE_CLASS_VOICE +
                        CommandsInterface.SERVICE_CLASS_DATA +
                        CommandsInterface.SERVICE_CLASS_FAX;
        mCi.queryFacilityLockForApp (
                CommandsInterface.CB_FACILITY_BA_FD, "", serviceClassX,
                mAid, mHandler.obtainMessage(EVENT_QUERY_FACILITY_FDN_DONE));
    }
    /**
     * Interpret EVENT_QUERY_FACILITY_LOCK_DONE
     * @param ar is asyncResult of Query_Facility_Locked
     */
    private void onQueryFdnEnabled(AsyncResult ar) {
        synchronized (mLock) {
            if (ar.exception != null) {
                if (DBG) log("Error in querying facility lock:" + ar.exception);
                return;
            }

            int[] result = (int[])ar.result;
            if(result.length != 0) {
                //0 - Available & Disabled, 1-Available & Enabled, 2-Unavailable.
                if (result[0] == 2) {
                    mIccFdnEnabled = false;
                    mIccFdnAvailable = false;
                } else {
                    mIccFdnEnabled = (result[0] == 1) ? true : false;
                    mIccFdnAvailable = true;
                }
                log("Query facility FDN : FDN service available: "+ mIccFdnAvailable
                        +" enabled: "  + mIccFdnEnabled);
            } else {
                loge("Bogus facility lock response");
            }
        }
    }

    private void onChangeFdnDone(AsyncResult ar) {
        synchronized (mLock) {
            int attemptsRemaining = -1;

            if (ar.exception == null) {
                mIccFdnEnabled = mDesiredFdnEnabled;
                if (DBG) log("EVENT_CHANGE_FACILITY_FDN_DONE: " +
                        "mIccFdnEnabled=" + mIccFdnEnabled);
            } else {
<<<<<<< HEAD
                if (ar.result != null) {
                    parsePinPukErrorResult(ar, false);
                }
=======
                attemptsRemaining = parsePinPukErrorResult(ar);
>>>>>>> 449cbf85
                loge("Error change facility fdn with exception " + ar.exception);
            }
            Message response = (Message)ar.userObj;
            response.arg1 = attemptsRemaining;
            AsyncResult.forMessage(response).exception = ar.exception;
            response.sendToTarget();
        }
    }

    /** REMOVE when mIccLockEnabled is not needed, assumes mLock is held */
    private void queryPin1State() {
        int serviceClassX = CommandsInterface.SERVICE_CLASS_VOICE +
                CommandsInterface.SERVICE_CLASS_DATA +
                CommandsInterface.SERVICE_CLASS_FAX;
        mCi.queryFacilityLockForApp (
            CommandsInterface.CB_FACILITY_BA_SIM, "", serviceClassX,
            mAid, mHandler.obtainMessage(EVENT_QUERY_FACILITY_LOCK_DONE));
    }

    /** REMOVE when mIccLockEnabled is not needed*/
    private void onQueryFacilityLock(AsyncResult ar) {
        synchronized (mLock) {
            if(ar.exception != null) {
                if (DBG) log("Error in querying facility lock:" + ar.exception);
                return;
            }

            int[] ints = (int[])ar.result;
            if(ints.length != 0) {
                if (DBG) log("Query facility lock : "  + ints[0]);

                mIccLockEnabled = (ints[0] != 0);

                if (mIccLockEnabled) {
                    mPinLockedRegistrants.notifyRegistrants();
                }

                // Sanity check: we expect mPin1State to match mIccLockEnabled.
                // When mPin1State is DISABLED mIccLockEanbled should be false.
                // When mPin1State is ENABLED mIccLockEnabled should be true.
                //
                // Here we validate these assumptions to assist in identifying which ril/radio's
                // have not correctly implemented GET_SIM_STATUS
                switch (mPin1State) {
                    case PINSTATE_DISABLED:
                        if (mIccLockEnabled) {
                            loge("QUERY_FACILITY_LOCK:enabled GET_SIM_STATUS.Pin1:disabled."
                                    + " Fixme");
                        }
                        break;
                    case PINSTATE_ENABLED_NOT_VERIFIED:
                    case PINSTATE_ENABLED_VERIFIED:
                    case PINSTATE_ENABLED_BLOCKED:
                    case PINSTATE_ENABLED_PERM_BLOCKED:
                        if (!mIccLockEnabled) {
                            loge("QUERY_FACILITY_LOCK:disabled GET_SIM_STATUS.Pin1:enabled."
                                    + " Fixme");
                        }
                    case PINSTATE_UNKNOWN:
                    default:
                        if (DBG) log("Ignoring: pin1state=" + mPin1State);
                        break;
                }
            } else {
                loge("Bogus facility lock response");
            }
        }
    }

    /** REMOVE when mIccLockEnabled is not needed */
    private void onChangeFacilityLock(AsyncResult ar) {
        synchronized (mLock) {
            int attemptsRemaining = -1;

            if (ar.exception == null) {
                mIccLockEnabled = mDesiredPinLocked;
                if (DBG) log( "EVENT_CHANGE_FACILITY_LOCK_DONE: mIccLockEnabled= "
                        + mIccLockEnabled);
            } else {
<<<<<<< HEAD
                if (ar.result != null) {
                    parsePinPukErrorResult(ar, true);
                }
=======
                attemptsRemaining = parsePinPukErrorResult(ar);
>>>>>>> 449cbf85
                loge("Error change facility lock with exception " + ar.exception);
            }
            Message response = (Message)ar.userObj;
            AsyncResult.forMessage(response).exception = ar.exception;
            response.arg1 = attemptsRemaining;
            response.sendToTarget();
        }
    }

    /**
     * Parse the error response to obtain number of attempts remaining
     */
    private int parsePinPukErrorResult(AsyncResult ar) {
        int[] result = (int[]) ar.result;
        if (result == null) {
            return -1;
        } else {
            int length = result.length;
            int attemptsRemaining = -1;
            if (length > 0) {
                attemptsRemaining = result[0];
            }
            log("parsePinPukErrorResult: attemptsRemaining=" + attemptsRemaining);
            return attemptsRemaining;
        }
    }

    /**
     * Parse the error response to obtain No of attempts remaining to unlock PIN1/PUK1
     */
    private void parsePinPukErrorResult(AsyncResult ar, boolean isPin1) {
        int[] result = (int[]) ar.result;
        int length = result.length;
        mPin1RetryCount = -1;
        mPin2RetryCount = -1;
        if (length > 0) {
            if (isPin1) {
                mPin1RetryCount = result[0];
            } else {
                mPin2RetryCount = result[0];
            }
        }
    }

     /**
     * @return No. of Attempts remaining to unlock PIN1/PUK1
     */
     public int getIccPin1RetryCount() {
         return mPin1RetryCount;
     }

     /**
      * @return No. of Attempts remaining to unlock PIN2/PUK2
     */
     public int getIccPin2RetryCount() {
         return mPin2RetryCount;
     }

    private Handler mHandler = new Handler() {
        @Override
        public void handleMessage(Message msg){
            AsyncResult ar;

            if (mDestroyed) {
                loge("Received message " + msg + "[" + msg.what
                        + "] while being destroyed. Ignoring.");
                return;
            }

            switch (msg.what) {
                case EVENT_PIN1_PUK1_DONE:
                case EVENT_PIN2_PUK2_DONE:
                case EVENT_CHANGE_PIN1_DONE:
                case EVENT_CHANGE_PIN2_DONE:
<<<<<<< HEAD
                    // a PIN/PUK/PIN2/PUK2/Network Personalization
                    // request has completed. ar.userObj is the response Message
                    ar = (AsyncResult)msg.obj;
                    // TODO should abstract these exceptions
                    if ((ar.exception != null) && (ar.result != null)) {
                        if (msg.what == EVENT_PIN1_PUK1_DONE ||
                                msg.what == EVENT_CHANGE_PIN1_DONE) {
                            parsePinPukErrorResult(ar, true);
                        } else {
                            parsePinPukErrorResult(ar, false);
                        }
                    }
                    AsyncResult.forMessage(((Message)ar.userObj)).exception
                            = ar.exception;
                    ((Message)ar.userObj).sendToTarget();
=======
                    // a PIN/PUK/PIN2/PUK2 complete
                    // request has completed. ar.userObj is the response Message
                    int attemptsRemaining = -1;
                    ar = (AsyncResult)msg.obj;
                    if ((ar.exception != null) && (ar.result != null)) {
                        attemptsRemaining = parsePinPukErrorResult(ar);
                    }
                    Message response = (Message)ar.userObj;
                    AsyncResult.forMessage(response).exception = ar.exception;
                    response.arg1 = attemptsRemaining;
                    response.sendToTarget();
>>>>>>> 449cbf85
                    break;
                case EVENT_QUERY_FACILITY_FDN_DONE:
                    ar = (AsyncResult)msg.obj;
                    onQueryFdnEnabled(ar);
                    break;
                case EVENT_CHANGE_FACILITY_FDN_DONE:
                    ar = (AsyncResult)msg.obj;
                    onChangeFdnDone(ar);
                    break;
                case EVENT_QUERY_FACILITY_LOCK_DONE:
                    ar = (AsyncResult)msg.obj;
                    onQueryFacilityLock(ar);
                    break;
                case EVENT_CHANGE_FACILITY_LOCK_DONE:
                    ar = (AsyncResult)msg.obj;
                    onChangeFacilityLock(ar);
                    break;
                default:
                    loge("Unknown Event " + msg.what);
            }
        }
    };

    void onRefresh(IccRefreshResponse refreshResponse){
        if (refreshResponse == null) {
            loge("onRefresh received without input");
            return;
        }

        if (refreshResponse.aid == null ||
                refreshResponse.aid.equals(mAid)) {
            log("refresh for app " + refreshResponse.aid);
        } else {
         // This is for a different app. Ignore.
            return;
        }

        switch (refreshResponse.refreshResult) {
            case IccRefreshResponse.REFRESH_RESULT_INIT:
            case IccRefreshResponse.REFRESH_RESULT_RESET:
                log("onRefresh: Setting app state to unknown");
                // Move our state to Unknown as soon as we know about a refresh
                // so that anyone interested does not get a stale state.
                mAppState = AppState.APPSTATE_UNKNOWN;
                break;
        }
    }

    public void registerForReady(Handler h, int what, Object obj) {
        synchronized (mLock) {
            Registrant r = new Registrant (h, what, obj);
            mReadyRegistrants.add(r);
            notifyReadyRegistrantsIfNeeded(r);
        }
    }

    public void unregisterForReady(Handler h) {
        synchronized (mLock) {
            mReadyRegistrants.remove(h);
        }
    }

    /**
     * Notifies handler of any transition into State.isPinLocked()
     */
    public void registerForLocked(Handler h, int what, Object obj) {
        synchronized (mLock) {
            Registrant r = new Registrant (h, what, obj);
            mPinLockedRegistrants.add(r);
            notifyPinLockedRegistrantsIfNeeded(r);
        }
    }

    public void unregisterForLocked(Handler h) {
        synchronized (mLock) {
            mPinLockedRegistrants.remove(h);
        }
    }

    /**
     * Notifies handler of any transition into State.PERSO_LOCKED
     */
    public void registerForPersoLocked(Handler h, int what, Object obj) {
        synchronized (mLock) {
            Registrant r = new Registrant (h, what, obj);
            mPersoLockedRegistrants.add(r);
            notifyPersoLockedRegistrantsIfNeeded(r);
        }
    }

    public void unregisterForPersoLocked(Handler h) {
        synchronized (mLock) {
            mPersoLockedRegistrants.remove(h);
        }
    }

    /**
     * Notifies specified registrant, assume mLock is held.
     *
     * @param r Registrant to be notified. If null - all registrants will be notified
     */
    private void notifyReadyRegistrantsIfNeeded(Registrant r) {
        if (mDestroyed) {
            return;
        }
        if (mAppState == AppState.APPSTATE_READY) {
            if (mPin1State == PinState.PINSTATE_ENABLED_NOT_VERIFIED ||
                    mPin1State == PinState.PINSTATE_ENABLED_BLOCKED ||
                    mPin1State == PinState.PINSTATE_ENABLED_PERM_BLOCKED) {
                loge("Sanity check failed! APPSTATE is ready while PIN1 is not verified!!!");
                // Don't notify if application is in insane state
                return;
            }
            if (r == null) {
                if (DBG) log("Notifying registrants: READY");
                mReadyRegistrants.notifyRegistrants();
            } else {
                if (DBG) log("Notifying 1 registrant: READY");
                r.notifyRegistrant(new AsyncResult(null, null, null));
            }
        }
    }

    /**
     * Notifies specified registrant, assume mLock is held.
     *
     * @param r Registrant to be notified. If null - all registrants will be notified
     */
    private void notifyPinLockedRegistrantsIfNeeded(Registrant r) {
        if (mDestroyed) {
            return;
        }

        if (mAppState == AppState.APPSTATE_PIN ||
                mAppState == AppState.APPSTATE_PUK) {
            if (mPin1State == PinState.PINSTATE_ENABLED_VERIFIED ||
                    mPin1State == PinState.PINSTATE_DISABLED) {
                loge("Sanity check failed! APPSTATE is locked while PIN1 is not!!!");
                //Don't notify if application is in insane state
                return;
            }
            if (r == null) {
                if (DBG) log("Notifying registrants: LOCKED");
                mPinLockedRegistrants.notifyRegistrants();
            } else {
                if (DBG) log("Notifying 1 registrant: LOCKED");
                r.notifyRegistrant(new AsyncResult(null, null, null));
            }
        }
    }

    /**
     * Notifies specified registrant, assume mLock is held.
     *
     * @param r Registrant to be notified. If null - all registrants will be notified
     */
    private void notifyPersoLockedRegistrantsIfNeeded(Registrant r) {
        if (mDestroyed) {
            return;
        }

        if (mAppState == AppState.APPSTATE_SUBSCRIPTION_PERSO &&
                isPersoLocked()) {
            AsyncResult ar = new AsyncResult(null, mPersoSubState.ordinal(), null);
            if (r == null) {
                if (DBG) log("Notifying registrants: PERSO_LOCKED");
                mPersoLockedRegistrants.notifyRegistrants(ar);
            } else {
                if (DBG) log("Notifying 1 registrant: PERSO_LOCKED");
                r.notifyRegistrant(ar);
            }
        }
    }

    public AppState getState() {
        synchronized (mLock) {
            return mAppState;
        }
    }

    public AppType getType() {
        synchronized (mLock) {
            return mAppType;
        }
    }

    public PersoSubState getPersoSubState() {
        synchronized (mLock) {
            return mPersoSubState;
        }
    }

    public String getAid() {
        synchronized (mLock) {
            return mAid;
        }
    }

    public String getAppLabel() {
        return mAppLabel;
    }

    public PinState getPin1State() {
        synchronized (mLock) {
            if (mPin1Replaced) {
                return mUiccCard.getUniversalPinState();
            }
            return mPin1State;
        }
    }

    public IccFileHandler getIccFileHandler() {
        synchronized (mLock) {
            return mIccFh;
        }
    }

    public IccRecords getIccRecords() {
        synchronized (mLock) {
            return mIccRecords;
        }
    }

    public boolean isPersoLocked() {
        switch (mPersoSubState) {
            case PERSOSUBSTATE_UNKNOWN:
            case PERSOSUBSTATE_IN_PROGRESS:
            case PERSOSUBSTATE_READY:
                return false;
            default:
                return true;
        }
    }

    /**
     * Supply the ICC PIN to the ICC
     *
     * When the operation is complete, onComplete will be sent to its
     * Handler.
     *
     * onComplete.obj will be an AsyncResult
     * onComplete.arg1 = remaining attempts before puk locked or -1 if unknown
     *
     * ((AsyncResult)onComplete.obj).exception == null on success
     * ((AsyncResult)onComplete.obj).exception != null on fail
     *
     * If the supplied PIN is incorrect:
     * ((AsyncResult)onComplete.obj).exception != null
     * && ((AsyncResult)onComplete.obj).exception
     *       instanceof com.android.internal.telephony.gsm.CommandException)
     * && ((CommandException)(((AsyncResult)onComplete.obj).exception))
     *          .getCommandError() == CommandException.Error.PASSWORD_INCORRECT
     */
    public void supplyPin (String pin, Message onComplete) {
        synchronized (mLock) {
            mCi.supplyIccPinForApp(pin, mAid, mHandler.obtainMessage(EVENT_PIN1_PUK1_DONE,
                    onComplete));
        }
    }

    /**
     * Supply the ICC PUK to the ICC
     *
     * When the operation is complete, onComplete will be sent to its
     * Handler.
     *
     * onComplete.obj will be an AsyncResult
     * onComplete.arg1 = remaining attempts before Icc will be permanently unusable
     * or -1 if unknown
     *
     * ((AsyncResult)onComplete.obj).exception == null on success
     * ((AsyncResult)onComplete.obj).exception != null on fail
     *
     * If the supplied PIN is incorrect:
     * ((AsyncResult)onComplete.obj).exception != null
     * && ((AsyncResult)onComplete.obj).exception
     *       instanceof com.android.internal.telephony.gsm.CommandException)
     * && ((CommandException)(((AsyncResult)onComplete.obj).exception))
     *          .getCommandError() == CommandException.Error.PASSWORD_INCORRECT
     *
     *
     */
    public void supplyPuk (String puk, String newPin, Message onComplete) {
        synchronized (mLock) {
        mCi.supplyIccPukForApp(puk, newPin, mAid,
                mHandler.obtainMessage(EVENT_PIN1_PUK1_DONE, onComplete));
        }
    }

    public void supplyPin2 (String pin2, Message onComplete) {
        synchronized (mLock) {
            mCi.supplyIccPin2ForApp(pin2, mAid,
                    mHandler.obtainMessage(EVENT_PIN2_PUK2_DONE, onComplete));
        }
    }

    public void supplyPuk2 (String puk2, String newPin2, Message onComplete) {
        synchronized (mLock) {
            mCi.supplyIccPuk2ForApp(puk2, newPin2, mAid,
                    mHandler.obtainMessage(EVENT_PIN2_PUK2_DONE, onComplete));
        }
    }

    public void supplyDepersonalization (String pin, String type, Message onComplete) {
        synchronized (mLock) {
            if (DBG) log("Network Despersonalization: pin = **** , type = " + type);
            mCi.supplyDepersonalization(pin, type, onComplete);
        }
    }

    /**
     * Check whether ICC pin lock is enabled
     * This is a sync call which returns the cached pin enabled state
     *
     * @return true for ICC locked enabled
     *         false for ICC locked disabled
     */
    public boolean getIccLockEnabled() {
        return mIccLockEnabled;
        /* STOPSHIP: Remove line above and all code associated with setting
           mIccLockEanbled once all RIL correctly sends the pin1 state.
        // Use getPin1State to take into account pin1Replaced flag
        PinState pinState = getPin1State();
        return pinState == PinState.PINSTATE_ENABLED_NOT_VERIFIED ||
               pinState == PinState.PINSTATE_ENABLED_VERIFIED ||
               pinState == PinState.PINSTATE_ENABLED_BLOCKED ||
               pinState == PinState.PINSTATE_ENABLED_PERM_BLOCKED;*/
     }

    /**
     * Check whether ICC fdn (fixed dialing number) is enabled
     * This is a sync call which returns the cached pin enabled state
     *
     * @return true for ICC fdn enabled
     *         false for ICC fdn disabled
     */
    public boolean getIccFdnEnabled() {
        synchronized (mLock) {
            return mIccFdnEnabled;
        }
    }

    /**
     * Check whether fdn (fixed dialing number) service is available.
     * @return true if ICC fdn service available
     *         false if ICC fdn service not available
     */
    public boolean getIccFdnAvailable() {
        return mIccFdnAvailable;
    }

    /**
     * Set the ICC pin lock enabled or disabled
     * When the operation is complete, onComplete will be sent to its handler
     *
     * @param enabled "true" for locked "false" for unlocked.
     * @param password needed to change the ICC pin state, aka. Pin1
     * @param onComplete
     *        onComplete.obj will be an AsyncResult
     *        ((AsyncResult)onComplete.obj).exception == null on success
     *        ((AsyncResult)onComplete.obj).exception != null on fail
     */
    public void setIccLockEnabled (boolean enabled,
            String password, Message onComplete) {
        synchronized (mLock) {
            int serviceClassX;
            serviceClassX = CommandsInterface.SERVICE_CLASS_VOICE +
                    CommandsInterface.SERVICE_CLASS_DATA +
                    CommandsInterface.SERVICE_CLASS_FAX;

            mDesiredPinLocked = enabled;

            mCi.setFacilityLockForApp(CommandsInterface.CB_FACILITY_BA_SIM,
                    enabled, password, serviceClassX, mAid,
                    mHandler.obtainMessage(EVENT_CHANGE_FACILITY_LOCK_DONE, onComplete));
        }
    }

    /**
     * Set the ICC fdn enabled or disabled
     * When the operation is complete, onComplete will be sent to its handler
     *
     * @param enabled "true" for locked "false" for unlocked.
     * @param password needed to change the ICC fdn enable, aka Pin2
     * @param onComplete
     *        onComplete.obj will be an AsyncResult
     *        ((AsyncResult)onComplete.obj).exception == null on success
     *        ((AsyncResult)onComplete.obj).exception != null on fail
     */
    public void setIccFdnEnabled (boolean enabled,
            String password, Message onComplete) {
        synchronized (mLock) {
            int serviceClassX;
            serviceClassX = CommandsInterface.SERVICE_CLASS_VOICE +
                    CommandsInterface.SERVICE_CLASS_DATA +
                    CommandsInterface.SERVICE_CLASS_FAX +
                    CommandsInterface.SERVICE_CLASS_SMS;

            mDesiredFdnEnabled = enabled;

            mCi.setFacilityLockForApp(CommandsInterface.CB_FACILITY_BA_FD,
                    enabled, password, serviceClassX, mAid,
                    mHandler.obtainMessage(EVENT_CHANGE_FACILITY_FDN_DONE, onComplete));
        }
    }

    /**
     * Change the ICC password used in ICC pin lock
     * When the operation is complete, onComplete will be sent to its handler
     *
     * @param oldPassword is the old password
     * @param newPassword is the new password
     * @param onComplete
     *        onComplete.obj will be an AsyncResult
     *        onComplete.arg1 = attempts remaining or -1 if unknown
     *        ((AsyncResult)onComplete.obj).exception == null on success
     *        ((AsyncResult)onComplete.obj).exception != null on fail
     */
    public void changeIccLockPassword(String oldPassword, String newPassword,
            Message onComplete) {
        synchronized (mLock) {
            if (DBG) log("changeIccLockPassword");
            mCi.changeIccPinForApp(oldPassword, newPassword, mAid,
                    mHandler.obtainMessage(EVENT_CHANGE_PIN1_DONE, onComplete));
        }
    }

    /**
     * Change the ICC password used in ICC fdn enable
     * When the operation is complete, onComplete will be sent to its handler
     *
     * @param oldPassword is the old password
     * @param newPassword is the new password
     * @param onComplete
     *        onComplete.obj will be an AsyncResult
     *        ((AsyncResult)onComplete.obj).exception == null on success
     *        ((AsyncResult)onComplete.obj).exception != null on fail
     */
    public void changeIccFdnPassword(String oldPassword, String newPassword,
            Message onComplete) {
        synchronized (mLock) {
            if (DBG) log("changeIccFdnPassword");
            mCi.changeIccPin2ForApp(oldPassword, newPassword, mAid,
                    mHandler.obtainMessage(EVENT_CHANGE_PIN2_DONE, onComplete));
<<<<<<< HEAD
=======
        }
    }

    /**
     * @return true if ICC card is PIN2 blocked
     */
    public boolean getIccPin2Blocked() {
        synchronized (mLock) {
            return mPin2State == PinState.PINSTATE_ENABLED_BLOCKED;
        }
    }

    /**
     * @return true if ICC card is PUK2 blocked
     */
    public boolean getIccPuk2Blocked() {
        synchronized (mLock) {
            return mPin2State == PinState.PINSTATE_ENABLED_PERM_BLOCKED;
>>>>>>> 449cbf85
        }
    }

    /**
     * @return true if ICC card is PIN2 blocked
     */
    public boolean getIccPin2Blocked() {
        return mPin2State == PinState.PINSTATE_ENABLED_BLOCKED;
    }

    /**
     * @return true if ICC card is PUK2 blocked
     */
    public boolean getIccPuk2Blocked() {
        return mPin2State == PinState.PINSTATE_ENABLED_PERM_BLOCKED;
    }

    private void log(String msg) {
        Rlog.d(LOG_TAG, msg);
    }

    private void loge(String msg) {
        Rlog.e(LOG_TAG, msg);
    }

    public void dump(FileDescriptor fd, PrintWriter pw, String[] args) {
        pw.println("UiccCardApplication: " + this);
        pw.println(" mUiccCard=" + mUiccCard);
        pw.println(" mAppState=" + mAppState);
        pw.println(" mAppType=" + mAppType);
        pw.println(" mPersoSubState=" + mPersoSubState);
        pw.println(" mAid=" + mAid);
        pw.println(" mAppLabel=" + mAppLabel);
        pw.println(" mPin1Replaced=" + mPin1Replaced);
        pw.println(" mPin1State=" + mPin1State);
        pw.println(" mPin2State=" + mPin2State);
        pw.println(" mIccFdnEnabled=" + mIccFdnEnabled);
        pw.println(" mDesiredFdnEnabled=" + mDesiredFdnEnabled);
        pw.println(" mIccLockEnabled=" + mIccLockEnabled);
        pw.println(" mDesiredPinLocked=" + mDesiredPinLocked);
        pw.println(" mCi=" + mCi);
        pw.println(" mIccRecords=" + mIccRecords);
        pw.println(" mIccFh=" + mIccFh);
        pw.println(" mDestroyed=" + mDestroyed);
        pw.println(" mReadyRegistrants: size=" + mReadyRegistrants.size());
        for (int i = 0; i < mReadyRegistrants.size(); i++) {
            pw.println("  mReadyRegistrants[" + i + "]="
                    + ((Registrant)mReadyRegistrants.get(i)).getHandler());
        }
        pw.println(" mPinLockedRegistrants: size=" + mPinLockedRegistrants.size());
        for (int i = 0; i < mPinLockedRegistrants.size(); i++) {
            pw.println("  mPinLockedRegistrants[" + i + "]="
                    + ((Registrant)mPinLockedRegistrants.get(i)).getHandler());
        }
        pw.println(" mPersoLockedRegistrants: size=" + mPersoLockedRegistrants.size());
        for (int i = 0; i < mPersoLockedRegistrants.size(); i++) {
            pw.println("  mPersoLockedRegistrants[" + i + "]="
                    + ((Registrant)mPersoLockedRegistrants.get(i)).getHandler());
        }
        pw.flush();
    }
}<|MERGE_RESOLUTION|>--- conflicted
+++ resolved
@@ -48,11 +48,8 @@
     private static final int EVENT_QUERY_FACILITY_LOCK_DONE = 6;
     private static final int EVENT_CHANGE_FACILITY_LOCK_DONE = 7;
     private static final int EVENT_PIN2_PUK2_DONE = 8;
-<<<<<<< HEAD
     private int mPin1RetryCount = -1;
     private int mPin2RetryCount = -1;
-=======
->>>>>>> 449cbf85
 
     private final Object  mLock = new Object();
     private UiccCard      mUiccCard; //parent
@@ -246,13 +243,10 @@
                 if (DBG) log("EVENT_CHANGE_FACILITY_FDN_DONE: " +
                         "mIccFdnEnabled=" + mIccFdnEnabled);
             } else {
-<<<<<<< HEAD
                 if (ar.result != null) {
                     parsePinPukErrorResult(ar, false);
                 }
-=======
                 attemptsRemaining = parsePinPukErrorResult(ar);
->>>>>>> 449cbf85
                 loge("Error change facility fdn with exception " + ar.exception);
             }
             Message response = (Message)ar.userObj;
@@ -332,13 +326,10 @@
                 if (DBG) log( "EVENT_CHANGE_FACILITY_LOCK_DONE: mIccLockEnabled= "
                         + mIccLockEnabled);
             } else {
-<<<<<<< HEAD
                 if (ar.result != null) {
                     parsePinPukErrorResult(ar, true);
                 }
-=======
                 attemptsRemaining = parsePinPukErrorResult(ar);
->>>>>>> 449cbf85
                 loge("Error change facility lock with exception " + ar.exception);
             }
             Message response = (Message)ar.userObj;
@@ -413,11 +404,9 @@
                 case EVENT_PIN2_PUK2_DONE:
                 case EVENT_CHANGE_PIN1_DONE:
                 case EVENT_CHANGE_PIN2_DONE:
-<<<<<<< HEAD
-                    // a PIN/PUK/PIN2/PUK2/Network Personalization
                     // request has completed. ar.userObj is the response Message
                     ar = (AsyncResult)msg.obj;
-                    // TODO should abstract these exceptions
+                    int attemptsRemaining = -1;
                     if ((ar.exception != null) && (ar.result != null)) {
                         if (msg.what == EVENT_PIN1_PUK1_DONE ||
                                 msg.what == EVENT_CHANGE_PIN1_DONE) {
@@ -425,23 +414,12 @@
                         } else {
                             parsePinPukErrorResult(ar, false);
                         }
-                    }
-                    AsyncResult.forMessage(((Message)ar.userObj)).exception
-                            = ar.exception;
-                    ((Message)ar.userObj).sendToTarget();
-=======
-                    // a PIN/PUK/PIN2/PUK2 complete
-                    // request has completed. ar.userObj is the response Message
-                    int attemptsRemaining = -1;
-                    ar = (AsyncResult)msg.obj;
-                    if ((ar.exception != null) && (ar.result != null)) {
                         attemptsRemaining = parsePinPukErrorResult(ar);
                     }
                     Message response = (Message)ar.userObj;
                     AsyncResult.forMessage(response).exception = ar.exception;
                     response.arg1 = attemptsRemaining;
                     response.sendToTarget();
->>>>>>> 449cbf85
                     break;
                 case EVENT_QUERY_FACILITY_FDN_DONE:
                     ar = (AsyncResult)msg.obj;
@@ -886,8 +864,6 @@
             if (DBG) log("changeIccFdnPassword");
             mCi.changeIccPin2ForApp(oldPassword, newPassword, mAid,
                     mHandler.obtainMessage(EVENT_CHANGE_PIN2_DONE, onComplete));
-<<<<<<< HEAD
-=======
         }
     }
 
@@ -906,22 +882,7 @@
     public boolean getIccPuk2Blocked() {
         synchronized (mLock) {
             return mPin2State == PinState.PINSTATE_ENABLED_PERM_BLOCKED;
->>>>>>> 449cbf85
-        }
-    }
-
-    /**
-     * @return true if ICC card is PIN2 blocked
-     */
-    public boolean getIccPin2Blocked() {
-        return mPin2State == PinState.PINSTATE_ENABLED_BLOCKED;
-    }
-
-    /**
-     * @return true if ICC card is PUK2 blocked
-     */
-    public boolean getIccPuk2Blocked() {
-        return mPin2State == PinState.PINSTATE_ENABLED_PERM_BLOCKED;
+        }
     }
 
     private void log(String msg) {
