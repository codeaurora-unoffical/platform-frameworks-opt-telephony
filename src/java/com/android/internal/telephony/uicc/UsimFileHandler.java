/*
 * Copyright (C) 2006, 2012 The Android Open Source Project
 *
 * Licensed under the Apache License, Version 2.0 (the "License");
 * you may not use this file except in compliance with the License.
 * You may obtain a copy of the License at
 *
 *      http://www.apache.org/licenses/LICENSE-2.0
 *
 * Unless required by applicable law or agreed to in writing, software
 * distributed under the License is distributed on an "AS IS" BASIS,
 * WITHOUT WARRANTIES OR CONDITIONS OF ANY KIND, either express or implied.
 * See the License for the specific language governing permissions and
 * limitations under the License.
 */

package com.android.internal.telephony.uicc;

import android.telephony.Rlog;

import com.android.internal.telephony.CommandsInterface;
import com.android.internal.telephony.uicc.UiccCardApplication;

/**
 * {@hide}
 * This class should be used to access files in USIM ADF
 */
public final class UsimFileHandler extends IccFileHandler implements IccConstants {
    static final String LOG_TAG = "UsimFH";

    public UsimFileHandler(UiccCardApplication app, String aid, CommandsInterface ci) {
        super(app, aid, ci);
    }

    @Override
    protected String getEFPath(int efid) {
        switch(efid) {
        case EF_SMS:
        case EF_EXT5:
        case EF_EXT6:
        case EF_MWIS:
        case EF_MBI:
        case EF_SPN:
        case EF_AD:
        case EF_MBDN:
        case EF_PNN:
        case EF_OPL:
        case EF_SPDI:
        case EF_SST:
        case EF_CFIS:
        case EF_MAILBOX_CPHS:
        case EF_VOICE_MAIL_INDICATOR_CPHS:
        case EF_CFF_CPHS:
        case EF_SPN_CPHS:
        case EF_SPN_SHORT_CPHS:
        case EF_FDN:
        case EF_MSISDN:
        case EF_EXT2:
        case EF_INFO_CPHS:
        case EF_CSP_CPHS:
        case EF_GID1:
        case EF_GID2:
        case EF_LI:
<<<<<<< HEAD
        case EF_PLMNWACT:
        case EF_HPLMNWACT:
=======
        case EF_PLMN_W_ACT:
        case EF_OPLMN_W_ACT:
        case EF_HPLMN_W_ACT:
        case EF_EHPLMN:
        case EF_FPLMN:
        case EF_LRPLMNSI:
        case EF_HPPLMN:
>>>>>>> 37392ec0
            return MF_SIM + DF_ADF;

        case EF_PBR:
            // we only support global phonebook.
            return MF_SIM + DF_TELECOM + DF_PHONEBOOK;
        }
        String path = getCommonIccEFPath(efid);
        if (path == null) {
            // The EFids in USIM phone book entries are decided by the card manufacturer.
            // So if we don't match any of the cases above and if its a USIM return
            // the phone book path.
            return MF_SIM + DF_TELECOM + DF_PHONEBOOK;
        }
        return path;
    }

    @Override
    protected void logd(String msg) {
        Rlog.d(LOG_TAG, msg);
    }

    @Override
    protected void loge(String msg) {
        Rlog.e(LOG_TAG, msg);
    }
}<|MERGE_RESOLUTION|>--- conflicted
+++ resolved
@@ -61,10 +61,6 @@
         case EF_GID1:
         case EF_GID2:
         case EF_LI:
-<<<<<<< HEAD
-        case EF_PLMNWACT:
-        case EF_HPLMNWACT:
-=======
         case EF_PLMN_W_ACT:
         case EF_OPLMN_W_ACT:
         case EF_HPLMN_W_ACT:
@@ -72,7 +68,6 @@
         case EF_FPLMN:
         case EF_LRPLMNSI:
         case EF_HPPLMN:
->>>>>>> 37392ec0
             return MF_SIM + DF_ADF;
 
         case EF_PBR:
