--- conflicted
+++ resolved
@@ -212,14 +212,11 @@
         mCis = PhoneFactory.getCommandsInterfaces();
         int numPhysicalSlots = c.getResources().getInteger(
                 com.android.internal.R.integer.config_num_physical_slots);
-<<<<<<< HEAD
         numPhysicalSlots = SystemProperties.getInt(
                 PROPERTY_PHYSICAL_SIM_SLOT_COUNT, numPhysicalSlots);
-=======
         if (DBG) {
             logWithLocalLog("config_num_physical_slots = " + numPhysicalSlots);
         }
->>>>>>> ea3d25ab
         // Minimum number of physical slot count should be equals to or greater than phone count,
         // if it is less than phone count use phone count as physical slot count.
         if (numPhysicalSlots < mCis.length) {
