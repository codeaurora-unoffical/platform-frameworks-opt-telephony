/*
 * Copyright (C) 2011-2012 The Android Open Source Project
 *
 * Licensed under the Apache License, Version 2.0 (the "License");
 * you may not use this file except in compliance with the License.
 * You may obtain a copy of the License at
 *
 *      http://www.apache.org/licenses/LICENSE-2.0
 *
 * Unless required by applicable law or agreed to in writing, software
 * distributed under the License is distributed on an "AS IS" BASIS,
 * WITHOUT WARRANTIES OR CONDITIONS OF ANY KIND, either express or implied.
 * See the License for the specific language governing permissions and
 * limitations under the License.
 */

package com.android.internal.telephony.uicc;

import static android.telephony.TelephonyManager.UNINITIALIZED_CARD_ID;
import static android.telephony.TelephonyManager.UNSUPPORTED_CARD_ID;

import static java.util.Arrays.copyOf;

import android.app.BroadcastOptions;
import android.compat.annotation.UnsupportedAppUsage;
import android.content.Context;
import android.content.Intent;
import android.content.SharedPreferences;
import android.content.pm.PackageManager;
import android.os.AsyncResult;
import android.os.Handler;
import android.os.Message;
import android.os.Registrant;
import android.os.RegistrantList;
import android.os.SystemProperties;
import android.preference.PreferenceManager;
import android.telephony.CarrierConfigManager;
import android.telephony.TelephonyManager;
import android.telephony.UiccCardInfo;
import android.text.TextUtils;
import android.util.LocalLog;

import com.android.internal.annotations.VisibleForTesting;
import com.android.internal.telephony.CommandException;
import com.android.internal.telephony.CommandsInterface;
import com.android.internal.telephony.IccCardConstants;
import com.android.internal.telephony.PhoneConfigurationManager;
import com.android.internal.telephony.PhoneConstants;
import com.android.internal.telephony.PhoneFactory;
import com.android.internal.telephony.RadioConfig;
import com.android.internal.telephony.SubscriptionInfoUpdater;
import com.android.internal.telephony.uicc.euicc.EuiccCard;
import com.android.telephony.Rlog;

import java.io.FileDescriptor;
import java.io.PrintWriter;
import java.util.ArrayList;
import java.util.Arrays;
import java.util.HashSet;
import java.util.Set;

/**
 * This class is responsible for keeping all knowledge about
 * Universal Integrated Circuit Card (UICC), also know as SIM's,
 * in the system. It is also used as API to get appropriate
 * applications to pass them to phone and service trackers.
 *
 * UiccController is created with the call to make() function.
 * UiccController is a singleton and make() must only be called once
 * and throws an exception if called multiple times.
 *
 * Once created UiccController registers with RIL for "on" and "unsol_sim_status_changed"
 * notifications. When such notification arrives UiccController will call
 * getIccCardStatus (GET_SIM_STATUS). Based on the response of GET_SIM_STATUS
 * request appropriate tree of uicc objects will be created.
 *
 * Following is class diagram for uicc classes:
 *
 *                       UiccController
 *                            #
 *                            |
 *                        UiccSlot[]
 *                            #
 *                            |
 *                        UiccCard
 *                            #
 *                            |
 *                       UiccProfile
 *                          #   #
 *                          |   ------------------
 *                    UiccCardApplication    CatService
 *                      #            #
 *                      |            |
 *                 IccRecords    IccFileHandler
 *                 ^ ^ ^           ^ ^ ^ ^ ^
 *    SIMRecords---- | |           | | | | ---SIMFileHandler
 *    RuimRecords----- |           | | | ----RuimFileHandler
 *    IsimUiccRecords---           | | -----UsimFileHandler
 *                                 | ------CsimFileHandler
 *                                 ----IsimFileHandler
 *
 * Legend: # stands for Composition
 *         ^ stands for Generalization
 *
 * See also {@link com.android.internal.telephony.IccCard}
 */
public class UiccController extends Handler {
    private static final boolean DBG = true;
    private static final boolean VDBG = false; //STOPSHIP if true
    private static final String LOG_TAG = "UiccController";

    public static final int INVALID_SLOT_ID = -1;

    public static final int APP_FAM_3GPP =  1;
    public static final int APP_FAM_3GPP2 = 2;
    public static final int APP_FAM_IMS   = 3;

    private static final int EVENT_ICC_STATUS_CHANGED = 1;
    private static final int EVENT_SLOT_STATUS_CHANGED = 2;
    private static final int EVENT_GET_ICC_STATUS_DONE = 3;
    private static final int EVENT_GET_SLOT_STATUS_DONE = 4;
    private static final int EVENT_RADIO_ON = 5;
    private static final int EVENT_RADIO_AVAILABLE = 6;
    private static final int EVENT_RADIO_UNAVAILABLE = 7;
    private static final int EVENT_SIM_REFRESH = 8;
    private static final int EVENT_EID_READY = 9;
    private static final int EVENT_MULTI_SIM_CONFIG_CHANGED = 10;

    // this needs to be here, because on bootup we dont know which index maps to which UiccSlot
    @UnsupportedAppUsage
    private CommandsInterface[] mCis;
    @VisibleForTesting
    public UiccSlot[] mUiccSlots;
    private int[] mPhoneIdToSlotId;
    private boolean mIsSlotStatusSupported = true;

    // This maps the externally exposed card ID (int) to the internal card ID string (ICCID/EID).
    // The array index is the card ID (int).
    // This mapping exists to expose card-based functionality without exposing the EID, which is
    // considered sensetive information.
    // mCardStrings is populated using values from the IccSlotStatus and IccCardStatus. For
    // HAL < 1.2, these do not contain the EID or the ICCID, so mCardStrings will be empty
    private ArrayList<String> mCardStrings;

    // This is the card ID of the default eUICC. It starts as UNINITIALIZED_CARD_ID.
    // When we load the EID (either with slot status or from the EuiccCard), we set it to the eUICC
    // with the lowest slot index.
    // If EID is not supported (e.g. on HAL version < 1.2), we set it to UNSUPPORTED_CARD_ID
    private int mDefaultEuiccCardId;

    // Default Euicc Card ID used when the device is temporarily unable to read the EID (e.g. on HAL
    // 1.2-1.3 if the eUICC is currently inactive). This value is only used within the
    // UiccController and should be converted to UNSUPPORTED_CARD_ID when others ask.
    // (This value is -3 because UNSUPPORTED_CARD_ID and UNINITIALIZED_CARD_ID are -1 and -2)
    private static final int TEMPORARILY_UNSUPPORTED_CARD_ID = -3;

    // GSM SGP.02 section 2.2.2 states that the EID is always 32 digits long
    private static final int EID_LENGTH = 32;

    // SharedPreference key for saving the known card strings (ICCIDs and EIDs) ordered by card ID
    private static final String CARD_STRINGS = "card_strings";

    // Whether the device has an eUICC built in.
    private boolean mHasBuiltInEuicc = false;

    // Whether the device has a currently active built in eUICC
    private boolean mHasActiveBuiltInEuicc = false;

    // The physical slots which correspond to built-in eUICCs
    private final int[] mEuiccSlots;

    // SharedPreferences key for saving the default euicc card ID
    private static final String DEFAULT_CARD = "default_card";

    static final String PROPERTY_PHYSICAL_SIM_SLOT_COUNT = "persist.radio.physical.slot.count";
    @UnsupportedAppUsage
    private static final Object mLock = new Object();
    @UnsupportedAppUsage
    private static UiccController mInstance;
    @VisibleForTesting
    public static ArrayList<IccSlotStatus> sLastSlotStatus;

    @UnsupportedAppUsage
    @VisibleForTesting
    public Context mContext;

    protected RegistrantList mIccChangedRegistrants = new RegistrantList();

    private UiccStateChangedLauncher mLauncher;
    private RadioConfig mRadioConfig;

    // LocalLog buffer to hold important SIM related events for debugging
    static LocalLog sLocalLog = new LocalLog(100);

    /**
     * API to make UiccController singleton if not already created.
     */
    public static UiccController make(Context c) {
        synchronized (mLock) {
            if (mInstance != null) {
                throw new RuntimeException("UiccController.make() should only be called once");
            }
            mInstance = new UiccController(c);
            return mInstance;
        }
    }

    private UiccController(Context c) {
        if (DBG) log("Creating UiccController");
        mContext = c;
        mCis = PhoneFactory.getCommandsInterfaces();
        if (DBG) {
            String logStr = "config_num_physical_slots = " + c.getResources().getInteger(
                    com.android.internal.R.integer.config_num_physical_slots);
            log(logStr);
            sLocalLog.log(logStr);
        }
<<<<<<< HEAD

        int numPhysicalSlots = resources.getInteger(
                com.android.telephony.resources.R.integer.config_num_physical_slots);
        numPhysicalSlots = SystemProperties.getInt(
                PROPERTY_PHYSICAL_SIM_SLOT_COUNT, numPhysicalSlots);
=======
        int numPhysicalSlots = c.getResources().getInteger(
                com.android.internal.R.integer.config_num_physical_slots);
>>>>>>> e13a3b6e
        // Minimum number of physical slot count should be equals to or greater than phone count,
        // if it is less than phone count use phone count as physical slot count.
        if (numPhysicalSlots < mCis.length) {
            numPhysicalSlots = mCis.length;
        }

        mUiccSlots = new UiccSlot[numPhysicalSlots];
        mPhoneIdToSlotId = new int[mCis.length];
        Arrays.fill(mPhoneIdToSlotId, INVALID_SLOT_ID);
        if (VDBG) logPhoneIdToSlotIdMapping();
        mRadioConfig = RadioConfig.getInstance(mContext);
        mRadioConfig.registerForSimSlotStatusChanged(this, EVENT_SLOT_STATUS_CHANGED, null);
        for (int i = 0; i < mCis.length; i++) {
            mCis[i].registerForIccStatusChanged(this, EVENT_ICC_STATUS_CHANGED, i);

            /*
             * To support FDE (deprecated), additional check is needed:
             *
             * if (!StorageManager.inCryptKeeperBounce()) {
             *     mCis[i].registerForAvailable(this, EVENT_RADIO_AVAILABLE, i);
             * } else {
             *     mCis[i].registerForOn(this, EVENT_RADIO_ON, i);
             * }
             */
            mCis[i].registerForAvailable(this, EVENT_RADIO_AVAILABLE, i);

            mCis[i].registerForNotAvailable(this, EVENT_RADIO_UNAVAILABLE, i);
            mCis[i].registerForIccRefresh(this, EVENT_SIM_REFRESH, i);
        }

        mLauncher = new UiccStateChangedLauncher(c, this);
        mCardStrings = loadCardStrings();
        mDefaultEuiccCardId = UNINITIALIZED_CARD_ID;

        mEuiccSlots = mContext.getResources()
                .getIntArray(com.android.internal.R.array.non_removable_euicc_slots);
        mHasBuiltInEuicc = hasBuiltInEuicc();

        PhoneConfigurationManager.registerForMultiSimConfigChange(
                this, EVENT_MULTI_SIM_CONFIG_CHANGED, null);
    }

    /**
     * Given the slot index, return the phone ID, or -1 if no phone is associated with the given
     * slot.
     * @param slotId the slot index to check
     * @return the associated phone ID or -1
     */
    public int getPhoneIdFromSlotId(int slotId) {
        for (int i = 0; i < mPhoneIdToSlotId.length; i++) {
            if (mPhoneIdToSlotId[i] == slotId) {
                return i;
            }
        }
        return -1;
    }

    /**
     * Return the physical slot id associated with the given phoneId, or INVALID_SLOT_ID.
     * @param phoneId the phoneId to check
     */
    public int getSlotIdFromPhoneId(int phoneId) {
        try {
            return mPhoneIdToSlotId[phoneId];
        } catch (ArrayIndexOutOfBoundsException e) {
            return INVALID_SLOT_ID;
        }
    }

    @UnsupportedAppUsage
    public static UiccController getInstance() {
        synchronized (mLock) {
            if (mInstance == null) {
                throw new RuntimeException(
                        "UiccController.getInstance can't be called before make()");
            }
            return mInstance;
        }
    }

    @UnsupportedAppUsage
    public UiccCard getUiccCard(int phoneId) {
        synchronized (mLock) {
            return getUiccCardForPhone(phoneId);
        }
    }

    /**
     * API to get UiccCard corresponding to given physical slot index
     * @param slotId index of physical slot on the device
     * @return UiccCard object corresponting to given physical slot index; null if card is
     * absent
     */
    public UiccCard getUiccCardForSlot(int slotId) {
        synchronized (mLock) {
            UiccSlot uiccSlot = getUiccSlot(slotId);
            if (uiccSlot != null) {
                return uiccSlot.getUiccCard();
            }
            return null;
        }
    }

    /**
     * API to get UiccCard corresponding to given phone id
     * @return UiccCard object corresponding to given phone id; null if there is no card present for
     * the phone id
     */
    public UiccCard getUiccCardForPhone(int phoneId) {
        synchronized (mLock) {
            if (isValidPhoneIndex(phoneId)) {
                UiccSlot uiccSlot = getUiccSlotForPhone(phoneId);
                if (uiccSlot != null) {
                    return uiccSlot.getUiccCard();
                }
            }
            return null;
        }
    }

    /**
     * API to get UiccProfile corresponding to given phone id
     * @return UiccProfile object corresponding to given phone id; null if there is no card/profile
     * present for the phone id
     */
    public UiccProfile getUiccProfileForPhone(int phoneId) {
        synchronized (mLock) {
            if (isValidPhoneIndex(phoneId)) {
                UiccCard uiccCard = getUiccCardForPhone(phoneId);
                return uiccCard != null ? uiccCard.getUiccProfile() : null;
            }
            return null;
        }
    }

    /**
     * API to get all the UICC slots.
     * @return UiccSlots array.
     */
    public UiccSlot[] getUiccSlots() {
        synchronized (mLock) {
            return mUiccSlots;
        }
    }

    /** Map logicalSlot to physicalSlot, and activate the physicalSlot if it is inactive. */
    public void switchSlots(int[] physicalSlots, Message response) {
        mRadioConfig.setSimSlotsMapping(physicalSlots, response);
    }

    /**
     * API to get UiccSlot object for a specific physical slot index on the device
     * @return UiccSlot object for the given physical slot index
     */
    public UiccSlot getUiccSlot(int slotId) {
        synchronized (mLock) {
            if (isValidSlotIndex(slotId)) {
                return mUiccSlots[slotId];
            }
            return null;
        }
    }

    /**
     * API to get UiccSlot object for a given phone id
     * @return UiccSlot object for the given phone id
     */
    public UiccSlot getUiccSlotForPhone(int phoneId) {
        synchronized (mLock) {
            if (isValidPhoneIndex(phoneId)) {
                int slotId = getSlotIdFromPhoneId(phoneId);
                if (isValidSlotIndex(slotId)) {
                    return mUiccSlots[slotId];
                }
            }
            return null;
        }
    }

    /**
     * API to get UiccSlot object for a given cardId
     * @param cardId Identifier for a SIM. This can be an ICCID, or an EID in case of an eSIM.
     * @return int Index of UiccSlot for the given cardId if one is found, {@link #INVALID_SLOT_ID}
     * otherwise
     */
    public int getUiccSlotForCardId(String cardId) {
        synchronized (mLock) {
            // first look up based on cardId
            for (int idx = 0; idx < mUiccSlots.length; idx++) {
                if (mUiccSlots[idx] != null) {
                    UiccCard uiccCard = mUiccSlots[idx].getUiccCard();
                    if (uiccCard != null && cardId.equals(uiccCard.getCardId())) {
                        return idx;
                    }
                }
            }
            // if a match is not found, do a lookup based on ICCID
            for (int idx = 0; idx < mUiccSlots.length; idx++) {
                if (mUiccSlots[idx] != null && cardId.equals(mUiccSlots[idx].getIccId())) {
                    return idx;
                }
            }
            return INVALID_SLOT_ID;
        }
    }

    // Easy to use API
    @UnsupportedAppUsage
    public IccRecords getIccRecords(int phoneId, int family) {
        synchronized (mLock) {
            UiccCardApplication app = getUiccCardApplication(phoneId, family);
            if (app != null) {
                return app.getIccRecords();
            }
            return null;
        }
    }

    // Easy to use API
    @UnsupportedAppUsage
    public IccFileHandler getIccFileHandler(int phoneId, int family) {
        synchronized (mLock) {
            UiccCardApplication app = getUiccCardApplication(phoneId, family);
            if (app != null) {
                return app.getIccFileHandler();
            }
            return null;
        }
    }


    //Notifies when card status changes
    @UnsupportedAppUsage
    public void registerForIccChanged(Handler h, int what, Object obj) {
        synchronized (mLock) {
            mIccChangedRegistrants.addUnique(h, what, obj);
        }
        //Notify registrant right after registering, so that it will get the latest ICC status,
        //otherwise which may not happen until there is an actual change in ICC status.
        Message.obtain(h, what, new AsyncResult(obj, null, null)).sendToTarget();
    }

    public void unregisterForIccChanged(Handler h) {
        synchronized (mLock) {
            mIccChangedRegistrants.remove(h);
        }
    }

    @Override
    public void handleMessage (Message msg) {
        synchronized (mLock) {
            Integer phoneId = getCiIndex(msg);

            if (phoneId < 0 || phoneId >= mCis.length) {
                Rlog.e(LOG_TAG, "Invalid phoneId : " + phoneId + " received with event "
                        + msg.what);
                return;
            }

            sLocalLog.log("handleMessage: Received " + msg.what + " for phoneId " + phoneId);

            AsyncResult ar = (AsyncResult)msg.obj;
            switch (msg.what) {
                case EVENT_ICC_STATUS_CHANGED:
                    if (DBG) log("Received EVENT_ICC_STATUS_CHANGED, calling getIccCardStatus");
                    mCis[phoneId].getIccCardStatus(obtainMessage(EVENT_GET_ICC_STATUS_DONE,
                            phoneId));
                    break;
                case EVENT_RADIO_AVAILABLE:
                case EVENT_RADIO_ON:
                    if (DBG) {
                        log("Received EVENT_RADIO_AVAILABLE/EVENT_RADIO_ON, calling "
                                + "getIccCardStatus");
                    }
                    mCis[phoneId].getIccCardStatus(obtainMessage(EVENT_GET_ICC_STATUS_DONE,
                            phoneId));
                    // slot status should be the same on all RILs; request it only for phoneId 0
                    if (phoneId == 0) {
                        if (DBG) {
                            log("Received EVENT_RADIO_AVAILABLE/EVENT_RADIO_ON for phoneId 0, "
                                    + "calling getIccSlotsStatus");
                        }
                        mRadioConfig.getSimSlotsStatus(obtainMessage(EVENT_GET_SLOT_STATUS_DONE,
                                phoneId));
                    }
                    break;
                case EVENT_GET_ICC_STATUS_DONE:
                    if (DBG) log("Received EVENT_GET_ICC_STATUS_DONE");
                    onGetIccCardStatusDone(ar, phoneId);
                    break;
                case EVENT_SLOT_STATUS_CHANGED:
                case EVENT_GET_SLOT_STATUS_DONE:
                    if (DBG) {
                        log("Received EVENT_SLOT_STATUS_CHANGED or EVENT_GET_SLOT_STATUS_DONE");
                    }
                    onGetSlotStatusDone(ar);
                    break;
                case EVENT_RADIO_UNAVAILABLE:
                    if (DBG) log("EVENT_RADIO_UNAVAILABLE, dispose card");
                    UiccSlot uiccSlot = getUiccSlotForPhone(phoneId);
                    if (uiccSlot != null) {
                        uiccSlot.onRadioStateUnavailable();
                    }
                    mIccChangedRegistrants.notifyRegistrants(new AsyncResult(null, phoneId, null));
                    break;
                case EVENT_SIM_REFRESH:
                    if (DBG) log("Received EVENT_SIM_REFRESH");
                    onSimRefresh(ar, phoneId);
                    break;
                case EVENT_EID_READY:
                    if (DBG) log("Received EVENT_EID_READY");
                    onEidReady(ar, phoneId);
                    break;
                case EVENT_MULTI_SIM_CONFIG_CHANGED:
                    if (DBG) log("Received EVENT_MULTI_SIM_CONFIG_CHANGED");
                    onMultiSimConfigChanged();
                default:
                    Rlog.e(LOG_TAG, " Unknown Event " + msg.what);
                    break;
            }
        }
    }

    private void onMultiSimConfigChanged() {
        int prevActiveModemCount = mCis.length;
        mCis = PhoneFactory.getCommandsInterfaces();

        // Resize array.
        mPhoneIdToSlotId = copyOf(mPhoneIdToSlotId, mCis.length);

        // Register for new active modem for ss -> ds switch.
        // For ds -> ss switch, there's no need to unregister as the mCis should unregister
        // everything itself.
        for (int i = prevActiveModemCount; i < mCis.length; i++) {
            mPhoneIdToSlotId[i] = INVALID_SLOT_ID;
            mCis[i].registerForIccStatusChanged(this, EVENT_ICC_STATUS_CHANGED, i);

            /*
             * To support FDE (deprecated), additional check is needed:
             *
             * if (!StorageManager.inCryptKeeperBounce()) {
             *     mCis[i].registerForAvailable(this, EVENT_RADIO_AVAILABLE, i);
             * } else {
             *     mCis[i].registerForOn(this, EVENT_RADIO_ON, i);
             * }
             */
            mCis[i].registerForAvailable(this, EVENT_RADIO_AVAILABLE, i);

            mCis[i].registerForNotAvailable(this, EVENT_RADIO_UNAVAILABLE, i);
            mCis[i].registerForIccRefresh(this, EVENT_SIM_REFRESH, i);
        }
    }

    private Integer getCiIndex(Message msg) {
        AsyncResult ar;
        Integer index = new Integer(PhoneConstants.DEFAULT_SLOT_INDEX);

        /*
         * The events can be come in two ways. By explicitly sending it using
         * sendMessage, in this case the user object passed is msg.obj and from
         * the CommandsInterface, in this case the user object is msg.obj.userObj
         */
        if (msg != null) {
            if (msg.obj != null && msg.obj instanceof Integer) {
                index = (Integer)msg.obj;
            } else if(msg.obj != null && msg.obj instanceof AsyncResult) {
                ar = (AsyncResult)msg.obj;
                if (ar.userObj != null && ar.userObj instanceof Integer) {
                    index = (Integer)ar.userObj;
                }
            }
        }
        return index;
    }

    // Easy to use API
    @UnsupportedAppUsage
    public UiccCardApplication getUiccCardApplication(int phoneId, int family) {
        synchronized (mLock) {
            UiccCard uiccCard = getUiccCardForPhone(phoneId);
            if (uiccCard != null) {
                return uiccCard.getApplication(family);
            }
            return null;
        }
    }

    static String getIccStateIntentString(IccCardConstants.State state) {
        switch (state) {
            case ABSENT: return IccCardConstants.INTENT_VALUE_ICC_ABSENT;
            case PIN_REQUIRED: return IccCardConstants.INTENT_VALUE_ICC_LOCKED;
            case PUK_REQUIRED: return IccCardConstants.INTENT_VALUE_ICC_LOCKED;
            case NETWORK_LOCKED: return IccCardConstants.INTENT_VALUE_ICC_LOCKED;
            case READY: return IccCardConstants.INTENT_VALUE_ICC_READY;
            case NOT_READY: return IccCardConstants.INTENT_VALUE_ICC_NOT_READY;
            case PERM_DISABLED: return IccCardConstants.INTENT_VALUE_ICC_LOCKED;
            case CARD_IO_ERROR: return IccCardConstants.INTENT_VALUE_ICC_CARD_IO_ERROR;
            case CARD_RESTRICTED: return IccCardConstants.INTENT_VALUE_ICC_CARD_RESTRICTED;
            case LOADED: return IccCardConstants.INTENT_VALUE_ICC_LOADED;
            default: return IccCardConstants.INTENT_VALUE_ICC_UNKNOWN;
        }
    }

    static void updateInternalIccState(Context context, IccCardConstants.State state, String reason,
            int phoneId) {
        updateInternalIccState(context, state, reason, phoneId, false);
    }

    // absentAndInactive is a special case when we need to update subscriptions but don't want to
    // broadcast a state change
    static void updateInternalIccState(Context context, IccCardConstants.State state, String reason,
            int phoneId, boolean absentAndInactive) {
        TelephonyManager telephonyManager = (TelephonyManager) context.getSystemService(
                Context.TELEPHONY_SERVICE);
        telephonyManager.setSimStateForPhone(phoneId, state.toString());

        SubscriptionInfoUpdater subInfoUpdator = PhoneFactory.getSubscriptionInfoUpdater();
        if (subInfoUpdator != null) {
            subInfoUpdator.updateInternalIccState(getIccStateIntentString(state),
                    reason, phoneId, absentAndInactive);
        } else {
            Rlog.e(LOG_TAG, "subInfoUpdate is null.");
        }
    }

    private synchronized void onGetIccCardStatusDone(AsyncResult ar, Integer index) {
        if (ar.exception != null) {
            Rlog.e(LOG_TAG,"Error getting ICC status. "
                    + "RIL_REQUEST_GET_ICC_STATUS should "
                    + "never return an error", ar.exception);
            return;
        }
        if (!isValidPhoneIndex(index)) {
            Rlog.e(LOG_TAG,"onGetIccCardStatusDone: invalid index : " + index);
            return;
        }

        IccCardStatus status = (IccCardStatus)ar.result;

        sLocalLog.log("onGetIccCardStatusDone: phoneId " + index + " IccCardStatus: " + status);

        int slotId = status.physicalSlotIndex;
        if (VDBG) log("onGetIccCardStatusDone: phoneId " + index + " physicalSlotIndex " + slotId);
        if (slotId == INVALID_SLOT_ID) {
            slotId = index;
        }

        if (eidIsNotSupported(status)) {
            // we will never get EID from the HAL, so set mDefaultEuiccCardId to UNSUPPORTED_CARD_ID
            if (DBG) log("eid is not supported");
            mDefaultEuiccCardId = UNSUPPORTED_CARD_ID;
        }
        mPhoneIdToSlotId[index] = slotId;

        if (VDBG) logPhoneIdToSlotIdMapping();

        if (mUiccSlots[slotId] == null) {
            if (VDBG) {
                log("Creating mUiccSlots[" + slotId + "]; mUiccSlots.length = "
                        + mUiccSlots.length);
            }
            mUiccSlots[slotId] = new UiccSlot(mContext, true);
        }

        mUiccSlots[slotId].update(mCis[index], status, index, slotId);

        UiccCard card = mUiccSlots[slotId].getUiccCard();
        if (card == null) {
            if (DBG) log("mUiccSlots[" + slotId + "] has no card. Notifying IccChangedRegistrants");
            mIccChangedRegistrants.notifyRegistrants(new AsyncResult(null, index, null));
            return;
        }

        String cardString = null;
        boolean isEuicc = mUiccSlots[slotId].isEuicc();
        if (isEuicc) {
            cardString = ((EuiccCard) card).getEid();
        } else {
            cardString = card.getIccId();
        }

        if (cardString != null) {
            addCardId(cardString);
        }

        // EID is unpopulated if Radio HAL < 1.4 (RadioConfig < 1.2)
        // If so, just register for EID loaded and skip this stuff
        if (isEuicc && mDefaultEuiccCardId != UNSUPPORTED_CARD_ID) {
            if (cardString == null) {
                ((EuiccCard) card).registerForEidReady(this, EVENT_EID_READY, index);
            } else {
                // If we know the EID from IccCardStatus, just use it to set mDefaultEuiccCardId if
                // it's not already set.
                // This is needed in cases where slot status doesn't include EID, and we don't want
                // to register for EID from APDU because we already know cardString from a previous
                // APDU
                if (mDefaultEuiccCardId == UNINITIALIZED_CARD_ID
                        || mDefaultEuiccCardId == TEMPORARILY_UNSUPPORTED_CARD_ID) {
                    mDefaultEuiccCardId = convertToPublicCardId(cardString);
                    String logStr = "IccCardStatus eid=" + cardString + " slot=" + slotId
                            + " mDefaultEuiccCardId=" + mDefaultEuiccCardId;
                    sLocalLog.log(logStr);
                    log(logStr);
                }
            }
        }

        if (DBG) log("Notifying IccChangedRegistrants");
        mIccChangedRegistrants.notifyRegistrants(new AsyncResult(null, index, null));
    }

    /**
     * Returns true if EID is not supproted.
     */
    private boolean eidIsNotSupported(IccCardStatus status) {
        // if card status does not contain slot ID, we know we are on HAL < 1.2, so EID will never
        // be available
        return status.physicalSlotIndex == INVALID_SLOT_ID;
    }

    /**
     * Add a cardString to mCardStrings. If this is an ICCID, trailing Fs will be automatically
     * stripped.
     */
    private void addCardId(String cardString) {
        if (TextUtils.isEmpty(cardString)) {
            return;
        }
        if (cardString.length() < EID_LENGTH) {
            cardString = IccUtils.stripTrailingFs(cardString);
        }
        if (!mCardStrings.contains(cardString)) {
            mCardStrings.add(cardString);
            saveCardStrings();
        }
    }

    /**
     * Converts the card string (the ICCID/EID, formerly named card ID) to the public int cardId.
     * If the given cardString is an ICCID, trailing Fs will be automatically stripped before trying
     * to match to a card ID.
     *
     * @return the matching cardId, or UNINITIALIZED_CARD_ID if the card string does not map to a
     * currently loaded cardId, or UNSUPPORTED_CARD_ID if the device does not support card IDs
     */
    public int convertToPublicCardId(String cardString) {
        if (mDefaultEuiccCardId == UNSUPPORTED_CARD_ID) {
            // even if cardString is not an EID, if EID is not supported (e.g. HAL < 1.2) we can't
            // guarentee a working card ID implementation, so return UNSUPPORTED_CARD_ID
            return UNSUPPORTED_CARD_ID;
        }
        if (TextUtils.isEmpty(cardString)) {
            return UNINITIALIZED_CARD_ID;
        }

        if (cardString.length() < EID_LENGTH) {
            cardString = IccUtils.stripTrailingFs(cardString);
        }
        int id = mCardStrings.indexOf(cardString);
        if (id == -1) {
            return UNINITIALIZED_CARD_ID;
        } else {
            return id;
        }
    }

    /**
     * Returns the UiccCardInfo of all currently inserted UICCs and embedded eUICCs.
     */
    public ArrayList<UiccCardInfo> getAllUiccCardInfos() {
        ArrayList<UiccCardInfo> infos = new ArrayList<>();
        for (int slotIndex = 0; slotIndex < mUiccSlots.length; slotIndex++) {
            final UiccSlot slot = mUiccSlots[slotIndex];
            if (slot == null) continue;
            boolean isEuicc = slot.isEuicc();
            String eid = null;
            UiccCard card = slot.getUiccCard();
            String iccid = null;
            int cardId = UNINITIALIZED_CARD_ID;
            boolean isRemovable = slot.isRemovable();

            // first we try to populate UiccCardInfo using the UiccCard, but if it doesn't exist
            // (e.g. the slot is for an inactive eUICC) then we try using the UiccSlot.
            if (card != null) {
                iccid = card.getIccId();
                if (isEuicc) {
                    eid = ((EuiccCard) card).getEid();
                    cardId = convertToPublicCardId(eid);
                } else {
                    // leave eid null if the UICC is not embedded
                    cardId = convertToPublicCardId(iccid);
                }
            } else {
                iccid = slot.getIccId();
                // Fill in the fields we can
                if (!isEuicc && !TextUtils.isEmpty(iccid)) {
                    cardId = convertToPublicCardId(iccid);
                }
            }
            UiccCardInfo info = new UiccCardInfo(isEuicc, cardId, eid,
                    IccUtils.stripTrailingFs(iccid), slotIndex, isRemovable);
            infos.add(info);
        }
        return infos;
    }

    /**
     * Get the card ID of the default eUICC.
     */
    public int getCardIdForDefaultEuicc() {
        if (mDefaultEuiccCardId == TEMPORARILY_UNSUPPORTED_CARD_ID) {
            return UNSUPPORTED_CARD_ID;
        }
        return mDefaultEuiccCardId;
    }

    private ArrayList<String> loadCardStrings() {
        String cardStrings =
                PreferenceManager.getDefaultSharedPreferences(mContext).getString(CARD_STRINGS, "");
        if (TextUtils.isEmpty(cardStrings)) {
            // just return an empty list, since String.split would return the list { "" }
            return new ArrayList<String>();
        }
        return new ArrayList<String>(Arrays.asList(cardStrings.split(",")));
    }

    private void saveCardStrings() {
        SharedPreferences.Editor editor =
                PreferenceManager.getDefaultSharedPreferences(mContext).edit();
        editor.putString(CARD_STRINGS, TextUtils.join(",", mCardStrings));
        editor.commit();
    }

    private synchronized void onGetSlotStatusDone(AsyncResult ar) {
        if (!mIsSlotStatusSupported) {
            if (VDBG) log("onGetSlotStatusDone: ignoring since mIsSlotStatusSupported is false");
            return;
        }
        Throwable e = ar.exception;
        if (e != null) {
            String logStr;
            if (!(e instanceof CommandException) || ((CommandException) e).getCommandError()
                    != CommandException.Error.REQUEST_NOT_SUPPORTED) {
                // this is not expected; there should be no exception other than
                // REQUEST_NOT_SUPPORTED
                logStr = "Unexpected error getting slot status: " + ar.exception;
                Rlog.e(LOG_TAG, logStr);
                sLocalLog.log(logStr);
            } else {
                // REQUEST_NOT_SUPPORTED
                logStr = "onGetSlotStatusDone: request not supported; marking "
                        + "mIsSlotStatusSupported to false";
                log(logStr);
                sLocalLog.log(logStr);
                mIsSlotStatusSupported = false;
            }
            return;
        }

        ArrayList<IccSlotStatus> status = (ArrayList<IccSlotStatus>) ar.result;

        if (!slotStatusChanged(status)) {
            log("onGetSlotStatusDone: No change in slot status");
            return;
        }

        sLastSlotStatus = status;

        int numActiveSlots = 0;
        boolean isDefaultEuiccCardIdSet = false;
        boolean anyEuiccIsActive = false;
        mHasActiveBuiltInEuicc = false;

        int numSlots = status.size();
        if (mUiccSlots.length < numSlots) {
            String logStr = "The number of the physical slots reported " + numSlots
                    + " is greater than the expectation " + mUiccSlots.length + ".";
            Rlog.e(LOG_TAG, logStr);
            sLocalLog.log(logStr);
            numSlots = mUiccSlots.length;
        }

        for (int i = 0; i < numSlots; i++) {
            IccSlotStatus iss = status.get(i);
            boolean isActive = (iss.slotState == IccSlotStatus.SlotState.SLOTSTATE_ACTIVE);
            if (isActive) {
                numActiveSlots++;

                // sanity check: logicalSlotIndex should be valid for an active slot
                if (!isValidPhoneIndex(iss.logicalSlotIndex)) {
                    Rlog.e(LOG_TAG, "Skipping slot " + i + " as phone " + iss.logicalSlotIndex
                               + " is not available to communicate with this slot");

                } else {
                    mPhoneIdToSlotId[iss.logicalSlotIndex] = i;
                }
            }

            if (mUiccSlots[i] == null) {
                if (VDBG) {
                    log("Creating mUiccSlot[" + i + "]; mUiccSlots.length = " + mUiccSlots.length);
                }
                mUiccSlots[i] = new UiccSlot(mContext, isActive);
            }

            if (!isValidPhoneIndex(iss.logicalSlotIndex)) {
                mUiccSlots[i].update(null, iss, i /* slotIndex */);
            } else {
                mUiccSlots[i].update(isActive ? mCis[iss.logicalSlotIndex] : null, iss,
                        i /* slotIndex */);
            }

            if (mUiccSlots[i].isEuicc()) {
                if (isActive) {
                    anyEuiccIsActive = true;

                    if (isBuiltInEuiccSlot(i)) {
                        mHasActiveBuiltInEuicc = true;
                    }
                }
                String eid = iss.eid;
                if (TextUtils.isEmpty(eid)) {
                    // iss.eid is not populated on HAL<1.4
                    continue;
                }

                addCardId(eid);

                // whenever slot status is received, set default card to the non-removable eUICC
                // with the lowest slot index.
                if (!mUiccSlots[i].isRemovable() && !isDefaultEuiccCardIdSet) {
                    isDefaultEuiccCardIdSet = true;
                    mDefaultEuiccCardId = convertToPublicCardId(eid);
                    String logStr = "Using eid=" + eid + " in slot=" + i
                            + " to set mDefaultEuiccCardId=" + mDefaultEuiccCardId;
                    sLocalLog.log(logStr);
                    log(logStr);
                }
            }
        }

        if (!mHasActiveBuiltInEuicc && !isDefaultEuiccCardIdSet) {
            // if there are no active built-in eUICCs, then consider setting a removable eUICC to
            // the default.
            // Note that on HAL<1.2, it's possible that a built-in eUICC exists, but does not
            // correspond to any slot in mUiccSlots. This logic is still safe in that case because
            // SlotStatus is only for HAL >= 1.2
            for (int i = 0; i < numSlots; i++) {
                if (mUiccSlots[i].isEuicc()) {
                    String eid = status.get(i).eid;
                    if (!TextUtils.isEmpty(eid)) {
                        isDefaultEuiccCardIdSet = true;
                        mDefaultEuiccCardId = convertToPublicCardId(eid);
                        log("Using eid=" + eid + " from removable eUICC in slot="
                                + i + " to set mDefaultEuiccCardId=" + mDefaultEuiccCardId);
                        break;
                    }
                }
            }
        }

        if (mHasBuiltInEuicc && !anyEuiccIsActive && !isDefaultEuiccCardIdSet) {
            log("onGetSlotStatusDone: setting TEMPORARILY_UNSUPPORTED_CARD_ID");
            isDefaultEuiccCardIdSet = true;
            mDefaultEuiccCardId = TEMPORARILY_UNSUPPORTED_CARD_ID;
        }


        if (!isDefaultEuiccCardIdSet) {
            // no known eUICCs at all (it's possible that an eUICC is inserted and we just don't
            // know it's EID)
            mDefaultEuiccCardId = UNINITIALIZED_CARD_ID;
        }

        if (VDBG) logPhoneIdToSlotIdMapping();

        // sanity check: number of active slots should be valid
        if (numActiveSlots != mPhoneIdToSlotId.length) {
            Rlog.e(LOG_TAG, "Number of active slots " + numActiveSlots
                       + " does not match the number of Phones" + mPhoneIdToSlotId.length);
        }

        // sanity check: slotIds should be unique in mPhoneIdToSlotId
        Set<Integer> slotIds = new HashSet<>();
        for (int slotId : mPhoneIdToSlotId) {
            if (slotIds.contains(slotId)) {
                throw new RuntimeException("slotId " + slotId + " mapped to multiple phoneIds");
            }
            slotIds.add(slotId);
        }

        // broadcast slot status changed
        final BroadcastOptions options = BroadcastOptions.makeBasic();
        options.setBackgroundActivityStartsAllowed(true);
        Intent intent = new Intent(TelephonyManager.ACTION_SIM_SLOT_STATUS_CHANGED);
        intent.addFlags(Intent.FLAG_RECEIVER_REGISTERED_ONLY_BEFORE_BOOT);
        mContext.sendBroadcast(intent, android.Manifest.permission.READ_PRIVILEGED_PHONE_STATE,
                options.toBundle());
    }

    private boolean slotStatusChanged(ArrayList<IccSlotStatus> slotStatusList) {
        if (sLastSlotStatus == null || sLastSlotStatus.size() != slotStatusList.size()) {
            return true;
        }
        for (IccSlotStatus iccSlotStatus : slotStatusList) {
            if (!sLastSlotStatus.contains(iccSlotStatus)) {
                return true;
            }
        }
        return false;
    }

    private void logPhoneIdToSlotIdMapping() {
        log("mPhoneIdToSlotId mapping:");
        for (int i = 0; i < mPhoneIdToSlotId.length; i++) {
            log("    phoneId " + i + " slotId " + mPhoneIdToSlotId[i]);
        }
    }

    private void onSimRefresh(AsyncResult ar, Integer index) {
        if (ar.exception != null) {
            Rlog.e(LOG_TAG, "onSimRefresh: Sim REFRESH with exception: " + ar.exception);
            return;
        }

        if (!isValidPhoneIndex(index)) {
            Rlog.e(LOG_TAG,"onSimRefresh: invalid index : " + index);
            return;
        }

        IccRefreshResponse resp = (IccRefreshResponse) ar.result;
        log("onSimRefresh: " + resp);
        sLocalLog.log("onSimRefresh: " + resp);

        if (resp == null) {
            Rlog.e(LOG_TAG, "onSimRefresh: received without input");
            return;
        }

        UiccCard uiccCard = getUiccCardForPhone(index);
        if (uiccCard == null) {
            Rlog.e(LOG_TAG,"onSimRefresh: refresh on null card : " + index);
            return;
        }

        boolean changed = false;
        switch(resp.refreshResult) {
            // Reset the required apps when we know about the refresh so that
            // anyone interested does not get stale state.
            case IccRefreshResponse.REFRESH_RESULT_RESET:
                changed = uiccCard.resetAppWithAid(resp.aid, true /* reset */);
                break;
            case IccRefreshResponse.REFRESH_RESULT_INIT:
                // don't dispose CatService on SIM REFRESH of type INIT
                changed = uiccCard.resetAppWithAid(resp.aid, false /* initialize */);
                break;
            default:
                return;
        }

        if (changed && resp.refreshResult == IccRefreshResponse.REFRESH_RESULT_RESET) {
            // If there is any change on RESET, reset carrier config as well. From carrier config
            // perspective, this is treated the same as sim state unknown
            CarrierConfigManager configManager = (CarrierConfigManager)
                    mContext.getSystemService(Context.CARRIER_CONFIG_SERVICE);
            configManager.updateConfigForPhoneId(index, IccCardConstants.INTENT_VALUE_ICC_UNKNOWN);

            boolean requirePowerOffOnSimRefreshReset = mContext.getResources().getBoolean(
                    com.android.internal.R.bool.config_requireRadioPowerOffOnSimRefreshReset);
            if (requirePowerOffOnSimRefreshReset) {
                mCis[index].setRadioPower(false, null);
            }
        }

        // The card status could have changed. Get the latest state.
        mCis[index].getIccCardStatus(obtainMessage(EVENT_GET_ICC_STATUS_DONE, index));
    }

    // for HAL 1.2-1.3 we register for EID ready, set mCardStrings and mDefaultEuiccCardId here.
    // Note that if there are multiple eUICCs on HAL 1.2-1.3, the default eUICC is the one whose EID
    // is first loaded
    private void onEidReady(AsyncResult ar, Integer index) {
        if (ar.exception != null) {
            Rlog.e(LOG_TAG, "onEidReady: exception: " + ar.exception);
            return;
        }

        if (!isValidPhoneIndex(index)) {
            Rlog.e(LOG_TAG, "onEidReady: invalid index: " + index);
            return;
        }
        int slotId = mPhoneIdToSlotId[index];
        EuiccCard card = (EuiccCard) mUiccSlots[slotId].getUiccCard();
        if (card == null) {
            Rlog.e(LOG_TAG, "onEidReady: UiccCard in slot " + slotId + " is null");
            return;
        }

        // set mCardStrings and the defaultEuiccCardId using the now available EID
        String eid = card.getEid();
        addCardId(eid);
        if (mDefaultEuiccCardId == UNINITIALIZED_CARD_ID
                || mDefaultEuiccCardId == TEMPORARILY_UNSUPPORTED_CARD_ID) {
            if (!mUiccSlots[slotId].isRemovable()) {
                mDefaultEuiccCardId = convertToPublicCardId(eid);
                String logStr = "onEidReady: eid=" + eid + " slot=" + slotId
                        + " mDefaultEuiccCardId=" + mDefaultEuiccCardId;
                sLocalLog.log(logStr);
                log(logStr);
            } else if (!mHasActiveBuiltInEuicc) {
                // we only set a removable eUICC to the default if there are no active non-removable
                // eUICCs
                mDefaultEuiccCardId = convertToPublicCardId(eid);
                String logStr = "onEidReady: eid=" + eid + " from removable eUICC in slot="
                        + slotId + " mDefaultEuiccCardId=" + mDefaultEuiccCardId;
                sLocalLog.log(logStr);
                log(logStr);
            }
        }
        card.unregisterForEidReady(this);
    }

    // Return true if the device has at least one built in eUICC based on the resource overlay
    private boolean hasBuiltInEuicc() {
        return mEuiccSlots != null &&  mEuiccSlots.length > 0;
    }

    private boolean isBuiltInEuiccSlot(int slotIndex) {
        if (!mHasBuiltInEuicc) {
            return false;
        }
        for (int slot : mEuiccSlots) {
            if (slot == slotIndex) {
                return true;
            }
        }
        return false;
    }

    /**
     * static method to return whether CDMA is supported on the device
     * @param context object representative of the application that is calling this method
     * @return true if CDMA is supported by the device
     */
    public static boolean isCdmaSupported(Context context) {
        PackageManager packageManager = context.getPackageManager();
        boolean isCdmaSupported =
                packageManager.hasSystemFeature(PackageManager.FEATURE_TELEPHONY_CDMA);
        return isCdmaSupported;
    }

    private boolean isValidPhoneIndex(int index) {
        return (index >= 0 && index < TelephonyManager.getDefault().getPhoneCount());
    }

    private boolean isValidSlotIndex(int index) {
        return (index >= 0 && index < mUiccSlots.length);
    }

    @UnsupportedAppUsage
    private void log(String string) {
        Rlog.d(LOG_TAG, string);
    }

    public void addCardLog(String data) {
        sLocalLog.log(data);
    }

    public void dump(FileDescriptor fd, PrintWriter pw, String[] args) {
        pw.println("UiccController: " + this);
        pw.println(" mContext=" + mContext);
        pw.println(" mInstance=" + mInstance);
        pw.println(" mIccChangedRegistrants: size=" + mIccChangedRegistrants.size());
        for (int i = 0; i < mIccChangedRegistrants.size(); i++) {
            pw.println("  mIccChangedRegistrants[" + i + "]="
                    + ((Registrant)mIccChangedRegistrants.get(i)).getHandler());
        }
        pw.println();
        pw.flush();
        pw.println(" mIsCdmaSupported=" + isCdmaSupported(mContext));
        pw.println(" mHasBuiltInEuicc=" + mHasBuiltInEuicc);
        pw.println(" mHasActiveBuiltInEuicc=" + mHasActiveBuiltInEuicc);
        pw.println(" mUiccSlots: size=" + mUiccSlots.length);
        pw.println(" mCardStrings=" + mCardStrings);
        pw.println(" mDefaultEuiccCardId=" + mDefaultEuiccCardId);
        for (int i = 0; i < mUiccSlots.length; i++) {
            if (mUiccSlots[i] == null) {
                pw.println("  mUiccSlots[" + i + "]=null");
            } else {
                pw.println("  mUiccSlots[" + i + "]=" + mUiccSlots[i]);
                mUiccSlots[i].dump(fd, pw, args);
            }
        }
        pw.println(" sLocalLog= ");
        sLocalLog.dump(fd, pw, args);
    }
}<|MERGE_RESOLUTION|>--- conflicted
+++ resolved
@@ -215,16 +215,10 @@
             log(logStr);
             sLocalLog.log(logStr);
         }
-<<<<<<< HEAD
-
-        int numPhysicalSlots = resources.getInteger(
-                com.android.telephony.resources.R.integer.config_num_physical_slots);
+        int numPhysicalSlots = c.getResources().getInteger(
+                com.android.internal.R.integer.config_num_physical_slots);
         numPhysicalSlots = SystemProperties.getInt(
                 PROPERTY_PHYSICAL_SIM_SLOT_COUNT, numPhysicalSlots);
-=======
-        int numPhysicalSlots = c.getResources().getInteger(
-                com.android.internal.R.integer.config_num_physical_slots);
->>>>>>> e13a3b6e
         // Minimum number of physical slot count should be equals to or greater than phone count,
         // if it is less than phone count use phone count as physical slot count.
         if (numPhysicalSlots < mCis.length) {
