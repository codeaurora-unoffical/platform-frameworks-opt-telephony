/*
 * Copyright (C) 2011-2012 The Android Open Source Project
 *
 * Licensed under the Apache License, Version 2.0 (the "License");
 * you may not use this file except in compliance with the License.
 * You may obtain a copy of the License at
 *
 *      http://www.apache.org/licenses/LICENSE-2.0
 *
 * Unless required by applicable law or agreed to in writing, software
 * distributed under the License is distributed on an "AS IS" BASIS,
 * WITHOUT WARRANTIES OR CONDITIONS OF ANY KIND, either express or implied.
 * See the License for the specific language governing permissions and
 * limitations under the License.
 */

package com.android.internal.telephony.uicc;

import android.content.Context;
import android.content.Intent;

import android.os.AsyncResult;
import android.os.Handler;
import android.os.Message;
import android.os.Registrant;
import android.os.RegistrantList;
import android.os.SystemProperties;
import android.telephony.TelephonyManager;
import android.telephony.Rlog;
import android.text.format.Time;

import android.telephony.ServiceState;

import com.android.internal.telephony.CommandsInterface;
import com.android.internal.telephony.PhoneConstants;
import com.android.internal.telephony.SubscriptionController;
import com.android.internal.telephony.uicc.IccCardApplicationStatus.AppState;

import java.io.FileDescriptor;
import java.io.PrintWriter;
<<<<<<< HEAD
import java.nio.ByteBuffer;
import java.nio.ByteOrder;
=======
import java.util.LinkedList;
>>>>>>> e5cb1de3

/**
 * This class is responsible for keeping all knowledge about
 * Universal Integrated Circuit Card (UICC), also know as SIM's,
 * in the system. It is also used as API to get appropriate
 * applications to pass them to phone and service trackers.
 *
 * UiccController is created with the call to make() function.
 * UiccController is a singleton and make() must only be called once
 * and throws an exception if called multiple times.
 *
 * Once created UiccController registers with RIL for "on" and "unsol_sim_status_changed"
 * notifications. When such notification arrives UiccController will call
 * getIccCardStatus (GET_SIM_STATUS). Based on the response of GET_SIM_STATUS
 * request appropriate tree of uicc objects will be created.
 *
 * Following is class diagram for uicc classes:
 *
 *                       UiccController
 *                            #
 *                            |
 *                        UiccCard
 *                          #   #
 *                          |   ------------------
 *                    UiccCardApplication    CatService
 *                      #            #
 *                      |            |
 *                 IccRecords    IccFileHandler
 *                 ^ ^ ^           ^ ^ ^ ^ ^
 *    SIMRecords---- | |           | | | | ---SIMFileHandler
 *    RuimRecords----- |           | | | ----RuimFileHandler
 *    IsimUiccRecords---           | | -----UsimFileHandler
 *                                 | ------CsimFileHandler
 *                                 ----IsimFileHandler
 *
 * Legend: # stands for Composition
 *         ^ stands for Generalization
 *
 * See also {@link com.android.internal.telephony.IccCard}
 * and {@link com.android.internal.telephony.uicc.IccCardProxy}
 */
public class UiccController extends Handler {
    private static final boolean DBG = true;
    private static final String LOG_TAG = "UiccController";

    public static final int APP_FAM_UNKNOWN =  -1;
    public static final int APP_FAM_3GPP =  1;
    public static final int APP_FAM_3GPP2 = 2;
    public static final int APP_FAM_IMS   = 3;

    private static final int EVENT_ICC_STATUS_CHANGED = 1;
    private static final int EVENT_GET_ICC_STATUS_DONE = 2;
    private static final int EVENT_RADIO_UNAVAILABLE = 3;
<<<<<<< HEAD
    private static final int EVENT_REFRESH = 4;
    private static final int EVENT_REFRESH_OEM = 5;
=======
    private static final int EVENT_SIM_REFRESH = 4;

    private static final String DECRYPT_STATE = "trigger_restart_framework";
>>>>>>> e5cb1de3

    private CommandsInterface[] mCis;
    private UiccCard[] mUiccCards = new UiccCard[TelephonyManager.getDefault().getPhoneCount()];

    private static final Object mLock = new Object();
    private static UiccController mInstance;

    private Context mContext;

    protected RegistrantList mIccChangedRegistrants = new RegistrantList();

<<<<<<< HEAD
    private boolean mOEMHookSimRefresh = false;
=======
    // Logging for dumpsys. Useful in cases when the cards run into errors.
    private static final int MAX_PROACTIVE_COMMANDS_TO_LOG = 20;
    private LinkedList<String> mCardLogs = new LinkedList<String>();
>>>>>>> e5cb1de3

    public static UiccController make(Context c, CommandsInterface[] ci) {
        synchronized (mLock) {
            if (mInstance != null) {
                throw new RuntimeException("MSimUiccController.make() should only be called once");
            }
            mInstance = new UiccController(c, ci);
            return (UiccController)mInstance;
        }
    }

    private UiccController(Context c, CommandsInterface []ci) {
        if (DBG) log("Creating UiccController");
        mContext = c;
        mCis = ci;
        mOEMHookSimRefresh = mContext.getResources().getBoolean(
                com.android.internal.R.bool.config_sim_refresh_for_dual_mode_card);
        for (int i = 0; i < mCis.length; i++) {
            Integer index = new Integer(i);
            if (SystemProperties.getBoolean("persist.radio.apm_sim_not_pwdn", false)) {
                // Reading ICC status in airplane mode is only supported in QCOM
                // RILs when this property is set to true
                mCis[i].registerForAvailable(this, EVENT_ICC_STATUS_CHANGED, index);
            } else {
                mCis[i].registerForOn(this, EVENT_ICC_STATUS_CHANGED, index);
            }

            mCis[i].registerForIccStatusChanged(this, EVENT_ICC_STATUS_CHANGED, index);
            // TODO remove this once modem correctly notifies the unsols
<<<<<<< HEAD
            mCis[i].registerForNotAvailable(this, EVENT_RADIO_UNAVAILABLE, index);
            if (mOEMHookSimRefresh) {
                mCis[i].registerForSimRefreshEvent(this, EVENT_REFRESH_OEM, index);
            } else {
                mCis[i].registerForIccRefresh(this, EVENT_REFRESH, index);
            }
=======
            if (DECRYPT_STATE.equals(SystemProperties.get("vold.decrypt"))) {
                mCis[i].registerForAvailable(this, EVENT_ICC_STATUS_CHANGED, index);
            } else {
                mCis[i].registerForOn(this, EVENT_ICC_STATUS_CHANGED, index);
            }
            mCis[i].registerForNotAvailable(this, EVENT_RADIO_UNAVAILABLE, index);
            mCis[i].registerForIccRefresh(this, EVENT_SIM_REFRESH, index);
>>>>>>> e5cb1de3
        }
    }

    public static UiccController getInstance() {
        synchronized (mLock) {
            if (mInstance == null) {
                throw new RuntimeException(
                        "UiccController.getInstance can't be called before make()");
            }
            return mInstance;
        }
    }

<<<<<<< HEAD
    public UiccCard getUiccCard() {
        return getUiccCard(0);
    }

=======
>>>>>>> e5cb1de3
    public UiccCard getUiccCard(int phoneId) {
        synchronized (mLock) {
            if (isValidCardIndex(phoneId)) {
                return mUiccCards[phoneId];
            }
            return null;
        }
    }

    public UiccCard[] getUiccCards() {
        // Return cloned array since we don't want to give out reference
        // to internal data structure.
        synchronized (mLock) {
            return mUiccCards.clone();
        }
    }

    // Easy to use API
<<<<<<< HEAD
    public UiccCardApplication getUiccCardApplication(int family) {
        return getUiccCardApplication(SubscriptionController.getInstance().getPhoneId(
                SubscriptionController.getInstance().getDefaultSubId()), family);
    }

    // Easy to use API
=======
>>>>>>> e5cb1de3
    public IccRecords getIccRecords(int phoneId, int family) {
        synchronized (mLock) {
            UiccCardApplication app = getUiccCardApplication(phoneId, family);
            if (app != null) {
                return app.getIccRecords();
            }
            return null;
        }
    }

    // Easy to use API
    public IccFileHandler getIccFileHandler(int phoneId, int family) {
        synchronized (mLock) {
            UiccCardApplication app = getUiccCardApplication(phoneId, family);
            if (app != null) {
                return app.getIccFileHandler();
            }
            return null;
        }
    }


    public static int getFamilyFromRadioTechnology(int radioTechnology) {
        if (ServiceState.isGsm(radioTechnology) ||
                radioTechnology == ServiceState.RIL_RADIO_TECHNOLOGY_EHRPD) {
            return  UiccController.APP_FAM_3GPP;
        } else if (ServiceState.isCdma(radioTechnology)) {
            return  UiccController.APP_FAM_3GPP2;
        } else {
            // If it is UNKNOWN rat
            return UiccController.APP_FAM_UNKNOWN;
        }
    }

    //Notifies when card status changes
    public void registerForIccChanged(Handler h, int what, Object obj) {
        synchronized (mLock) {
            Registrant r = new Registrant (h, what, obj);
            mIccChangedRegistrants.add(r);
            //Notify registrant right after registering, so that it will get the latest ICC status,
            //otherwise which may not happen until there is an actual change in ICC status.
            r.notifyRegistrant();
        }
    }

    public void unregisterForIccChanged(Handler h) {
        synchronized (mLock) {
            mIccChangedRegistrants.remove(h);
        }
    }

    @Override
    public void handleMessage (Message msg) {
        synchronized (mLock) {
            Integer index = getCiIndex(msg);

            if (index < 0 || index >= mCis.length) {
                Rlog.e(LOG_TAG, "Invalid index : " + index + " received with event " + msg.what);
                return;
            }

            AsyncResult ar = (AsyncResult)msg.obj;
            switch (msg.what) {
                case EVENT_ICC_STATUS_CHANGED:
                    if (DBG) log("Received EVENT_ICC_STATUS_CHANGED, calling getIccCardStatus");
                    mCis[index].getIccCardStatus(obtainMessage(EVENT_GET_ICC_STATUS_DONE, index));
                    break;
                case EVENT_GET_ICC_STATUS_DONE:
                    if (DBG) log("Received EVENT_GET_ICC_STATUS_DONE");
                    onGetIccCardStatusDone(ar, index);
                    break;
                case EVENT_RADIO_UNAVAILABLE:
                    if (DBG) log("EVENT_RADIO_UNAVAILABLE, dispose card");
                    if (mUiccCards[index] != null) {
                        mUiccCards[index].dispose();
                    }
                    mUiccCards[index] = null;
                    mIccChangedRegistrants.notifyRegistrants(new AsyncResult(null, index, null));
                    break;
<<<<<<< HEAD
                case EVENT_REFRESH:
                    ar = (AsyncResult)msg.obj;
                    if (DBG) log("Sim REFRESH received");
                    if (ar.exception == null) {
                        handleRefresh((IccRefreshResponse)ar.result, index);
                    } else {
                        log ("Exception on refresh " + ar.exception);
                    }
                    break;
                case EVENT_REFRESH_OEM:
                    ar = (AsyncResult)msg.obj;
                    if (DBG) log("Sim REFRESH OEM received");
                    if (ar.exception == null) {
                        ByteBuffer payload = ByteBuffer.wrap((byte[])ar.result);
                        handleRefresh(parseOemSimRefresh(payload), index);
                    } else {
                        log ("Exception on refresh " + ar.exception);
                    }
=======
                case EVENT_SIM_REFRESH:
                    if (DBG) log("Received EVENT_SIM_REFRESH");
                    onSimRefresh(ar, index);
>>>>>>> e5cb1de3
                    break;
                default:
                    Rlog.e(LOG_TAG, " Unknown Event " + msg.what);
            }
        }
    }

    private Integer getCiIndex(Message msg) {
        AsyncResult ar;
        Integer index = new Integer(PhoneConstants.DEFAULT_CARD_INDEX);

        /*
         * The events can be come in two ways. By explicitly sending it using
         * sendMessage, in this case the user object passed is msg.obj and from
         * the CommandsInterface, in this case the user object is msg.obj.userObj
         */
        if (msg != null) {
            if (msg.obj != null && msg.obj instanceof Integer) {
                index = (Integer)msg.obj;
            } else if(msg.obj != null && msg.obj instanceof AsyncResult) {
                ar = (AsyncResult)msg.obj;
                if (ar.userObj != null && ar.userObj instanceof Integer) {
                    index = (Integer)ar.userObj;
                }
            }
        }
        return index;
    }

<<<<<<< HEAD
    private void handleRefresh(IccRefreshResponse refreshResponse, int index){
        if (refreshResponse == null) {
            log("handleRefresh received without input");
            return;
        }

        // Let the card know right away that a refresh has occurred
        if (mUiccCards[index] != null) {
            mUiccCards[index].onRefresh(refreshResponse);
        }
        // The card status could have changed. Get the latest state
        mCis[index].getIccCardStatus(obtainMessage(EVENT_GET_ICC_STATUS_DONE));
    }

    public static IccRefreshResponse
    parseOemSimRefresh(ByteBuffer payload) {
        IccRefreshResponse response = new IccRefreshResponse();
        /* AID maximum size */
        final int QHOOK_MAX_AID_SIZE = 20*2+1+3;

        /* parse from payload */
        payload.order(ByteOrder.nativeOrder());

        response.refreshResult = payload.getInt();
        response.efId  = payload.getInt();
        int aidLen = payload.getInt();
        byte[] aid = new byte[QHOOK_MAX_AID_SIZE];
        payload.get(aid, 0, QHOOK_MAX_AID_SIZE);
        //Read the aid string with QHOOK_MAX_AID_SIZE from payload at first because need
        //corresponding to the aid array length sent from qcril and need parse the payload
        //to get app type and sub id in IccRecords.java after called this method.
        response.aid = (aidLen == 0) ? null : (new String(aid)).substring(0, aidLen);

        if (DBG){
            Rlog.d(LOG_TAG, "refresh SIM card " + ", refresh result:" + response.refreshResult
                    + ", ef Id:" + response.efId + ", aid:" + response.aid);
        }
        return response;
    }

=======
>>>>>>> e5cb1de3
    // Easy to use API
    public UiccCardApplication getUiccCardApplication(int phoneId, int family) {
        synchronized (mLock) {
            if (isValidCardIndex(phoneId)) {
                UiccCard c = mUiccCards[phoneId];
                if (c != null) {
                    return mUiccCards[phoneId].getApplication(family);
                }
            }
            return null;
        }
    }

    private synchronized void onGetIccCardStatusDone(AsyncResult ar, Integer index) {
        if (ar.exception != null) {
            Rlog.e(LOG_TAG,"Error getting ICC status. "
                    + "RIL_REQUEST_GET_ICC_STATUS should "
                    + "never return an error", ar.exception);
            return;
        }
        if (!isValidCardIndex(index)) {
            Rlog.e(LOG_TAG,"onGetIccCardStatusDone: invalid index : " + index);
            return;
        }

        IccCardStatus status = (IccCardStatus)ar.result;

        if (mUiccCards[index] == null) {
            //Create new card
            mUiccCards[index] = new UiccCard(mContext, mCis[index], status, index);
        } else {
            //Update already existing card
            mUiccCards[index].update(mContext, mCis[index] , status);
        }

        if (DBG) log("Notifying IccChangedRegistrants");
        mIccChangedRegistrants.notifyRegistrants(new AsyncResult(null, index, null));

    }

    private void onSimRefresh(AsyncResult ar, Integer index) {
        if (ar.exception != null) {
            Rlog.e(LOG_TAG, "Sim REFRESH with exception: " + ar.exception);
            return;
        }

        if (!isValidCardIndex(index)) {
            Rlog.e(LOG_TAG,"onSimRefresh: invalid index : " + index);
            return;
        }

        IccRefreshResponse resp = (IccRefreshResponse) ar.result;
        Rlog.d(LOG_TAG, "onSimRefresh: " + resp);

        if (mUiccCards[index] == null) {
            Rlog.e(LOG_TAG,"onSimRefresh: refresh on null card : " + index);
            return;
        }

        if (resp.refreshResult != IccRefreshResponse.REFRESH_RESULT_RESET) {
          Rlog.d(LOG_TAG, "Ignoring non reset refresh: " + resp);
          return;
        }

        Rlog.d(LOG_TAG, "Handling refresh reset: " + resp);

        boolean changed = mUiccCards[index].resetAppWithAid(resp.aid);
        if (changed) {
            boolean requirePowerOffOnSimRefreshReset = mContext.getResources().getBoolean(
                com.android.internal.R.bool.config_requireRadioPowerOffOnSimRefreshReset);
            if (requirePowerOffOnSimRefreshReset) {
                mCis[index].setRadioPower(false, null);
            } else {
                mCis[index].getIccCardStatus(obtainMessage(EVENT_GET_ICC_STATUS_DONE));
            }
            mIccChangedRegistrants.notifyRegistrants(new AsyncResult(null, index, null));
        }
    }

    private boolean isValidCardIndex(int index) {
        return (index >= 0 && index < mUiccCards.length);
    }

    private void log(String string) {
        Rlog.d(LOG_TAG, string);
    }

    // TODO: This is hacky. We need a better way of saving the logs.
    public void addCardLog(String data) {
        Time t = new Time();
        t.setToNow();
        mCardLogs.addLast(t.format("%m-%d %H:%M:%S") + " " + data);
        if (mCardLogs.size() > MAX_PROACTIVE_COMMANDS_TO_LOG) {
            mCardLogs.removeFirst();
        }
    }

    public void dump(FileDescriptor fd, PrintWriter pw, String[] args) {
        pw.println("UiccController: " + this);
        pw.println(" mContext=" + mContext);
        pw.println(" mInstance=" + mInstance);
        pw.println(" mIccChangedRegistrants: size=" + mIccChangedRegistrants.size());
        for (int i = 0; i < mIccChangedRegistrants.size(); i++) {
            pw.println("  mIccChangedRegistrants[" + i + "]="
                    + ((Registrant)mIccChangedRegistrants.get(i)).getHandler());
        }
        pw.println();
        pw.flush();
        pw.println(" mUiccCards: size=" + mUiccCards.length);
        for (int i = 0; i < mUiccCards.length; i++) {
            if (mUiccCards[i] == null) {
                pw.println("  mUiccCards[" + i + "]=null");
            } else {
                pw.println("  mUiccCards[" + i + "]=" + mUiccCards[i]);
                mUiccCards[i].dump(fd, pw, args);
            }
        }
<<<<<<< HEAD
=======
        pw.println("mCardLogs: ");
        for (int i = 0; i < mCardLogs.size(); ++i) {
            pw.println("  " + mCardLogs.get(i));
        }
>>>>>>> e5cb1de3
    }
}<|MERGE_RESOLUTION|>--- conflicted
+++ resolved
@@ -38,12 +38,9 @@
 
 import java.io.FileDescriptor;
 import java.io.PrintWriter;
-<<<<<<< HEAD
 import java.nio.ByteBuffer;
 import java.nio.ByteOrder;
-=======
 import java.util.LinkedList;
->>>>>>> e5cb1de3
 
 /**
  * This class is responsible for keeping all knowledge about
@@ -97,14 +94,8 @@
     private static final int EVENT_ICC_STATUS_CHANGED = 1;
     private static final int EVENT_GET_ICC_STATUS_DONE = 2;
     private static final int EVENT_RADIO_UNAVAILABLE = 3;
-<<<<<<< HEAD
     private static final int EVENT_REFRESH = 4;
     private static final int EVENT_REFRESH_OEM = 5;
-=======
-    private static final int EVENT_SIM_REFRESH = 4;
-
-    private static final String DECRYPT_STATE = "trigger_restart_framework";
->>>>>>> e5cb1de3
 
     private CommandsInterface[] mCis;
     private UiccCard[] mUiccCards = new UiccCard[TelephonyManager.getDefault().getPhoneCount()];
@@ -116,13 +107,11 @@
 
     protected RegistrantList mIccChangedRegistrants = new RegistrantList();
 
-<<<<<<< HEAD
     private boolean mOEMHookSimRefresh = false;
-=======
+
     // Logging for dumpsys. Useful in cases when the cards run into errors.
     private static final int MAX_PROACTIVE_COMMANDS_TO_LOG = 20;
     private LinkedList<String> mCardLogs = new LinkedList<String>();
->>>>>>> e5cb1de3
 
     public static UiccController make(Context c, CommandsInterface[] ci) {
         synchronized (mLock) {
@@ -152,22 +141,12 @@
 
             mCis[i].registerForIccStatusChanged(this, EVENT_ICC_STATUS_CHANGED, index);
             // TODO remove this once modem correctly notifies the unsols
-<<<<<<< HEAD
             mCis[i].registerForNotAvailable(this, EVENT_RADIO_UNAVAILABLE, index);
             if (mOEMHookSimRefresh) {
                 mCis[i].registerForSimRefreshEvent(this, EVENT_REFRESH_OEM, index);
             } else {
                 mCis[i].registerForIccRefresh(this, EVENT_REFRESH, index);
             }
-=======
-            if (DECRYPT_STATE.equals(SystemProperties.get("vold.decrypt"))) {
-                mCis[i].registerForAvailable(this, EVENT_ICC_STATUS_CHANGED, index);
-            } else {
-                mCis[i].registerForOn(this, EVENT_ICC_STATUS_CHANGED, index);
-            }
-            mCis[i].registerForNotAvailable(this, EVENT_RADIO_UNAVAILABLE, index);
-            mCis[i].registerForIccRefresh(this, EVENT_SIM_REFRESH, index);
->>>>>>> e5cb1de3
         }
     }
 
@@ -181,13 +160,10 @@
         }
     }
 
-<<<<<<< HEAD
     public UiccCard getUiccCard() {
         return getUiccCard(0);
     }
 
-=======
->>>>>>> e5cb1de3
     public UiccCard getUiccCard(int phoneId) {
         synchronized (mLock) {
             if (isValidCardIndex(phoneId)) {
@@ -206,15 +182,12 @@
     }
 
     // Easy to use API
-<<<<<<< HEAD
     public UiccCardApplication getUiccCardApplication(int family) {
         return getUiccCardApplication(SubscriptionController.getInstance().getPhoneId(
                 SubscriptionController.getInstance().getDefaultSubId()), family);
     }
 
     // Easy to use API
-=======
->>>>>>> e5cb1de3
     public IccRecords getIccRecords(int phoneId, int family) {
         synchronized (mLock) {
             UiccCardApplication app = getUiccCardApplication(phoneId, family);
@@ -276,7 +249,6 @@
                 return;
             }
 
-            AsyncResult ar = (AsyncResult)msg.obj;
             switch (msg.what) {
                 case EVENT_ICC_STATUS_CHANGED:
                     if (DBG) log("Received EVENT_ICC_STATUS_CHANGED, calling getIccCardStatus");
@@ -284,6 +256,7 @@
                     break;
                 case EVENT_GET_ICC_STATUS_DONE:
                     if (DBG) log("Received EVENT_GET_ICC_STATUS_DONE");
+                    AsyncResult ar = (AsyncResult)msg.obj;
                     onGetIccCardStatusDone(ar, index);
                     break;
                 case EVENT_RADIO_UNAVAILABLE:
@@ -294,7 +267,6 @@
                     mUiccCards[index] = null;
                     mIccChangedRegistrants.notifyRegistrants(new AsyncResult(null, index, null));
                     break;
-<<<<<<< HEAD
                 case EVENT_REFRESH:
                     ar = (AsyncResult)msg.obj;
                     if (DBG) log("Sim REFRESH received");
@@ -313,11 +285,6 @@
                     } else {
                         log ("Exception on refresh " + ar.exception);
                     }
-=======
-                case EVENT_SIM_REFRESH:
-                    if (DBG) log("Received EVENT_SIM_REFRESH");
-                    onSimRefresh(ar, index);
->>>>>>> e5cb1de3
                     break;
                 default:
                     Rlog.e(LOG_TAG, " Unknown Event " + msg.what);
@@ -347,7 +314,6 @@
         return index;
     }
 
-<<<<<<< HEAD
     private void handleRefresh(IccRefreshResponse refreshResponse, int index){
         if (refreshResponse == null) {
             log("handleRefresh received without input");
@@ -388,8 +354,6 @@
         return response;
     }
 
-=======
->>>>>>> e5cb1de3
     // Easy to use API
     public UiccCardApplication getUiccCardApplication(int phoneId, int family) {
         synchronized (mLock) {
@@ -428,45 +392,6 @@
         if (DBG) log("Notifying IccChangedRegistrants");
         mIccChangedRegistrants.notifyRegistrants(new AsyncResult(null, index, null));
 
-    }
-
-    private void onSimRefresh(AsyncResult ar, Integer index) {
-        if (ar.exception != null) {
-            Rlog.e(LOG_TAG, "Sim REFRESH with exception: " + ar.exception);
-            return;
-        }
-
-        if (!isValidCardIndex(index)) {
-            Rlog.e(LOG_TAG,"onSimRefresh: invalid index : " + index);
-            return;
-        }
-
-        IccRefreshResponse resp = (IccRefreshResponse) ar.result;
-        Rlog.d(LOG_TAG, "onSimRefresh: " + resp);
-
-        if (mUiccCards[index] == null) {
-            Rlog.e(LOG_TAG,"onSimRefresh: refresh on null card : " + index);
-            return;
-        }
-
-        if (resp.refreshResult != IccRefreshResponse.REFRESH_RESULT_RESET) {
-          Rlog.d(LOG_TAG, "Ignoring non reset refresh: " + resp);
-          return;
-        }
-
-        Rlog.d(LOG_TAG, "Handling refresh reset: " + resp);
-
-        boolean changed = mUiccCards[index].resetAppWithAid(resp.aid);
-        if (changed) {
-            boolean requirePowerOffOnSimRefreshReset = mContext.getResources().getBoolean(
-                com.android.internal.R.bool.config_requireRadioPowerOffOnSimRefreshReset);
-            if (requirePowerOffOnSimRefreshReset) {
-                mCis[index].setRadioPower(false, null);
-            } else {
-                mCis[index].getIccCardStatus(obtainMessage(EVENT_GET_ICC_STATUS_DONE));
-            }
-            mIccChangedRegistrants.notifyRegistrants(new AsyncResult(null, index, null));
-        }
     }
 
     private boolean isValidCardIndex(int index) {
@@ -507,12 +432,9 @@
                 mUiccCards[i].dump(fd, pw, args);
             }
         }
-<<<<<<< HEAD
-=======
         pw.println("mCardLogs: ");
         for (int i = 0; i < mCardLogs.size(); ++i) {
             pw.println("  " + mCardLogs.get(i));
         }
->>>>>>> e5cb1de3
     }
 }