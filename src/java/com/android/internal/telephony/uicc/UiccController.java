--- conflicted
+++ resolved
@@ -125,19 +125,13 @@
             Integer index = new Integer(i);
             mCis[i].registerForIccStatusChanged(this, EVENT_ICC_STATUS_CHANGED, index);
             // TODO remove this once modem correctly notifies the unsols
-<<<<<<< HEAD
-            if ((DECRYPT_STATE.equals(SystemProperties.get("vold.decrypt")) &&
-                    mCis[i].getRilVersion() >= 9) || radioApmSimNotPwdn) {
-                // Reading ICC status in airplane mode is only supported in QCOM
-                // RILs when this property is set to true
-=======
             // If the device has been decrypted or FBE is supported, read SIM when radio state is
             // available.
             // Else wait for radio to be on. This is needed for the scenario when SIM is locked --
             // to avoid overlap of CryptKeeper and SIM unlock screen.
-            if (DECRYPT_STATE.equals(SystemProperties.get("vold.decrypt")) ||
-                    StorageManager.isFileEncryptedNativeOrEmulated()) {
->>>>>>> b7f55afe
+            if ((DECRYPT_STATE.equals(SystemProperties.get("vold.decrypt")) ||
+                    StorageManager.isFileEncryptedNativeOrEmulated() &&
+                    mCis[i].getRilVersion() >= 9) || radioApmSimNotPwdn) {
                 mCis[i].registerForAvailable(this, EVENT_ICC_STATUS_CHANGED, index);
             } else {
                 mCis[i].registerForOn(this, EVENT_ICC_STATUS_CHANGED, index);
