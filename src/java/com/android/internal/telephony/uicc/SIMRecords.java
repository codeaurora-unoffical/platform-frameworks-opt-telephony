/*
 * Copyright (C) 2006 The Android Open Source Project
 *
 * Licensed under the Apache License, Version 2.0 (the "License");
 * you may not use this file except in compliance with the License.
 * You may obtain a copy of the License at
 *
 *      http://www.apache.org/licenses/LICENSE-2.0
 *
 * Unless required by applicable law or agreed to in writing, software
 * distributed under the License is distributed on an "AS IS" BASIS,
 * WITHOUT WARRANTIES OR CONDITIONS OF ANY KIND, either express or implied.
 * See the License for the specific language governing permissions and
 * limitations under the License.
 */

package com.android.internal.telephony.uicc;

import android.compat.annotation.UnsupportedAppUsage;
import android.content.Context;
import android.content.res.Resources;
import android.os.AsyncResult;
import android.os.Message;
import android.os.PersistableBundle;
import android.telephony.CarrierConfigManager;
import android.telephony.PhoneNumberUtils;
import android.telephony.Rlog;
import android.telephony.SmsMessage;
import android.telephony.SubscriptionInfo;
import android.text.TextUtils;
import android.util.Pair;

import com.android.internal.telephony.CommandsInterface;
import com.android.internal.telephony.MccTable;
import com.android.internal.telephony.SmsConstants;
import com.android.internal.telephony.SubscriptionController;
import com.android.internal.telephony.gsm.SimTlv;
import com.android.internal.telephony.uicc.IccCardApplicationStatus.AppType;

import java.io.FileDescriptor;
import java.io.PrintWriter;
import java.util.ArrayList;
import java.util.Arrays;
import java.util.List;

/**
 * {@hide}
 */
public class SIMRecords extends IccRecords {
    protected static final String LOG_TAG = "SIMRecords";

    private static final boolean CRASH_RIL = false;

    private static final boolean VDBG = false;

    // ***** Instance Variables

    @UnsupportedAppUsage
    VoiceMailConstants mVmConfig;

    // ***** Cached SIM State; cleared on channel close

    private int mCallForwardingStatus;

    /**
     * States only used by getSpnFsm FSM
     */
    private GetSpnFsmState mSpnState;

    /** CPHS service information (See CPHS 4.2 B.3.1.1)
     *  It will be set in onSimReady if reading GET_CPHS_INFO successfully
     *  mCphsInfo[0] is CPHS Phase
     *  mCphsInfo[1] and mCphsInfo[2] is CPHS Service Table
     */
    private byte[] mCphsInfo = null;
    boolean mCspPlmnEnabled = true;

    @UnsupportedAppUsage
    byte[] mEfMWIS = null;
    @UnsupportedAppUsage
    byte[] mEfCPHS_MWI =null;
    @UnsupportedAppUsage
    byte[] mEfCff = null;
    @UnsupportedAppUsage
    byte[] mEfCfis = null;

    @UnsupportedAppUsage
    byte[] mEfLi = null;
    @UnsupportedAppUsage
    byte[] mEfPl = null;

    @UnsupportedAppUsage
    UsimServiceTable mUsimServiceTable;

    @Override
    public String toString() {
        return "SimRecords: " + super.toString()
                + " mVmConfig" + mVmConfig
                + " callForwardingEnabled=" + mCallForwardingStatus
                + " spnState=" + mSpnState
                + " mCphsInfo=" + mCphsInfo
                + " mCspPlmnEnabled=" + mCspPlmnEnabled
                + " efMWIS=" + mEfMWIS
                + " efCPHS_MWI=" + mEfCPHS_MWI
                + " mEfCff=" + mEfCff
                + " mEfCfis=" + mEfCfis
                + " getOperatorNumeric=" + getOperatorNumeric();
    }

    // ***** Constants

    // From TS 51.011 EF[SPDI] section
    static final int TAG_SPDI = 0xA3;
    static final int TAG_SPDI_PLMN_LIST = 0x80;

    // Full Name IEI from TS 24.008
    static final int TAG_FULL_NETWORK_NAME = 0x43;

    // Short Name IEI from TS 24.008
    static final int TAG_SHORT_NETWORK_NAME = 0x45;

    // active CFF from CPHS 4.2 B.4.5
    static final int CFF_UNCONDITIONAL_ACTIVE = 0x0a;
    static final int CFF_UNCONDITIONAL_DEACTIVE = 0x05;
    static final int CFF_LINE1_MASK = 0x0f;
    static final int CFF_LINE1_RESET = 0xf0;

    // CPHS Service Table (See CPHS 4.2 B.3.1)
    private static final int CPHS_SST_MBN_MASK = 0x30;
    private static final int CPHS_SST_MBN_ENABLED = 0x30;

    // EF_CFIS related constants
    // Spec reference TS 51.011 section 10.3.46.
    private static final int CFIS_BCD_NUMBER_LENGTH_OFFSET = 2;
    private static final int CFIS_TON_NPI_OFFSET = 3;
    private static final int CFIS_ADN_CAPABILITY_ID_OFFSET = 14;
    private static final int CFIS_ADN_EXTENSION_ID_OFFSET = 15;

    // 3GPP specification constants
    // Spec reference TS 31.102 section 4.2.16
    private static final int FPLMN_BYTE_SIZE = 3;

    // ***** Event Constants
    private static final int SIM_RECORD_EVENT_BASE = 0x00;
    private static final int EVENT_GET_IMSI_DONE = 3 + SIM_RECORD_EVENT_BASE;
    private static final int EVENT_GET_ICCID_DONE = 4 + SIM_RECORD_EVENT_BASE;
    private static final int EVENT_GET_MBI_DONE = 5 + SIM_RECORD_EVENT_BASE;
    private static final int EVENT_GET_MBDN_DONE = 6 + SIM_RECORD_EVENT_BASE;
    private static final int EVENT_GET_MWIS_DONE = 7 + SIM_RECORD_EVENT_BASE;
    private static final int EVENT_GET_VOICE_MAIL_INDICATOR_CPHS_DONE = 8 + SIM_RECORD_EVENT_BASE;
    private static final int EVENT_GET_AD_DONE = 9 + SIM_RECORD_EVENT_BASE; // Admin data on SIM
    private static final int EVENT_GET_MSISDN_DONE = 10 + SIM_RECORD_EVENT_BASE;
    private static final int EVENT_GET_CPHS_MAILBOX_DONE = 11 + SIM_RECORD_EVENT_BASE;
    private static final int EVENT_GET_SPN_DONE = 12 + SIM_RECORD_EVENT_BASE;
    private static final int EVENT_GET_SPDI_DONE = 13 + SIM_RECORD_EVENT_BASE;
    private static final int EVENT_UPDATE_DONE = 14 + SIM_RECORD_EVENT_BASE;
    private static final int EVENT_GET_PNN_DONE = 15 + SIM_RECORD_EVENT_BASE;
    private static final int EVENT_GET_SST_DONE = 17 + SIM_RECORD_EVENT_BASE;
    private static final int EVENT_GET_ALL_SMS_DONE = 18 + SIM_RECORD_EVENT_BASE;
    private static final int EVENT_MARK_SMS_READ_DONE = 19 + SIM_RECORD_EVENT_BASE;
    private static final int EVENT_SET_MBDN_DONE = 20 + SIM_RECORD_EVENT_BASE;
    private static final int EVENT_SMS_ON_SIM = 21 + SIM_RECORD_EVENT_BASE;
    private static final int EVENT_GET_SMS_DONE = 22 + SIM_RECORD_EVENT_BASE;
    private static final int EVENT_GET_CFF_DONE = 24 + SIM_RECORD_EVENT_BASE;
    private static final int EVENT_SET_CPHS_MAILBOX_DONE = 25 + SIM_RECORD_EVENT_BASE;
    private static final int EVENT_GET_INFO_CPHS_DONE = 26 + SIM_RECORD_EVENT_BASE;
    private static final int EVENT_SET_MSISDN_DONE = 30 + SIM_RECORD_EVENT_BASE;
    private static final int EVENT_GET_CFIS_DONE = 32 + SIM_RECORD_EVENT_BASE;
    private static final int EVENT_GET_CSP_CPHS_DONE = 33 + SIM_RECORD_EVENT_BASE;
    private static final int EVENT_GET_GID1_DONE = 34 + SIM_RECORD_EVENT_BASE;
    private static final int EVENT_GET_GID2_DONE = 36 + SIM_RECORD_EVENT_BASE;
    private static final int EVENT_GET_PLMN_W_ACT_DONE = 37 + SIM_RECORD_EVENT_BASE;
    private static final int EVENT_GET_OPLMN_W_ACT_DONE = 38 + SIM_RECORD_EVENT_BASE;
    private static final int EVENT_GET_HPLMN_W_ACT_DONE = 39 + SIM_RECORD_EVENT_BASE;
    private static final int EVENT_GET_EHPLMN_DONE = 40 + SIM_RECORD_EVENT_BASE;
    private static final int EVENT_GET_FPLMN_DONE = 41 + SIM_RECORD_EVENT_BASE;
    private static final int EVENT_GET_FPLMN_SIZE_DONE = 42 + SIM_RECORD_EVENT_BASE;
    private static final int EVENT_SET_FPLMN_DONE = 43 + SIM_RECORD_EVENT_BASE;
    // ***** Constructor

    public SIMRecords(UiccCardApplication app, Context c, CommandsInterface ci) {
        super(app, c, ci);

        mAdnCache = new AdnRecordCache(mFh);

        mVmConfig = new VoiceMailConstants();

        mRecordsRequested = false;  // No load request is made till SIM ready
        mLockedRecordsReqReason = LOCKED_RECORDS_REQ_REASON_NONE;

        // recordsToLoad is set to 0 because no requests are made yet
        mRecordsToLoad = 0;

        mCi.setOnSmsOnSim(this, EVENT_SMS_ON_SIM, null);

        // Start off by setting empty state
        resetRecords();
        if (DBG) log("SIMRecords X ctor this=" + this);
    }

    @Override
    public void dispose() {
        if (DBG) log("Disposing SIMRecords this=" + this);
        //Unregister for all events
        mCi.unSetOnSmsOnSim(this);
        resetRecords();
        super.dispose();
    }

    @Override
    protected void finalize() {
        if (DBG) log("finalized");
    }

    protected void resetRecords() {
        mImsi = null;
        mMsisdn = null;
        mVoiceMailNum = null;
        mMncLength = UNINITIALIZED;
        log("setting0 mMncLength" + mMncLength);
        mIccId = null;
        mFullIccId = null;
        mCarrierNameDisplayCondition = DEFAULT_CARRIER_NAME_DISPLAY_CONDITION;
        mEfMWIS = null;
        mEfCPHS_MWI = null;
        mSpdi = null;
        mPnnHomeName = null;
        mGid1 = null;
        mGid2 = null;
        mPlmnActRecords = null;
        mOplmnActRecords = null;
        mHplmnActRecords = null;
        mFplmns = null;
        mEhplmns = null;

        mAdnCache.reset();

        log("SIMRecords: onRadioOffOrNotAvailable set 'gsm.sim.operator.numeric' to operator=null");
        log("update icc_operator_numeric=" + null);
        mTelephonyManager.setSimOperatorNumericForPhone(mParentApp.getPhoneId(), "");
        mTelephonyManager.setSimOperatorNameForPhone(mParentApp.getPhoneId(), "");
        mTelephonyManager.setSimCountryIsoForPhone(mParentApp.getPhoneId(), "");

        // recordsRequested is set to false indicating that the SIM
        // read requests made so far are not valid. This is set to
        // true only when fresh set of read requests are made.
        mRecordsRequested = false;
        mLockedRecordsReqReason = LOCKED_RECORDS_REQ_REASON_NONE;
        mLoaded.set(false);
    }

    //***** Public Methods

    @UnsupportedAppUsage
    @Override
    public String getMsisdnNumber() {
        return mMsisdn;
    }

    @Override
    public UsimServiceTable getUsimServiceTable() {
        return mUsimServiceTable;
    }

    @UnsupportedAppUsage
    private int getExtFromEf(int ef) {
        int ext;
        switch (ef) {
            case EF_MSISDN:
                /* For USIM apps use EXT5. (TS 31.102 Section 4.2.37) */
                if (mParentApp.getType() == AppType.APPTYPE_USIM) {
                    ext = EF_EXT5;
                } else {
                    ext = EF_EXT1;
                }
                break;
            default:
                ext = EF_EXT1;
        }
        return ext;
    }

    /**
     * Set subscriber number to SIM record
     *
     * The subscriber number is stored in EF_MSISDN (TS 51.011)
     *
     * When the operation is complete, onComplete will be sent to its handler
     *
     * @param alphaTag alpha-tagging of the dailing nubmer (up to 10 characters)
     * @param number dialing number (up to 20 digits)
     *        if the number starts with '+', then set to international TOA
     * @param onComplete
     *        onComplete.obj will be an AsyncResult
     *        ((AsyncResult)onComplete.obj).exception == null on success
     *        ((AsyncResult)onComplete.obj).exception != null on fail
     */
    @Override
    public void setMsisdnNumber(String alphaTag, String number,
            Message onComplete) {

        // If the SIM card is locked by PIN, we will set EF_MSISDN fail.
        // In that case, msisdn and msisdnTag should not be update.
        mNewMsisdn = number;
        mNewMsisdnTag = alphaTag;

        if(DBG) log("Set MSISDN: " + mNewMsisdnTag + " " + /*mNewMsisdn*/
                Rlog.pii(LOG_TAG, mNewMsisdn));

        AdnRecord adn = new AdnRecord(mNewMsisdnTag, mNewMsisdn);

        new AdnRecordLoader(mFh).updateEF(adn, EF_MSISDN, getExtFromEf(EF_MSISDN), 1, null,
                obtainMessage(EVENT_SET_MSISDN_DONE, onComplete));
    }

    @Override
    public String getMsisdnAlphaTag() {
        return mMsisdnTag;
    }

    @UnsupportedAppUsage
    @Override
    public String getVoiceMailNumber() {
        return mVoiceMailNum;
    }

    /**
     * Set voice mail number to SIM record
     *
     * The voice mail number can be stored either in EF_MBDN (TS 51.011) or
     * EF_MAILBOX_CPHS (CPHS 4.2)
     *
     * If EF_MBDN is available, store the voice mail number to EF_MBDN
     *
     * If EF_MAILBOX_CPHS is enabled, store the voice mail number to EF_CHPS
     *
     * So the voice mail number will be stored in both EFs if both are available
     *
     * Return error only if both EF_MBDN and EF_MAILBOX_CPHS fail.
     *
     * When the operation is complete, onComplete will be sent to its handler
     *
     * @param alphaTag alpha-tagging of the dailing nubmer (upto 10 characters)
     * @param voiceNumber dailing nubmer (upto 20 digits)
     *        if the number is start with '+', then set to international TOA
     * @param onComplete
     *        onComplete.obj will be an AsyncResult
     *        ((AsyncResult)onComplete.obj).exception == null on success
     *        ((AsyncResult)onComplete.obj).exception != null on fail
     */
    @Override
    public void setVoiceMailNumber(String alphaTag, String voiceNumber,
            Message onComplete) {
        if (mIsVoiceMailFixed) {
            AsyncResult.forMessage((onComplete)).exception =
                    new IccVmFixedException("Voicemail number is fixed by operator");
            onComplete.sendToTarget();
            return;
        }

        mNewVoiceMailNum = voiceNumber;
        mNewVoiceMailTag = alphaTag;

        AdnRecord adn = new AdnRecord(mNewVoiceMailTag, mNewVoiceMailNum);

        if (mMailboxIndex != 0 && mMailboxIndex != 0xff) {

            new AdnRecordLoader(mFh).updateEF(adn, EF_MBDN, EF_EXT6,
                    mMailboxIndex, null,
                    obtainMessage(EVENT_SET_MBDN_DONE, onComplete));

        } else if (isCphsMailboxEnabled()) {

            new AdnRecordLoader(mFh).updateEF(adn, EF_MAILBOX_CPHS,
                    EF_EXT1, 1, null,
                    obtainMessage(EVENT_SET_CPHS_MAILBOX_DONE, onComplete));

        } else {
            AsyncResult.forMessage((onComplete)).exception =
                    new IccVmNotSupportedException("Update SIM voice mailbox error");
            onComplete.sendToTarget();
        }
    }

    @Override
    public String getVoiceMailAlphaTag()
    {
        return mVoiceMailTag;
    }

    /**
     * Sets the SIM voice message waiting indicator records
     * @param line GSM Subscriber Profile Number, one-based. Only '1' is supported
     * @param countWaiting The number of messages waiting, if known. Use
     *                     -1 to indicate that an unknown number of
     *                      messages are waiting
     */
    @Override
    public void
    setVoiceMessageWaiting(int line, int countWaiting) {
        if (line != 1) {
            // only profile 1 is supported
            return;
        }

        try {
            if (mEfMWIS != null) {
                // TS 51.011 10.3.45

                // lsb of byte 0 is 'voicemail' status
                mEfMWIS[0] = (byte)((mEfMWIS[0] & 0xfe)
                                    | (countWaiting == 0 ? 0 : 1));

                // byte 1 is the number of voice messages waiting
                if (countWaiting < 0) {
                    // The spec does not define what this should be
                    // if we don't know the count
                    mEfMWIS[1] = 0;
                } else {
                    mEfMWIS[1] = (byte) countWaiting;
                }

                mFh.updateEFLinearFixed(
                    EF_MWIS, 1, mEfMWIS, null,
                    obtainMessage (EVENT_UPDATE_DONE, EF_MWIS, 0));
            }

            if (mEfCPHS_MWI != null) {
                    // Refer CPHS4_2.WW6 B4.2.3
                mEfCPHS_MWI[0] = (byte)((mEfCPHS_MWI[0] & 0xf0)
                            | (countWaiting == 0 ? 0x5 : 0xa));
                mFh.updateEFTransparent(
                    EF_VOICE_MAIL_INDICATOR_CPHS, mEfCPHS_MWI,
                    obtainMessage (EVENT_UPDATE_DONE, EF_VOICE_MAIL_INDICATOR_CPHS));
            }
        } catch (ArrayIndexOutOfBoundsException ex) {
            logw("Error saving voice mail state to SIM. Probably malformed SIM record", ex);
        }
    }

    // Validate data is not null and not empty.
    private boolean validEfCfis(byte[] data) {
        if (data != null) {
            if (data[0] < 1 || data[0] > 4) {
                // The MSP (Multiple Subscriber Profile) byte should be between
                // 1 and 4 according to ETSI TS 131 102 v11.3.0 section 4.2.64.
                logw("MSP byte: " + data[0] + " is not between 1 and 4", null);
            }
            // empty EF_CFIS should be considered as call forward disabled
            for (byte b : data) {
                if (b != (byte) 0xFF) {
                    return true;
                }
            }
        }
        return false;
    }

    public int getVoiceMessageCount() {
        boolean voiceMailWaiting = false;
        int countVoiceMessages = DEFAULT_VOICE_MESSAGE_COUNT;
        if (mEfMWIS != null) {
            // Use this data if the EF[MWIS] exists and
            // has been loaded
            // Refer TS 51.011 Section 10.3.45 for the content description
            voiceMailWaiting = ((mEfMWIS[0] & 0x01) != 0);
            countVoiceMessages = mEfMWIS[1] & 0xff;

            if (voiceMailWaiting && (countVoiceMessages == 0 || countVoiceMessages == 0xff)) {
                // Unknown count = -1
                countVoiceMessages = UNKNOWN_VOICE_MESSAGE_COUNT;
            }
            if (DBG) log(" VoiceMessageCount from SIM MWIS = " + countVoiceMessages);
        } else if (mEfCPHS_MWI != null) {
            // use voice mail count from CPHS
            int indicator = (int) (mEfCPHS_MWI[0] & 0xf);

            // Refer CPHS4_2.WW6 B4.2.3
            if (indicator == 0xA) {
                // Unknown count = -1
                countVoiceMessages = UNKNOWN_VOICE_MESSAGE_COUNT;
            } else if (indicator == 0x5) {
                countVoiceMessages = 0;
            }
            if (DBG) log(" VoiceMessageCount from SIM CPHS = " + countVoiceMessages);
        }
        return countVoiceMessages;
    }

    /**
     * {@inheritDoc}
     */
    @Override
    public int getVoiceCallForwardingFlag() {
        return mCallForwardingStatus;
    }

    /**
     * {@inheritDoc}
     */
    @UnsupportedAppUsage
    @Override
    public void setVoiceCallForwardingFlag(int line, boolean enable, String dialNumber) {

        if (line != 1) return; // only line 1 is supported

        mCallForwardingStatus = enable ? CALL_FORWARDING_STATUS_ENABLED :
                CALL_FORWARDING_STATUS_DISABLED;

        mRecordsEventsRegistrants.notifyResult(EVENT_CFI);

        try {
            if (validEfCfis(mEfCfis)) {
                // lsb is of byte f1 is voice status
                if (enable) {
                    mEfCfis[1] |= 1;
                } else {
                    mEfCfis[1] &= 0xfe;
                }

                log("setVoiceCallForwardingFlag: enable=" + enable
                        + " mEfCfis=" + IccUtils.bytesToHexString(mEfCfis));

                // Update dialNumber if not empty and CFU is enabled.
                // Spec reference for EF_CFIS contents, TS 51.011 section 10.3.46.
                if (enable && !TextUtils.isEmpty(dialNumber)) {
                    logv("EF_CFIS: updating cf number, " + Rlog.pii(LOG_TAG, dialNumber));
                    byte[] bcdNumber = PhoneNumberUtils.numberToCalledPartyBCD(
                            dialNumber, PhoneNumberUtils.BCD_EXTENDED_TYPE_EF_ADN);

                    System.arraycopy(bcdNumber, 0, mEfCfis, CFIS_TON_NPI_OFFSET, bcdNumber.length);

                    mEfCfis[CFIS_BCD_NUMBER_LENGTH_OFFSET] = (byte) (bcdNumber.length);
                    mEfCfis[CFIS_ADN_CAPABILITY_ID_OFFSET] = (byte) 0xFF;
                    mEfCfis[CFIS_ADN_EXTENSION_ID_OFFSET] = (byte) 0xFF;
                }

                mFh.updateEFLinearFixed(
                        EF_CFIS, 1, mEfCfis, null,
                        obtainMessage (EVENT_UPDATE_DONE, EF_CFIS));
            } else {
                log("setVoiceCallForwardingFlag: ignoring enable=" + enable
                        + " invalid mEfCfis=" + IccUtils.bytesToHexString(mEfCfis));
            }

            if (mEfCff != null) {
                if (enable) {
                    mEfCff[0] = (byte) ((mEfCff[0] & CFF_LINE1_RESET)
                            | CFF_UNCONDITIONAL_ACTIVE);
                } else {
                    mEfCff[0] = (byte) ((mEfCff[0] & CFF_LINE1_RESET)
                            | CFF_UNCONDITIONAL_DEACTIVE);
                }

                mFh.updateEFTransparent(
                        EF_CFF_CPHS, mEfCff,
                        obtainMessage (EVENT_UPDATE_DONE, EF_CFF_CPHS));
            }
        } catch (ArrayIndexOutOfBoundsException ex) {
            logw("Error saving call forwarding flag to SIM. "
                            + "Probably malformed SIM record", ex);

        }
    }

    /**
     * Called by STK Service when REFRESH is received.
     * @param fileChanged indicates whether any files changed
     * @param fileList if non-null, a list of EF files that changed
     */
    @Override
    public void onRefresh(boolean fileChanged, int[] fileList) {
        if (fileChanged) {
            // A future optimization would be to inspect fileList and
            // only reload those files that we care about.  For now,
            // just re-fetch all SIM records that we cache.
            fetchSimRecords();
        }
    }

    /**
     * {@inheritDoc}
     */
    @UnsupportedAppUsage
    @Override
    public String getOperatorNumeric() {
        String imsi = getIMSI();
        if (imsi == null) {
            log("getOperatorNumeric: IMSI == null");
            return null;
        }
        if (mMncLength == UNINITIALIZED || mMncLength == UNKNOWN) {
            log("getSIMOperatorNumeric: bad mncLength");
            return null;
        }

        // Length = length of MCC + length of MNC
        // length of mcc = 3 (TS 23.003 Section 2.2)
        if (imsi.length() >= 3 + mMncLength) {
            return imsi.substring(0, 3 + mMncLength);
        } else {
            return null;
        }
    }

    // ***** Overridden from Handler
    @Override
    public void handleMessage(Message msg) {
        AsyncResult ar;
        AdnRecord adn;

        byte data[];

        boolean isRecordLoadResponse = false;

        if (mDestroyed.get()) {
            loge("Received message " + msg + "[" + msg.what + "] " +
                    " while being destroyed. Ignoring.");
            return;
        }

        try {
            switch (msg.what) {
                /* IO events */
                case EVENT_GET_IMSI_DONE:
                    isRecordLoadResponse = true;
                    ar = (AsyncResult) msg.obj;

                    if (ar.exception != null) {
                        loge("Exception querying IMSI, Exception:" + ar.exception);
                        break;
                    }

                    setImsi((String) ar.result);
                    break;

                case EVENT_GET_MBI_DONE:
                    boolean isValidMbdn;
                    isRecordLoadResponse = true;

                    ar = (AsyncResult) msg.obj;
                    data = (byte[]) ar.result;

                    isValidMbdn = false;
                    if (ar.exception == null) {
                        // Refer TS 51.011 Section 10.3.44 for content details
                        log("EF_MBI: " + IccUtils.bytesToHexString(data));

                        // Voice mail record number stored first
                        mMailboxIndex = data[0] & 0xff;

                        // check if dailing numbe id valid
                        if (mMailboxIndex != 0 && mMailboxIndex != 0xff) {
                            log("Got valid mailbox number for MBDN");
                            isValidMbdn = true;
                        }
                    }

                    // one more record to load
                    mRecordsToLoad += 1;

                    if (isValidMbdn) {
                        // Note: MBDN was not included in NUM_OF_SIM_RECORDS_LOADED
                        new AdnRecordLoader(mFh).loadFromEF(EF_MBDN, EF_EXT6,
                                mMailboxIndex, obtainMessage(EVENT_GET_MBDN_DONE));
                    } else {
                        // If this EF not present, try mailbox as in CPHS standard
                        // CPHS (CPHS4_2.WW6) is a european standard.
                        new AdnRecordLoader(mFh).loadFromEF(EF_MAILBOX_CPHS,
                                EF_EXT1, 1,
                                obtainMessage(EVENT_GET_CPHS_MAILBOX_DONE));
                    }

                    break;
                case EVENT_GET_CPHS_MAILBOX_DONE:
                case EVENT_GET_MBDN_DONE:
                    //Resetting the voice mail number and voice mail tag to null
                    //as these should be updated from the data read from EF_MBDN.
                    //If they are not reset, incase of invalid data/exception these
                    //variables are retaining their previous values and are
                    //causing invalid voice mailbox info display to user.
                    mVoiceMailNum = null;
                    mVoiceMailTag = null;
                    isRecordLoadResponse = true;

                    ar = (AsyncResult) msg.obj;

                    if (ar.exception != null) {

                        log("Invalid or missing EF"
                                + ((msg.what == EVENT_GET_CPHS_MAILBOX_DONE)
                                    ? "[MAILBOX]" : "[MBDN]"));

                        // Bug #645770 fall back to CPHS
                        // FIXME should use SST to decide

                        if (msg.what == EVENT_GET_MBDN_DONE) {
                            //load CPHS on fail...
                            // FIXME right now, only load line1's CPHS voice mail entry

                            mRecordsToLoad += 1;
                            new AdnRecordLoader(mFh).loadFromEF(
                                    EF_MAILBOX_CPHS, EF_EXT1, 1,
                                    obtainMessage(EVENT_GET_CPHS_MAILBOX_DONE));
                        }
                        break;
                    }

                    adn = (AdnRecord) ar.result;

                    log("VM: " + adn
                            + ((msg.what == EVENT_GET_CPHS_MAILBOX_DONE)
                                ? " EF[MAILBOX]" : " EF[MBDN]"));

                    if (adn.isEmpty() && msg.what == EVENT_GET_MBDN_DONE) {
                        // Bug #645770 fall back to CPHS
                        // FIXME should use SST to decide
                        // FIXME right now, only load line1's CPHS voice mail entry
                        mRecordsToLoad += 1;
                        new AdnRecordLoader(mFh).loadFromEF(
                                EF_MAILBOX_CPHS, EF_EXT1, 1,
                                obtainMessage(EVENT_GET_CPHS_MAILBOX_DONE));

                        break;
                    }

                    mVoiceMailNum = adn.getNumber();
                    mVoiceMailTag = adn.getAlphaTag();
                    break;

                case EVENT_GET_MSISDN_DONE:
                    isRecordLoadResponse = true;

                    ar = (AsyncResult) msg.obj;

                    if (ar.exception != null) {
                        log("Invalid or missing EF[MSISDN]");
                        break;
                    }

                    adn = (AdnRecord) ar.result;

                    mMsisdn = adn.getNumber();
                    mMsisdnTag = adn.getAlphaTag();

                    log("MSISDN: " + /*mMsisdn*/ Rlog.pii(LOG_TAG, mMsisdn));
                    break;

                case EVENT_SET_MSISDN_DONE:
                    isRecordLoadResponse = false;
                    ar = (AsyncResult) msg.obj;

                    if (ar.exception == null) {
                        mMsisdn = mNewMsisdn;
                        mMsisdnTag = mNewMsisdnTag;
                        log("Success to update EF[MSISDN]");
                    }

                    if (ar.userObj != null) {
                        AsyncResult.forMessage(((Message) ar.userObj)).exception = ar.exception;
                        ((Message) ar.userObj).sendToTarget();
                    }
                    break;

                case EVENT_GET_MWIS_DONE:
                    isRecordLoadResponse = true;

                    ar = (AsyncResult) msg.obj;
                    data = (byte[]) ar.result;

                    if (DBG) log("EF_MWIS : " + IccUtils.bytesToHexString(data));

                    if (ar.exception != null) {
                        if (DBG) log("EVENT_GET_MWIS_DONE exception = " + ar.exception);
                        break;
                    }

                    if ((data[0] & 0xff) == 0xff) {
                        if (DBG) log("SIMRecords: Uninitialized record MWIS");
                        break;
                    }

                    mEfMWIS = data;
                    break;

                case EVENT_GET_VOICE_MAIL_INDICATOR_CPHS_DONE:
                    isRecordLoadResponse = true;

                    ar = (AsyncResult) msg.obj;
                    data = (byte[]) ar.result;

                    if (DBG) log("EF_CPHS_MWI: " + IccUtils.bytesToHexString(data));

                    if (ar.exception != null) {
                        if (DBG) {
                            log("EVENT_GET_VOICE_MAIL_INDICATOR_CPHS_DONE exception = "
                                    + ar.exception);
                        }
                        break;
                    }

                    mEfCPHS_MWI = data;
                    break;

                case EVENT_GET_ICCID_DONE:
                    isRecordLoadResponse = true;

                    ar = (AsyncResult) msg.obj;
                    data = (byte[]) ar.result;

                    if (ar.exception != null) {
                        break;
                    }

                    mIccId = IccUtils.bcdToString(data, 0, data.length);
                    mFullIccId = IccUtils.bchToString(data, 0, data.length);

                    log("iccid: " + SubscriptionInfo.givePrintableIccid(mFullIccId));
                    break;

                case EVENT_GET_AD_DONE:
                    isRecordLoadResponse = true;
                    mMncLength = UNKNOWN;
                    try {
                        if (!mCarrierTestOverride.isInTestMode()) {
                            ar = (AsyncResult) msg.obj;
                            data = (byte[]) ar.result;

                            if (ar.exception != null) {
                                break;
                            }

                            log("EF_AD: " + IccUtils.bytesToHexString(data));

                            if (data.length < 3) {
                                log("Corrupt AD data on SIM");
                                break;
                            }

                            if (data.length == 3) {
                                log("MNC length not present in EF_AD");
                                break;
                            }

                            int len = data[3] & 0xf;
                            if (len == 2 || len == 3) {
                                mMncLength = len;
                            } else {
                                log("Received invalid or unset MNC Length=" + len);
                            }
                        }
                    } finally {
                        updateOperatorPlmn();
                    }
                    break;

                case EVENT_GET_SPN_DONE:
                    isRecordLoadResponse = true;
                    ar = (AsyncResult) msg.obj;
                    getSpnFsm(false, ar);
                    break;

                case EVENT_GET_CFF_DONE:
                    isRecordLoadResponse = true;

                    ar = (AsyncResult) msg.obj;
                    data = (byte[]) ar.result;

                    if (ar.exception != null) {
                        mEfCff = null;
                    } else {
                        log("EF_CFF_CPHS: " + IccUtils.bytesToHexString(data));
                        mEfCff = data;
                    }

                    break;

                case EVENT_GET_SPDI_DONE:
                    isRecordLoadResponse = true;

                    ar = (AsyncResult) msg.obj;
                    data = (byte[]) ar.result;

                    if (ar.exception != null) {
                        break;
                    }

                    parseEfSpdi(data);
                    break;

                case EVENT_UPDATE_DONE:
                    ar = (AsyncResult) msg.obj;
                    if (ar.exception != null) {
                        logw("update failed. ", ar.exception);
                    }
                    break;

                case EVENT_GET_PNN_DONE:
                    isRecordLoadResponse = true;

                    ar = (AsyncResult) msg.obj;
                    data = (byte[]) ar.result;

                    if (ar.exception != null) {
                        break;
                    }

                    SimTlv tlv = new SimTlv(data, 0, data.length);

                    for (; tlv.isValidObject(); tlv.nextObject()) {
                        if (tlv.getTag() == TAG_FULL_NETWORK_NAME) {
                            mPnnHomeName = IccUtils.networkNameToString(
                                    tlv.getData(), 0, tlv.getData().length);
                            log("PNN: " + mPnnHomeName);
                            break;
                        }
                    }
                    break;

                case EVENT_GET_ALL_SMS_DONE:
                    isRecordLoadResponse = true;

                    ar = (AsyncResult) msg.obj;
                    if (ar.exception != null) {
                        break;
                    }

                    handleSmses((ArrayList<byte []>) ar.result);
                    break;

                case EVENT_MARK_SMS_READ_DONE:
                    Rlog.i("ENF", "marked read: sms " + msg.arg1);
                    break;


                case EVENT_SMS_ON_SIM:
                    isRecordLoadResponse = false;

                    ar = (AsyncResult) msg.obj;

                    Integer index = (Integer) ar.result;

                    if (ar.exception != null || index == null) {
                        loge("Error on SMS_ON_SIM with exp "
                                + ar.exception + " index " + index);
                    } else {
                        log("READ EF_SMS RECORD index=" + index);
                        mFh.loadEFLinearFixed(EF_SMS, index, obtainMessage(EVENT_GET_SMS_DONE));
                    }
                    break;

                case EVENT_GET_SMS_DONE:
                    isRecordLoadResponse = false;
                    ar = (AsyncResult) msg.obj;
                    if (ar.exception == null) {
                        handleSms((byte[]) ar.result);
                    } else {
                        loge("Error on GET_SMS with exp " + ar.exception);
                    }
                    break;
                case EVENT_GET_SST_DONE:
                    isRecordLoadResponse = true;

                    ar = (AsyncResult) msg.obj;
                    data = (byte[]) ar.result;

                    if (ar.exception != null) {
                        break;
                    }

                    mUsimServiceTable = new UsimServiceTable(data);
                    if (DBG) log("SST: " + mUsimServiceTable);
                    break;

                case EVENT_GET_INFO_CPHS_DONE:
                    isRecordLoadResponse = true;

                    ar = (AsyncResult) msg.obj;

                    if (ar.exception != null) {
                        break;
                    }

                    mCphsInfo = (byte[]) ar.result;

                    if (DBG) log("iCPHS: " + IccUtils.bytesToHexString(mCphsInfo));
                    break;

                case EVENT_SET_MBDN_DONE:
                    isRecordLoadResponse = false;
                    ar = (AsyncResult) msg.obj;

                    if (DBG) log("EVENT_SET_MBDN_DONE ex:" + ar.exception);
                    if (ar.exception == null) {
                        mVoiceMailNum = mNewVoiceMailNum;
                        mVoiceMailTag = mNewVoiceMailTag;
                    }

                    if (isCphsMailboxEnabled()) {
                        adn = new AdnRecord(mVoiceMailTag, mVoiceMailNum);
                        Message onCphsCompleted = (Message) ar.userObj;

                        /* write to cphs mailbox whenever it is available but
                        * we only need notify caller once if both updating are
                        * successful.
                        *
                        * so if set_mbdn successful, notify caller here and set
                        * onCphsCompleted to null
                        */
                        if (ar.exception == null && ar.userObj != null) {
                            AsyncResult.forMessage(((Message) ar.userObj)).exception = null;
                            ((Message) ar.userObj).sendToTarget();

                            if (DBG) log("Callback with MBDN successful.");

                            onCphsCompleted = null;
                        }

                        new AdnRecordLoader(mFh)
                                .updateEF(adn, EF_MAILBOX_CPHS, EF_EXT1, 1, null,
                                obtainMessage(EVENT_SET_CPHS_MAILBOX_DONE,
                                        onCphsCompleted));
                    } else {
                        if (ar.userObj != null) {
                            CarrierConfigManager configManager = (CarrierConfigManager)
                                    mContext.getSystemService(Context.CARRIER_CONFIG_SERVICE);
                            if (ar.exception != null && configManager != null) {
                                PersistableBundle b = configManager.getConfigForSubId(
                                        SubscriptionController.getInstance().getSubIdUsingPhoneId(
                                                mParentApp.getPhoneId()));
                                if (b != null && b.getBoolean(
                                        CarrierConfigManager.KEY_EDITABLE_VOICEMAIL_NUMBER_BOOL)) {
                                    // GsmCdmaPhone will store vm number on device
                                    // when IccVmNotSupportedException occurred
                                    AsyncResult.forMessage(((Message) ar.userObj)).exception =
                                            new IccVmNotSupportedException(
                                                    "Update SIM voice mailbox error");
                                } else {
                                    AsyncResult.forMessage(((Message) ar.userObj))
                                            .exception = ar.exception;
                                }
                            } else {
                                AsyncResult.forMessage(((Message) ar.userObj))
                                    .exception = ar.exception;
                            }
                            ((Message) ar.userObj).sendToTarget();
                        }
                    }
                    break;
                case EVENT_SET_CPHS_MAILBOX_DONE:
                    isRecordLoadResponse = false;
                    ar = (AsyncResult) msg.obj;
                    if (ar.exception == null) {
                        mVoiceMailNum = mNewVoiceMailNum;
                        mVoiceMailTag = mNewVoiceMailTag;
                    } else {
                        if (DBG) log("Set CPHS MailBox with exception: " + ar.exception);
                    }
                    if (ar.userObj != null) {
                        if (DBG) log("Callback with CPHS MB successful.");
                        AsyncResult.forMessage(((Message) ar.userObj)).exception
                                = ar.exception;
                        ((Message) ar.userObj).sendToTarget();
                    }
                    break;
                case EVENT_GET_CFIS_DONE:
                    isRecordLoadResponse = true;

                    ar = (AsyncResult) msg.obj;
                    data = (byte[]) ar.result;

                    if (ar.exception != null) {
                        mEfCfis = null;
                    } else {
                        log("EF_CFIS: " + IccUtils.bytesToHexString(data));
                        mEfCfis = data;
                    }

                    break;

                case EVENT_GET_CSP_CPHS_DONE:
                    isRecordLoadResponse = true;

                    ar = (AsyncResult) msg.obj;

                    if (ar.exception != null) {
                        loge("Exception in fetching EF_CSP data " + ar.exception);
                        break;
                    }

                    data = (byte[]) ar.result;

                    log("EF_CSP: " + IccUtils.bytesToHexString(data));
                    handleEfCspData(data);
                    break;

                case EVENT_GET_GID1_DONE:
                    isRecordLoadResponse = true;

                    ar = (AsyncResult) msg.obj;
                    data = (byte[]) ar.result;

                    if (ar.exception != null) {
                        loge("Exception in get GID1 " + ar.exception);
                        mGid1 = null;
                        break;
                    }

                    mGid1 = IccUtils.bytesToHexString(data);

                    log("GID1: " + mGid1);

                    break;

                case EVENT_GET_GID2_DONE:
                    isRecordLoadResponse = true;
                    ar = (AsyncResult) msg.obj;
                    data = (byte[]) ar.result;

                    if (ar.exception != null) {
                        loge("Exception in get GID2 " + ar.exception);
                        mGid2 = null;
                        break;
                    }

                    mGid2 = IccUtils.bytesToHexString(data);

                    log("GID2: " + mGid2);

                    break;

                case EVENT_GET_PLMN_W_ACT_DONE:
                    isRecordLoadResponse = true;
                    ar = (AsyncResult) msg.obj;
                    data = (byte[]) ar.result;

                    if (ar.exception != null || data == null) {
                        loge("Failed getting User PLMN with Access Tech Records: " + ar.exception);
                        break;
                    } else {
                        log("Received a PlmnActRecord, raw=" + IccUtils.bytesToHexString(data));
                        mPlmnActRecords = PlmnActRecord.getRecords(data);
                        if (VDBG) log("PlmnActRecords=" + Arrays.toString(mPlmnActRecords));
                    }
                    break;

                case EVENT_GET_OPLMN_W_ACT_DONE:
                    isRecordLoadResponse = true;
                    ar = (AsyncResult) msg.obj;
                    data = (byte[]) ar.result;

                    if (ar.exception != null || data == null) {
                        loge("Failed getting Operator PLMN with Access Tech Records: "
                                + ar.exception);
                        break;
                    } else {
                        log("Received a PlmnActRecord, raw=" + IccUtils.bytesToHexString(data));
                        mOplmnActRecords = PlmnActRecord.getRecords(data);
                        if (VDBG) log("OplmnActRecord[]=" + Arrays.toString(mOplmnActRecords));
                    }
                    break;

                case EVENT_GET_HPLMN_W_ACT_DONE:
                    isRecordLoadResponse = true;
                    ar = (AsyncResult) msg.obj;
                    data = (byte[]) ar.result;

                    if (ar.exception != null || data == null) {
                        loge("Failed getting Home PLMN with Access Tech Records: " + ar.exception);
                        break;
                    } else {
                        log("Received a PlmnActRecord, raw=" + IccUtils.bytesToHexString(data));
                        mHplmnActRecords = PlmnActRecord.getRecords(data);
                        log("HplmnActRecord[]=" + Arrays.toString(mHplmnActRecords));
                    }
                    break;

                case EVENT_GET_EHPLMN_DONE:
                    isRecordLoadResponse = true;
                    ar = (AsyncResult) msg.obj;
                    data = (byte[]) ar.result;
                    if (ar.exception != null || data == null) {
                        loge("Failed getting Equivalent Home PLMNs: " + ar.exception);
                        break;
                    } else {
                        mEhplmns = parseBcdPlmnList(data, "Equivalent Home");
                    }
                    break;

                case EVENT_GET_FPLMN_DONE:
                    isRecordLoadResponse = true;
                    ar = (AsyncResult) msg.obj;
                    data = (byte[]) ar.result;
                    if (ar.exception != null || data == null) {
                        loge("Failed getting Forbidden PLMNs: " + ar.exception);
                    } else {
                        mFplmns = parseBcdPlmnList(data, "Forbidden");
                    }
                    if (msg.arg1 == HANDLER_ACTION_SEND_RESPONSE) {
                        if (VDBG) logv("getForbiddenPlmns(): send async response");
                        isRecordLoadResponse = false;
                        int key = msg.arg2;
                        Message response = retrievePendingTransaction(key).first;
                        if (response != null) {
                            if (ar.exception == null && data != null && mFplmns != null) {
                                AsyncResult.forMessage(response, Arrays.copyOf(mFplmns,
                                        mFplmns.length), null);
                            } else {
                                AsyncResult.forMessage(response, null, ar.exception);
                            }
                            response.sendToTarget();
                        } else {
                            loge("Failed to retrieve a response message for FPLMN");
                            break;
                        }
                    }
                    break;

                case EVENT_GET_FPLMN_SIZE_DONE:
                    ar = (AsyncResult) msg.obj;
                    if (ar.exception != null) {
                        Message response = (Message) ar.userObj;
                        AsyncResult.forMessage(response).exception = ar.exception;
                        response.sendToTarget();
                        break;
                    }
                    int key = msg.arg2;
                    Pair<Message, Object> transaction = retrievePendingTransaction(key);
                    Message response = transaction.first;
                    List<String> fplmns = (List<String>) transaction.second;
                    int dataLength = (int) ar.result;
                    if (dataLength < 0 || dataLength % FPLMN_BYTE_SIZE != 0) {
                        loge("Failed to retrieve a correct fplmn size: " + dataLength);
                        AsyncResult.forMessage(response, -1, null);
                        response.sendToTarget();
                        break;
                    }

                    int maxWritebaleFplmns = dataLength / FPLMN_BYTE_SIZE;
                    List<String> fplmnsToWrite;
                    if (fplmns.size() <= maxWritebaleFplmns) {
                        fplmnsToWrite = fplmns;
                    } else {
                        fplmnsToWrite = fplmns.subList(0, maxWritebaleFplmns);
                    }
                    key = storePendingTransaction(response, fplmnsToWrite);
                    byte[] encodededFplmns = IccUtils.encodeFplmns(fplmns, dataLength);
                    mFh.updateEFTransparent(
                            EF_FPLMN,
                            encodededFplmns,
                            obtainMessage(
                                    EVENT_SET_FPLMN_DONE,
                                    msg.arg1,
                                    key));
                    break;

                case EVENT_SET_FPLMN_DONE:
                    ar = (AsyncResult) msg.obj;
                    if (ar.exception != null) {
                        loge("Failed setting Forbidden PLMNs: " + ar.exception);
                    } else {
                        transaction = retrievePendingTransaction(msg.arg2);
                        response = transaction.first;
                        mFplmns = ((List<String>) transaction.second).toArray(new String[0]);
                        if (msg.arg1 == HANDLER_ACTION_SEND_RESPONSE) {
                            AsyncResult.forMessage(response, mFplmns.length, null);
                            response.sendToTarget();
                        }
                        log("Successfully setted fplmns " + ar.result);
                    }
                    break;

                default:
                    super.handleMessage(msg);   // IccRecords handles generic record load responses
            }
        } catch (RuntimeException exc) {
            // I don't want these exceptions to be fatal
            logw("Exception parsing SIM record", exc);
        } finally {
            // Count up record load responses even if they are fails
            if (isRecordLoadResponse) {
                onRecordLoaded();
            }
        }
    }

    private class EfPlLoaded implements IccRecordLoaded {
        public String getEfName() {
            return "EF_PL";
        }

        public void onRecordLoaded(AsyncResult ar) {
            mEfPl = (byte[]) ar.result;
            if (DBG) log("EF_PL=" + IccUtils.bytesToHexString(mEfPl));
        }
    }

    private class EfUsimLiLoaded implements IccRecordLoaded {
        public String getEfName() {
            return "EF_LI";
        }

        public void onRecordLoaded(AsyncResult ar) {
            mEfLi = (byte[]) ar.result;
            if (DBG) log("EF_LI=" + IccUtils.bytesToHexString(mEfLi));
        }
    }

    @Override
    protected void handleFileUpdate(int efid) {
        switch(efid) {
            case EF_MBDN:
                mRecordsToLoad++;
                new AdnRecordLoader(mFh).loadFromEF(EF_MBDN, EF_EXT6,
                        mMailboxIndex, obtainMessage(EVENT_GET_MBDN_DONE));
                break;
            case EF_MAILBOX_CPHS:
                mRecordsToLoad++;
                new AdnRecordLoader(mFh).loadFromEF(EF_MAILBOX_CPHS, EF_EXT1,
                        1, obtainMessage(EVENT_GET_CPHS_MAILBOX_DONE));
                break;
            case EF_CSP_CPHS:
                mRecordsToLoad++;
                log("[CSP] SIM Refresh for EF_CSP_CPHS");
                mFh.loadEFTransparent(EF_CSP_CPHS,
                        obtainMessage(EVENT_GET_CSP_CPHS_DONE));
                break;
            case EF_FDN:
                if (DBG) log("SIM Refresh called for EF_FDN");
                mParentApp.queryFdn();
                mAdnCache.reset();
                break;
            case EF_MSISDN:
                mRecordsToLoad++;
                log("SIM Refresh called for EF_MSISDN");
                new AdnRecordLoader(mFh).loadFromEF(EF_MSISDN, getExtFromEf(EF_MSISDN), 1,
                        obtainMessage(EVENT_GET_MSISDN_DONE));
                break;
            case EF_CFIS:
            case EF_CFF_CPHS:
                log("SIM Refresh called for EF_CFIS or EF_CFF_CPHS");
                loadCallForwardingRecords();
                break;
            default:
                // For now, fetch all records if this is not a
                // voicemail number.
                // TODO: Handle other cases, instead of fetching all.
                mAdnCache.reset();
                fetchSimRecords();
                break;
        }
    }

    /**
     * Dispatch 3GPP format message to registrant ({@code GsmCdmaPhone}) to pass to the 3GPP SMS
     * dispatcher for delivery.
     */
    private int dispatchGsmMessage(SmsMessage message) {
        mNewSmsRegistrants.notifyResult(message);
        return 0;
    }

    private void handleSms(byte[] ba) {
        if (ba[0] != 0)
            Rlog.d("ENF", "status : " + ba[0]);

        // 3GPP TS 51.011 v5.0.0 (20011-12)  10.5.3
        // 3 == "received by MS from network; message to be read"
        if (ba[0] == 3) {
            int n = ba.length;

            // Note: Data may include trailing FF's.  That's OK; message
            // should still parse correctly.
            byte[] pdu = new byte[n - 1];
            System.arraycopy(ba, 1, pdu, 0, n - 1);
            SmsMessage message = SmsMessage.createFromPdu(pdu, SmsConstants.FORMAT_3GPP);

            dispatchGsmMessage(message);
        }
    }


    private void handleSmses(ArrayList<byte[]> messages) {
        int count = messages.size();

        for (int i = 0; i < count; i++) {
            byte[] ba = messages.get(i);

            if (ba[0] != 0)
                Rlog.i("ENF", "status " + i + ": " + ba[0]);

            // 3GPP TS 51.011 v5.0.0 (20011-12)  10.5.3
            // 3 == "received by MS from network; message to be read"

            if (ba[0] == 3) {
                int n = ba.length;

                // Note: Data may include trailing FF's.  That's OK; message
                // should still parse correctly.
                byte[] pdu = new byte[n - 1];
                System.arraycopy(ba, 1, pdu, 0, n - 1);
                SmsMessage message = SmsMessage.createFromPdu(pdu, SmsConstants.FORMAT_3GPP);

                dispatchGsmMessage(message);

                // 3GPP TS 51.011 v5.0.0 (20011-12)  10.5.3
                // 1 == "received by MS from network; message read"

                ba[0] = 1;

                if (false) { // FIXME: writing seems to crash RdoServD
                    mFh.updateEFLinearFixed(EF_SMS,
                            i, ba, null, obtainMessage(EVENT_MARK_SMS_READ_DONE, i));
                }
            }
        }
    }

    @Override
    protected void onRecordLoaded() {
        // One record loaded successfully or failed, In either case
        // we need to update the recordsToLoad count
        mRecordsToLoad -= 1;
        if (DBG) log("onRecordLoaded " + mRecordsToLoad + " requested: " + mRecordsRequested);

        if (getRecordsLoaded()) {
            onAllRecordsLoaded();
        } else if (getLockedRecordsLoaded() || getNetworkLockedRecordsLoaded()) {
            onLockedAllRecordsLoaded();
        } else if (mRecordsToLoad < 0) {
            loge("recordsToLoad <0, programmer error suspected");
            mRecordsToLoad = 0;
        }
    }

    private void setVoiceCallForwardingFlagFromSimRecords() {
        if (validEfCfis(mEfCfis)) {
            // Refer TS 51.011 Section 10.3.46 for the content description
            mCallForwardingStatus = (mEfCfis[1] & 0x01);
            log("EF_CFIS: callForwardingEnabled=" + mCallForwardingStatus);
        } else if (mEfCff != null) {
            mCallForwardingStatus =
                    ((mEfCff[0] & CFF_LINE1_MASK) == CFF_UNCONDITIONAL_ACTIVE) ?
                            CALL_FORWARDING_STATUS_ENABLED : CALL_FORWARDING_STATUS_DISABLED;
            log("EF_CFF: callForwardingEnabled=" + mCallForwardingStatus);
        } else {
            mCallForwardingStatus = CALL_FORWARDING_STATUS_UNKNOWN;
            log("EF_CFIS and EF_CFF not valid. callForwardingEnabled=" + mCallForwardingStatus);
        }
    }

    private void setSimLanguageFromEF() {
        Resources resource = Resources.getSystem();
        if (resource.getBoolean(com.android.internal.R.bool.config_use_sim_language_file)) {
            setSimLanguage(mEfLi, mEfPl);
        } else {
            if (DBG) log ("Not using EF LI/EF PL");
        }
    }

    private void onLockedAllRecordsLoaded() {
        setSimLanguageFromEF();
        setVoiceCallForwardingFlagFromSimRecords();
        if (mLockedRecordsReqReason == LOCKED_RECORDS_REQ_REASON_LOCKED) {
            mLockedRecordsLoadedRegistrants.notifyRegistrants(new AsyncResult(null, null, null));
        } else if (mLockedRecordsReqReason == LOCKED_RECORDS_REQ_REASON_NETWORK_LOCKED) {
            mNetworkLockedRecordsLoadedRegistrants.notifyRegistrants(
                    new AsyncResult(null, null, null));
        } else {
            loge("onLockedAllRecordsLoaded: unexpected mLockedRecordsReqReason "
                    + mLockedRecordsReqReason);
        }
    }

    @Override
    protected void onAllRecordsLoaded() {
        if (DBG) log("record load complete");

        setSimLanguageFromEF();
        setVoiceCallForwardingFlagFromSimRecords();

        // Some fields require more than one SIM record to set

        String operator = getOperatorNumeric();
        if (!TextUtils.isEmpty(operator)) {
            log("onAllRecordsLoaded set 'gsm.sim.operator.numeric' to operator='" +
                    operator + "'");
            mTelephonyManager.setSimOperatorNumericForPhone(
                    mParentApp.getPhoneId(), operator);
        } else {
            log("onAllRecordsLoaded empty 'gsm.sim.operator.numeric' skipping");
        }

        String imsi = getIMSI();

        if (!TextUtils.isEmpty(imsi) && imsi.length() >= 3) {
            log("onAllRecordsLoaded set mcc imsi" + (VDBG ? ("=" + imsi) : ""));
            mTelephonyManager.setSimCountryIsoForPhone(
                    mParentApp.getPhoneId(), MccTable.countryCodeForMcc(imsi.substring(0, 3)));
        } else {
            log("onAllRecordsLoaded empty imsi skipping setting mcc");
        }

        setVoiceMailByCountry(operator);
        mLoaded.set(true);
        mRecordsLoadedRegistrants.notifyRegistrants(new AsyncResult(null, null, null));
    }

    //***** Private methods

    private void setVoiceMailByCountry (String spn) {
        if (mVmConfig.containsCarrier(spn)) {
            mIsVoiceMailFixed = true;
            mVoiceMailNum = mVmConfig.getVoiceMailNumber(spn);
            mVoiceMailTag = mVmConfig.getVoiceMailTag(spn);
        }
    }

    /**
     * String[] of forbidden PLMNs will be sent to the Message's handler
     * in the result field of an AsyncResult in the response.obj.
     */
    public void getForbiddenPlmns(Message response) {
        int key = storePendingTransaction(response);
        mFh.loadEFTransparent(EF_FPLMN, obtainMessage(
                    EVENT_GET_FPLMN_DONE, HANDLER_ACTION_SEND_RESPONSE, key));
    }

    /**
     * Set the forbidden PLMNs on the sim
     *
     * @param response Response to be send back.
     * @param fplmns List of fplmns to be written to SIM.
     */
    public void setForbiddenPlmns(Message response, List<String> fplmns) {
        int key = storePendingTransaction(response, fplmns);
        mFh.getEFTransparentRecordSize(
                EF_FPLMN,
                obtainMessage(EVENT_GET_FPLMN_SIZE_DONE, HANDLER_ACTION_SEND_RESPONSE, key));
    }


    @Override
    public void onReady() {
        fetchSimRecords();
    }

    @Override
    protected void onLocked() {
        if (DBG) log("only fetch EF_LI, EF_PL and EF_ICCID in locked state");
        super.onLocked();

        loadEfLiAndEfPl();

        mFh.loadEFTransparent(EF_ICCID, obtainMessage(EVENT_GET_ICCID_DONE));
        mRecordsToLoad++;
    }

    private void loadEfLiAndEfPl() {
        if (mParentApp.getType() == AppType.APPTYPE_USIM) {
            mFh.loadEFTransparent(EF_LI,
                    obtainMessage(EVENT_GET_ICC_RECORD_DONE, new EfUsimLiLoaded()));
            mRecordsToLoad++;

            mFh.loadEFTransparent(EF_PL,
                    obtainMessage(EVENT_GET_ICC_RECORD_DONE, new EfPlLoaded()));
            mRecordsToLoad++;
        }
    }

    private void loadCallForwardingRecords() {
        mRecordsRequested = true;
        mFh.loadEFLinearFixed(EF_CFIS, 1, obtainMessage(EVENT_GET_CFIS_DONE));
        mRecordsToLoad++;
        mFh.loadEFTransparent(EF_CFF_CPHS, obtainMessage(EVENT_GET_CFF_DONE));
        mRecordsToLoad++;
    }

    @UnsupportedAppUsage
    protected void fetchSimRecords() {
        mRecordsRequested = true;

        if (DBG) log("fetchSimRecords " + mRecordsToLoad);

        mCi.getIMSIForApp(mParentApp.getAid(), obtainMessage(EVENT_GET_IMSI_DONE));
        mRecordsToLoad++;

        mFh.loadEFTransparent(EF_ICCID, obtainMessage(EVENT_GET_ICCID_DONE));
        mRecordsToLoad++;

        // FIXME should examine EF[MSISDN]'s capability configuration
        // to determine which is the voice/data/fax line
        new AdnRecordLoader(mFh).loadFromEF(EF_MSISDN, getExtFromEf(EF_MSISDN), 1,
                    obtainMessage(EVENT_GET_MSISDN_DONE));
        mRecordsToLoad++;

        // Record number is subscriber profile
        mFh.loadEFLinearFixed(EF_MBI, 1, obtainMessage(EVENT_GET_MBI_DONE));
        mRecordsToLoad++;

        mFh.loadEFTransparent(EF_AD, obtainMessage(EVENT_GET_AD_DONE));
        mRecordsToLoad++;

        // Record number is subscriber profile
        mFh.loadEFLinearFixed(EF_MWIS, 1, obtainMessage(EVENT_GET_MWIS_DONE));
        mRecordsToLoad++;


        // Also load CPHS-style voice mail indicator, which stores
        // the same info as EF[MWIS]. If both exist, both are updated
        // but the EF[MWIS] data is preferred
        // Please note this must be loaded after EF[MWIS]
        mFh.loadEFTransparent(
                EF_VOICE_MAIL_INDICATOR_CPHS,
                obtainMessage(EVENT_GET_VOICE_MAIL_INDICATOR_CPHS_DONE));
        mRecordsToLoad++;

        // Same goes for Call Forward Status indicator: fetch both
        // EF[CFIS] and CPHS-EF, with EF[CFIS] preferred.
        loadCallForwardingRecords();

        getSpnFsm(true, null);

        mFh.loadEFTransparent(EF_SPDI, obtainMessage(EVENT_GET_SPDI_DONE));
        mRecordsToLoad++;

        mFh.loadEFLinearFixed(EF_PNN, 1, obtainMessage(EVENT_GET_PNN_DONE));
        mRecordsToLoad++;

        mFh.loadEFTransparent(EF_SST, obtainMessage(EVENT_GET_SST_DONE));
        mRecordsToLoad++;

        mFh.loadEFTransparent(EF_INFO_CPHS, obtainMessage(EVENT_GET_INFO_CPHS_DONE));
        mRecordsToLoad++;

        mFh.loadEFTransparent(EF_CSP_CPHS,obtainMessage(EVENT_GET_CSP_CPHS_DONE));
        mRecordsToLoad++;

        mFh.loadEFTransparent(EF_GID1, obtainMessage(EVENT_GET_GID1_DONE));
        mRecordsToLoad++;

        mFh.loadEFTransparent(EF_GID2, obtainMessage(EVENT_GET_GID2_DONE));
        mRecordsToLoad++;

        mFh.loadEFTransparent(EF_PLMN_W_ACT, obtainMessage(EVENT_GET_PLMN_W_ACT_DONE));
        mRecordsToLoad++;

        mFh.loadEFTransparent(EF_OPLMN_W_ACT, obtainMessage(EVENT_GET_OPLMN_W_ACT_DONE));
        mRecordsToLoad++;

        mFh.loadEFTransparent(EF_HPLMN_W_ACT, obtainMessage(EVENT_GET_HPLMN_W_ACT_DONE));
        mRecordsToLoad++;

        mFh.loadEFTransparent(EF_EHPLMN, obtainMessage(EVENT_GET_EHPLMN_DONE));
        mRecordsToLoad++;

        mFh.loadEFTransparent(EF_FPLMN, obtainMessage(
                    EVENT_GET_FPLMN_DONE, HANDLER_ACTION_NONE, -1));
        mRecordsToLoad++;

        loadEfLiAndEfPl();
        mFh.getEFLinearRecordSize(EF_SMS, obtainMessage(EVENT_GET_SMS_RECORD_SIZE_DONE));
<<<<<<< HEAD
=======
        mRecordsToLoad++;
>>>>>>> df47bfa2

        // XXX should seek instead of examining them all
        if (false) { // XXX
            mFh.loadEFLinearFixedAll(EF_SMS, obtainMessage(EVENT_GET_ALL_SMS_DONE));
            mRecordsToLoad++;
        }

        if (CRASH_RIL) {
            String sms = "0107912160130310f20404d0110041007030208054832b0120"
                         + "fffffffffffffffffffffffffffffffffffffffffffffffffffffffffffffffffffff"
                         + "fffffffffffffffffffffffffffffffffffffffffffffffffffffffffffffffffff"
                         + "fffffffffffffffffffffffffffffffffffffffffffffffffffffffffffffffffffff"
                         + "fffffffffffffffffffffffffffffffffffffffffffffffffffffffffffffffffff"
                         + "ffffffffffffffffffffffffffffff";
            byte[] ba = IccUtils.hexStringToBytes(sms);

            mFh.updateEFLinearFixed(EF_SMS, 1, ba, null,
                            obtainMessage(EVENT_MARK_SMS_READ_DONE, 1));
        }
        if (DBG) log("fetchSimRecords " + mRecordsToLoad + " requested: " + mRecordsRequested);
    }

    @Override
    @CarrierNameDisplayConditionBitmask
    public int getCarrierNameDisplayCondition() {
        return mCarrierNameDisplayCondition;
    }

    /**
     * States of Get SPN Finite State Machine which only used by getSpnFsm()
     */
    @UnsupportedAppUsage(implicitMember =
            "values()[Lcom/android/internal/telephony/uicc/SIMRecords$GetSpnFsmState;")
    private enum GetSpnFsmState {
        IDLE,               // No initialized
        @UnsupportedAppUsage
        INIT,               // Start FSM
        @UnsupportedAppUsage
        READ_SPN_3GPP,      // Load EF_SPN firstly
        @UnsupportedAppUsage
        READ_SPN_CPHS,      // Load EF_SPN_CPHS secondly
        @UnsupportedAppUsage
        READ_SPN_SHORT_CPHS // Load EF_SPN_SHORT_CPHS last
    }

    /**
     * Finite State Machine to load Service Provider Name , which can be stored
     * in either EF_SPN (3GPP), EF_SPN_CPHS, or EF_SPN_SHORT_CPHS (CPHS4.2)
     *
     * After starting, FSM will search SPN EFs in order and stop after finding
     * the first valid SPN
     *
     * If the FSM gets restart while waiting for one of
     * SPN EFs results (i.e. a SIM refresh occurs after issuing
     * read EF_CPHS_SPN), it will re-initialize only after
     * receiving and discarding the unfinished SPN EF result.
     *
     * @param start set true only for initialize loading
     * @param ar the AsyncResult from loadEFTransparent
     *        ar.exception holds exception in error
     *        ar.result is byte[] for data in success
     */
    @UnsupportedAppUsage
    private void getSpnFsm(boolean start, AsyncResult ar) {
        byte[] data;

        if (start) {
            // Check previous state to see if there is outstanding
            // SPN read
            if (mSpnState == GetSpnFsmState.READ_SPN_3GPP
                    || mSpnState == GetSpnFsmState.READ_SPN_CPHS
                    || mSpnState == GetSpnFsmState.READ_SPN_SHORT_CPHS
                    || mSpnState == GetSpnFsmState.INIT) {
                // Set INIT then return so the INIT code
                // will run when the outstanding read done.
                mSpnState = GetSpnFsmState.INIT;
                return;
            } else {
                mSpnState = GetSpnFsmState.INIT;
            }
        }

        switch(mSpnState){
            case INIT:
                setServiceProviderName(null);

                mFh.loadEFTransparent(EF_SPN,
                        obtainMessage(EVENT_GET_SPN_DONE));
                mRecordsToLoad++;

                mSpnState = GetSpnFsmState.READ_SPN_3GPP;
                break;
            case READ_SPN_3GPP:
                if (ar != null && ar.exception == null) {
                    data = (byte[]) ar.result;

                    // Reference: 3GPP TS 31.102 section 4.2.12 EF_SPN
                    // The first byte is display condition.
                    mCarrierNameDisplayCondition =
                            convertSpnDisplayConditionToBitmask(data[0] & 0xff);

                    setServiceProviderName(IccUtils.adnStringFieldToString(
                                data, 1, data.length - 1));
                    // for card double-check and brand override
                    // we have to do this:
                    final String spn = getServiceProviderName();

                    if (spn == null || spn.length() == 0) {
                        mSpnState = GetSpnFsmState.READ_SPN_CPHS;
                    } else {
                        if (DBG) log("Load EF_SPN: " + spn
                                + " carrierNameDisplayCondition: " + mCarrierNameDisplayCondition);
                        mTelephonyManager.setSimOperatorNameForPhone(
                                mParentApp.getPhoneId(), spn);

                        mSpnState = GetSpnFsmState.IDLE;
                    }
                } else {
                    mSpnState = GetSpnFsmState.READ_SPN_CPHS;
                }

                if (mSpnState == GetSpnFsmState.READ_SPN_CPHS) {
                    mFh.loadEFTransparent( EF_SPN_CPHS,
                            obtainMessage(EVENT_GET_SPN_DONE));
                    mRecordsToLoad++;

                    mCarrierNameDisplayCondition = DEFAULT_CARRIER_NAME_DISPLAY_CONDITION;
                }
                break;
            case READ_SPN_CPHS:
                if (ar != null && ar.exception == null) {
                    data = (byte[]) ar.result;

                    setServiceProviderName(IccUtils.adnStringFieldToString(
                                data, 0, data.length));
                    // for card double-check and brand override
                    // we have to do this:
                    final String spn = getServiceProviderName();

                    if (spn == null || spn.length() == 0) {
                        mSpnState = GetSpnFsmState.READ_SPN_SHORT_CPHS;
                    } else {
                        // Display CPHS Operator Name only when not roaming
                        mCarrierNameDisplayCondition = 0;

                        if (DBG) log("Load EF_SPN_CPHS: " + spn);
                        mTelephonyManager.setSimOperatorNameForPhone(
                                mParentApp.getPhoneId(), spn);

                        mSpnState = GetSpnFsmState.IDLE;
                    }
                } else {
                    mSpnState = GetSpnFsmState.READ_SPN_SHORT_CPHS;
                }

                if (mSpnState == GetSpnFsmState.READ_SPN_SHORT_CPHS) {
                    mFh.loadEFTransparent(
                            EF_SPN_SHORT_CPHS, obtainMessage(EVENT_GET_SPN_DONE));
                    mRecordsToLoad++;
                }
                break;
            case READ_SPN_SHORT_CPHS:
                if (ar != null && ar.exception == null) {
                    data = (byte[]) ar.result;

                    setServiceProviderName(IccUtils.adnStringFieldToString(
                                data, 0, data.length));
                    // for card double-check and brand override
                    // we have to do this:
                    final String spn = getServiceProviderName();

                    if (spn == null || spn.length() == 0) {
                        if (DBG) log("No SPN loaded in either CHPS or 3GPP");
                    } else {
                        // Display CPHS Operator Name only when not roaming
                        mCarrierNameDisplayCondition = 0;

                        if (DBG) log("Load EF_SPN_SHORT_CPHS: " + spn);
                        mTelephonyManager.setSimOperatorNameForPhone(
                                mParentApp.getPhoneId(), spn);
                    }
                } else {
                    setServiceProviderName(null);
                    if (DBG) log("No SPN loaded in either CHPS or 3GPP");
                }

                mSpnState = GetSpnFsmState.IDLE;
                break;
            default:
                mSpnState = GetSpnFsmState.IDLE;
        }
    }

    /**
     * Parse TS 51.011 EF[SPDI] record
     * This record contains the list of numeric network IDs that
     * are treated specially when determining SPN display
     */
    private void parseEfSpdi(byte[] data) {
        SimTlv tlv = new SimTlv(data, 0, data.length);

        byte[] plmnEntries = null;

        for ( ; tlv.isValidObject() ; tlv.nextObject()) {
            // Skip SPDI tag, if existant
            if (tlv.getTag() == TAG_SPDI) {
              tlv = new SimTlv(tlv.getData(), 0, tlv.getData().length);
            }
            // There should only be one TAG_SPDI_PLMN_LIST
            if (tlv.getTag() == TAG_SPDI_PLMN_LIST) {
                plmnEntries = tlv.getData();
                break;
            }
        }

        if (plmnEntries == null) {
            return;
        }

        List<String> tmpSpdi = new ArrayList<>(plmnEntries.length / 3);
        for (int i = 0; i + 2 < plmnEntries.length; i += 3) {
            String plmnCode = IccUtils.bcdPlmnToString(plmnEntries, i);
            if (!TextUtils.isEmpty(plmnCode)) {
                log("EF_SPDI PLMN: " + plmnCode);
                tmpSpdi.add(plmnCode);
            }
        }
        mSpdi = tmpSpdi.toArray(new String[tmpSpdi.size()]);
    }

    /**
     * convert a byte array of packed plmns to an array of strings
     */
    private String[] parseBcdPlmnList(byte[] data, String description) {
        final int packedBcdPlmnLenBytes = 3;
        log("Received " + description + " PLMNs, raw=" + IccUtils.bytesToHexString(data));
        if (data.length == 0 || (data.length % packedBcdPlmnLenBytes) != 0) {
            loge("Received invalid " + description + " PLMN list");
            return null;
        }
        int numPlmns = data.length / packedBcdPlmnLenBytes;
        int numValidPlmns = 0;
        String[] parsed = new String[numPlmns];
        for (int i = 0; i < numPlmns; i++) {
            parsed[numValidPlmns] = IccUtils.bcdPlmnToString(data, i * packedBcdPlmnLenBytes);
            // we count the valid (non empty) records and only increment if valid
            if (!TextUtils.isEmpty(parsed[numValidPlmns])) numValidPlmns++;
        }
        String[] ret = Arrays.copyOf(parsed, numValidPlmns);
        if (VDBG) logv(description + " PLMNs: " + Arrays.toString(ret));
        return ret;
    }

    /**
     * check to see if Mailbox Number is allocated and activated in CPHS SST
     */
    @UnsupportedAppUsage
    private boolean isCphsMailboxEnabled() {
        if (mCphsInfo == null)  return false;
        return ((mCphsInfo[1] & CPHS_SST_MBN_MASK) == CPHS_SST_MBN_ENABLED );
    }

    @UnsupportedAppUsage
    @Override
    protected void log(String s) {
        Rlog.d(LOG_TAG, "[SIMRecords] " + s);
    }

    @UnsupportedAppUsage
    @Override
    protected void loge(String s) {
        Rlog.e(LOG_TAG, "[SIMRecords] " + s);
    }

    protected void logw(String s, Throwable tr) {
        Rlog.w(LOG_TAG, "[SIMRecords] " + s, tr);
    }

    @UnsupportedAppUsage
    protected void logv(String s) {
        Rlog.v(LOG_TAG, "[SIMRecords] " + s);
    }

    /**
     * Return true if "Restriction of menu options for manual PLMN selection"
     * bit is set or EF_CSP data is unavailable, return false otherwise.
     */
    @Override
    public boolean isCspPlmnEnabled() {
        return mCspPlmnEnabled;
    }

    /**
     * Parse EF_CSP data and check if
     * "Restriction of menu options for manual PLMN selection" is
     * Enabled/Disabled
     *
     * @param data EF_CSP hex data.
     */
    private void handleEfCspData(byte[] data) {
        // As per spec CPHS4_2.WW6, CPHS B.4.7.1, EF_CSP contains CPHS defined
        // 18 bytes (i.e 9 service groups info) and additional data specific to
        // operator. The valueAddedServicesGroup is not part of standard
        // services. This is operator specific and can be programmed any where.
        // Normally this is programmed as 10th service after the standard
        // services.
        int usedCspGroups = data.length / 2;
        // This is the "Service Group Number" of "Value Added Services Group".
        byte valueAddedServicesGroup = (byte)0xC0;

        mCspPlmnEnabled = true;
        for (int i = 0; i < usedCspGroups; i++) {
             if (data[2 * i] == valueAddedServicesGroup) {
                 log("[CSP] found ValueAddedServicesGroup, value " + data[(2 * i) + 1]);
                 if ((data[(2 * i) + 1] & 0x80) == 0x80) {
                     // Bit 8 is for
                     // "Restriction of menu options for manual PLMN selection".
                     // Operator Selection menu should be enabled.
                     mCspPlmnEnabled = true;
                 } else {
                     mCspPlmnEnabled = false;
                     // Operator Selection menu should be disabled.
                     // Operator Selection Mode should be set to Automatic.
                     log("[CSP] Set Automatic Network Selection");
                     mNetworkSelectionModeAutomaticRegistrants.notifyRegistrants();
                 }
                 return;
             }
        }

        log("[CSP] Value Added Service Group (0xC0), not found!");
    }

    @Override
    public void dump(FileDescriptor fd, PrintWriter pw, String[] args) {
        pw.println("SIMRecords: " + this);
        pw.println(" extends:");
        super.dump(fd, pw, args);
        pw.println(" mVmConfig=" + mVmConfig);
        pw.println(" mCallForwardingStatus=" + mCallForwardingStatus);
        pw.println(" mSpnState=" + mSpnState);
        pw.println(" mCphsInfo=" + mCphsInfo);
        pw.println(" mCspPlmnEnabled=" + mCspPlmnEnabled);
        pw.println(" mEfMWIS[]=" + Arrays.toString(mEfMWIS));
        pw.println(" mEfCPHS_MWI[]=" + Arrays.toString(mEfCPHS_MWI));
        pw.println(" mEfCff[]=" + Arrays.toString(mEfCff));
        pw.println(" mEfCfis[]=" + Arrays.toString(mEfCfis));
        pw.println(" mCarrierNameDisplayCondition=" + mCarrierNameDisplayCondition);
        pw.println(" mSpdi[]=" + mSpdi);
        pw.println(" mUsimServiceTable=" + mUsimServiceTable);
        pw.println(" mGid1=" + mGid1);
        if (mCarrierTestOverride.isInTestMode()) {
            pw.println(" mFakeGid1=" + mCarrierTestOverride.getFakeGid1());
        }
        pw.println(" mGid2=" + mGid2);
        if (mCarrierTestOverride.isInTestMode()) {
            pw.println(" mFakeGid2=" + mCarrierTestOverride.getFakeGid2());
        }
        pw.println(" mPnnHomeName=" + mPnnHomeName);
        if (mCarrierTestOverride.isInTestMode()) {
            pw.println(" mFakePnnHomeName=" + mCarrierTestOverride.getFakePnnHomeName());
        }
        pw.println(" mPlmnActRecords[]=" + Arrays.toString(mPlmnActRecords));
        pw.println(" mOplmnActRecords[]=" + Arrays.toString(mOplmnActRecords));
        pw.println(" mHplmnActRecords[]=" + Arrays.toString(mHplmnActRecords));
        pw.println(" mFplmns[]=" + Arrays.toString(mFplmns));
        pw.println(" mEhplmns[]=" + Arrays.toString(mEhplmns));
        pw.flush();
    }
}<|MERGE_RESOLUTION|>--- conflicted
+++ resolved
@@ -1660,10 +1660,7 @@
 
         loadEfLiAndEfPl();
         mFh.getEFLinearRecordSize(EF_SMS, obtainMessage(EVENT_GET_SMS_RECORD_SIZE_DONE));
-<<<<<<< HEAD
-=======
-        mRecordsToLoad++;
->>>>>>> df47bfa2
+        mRecordsToLoad++;
 
         // XXX should seek instead of examining them all
         if (false) { // XXX
