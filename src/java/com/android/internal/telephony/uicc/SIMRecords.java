/*
 * Copyright (C) 2006 The Android Open Source Project
 *
 * Licensed under the Apache License, Version 2.0 (the "License");
 * you may not use this file except in compliance with the License.
 * You may obtain a copy of the License at
 *
 *      http://www.apache.org/licenses/LICENSE-2.0
 *
 * Unless required by applicable law or agreed to in writing, software
 * distributed under the License is distributed on an "AS IS" BASIS,
 * WITHOUT WARRANTIES OR CONDITIONS OF ANY KIND, either express or implied.
 * See the License for the specific language governing permissions and
 * limitations under the License.
 */

package com.android.internal.telephony.uicc;

import android.content.BroadcastReceiver;
import android.content.Context;
import android.content.Intent;
import android.content.IntentFilter;
import android.content.res.Resources;
import android.os.AsyncResult;
import android.os.Message;
import android.telephony.CarrierConfigManager;
import android.telephony.PhoneNumberUtils;
import android.telephony.Rlog;
import android.telephony.SmsMessage;
import android.telephony.SubscriptionInfo;
import android.text.TextUtils;
<<<<<<< HEAD
import android.telephony.Rlog;
import android.telephony.SubscriptionManager;
import android.content.res.Resources;
=======
>>>>>>> 37392ec0

import com.android.internal.telephony.CommandsInterface;
import com.android.internal.telephony.MccTable;
import com.android.internal.telephony.SmsConstants;
import com.android.internal.telephony.SubscriptionController;
import com.android.internal.telephony.gsm.SimTlv;
import com.android.internal.telephony.uicc.IccCardApplicationStatus.AppState;
import com.android.internal.telephony.uicc.IccCardApplicationStatus.AppType;

import java.io.FileDescriptor;
import java.io.PrintWriter;
import java.util.ArrayList;
import java.util.Arrays;

/**
 * {@hide}
 */
public class SIMRecords extends IccRecords {
    protected static final String LOG_TAG = "SIMRecords";

    private static final boolean CRASH_RIL = false;

    private static final boolean VDBG = false;

    // ***** Instance Variables

    VoiceMailConstants mVmConfig;


    SpnOverride mSpnOverride;

    // ***** Cached SIM State; cleared on channel close

    private int mCallForwardingStatus;


    /**
     * States only used by getSpnFsm FSM
     */
    private GetSpnFsmState mSpnState;

    /** CPHS service information (See CPHS 4.2 B.3.1.1)
     *  It will be set in onSimReady if reading GET_CPHS_INFO successfully
     *  mCphsInfo[0] is CPHS Phase
     *  mCphsInfo[1] and mCphsInfo[2] is CPHS Service Table
     */
    private byte[] mCphsInfo = null;
    boolean mCspPlmnEnabled = true;

    byte[] mEfMWIS = null;
    byte[] mEfCPHS_MWI =null;
    byte[] mEfCff = null;
    byte[] mEfCfis = null;

    byte[] mEfLi = null;
    byte[] mEfPl = null;

    int mSpnDisplayCondition;
    // Numeric network codes listed in TS 51.011 EF[SPDI]
    ArrayList<String> mSpdiNetworks = null;

    String mPnnHomeName = null;

    UsimServiceTable mUsimServiceTable;

    @Override
    public String toString() {
        return "SimRecords: " + super.toString()
                + " mVmConfig" + mVmConfig
                + " mSpnOverride=" + "mSpnOverride"
                + " callForwardingEnabled=" + mCallForwardingStatus
                + " spnState=" + mSpnState
                + " mCphsInfo=" + mCphsInfo
                + " mCspPlmnEnabled=" + mCspPlmnEnabled
                + " efMWIS=" + mEfMWIS
                + " efCPHS_MWI=" + mEfCPHS_MWI
                + " mEfCff=" + mEfCff
                + " mEfCfis=" + mEfCfis
                + " getOperatorNumeric=" + getOperatorNumeric();
    }

    // ***** Constants

    // From TS 51.011 EF[SPDI] section
    static final int TAG_SPDI = 0xA3;
    static final int TAG_SPDI_PLMN_LIST = 0x80;

    // Full Name IEI from TS 24.008
    static final int TAG_FULL_NETWORK_NAME = 0x43;

    // Short Name IEI from TS 24.008
    static final int TAG_SHORT_NETWORK_NAME = 0x45;

    // active CFF from CPHS 4.2 B.4.5
    static final int CFF_UNCONDITIONAL_ACTIVE = 0x0a;
    static final int CFF_UNCONDITIONAL_DEACTIVE = 0x05;
    static final int CFF_LINE1_MASK = 0x0f;
    static final int CFF_LINE1_RESET = 0xf0;

    // CPHS Service Table (See CPHS 4.2 B.3.1)
    private static final int CPHS_SST_MBN_MASK = 0x30;
    private static final int CPHS_SST_MBN_ENABLED = 0x30;

    // EF_CFIS related constants
    // Spec reference TS 51.011 section 10.3.46.
    private static final int CFIS_BCD_NUMBER_LENGTH_OFFSET = 2;
    private static final int CFIS_TON_NPI_OFFSET = 3;
    private static final int CFIS_ADN_CAPABILITY_ID_OFFSET = 14;
    private static final int CFIS_ADN_EXTENSION_ID_OFFSET = 15;

    // ***** Event Constants
<<<<<<< HEAD
    private static final int EVENT_GET_IMSI_DONE = 3;
    private static final int EVENT_GET_ICCID_DONE = 4;
    private static final int EVENT_GET_MBI_DONE = 5;
    private static final int EVENT_GET_MBDN_DONE = 6;
    private static final int EVENT_GET_MWIS_DONE = 7;
    private static final int EVENT_GET_VOICE_MAIL_INDICATOR_CPHS_DONE = 8;
    protected static final int EVENT_GET_AD_DONE = 9; // Admin data on SIM
    protected static final int EVENT_GET_MSISDN_DONE = 10;
    private static final int EVENT_GET_CPHS_MAILBOX_DONE = 11;
    private static final int EVENT_GET_SPN_DONE = 12;
    private static final int EVENT_GET_SPDI_DONE = 13;
    private static final int EVENT_UPDATE_DONE = 14;
    private static final int EVENT_GET_PNN_DONE = 15;
    protected static final int EVENT_GET_SST_DONE = 17;
    private static final int EVENT_GET_ALL_SMS_DONE = 18;
    private static final int EVENT_MARK_SMS_READ_DONE = 19;
    private static final int EVENT_SET_MBDN_DONE = 20;
    private static final int EVENT_SMS_ON_SIM = 21;
    private static final int EVENT_GET_SMS_DONE = 22;
    private static final int EVENT_GET_CFF_DONE = 24;
    private static final int EVENT_SET_CPHS_MAILBOX_DONE = 25;
    private static final int EVENT_GET_INFO_CPHS_DONE = 26;
    // private static final int EVENT_SET_MSISDN_DONE = 30; Defined in IccRecords as 30
    private static final int EVENT_GET_CFIS_DONE = 32;
    private static final int EVENT_GET_CSP_CPHS_DONE = 33;
    private static final int EVENT_GET_GID1_DONE = 34;
    private static final int EVENT_APP_LOCKED = 35;
    private static final int EVENT_GET_GID2_DONE = 36;
    private static final int EVENT_CARRIER_CONFIG_CHANGED = 37;
=======
    private static final int SIM_RECORD_EVENT_BASE = 0x00;
    private static final int EVENT_GET_IMSI_DONE = 3 + SIM_RECORD_EVENT_BASE;
    private static final int EVENT_GET_ICCID_DONE = 4 + SIM_RECORD_EVENT_BASE;
    private static final int EVENT_GET_MBI_DONE = 5 + SIM_RECORD_EVENT_BASE;
    private static final int EVENT_GET_MBDN_DONE = 6 + SIM_RECORD_EVENT_BASE;
    private static final int EVENT_GET_MWIS_DONE = 7 + SIM_RECORD_EVENT_BASE;
    private static final int EVENT_GET_VOICE_MAIL_INDICATOR_CPHS_DONE = 8 + SIM_RECORD_EVENT_BASE;
    private static final int EVENT_GET_AD_DONE = 9 + SIM_RECORD_EVENT_BASE; // Admin data on SIM
    private static final int EVENT_GET_MSISDN_DONE = 10 + SIM_RECORD_EVENT_BASE;
    private static final int EVENT_GET_CPHS_MAILBOX_DONE = 11 + SIM_RECORD_EVENT_BASE;
    private static final int EVENT_GET_SPN_DONE = 12 + SIM_RECORD_EVENT_BASE;
    private static final int EVENT_GET_SPDI_DONE = 13 + SIM_RECORD_EVENT_BASE;
    private static final int EVENT_UPDATE_DONE = 14 + SIM_RECORD_EVENT_BASE;
    private static final int EVENT_GET_PNN_DONE = 15 + SIM_RECORD_EVENT_BASE;
    private static final int EVENT_GET_SST_DONE = 17 + SIM_RECORD_EVENT_BASE;
    private static final int EVENT_GET_ALL_SMS_DONE = 18 + SIM_RECORD_EVENT_BASE;
    private static final int EVENT_MARK_SMS_READ_DONE = 19 + SIM_RECORD_EVENT_BASE;
    private static final int EVENT_SET_MBDN_DONE = 20 + SIM_RECORD_EVENT_BASE;
    private static final int EVENT_SMS_ON_SIM = 21 + SIM_RECORD_EVENT_BASE;
    private static final int EVENT_GET_SMS_DONE = 22 + SIM_RECORD_EVENT_BASE;
    private static final int EVENT_GET_CFF_DONE = 24 + SIM_RECORD_EVENT_BASE;
    private static final int EVENT_SET_CPHS_MAILBOX_DONE = 25 + SIM_RECORD_EVENT_BASE;
    private static final int EVENT_GET_INFO_CPHS_DONE = 26 + SIM_RECORD_EVENT_BASE;
    private static final int EVENT_SET_MSISDN_DONE = 30 + SIM_RECORD_EVENT_BASE;
    private static final int EVENT_GET_CFIS_DONE = 32 + SIM_RECORD_EVENT_BASE;
    private static final int EVENT_GET_CSP_CPHS_DONE = 33 + SIM_RECORD_EVENT_BASE;
    private static final int EVENT_GET_GID1_DONE = 34 + SIM_RECORD_EVENT_BASE;
    private static final int EVENT_GET_GID2_DONE = 36 + SIM_RECORD_EVENT_BASE;
    private static final int EVENT_GET_PLMN_W_ACT_DONE = 37 + SIM_RECORD_EVENT_BASE;
    private static final int EVENT_GET_OPLMN_W_ACT_DONE = 38 + SIM_RECORD_EVENT_BASE;
    private static final int EVENT_GET_HPLMN_W_ACT_DONE = 39 + SIM_RECORD_EVENT_BASE;
    private static final int EVENT_GET_EHPLMN_DONE = 40 + SIM_RECORD_EVENT_BASE;
    private static final int EVENT_GET_FPLMN_DONE = 41 + SIM_RECORD_EVENT_BASE;

    // TODO: Possibly move these to IccRecords.java
    private static final int SYSTEM_EVENT_BASE = 0x100;
    private static final int EVENT_CARRIER_CONFIG_CHANGED = 1 + SYSTEM_EVENT_BASE;
    private static final int EVENT_APP_LOCKED = 2 + SYSTEM_EVENT_BASE;
    private static final int EVENT_SIM_REFRESH = 3 + SYSTEM_EVENT_BASE;


>>>>>>> 37392ec0

    // Lookup table for carriers known to produce SIMs which incorrectly indicate MNC length.

    private static final String[] MCCMNC_CODES_HAVING_3DIGITS_MNC = {
        "302370", "302720", "310260",
        "405025", "405026", "405027", "405028", "405029", "405030", "405031", "405032",
        "405033", "405034", "405035", "405036", "405037", "405038", "405039", "405040",
        "405041", "405042", "405043", "405044", "405045", "405046", "405047", "405750",
        "405751", "405752", "405753", "405754", "405755", "405756", "405799", "405800",
        "405801", "405802", "405803", "405804", "405805", "405806", "405807", "405808",
        "405809", "405810", "405811", "405812", "405813", "405814", "405815", "405816",
        "405817", "405818", "405819", "405820", "405821", "405822", "405823", "405824",
        "405825", "405826", "405827", "405828", "405829", "405830", "405831", "405832",
        "405833", "405834", "405835", "405836", "405837", "405838", "405839", "405840",
        "405841", "405842", "405843", "405844", "405845", "405846", "405847", "405848",
        "405849", "405850", "405851", "405852", "405853", "405875", "405876", "405877",
        "405878", "405879", "405880", "405881", "405882", "405883", "405884", "405885",
        "405886", "405908", "405909", "405910", "405911", "405912", "405913", "405914",
        "405915", "405916", "405917", "405918", "405919", "405920", "405921", "405922",
        "405923", "405924", "405925", "405926", "405927", "405928", "405929", "405930",
        "405931", "405932", "502142", "502143", "502145", "502146", "502147", "502148"
    };

    // ***** Constructor

    public SIMRecords(UiccCardApplication app, Context c, CommandsInterface ci) {
        super(app, c, ci);

        mAdnCache = new AdnRecordCache(mFh);

        mVmConfig = new VoiceMailConstants();
        mSpnOverride = new SpnOverride();

        mRecordsRequested = false;  // No load request is made till SIM ready

        // recordsToLoad is set to 0 because no requests are made yet
        mRecordsToLoad = 0;

        mCi.setOnSmsOnSim(this, EVENT_SMS_ON_SIM, null);

        // Start off by setting empty state
        resetRecords();
        mParentApp.registerForReady(this, EVENT_APP_READY, null);
        mParentApp.registerForLocked(this, EVENT_APP_LOCKED, null);
        if (DBG) log("SIMRecords X ctor this=" + this);

        IntentFilter intentfilter = new IntentFilter();
        intentfilter.addAction(CarrierConfigManager.ACTION_CARRIER_CONFIG_CHANGED);
        c.registerReceiver(mReceiver, intentfilter);
    }

    private final BroadcastReceiver mReceiver = new BroadcastReceiver() {
        @Override
        public void onReceive(Context context, Intent intent) {
            if (intent.getAction().equals(CarrierConfigManager.ACTION_CARRIER_CONFIG_CHANGED)) {
                sendMessage(obtainMessage(EVENT_CARRIER_CONFIG_CHANGED));
            }
        }
    };

    @Override
    public void dispose() {
        if (DBG) log("Disposing SIMRecords this=" + this);
        //Unregister for all events
        mCi.unSetOnSmsOnSim(this);
        mParentApp.unregisterForReady(this);
        mParentApp.unregisterForLocked(this);
        resetRecords();
        super.dispose();
    }

    @Override
    protected void finalize() {
        if(DBG) log("finalized");
    }

    protected void resetRecords() {
        mImsi = null;
        mMsisdn = null;
        mVoiceMailNum = null;
        mMncLength = UNINITIALIZED;
        log("setting0 mMncLength" + mMncLength);
        mIccId = null;
        mFullIccId = null;
        // -1 means no EF_SPN found; treat accordingly.
        mSpnDisplayCondition = -1;
        mEfMWIS = null;
        mEfCPHS_MWI = null;
        mSpdiNetworks = null;
        mPnnHomeName = null;
        mGid1 = null;
        mGid2 = null;
        mPlmnActRecords = null;
        mOplmnActRecords = null;
        mHplmnActRecords = null;
        mFplmns = null;
        mEhplmns = null;

        mAdnCache.reset();

        log("SIMRecords: onRadioOffOrNotAvailable set 'gsm.sim.operator.numeric' to operator=null");
        log("update icc_operator_numeric=" + null);
        mTelephonyManager.setSimOperatorNumericForPhone(mParentApp.getPhoneId(), "");
        mTelephonyManager.setSimOperatorNameForPhone(mParentApp.getPhoneId(), "");
        mTelephonyManager.setSimCountryIsoForPhone(mParentApp.getPhoneId(), "");

        // recordsRequested is set to false indicating that the SIM
        // read requests made so far are not valid. This is set to
        // true only when fresh set of read requests are made.
        mRecordsRequested = false;
    }


    //***** Public Methods

    /**
     * {@inheritDoc}
     */
    @Override
    public String getIMSI() {
        return mImsi;
    }

    @Override
    public String getMsisdnNumber() {
        return mMsisdn;
    }

    @Override
    public String getGid1() {
        return mGid1;
    }

    @Override
    public String getGid2() {
        return mGid2;
    }

    @Override
    public UsimServiceTable getUsimServiceTable() {
        return mUsimServiceTable;
    }

    private int getExtFromEf(int ef) {
        int ext;
        switch (ef) {
            case EF_MSISDN:
                /* For USIM apps use EXT5. (TS 31.102 Section 4.2.37) */
                if (mParentApp.getType() == AppType.APPTYPE_USIM) {
                    ext = EF_EXT5;
                } else {
                    ext = EF_EXT1;
                }
                break;
            default:
                ext = EF_EXT1;
        }
        return ext;
    }

    /**
     * Set subscriber number to SIM record
     *
     * The subscriber number is stored in EF_MSISDN (TS 51.011)
     *
     * When the operation is complete, onComplete will be sent to its handler
     *
     * @param alphaTag alpha-tagging of the dailing nubmer (up to 10 characters)
     * @param number dailing nubmer (up to 20 digits)
     *        if the number starts with '+', then set to international TOA
     * @param onComplete
     *        onComplete.obj will be an AsyncResult
     *        ((AsyncResult)onComplete.obj).exception == null on success
     *        ((AsyncResult)onComplete.obj).exception != null on fail
     */
    @Override
    public void setMsisdnNumber(String alphaTag, String number,
            Message onComplete) {

        // If the SIM card is locked by PIN, we will set EF_MSISDN fail.
        // In that case, msisdn and msisdnTag should not be update.
        mNewMsisdn = number;
        mNewMsisdnTag = alphaTag;

        if(DBG) log("Set MSISDN: " + mNewMsisdnTag + " " + /*mNewMsisdn*/
                Rlog.pii(LOG_TAG, mNewMsisdn));

        AdnRecord adn = new AdnRecord(mNewMsisdnTag, mNewMsisdn);

        new AdnRecordLoader(mFh).updateEF(adn, EF_MSISDN, getExtFromEf(EF_MSISDN), 1, null,
                obtainMessage(EVENT_SET_MSISDN_DONE, onComplete));
    }

    @Override
    public String getMsisdnAlphaTag() {
        return mMsisdnTag;
    }

    @Override
    public String getVoiceMailNumber() {
        return mVoiceMailNum;
    }

    /**
     * Set voice mail number to SIM record
     *
     * The voice mail number can be stored either in EF_MBDN (TS 51.011) or
     * EF_MAILBOX_CPHS (CPHS 4.2)
     *
     * If EF_MBDN is available, store the voice mail number to EF_MBDN
     *
     * If EF_MAILBOX_CPHS is enabled, store the voice mail number to EF_CHPS
     *
     * So the voice mail number will be stored in both EFs if both are available
     *
     * Return error only if both EF_MBDN and EF_MAILBOX_CPHS fail.
     *
     * When the operation is complete, onComplete will be sent to its handler
     *
     * @param alphaTag alpha-tagging of the dailing nubmer (upto 10 characters)
     * @param voiceNumber dailing nubmer (upto 20 digits)
     *        if the number is start with '+', then set to international TOA
     * @param onComplete
     *        onComplete.obj will be an AsyncResult
     *        ((AsyncResult)onComplete.obj).exception == null on success
     *        ((AsyncResult)onComplete.obj).exception != null on fail
     */
    @Override
    public void setVoiceMailNumber(String alphaTag, String voiceNumber,
            Message onComplete) {
        if (mIsVoiceMailFixed) {
            AsyncResult.forMessage((onComplete)).exception =
                    new IccVmFixedException("Voicemail number is fixed by operator");
            onComplete.sendToTarget();
            return;
        }

        mNewVoiceMailNum = voiceNumber;
        mNewVoiceMailTag = alphaTag;

        AdnRecord adn = new AdnRecord(mNewVoiceMailTag, mNewVoiceMailNum);

        if (mMailboxIndex != 0 && mMailboxIndex != 0xff) {

            new AdnRecordLoader(mFh).updateEF(adn, EF_MBDN, EF_EXT6,
                    mMailboxIndex, null,
                    obtainMessage(EVENT_SET_MBDN_DONE, onComplete));

        } else if (isCphsMailboxEnabled()) {

            new AdnRecordLoader(mFh).updateEF(adn, EF_MAILBOX_CPHS,
                    EF_EXT1, 1, null,
                    obtainMessage(EVENT_SET_CPHS_MAILBOX_DONE, onComplete));

        } else {
            AsyncResult.forMessage((onComplete)).exception =
                    new IccVmNotSupportedException("Update SIM voice mailbox error");
            onComplete.sendToTarget();
        }
    }

    @Override
    public String getVoiceMailAlphaTag()
    {
        return mVoiceMailTag;
    }

    /**
     * Sets the SIM voice message waiting indicator records
     * @param line GSM Subscriber Profile Number, one-based. Only '1' is supported
     * @param countWaiting The number of messages waiting, if known. Use
     *                     -1 to indicate that an unknown number of
     *                      messages are waiting
     */
    @Override
    public void
    setVoiceMessageWaiting(int line, int countWaiting) {
        if (line != 1) {
            // only profile 1 is supported
            return;
        }

        try {
            if (mEfMWIS != null) {
                // TS 51.011 10.3.45

                // lsb of byte 0 is 'voicemail' status
                mEfMWIS[0] = (byte)((mEfMWIS[0] & 0xfe)
                                    | (countWaiting == 0 ? 0 : 1));

                // byte 1 is the number of voice messages waiting
                if (countWaiting < 0) {
                    // The spec does not define what this should be
                    // if we don't know the count
                    mEfMWIS[1] = 0;
                } else {
                    mEfMWIS[1] = (byte) countWaiting;
                }

                mFh.updateEFLinearFixed(
                    EF_MWIS, 1, mEfMWIS, null,
                    obtainMessage (EVENT_UPDATE_DONE, EF_MWIS, 0));
            }

            if (mEfCPHS_MWI != null) {
                    // Refer CPHS4_2.WW6 B4.2.3
                mEfCPHS_MWI[0] = (byte)((mEfCPHS_MWI[0] & 0xf0)
                            | (countWaiting == 0 ? 0x5 : 0xa));
                mFh.updateEFTransparent(
                    EF_VOICE_MAIL_INDICATOR_CPHS, mEfCPHS_MWI,
                    obtainMessage (EVENT_UPDATE_DONE, EF_VOICE_MAIL_INDICATOR_CPHS));
            }
        } catch (ArrayIndexOutOfBoundsException ex) {
            logw("Error saving voice mail state to SIM. Probably malformed SIM record", ex);
        }
    }

    // Validate data is !null and the MSP (Multiple Subscriber Profile)
    // byte is between 1 and 4. See ETSI TS 131 102 v11.3.0 section 4.2.64.
    private boolean validEfCfis(byte[] data) {
        return ((data != null) && (data[0] >= 1) && (data[0] <= 4));
    }

    public int getVoiceMessageCount() {
        boolean voiceMailWaiting = false;
        int countVoiceMessages = DEFAULT_VOICE_MESSAGE_COUNT;
        if (mEfMWIS != null) {
            // Use this data if the EF[MWIS] exists and
            // has been loaded
            // Refer TS 51.011 Section 10.3.45 for the content description
            voiceMailWaiting = ((mEfMWIS[0] & 0x01) != 0);
            countVoiceMessages = mEfMWIS[1] & 0xff;

            if (voiceMailWaiting && countVoiceMessages == 0) {
                // Unknown count = -1
                countVoiceMessages = UNKNOWN_VOICE_MESSAGE_COUNT;
            }
            if(DBG) log(" VoiceMessageCount from SIM MWIS = " + countVoiceMessages);
        } else if (mEfCPHS_MWI != null) {
            // use voice mail count from CPHS
            int indicator = (int) (mEfCPHS_MWI[0] & 0xf);

            // Refer CPHS4_2.WW6 B4.2.3
            if (indicator == 0xA) {
                // Unknown count = -1
                countVoiceMessages = UNKNOWN_VOICE_MESSAGE_COUNT;
            } else if (indicator == 0x5) {
                countVoiceMessages = 0;
            }
            if(DBG) log(" VoiceMessageCount from SIM CPHS = " + countVoiceMessages);
        }
        return countVoiceMessages;
    }

    /**
     * {@inheritDoc}
     */
    @Override
    public int getVoiceCallForwardingFlag() {
        return mCallForwardingStatus;
    }

    /**
     * {@inheritDoc}
     */
    @Override
    public void setVoiceCallForwardingFlag(int line, boolean enable, String dialNumber) {

        if (line != 1) return; // only line 1 is supported

        mCallForwardingStatus = enable ? CALL_FORWARDING_STATUS_ENABLED :
                CALL_FORWARDING_STATUS_DISABLED;

        mRecordsEventsRegistrants.notifyResult(EVENT_CFI);

        try {
            if (validEfCfis(mEfCfis)) {
                // lsb is of byte f1 is voice status
                if (enable) {
                    mEfCfis[1] |= 1;
                } else {
                    mEfCfis[1] &= 0xfe;
                }

                log("setVoiceCallForwardingFlag: enable=" + enable
                        + " mEfCfis=" + IccUtils.bytesToHexString(mEfCfis));

                // Update dialNumber if not empty and CFU is enabled.
                // Spec reference for EF_CFIS contents, TS 51.011 section 10.3.46.
                if (enable && !TextUtils.isEmpty(dialNumber)) {
                    logv("EF_CFIS: updating cf number, " + Rlog.pii(LOG_TAG, dialNumber));
                    byte[] bcdNumber = PhoneNumberUtils.numberToCalledPartyBCD(dialNumber);

                    System.arraycopy(bcdNumber, 0, mEfCfis, CFIS_TON_NPI_OFFSET, bcdNumber.length);

                    mEfCfis[CFIS_BCD_NUMBER_LENGTH_OFFSET] = (byte) (bcdNumber.length);
                    mEfCfis[CFIS_ADN_CAPABILITY_ID_OFFSET] = (byte) 0xFF;
                    mEfCfis[CFIS_ADN_EXTENSION_ID_OFFSET] = (byte) 0xFF;
                }

                mFh.updateEFLinearFixed(
                        EF_CFIS, 1, mEfCfis, null,
                        obtainMessage (EVENT_UPDATE_DONE, EF_CFIS));
            } else {
                log("setVoiceCallForwardingFlag: ignoring enable=" + enable
                        + " invalid mEfCfis=" + IccUtils.bytesToHexString(mEfCfis));
            }

            if (mEfCff != null) {
                if (enable) {
                    mEfCff[0] = (byte) ((mEfCff[0] & CFF_LINE1_RESET)
                            | CFF_UNCONDITIONAL_ACTIVE);
                } else {
                    mEfCff[0] = (byte) ((mEfCff[0] & CFF_LINE1_RESET)
                            | CFF_UNCONDITIONAL_DEACTIVE);
                }

                mFh.updateEFTransparent(
                        EF_CFF_CPHS, mEfCff,
                        obtainMessage (EVENT_UPDATE_DONE, EF_CFF_CPHS));
            }
        } catch (ArrayIndexOutOfBoundsException ex) {
            logw("Error saving call forwarding flag to SIM. "
                            + "Probably malformed SIM record", ex);

        }
    }

    /**
     * Called by STK Service when REFRESH is received.
     * @param fileChanged indicates whether any files changed
     * @param fileList if non-null, a list of EF files that changed
     */
    @Override
    public void onRefresh(boolean fileChanged, int[] fileList) {
        if (fileChanged) {
            // A future optimization would be to inspect fileList and
            // only reload those files that we care about.  For now,
            // just re-fetch all SIM records that we cache.
            fetchSimRecords();
        }
    }

    /**
     * {@inheritDoc}
     */
    @Override
    public String getOperatorNumeric() {
        if (mImsi == null) {
            log("getOperatorNumeric: IMSI == null");
            return null;
        }
        if (mMncLength == UNINITIALIZED || mMncLength == UNKNOWN) {
            log("getSIMOperatorNumeric: bad mncLength");
            return null;
        }

        // Length = length of MCC + length of MNC
        // length of mcc = 3 (TS 23.003 Section 2.2)
        return mImsi.substring(0, 3 + mMncLength);
    }

    // ***** Overridden from Handler
    @Override
    public void handleMessage(Message msg) {
        AsyncResult ar;
        AdnRecord adn;

        byte data[];

        boolean isRecordLoadResponse = false;

        if (mDestroyed.get()) {
            loge("Received message " + msg + "[" + msg.what + "] " +
                    " while being destroyed. Ignoring.");
            return;
        }

        try { switch (msg.what) {
            case EVENT_APP_READY:
                onReady();
                break;

            case EVENT_APP_LOCKED:
                onLocked();
                break;

            /* IO events */
            case EVENT_GET_IMSI_DONE:
                isRecordLoadResponse = true;

                ar = (AsyncResult)msg.obj;

                if (ar.exception != null) {
                    loge("Exception querying IMSI, Exception:" + ar.exception);
                    break;
                }

                mImsi = (String) ar.result;

                // IMSI (MCC+MNC+MSIN) is at least 6 digits, but not more
                // than 15 (and usually 15).
                if (mImsi != null && (mImsi.length() < 6 || mImsi.length() > 15)) {
                    loge("invalid IMSI " + mImsi);
                    mImsi = null;
                }

                log("IMSI: mMncLength=" + mMncLength);
                log("IMSI: " + mImsi.substring(0, 6) + Rlog.pii(LOG_TAG, mImsi.substring(6)));

                if (((mMncLength == UNKNOWN) || (mMncLength == 2)) &&
                        ((mImsi != null) && (mImsi.length() >= 6))) {
                    String mccmncCode = mImsi.substring(0, 6);
                    for (String mccmnc : MCCMNC_CODES_HAVING_3DIGITS_MNC) {
                        if (mccmnc.equals(mccmncCode)) {
                            mMncLength = 3;
                            log("IMSI: setting1 mMncLength=" + mMncLength);
                            break;
                        }
                    }
                }

                if (mMncLength == UNKNOWN) {
                    // the SIM has told us all it knows, but it didn't know the mnc length.
                    // guess using the mcc
                    try {
                        int mcc = Integer.parseInt(mImsi.substring(0,3));
                        mMncLength = MccTable.smallestDigitsMccForMnc(mcc);
                        log("setting2 mMncLength=" + mMncLength);
                    } catch (NumberFormatException e) {
                        mMncLength = UNKNOWN;
                        loge("Corrupt IMSI! setting3 mMncLength=" + mMncLength);
                    }
                }

                if (mMncLength != UNKNOWN && mMncLength != UNINITIALIZED) {
                    log("update mccmnc=" + mImsi.substring(0, 3 + mMncLength));
                    // finally have both the imsi and the mncLength and can parse the imsi properly
                    MccTable.updateMccMncConfiguration(mContext,
                            mImsi.substring(0, 3 + mMncLength), false);
                }
                mImsiReadyRegistrants.notifyRegistrants();
            break;

            case EVENT_GET_MBI_DONE:
                boolean isValidMbdn;
                isRecordLoadResponse = true;

                ar = (AsyncResult)msg.obj;
                data = (byte[]) ar.result;

                isValidMbdn = false;
                if (ar.exception == null) {
                    // Refer TS 51.011 Section 10.3.44 for content details
                    log("EF_MBI: " + IccUtils.bytesToHexString(data));

                    // Voice mail record number stored first
                    mMailboxIndex = data[0] & 0xff;

                    // check if dailing numbe id valid
                    if (mMailboxIndex != 0 && mMailboxIndex != 0xff) {
                        log("Got valid mailbox number for MBDN");
                        isValidMbdn = true;
                    }
                }

                // one more record to load
                mRecordsToLoad += 1;

                if (isValidMbdn) {
                    // Note: MBDN was not included in NUM_OF_SIM_RECORDS_LOADED
                    new AdnRecordLoader(mFh).loadFromEF(EF_MBDN, EF_EXT6,
                            mMailboxIndex, obtainMessage(EVENT_GET_MBDN_DONE));
                } else {
                    // If this EF not present, try mailbox as in CPHS standard
                    // CPHS (CPHS4_2.WW6) is a european standard.
                    new AdnRecordLoader(mFh).loadFromEF(EF_MAILBOX_CPHS,
                            EF_EXT1, 1,
                            obtainMessage(EVENT_GET_CPHS_MAILBOX_DONE));
                }

                break;
            case EVENT_GET_CPHS_MAILBOX_DONE:
            case EVENT_GET_MBDN_DONE:
                //Resetting the voice mail number and voice mail tag to null
                //as these should be updated from the data read from EF_MBDN.
                //If they are not reset, incase of invalid data/exception these
                //variables are retaining their previous values and are
                //causing invalid voice mailbox info display to user.
                mVoiceMailNum = null;
                mVoiceMailTag = null;
                isRecordLoadResponse = true;

                ar = (AsyncResult)msg.obj;

                if (ar.exception != null) {

                    log("Invalid or missing EF"
                        + ((msg.what == EVENT_GET_CPHS_MAILBOX_DONE) ? "[MAILBOX]" : "[MBDN]"));

                    // Bug #645770 fall back to CPHS
                    // FIXME should use SST to decide

                    if (msg.what == EVENT_GET_MBDN_DONE) {
                        //load CPHS on fail...
                        // FIXME right now, only load line1's CPHS voice mail entry

                        mRecordsToLoad += 1;
                        new AdnRecordLoader(mFh).loadFromEF(
                                EF_MAILBOX_CPHS, EF_EXT1, 1,
                                obtainMessage(EVENT_GET_CPHS_MAILBOX_DONE));
                    }
                    break;
                }

                adn = (AdnRecord)ar.result;

                log("VM: " + adn +
                        ((msg.what == EVENT_GET_CPHS_MAILBOX_DONE) ? " EF[MAILBOX]" : " EF[MBDN]"));

                if (adn.isEmpty() && msg.what == EVENT_GET_MBDN_DONE) {
                    // Bug #645770 fall back to CPHS
                    // FIXME should use SST to decide
                    // FIXME right now, only load line1's CPHS voice mail entry
                    mRecordsToLoad += 1;
                    new AdnRecordLoader(mFh).loadFromEF(
                            EF_MAILBOX_CPHS, EF_EXT1, 1,
                            obtainMessage(EVENT_GET_CPHS_MAILBOX_DONE));

                    break;
                }

                mVoiceMailNum = adn.getNumber();
                mVoiceMailTag = adn.getAlphaTag();
            break;

            case EVENT_GET_MSISDN_DONE:
                isRecordLoadResponse = true;

                ar = (AsyncResult)msg.obj;

                if (ar.exception != null) {
                    log("Invalid or missing EF[MSISDN]");
                    break;
                }

                adn = (AdnRecord)ar.result;

                mMsisdn = adn.getNumber();
                mMsisdnTag = adn.getAlphaTag();

                log("MSISDN: " + /*mMsisdn*/ Rlog.pii(LOG_TAG, mMsisdn));
            break;

            case EVENT_SET_MSISDN_DONE:
                isRecordLoadResponse = false;
                ar = (AsyncResult)msg.obj;

                if (ar.exception == null) {
                    mMsisdn = mNewMsisdn;
                    mMsisdnTag = mNewMsisdnTag;
                    log("Success to update EF[MSISDN]");
                }

                if (ar.userObj != null) {
                    AsyncResult.forMessage(((Message) ar.userObj)).exception
                            = ar.exception;
                    ((Message) ar.userObj).sendToTarget();
                }
                break;

            case EVENT_GET_MWIS_DONE:
                isRecordLoadResponse = true;

                ar = (AsyncResult)msg.obj;
                data = (byte[])ar.result;

                if(DBG) log("EF_MWIS : " + IccUtils.bytesToHexString(data));

                if (ar.exception != null) {
                    if(DBG) log("EVENT_GET_MWIS_DONE exception = "
                            + ar.exception);
                    break;
                }

                if ((data[0] & 0xff) == 0xff) {
                    if(DBG) log("SIMRecords: Uninitialized record MWIS");
                    break;
                }

                mEfMWIS = data;
                break;

            case EVENT_GET_VOICE_MAIL_INDICATOR_CPHS_DONE:
                isRecordLoadResponse = true;

                ar = (AsyncResult)msg.obj;
                data = (byte[])ar.result;

                if(DBG) log("EF_CPHS_MWI: " + IccUtils.bytesToHexString(data));

                if (ar.exception != null) {
                    if(DBG) log("EVENT_GET_VOICE_MAIL_INDICATOR_CPHS_DONE exception = "
                            + ar.exception);
                    break;
                }

                mEfCPHS_MWI = data;
                break;

            case EVENT_GET_ICCID_DONE:
                isRecordLoadResponse = true;

                ar = (AsyncResult)msg.obj;
                data = (byte[])ar.result;

                if (ar.exception != null) {
                    break;
                }

                mIccId = IccUtils.bcdToString(data, 0, data.length);
                mFullIccId = IccUtils.bchToString(data, 0, data.length);

                log("iccid: " + SubscriptionInfo.givePrintableIccid(mFullIccId));

            break;


            case EVENT_GET_AD_DONE:
                try {
                    isRecordLoadResponse = true;

                    ar = (AsyncResult)msg.obj;
                    data = (byte[])ar.result;

                    if (ar.exception != null) {
                        break;
                    }

                    log("EF_AD: " + IccUtils.bytesToHexString(data));

                    if (data.length < 3) {
                        log("Corrupt AD data on SIM");
                        break;
                    }

                    if (data.length == 3) {
                        log("MNC length not present in EF_AD");
                        break;
                    }

                    mMncLength = data[3] & 0xf;
                    log("setting4 mMncLength=" + mMncLength);

                    if (mMncLength == 0xf) {
                        mMncLength = UNKNOWN;
                        log("setting5 mMncLength=" + mMncLength);
                    } else if (mMncLength != 2 && mMncLength != 3) {
                        mMncLength = UNINITIALIZED;
                        log("setting5 mMncLength=" + mMncLength);
                    }
                } finally {
                    if (((mMncLength == UNINITIALIZED) || (mMncLength == UNKNOWN) ||
                            (mMncLength == 2)) && ((mImsi != null) && (mImsi.length() >= 6))) {
                        String mccmncCode = mImsi.substring(0, 6);
                        log("mccmncCode=" + mccmncCode);
                        for (String mccmnc : MCCMNC_CODES_HAVING_3DIGITS_MNC) {
                            if (mccmnc.equals(mccmncCode)) {
                                mMncLength = 3;
                                log("setting6 mMncLength=" + mMncLength);
                                break;
                            }
                        }
                    }

                    if (mMncLength == UNKNOWN || mMncLength == UNINITIALIZED) {
                        if (mImsi != null) {
                            try {
                                int mcc = Integer.parseInt(mImsi.substring(0,3));

                                mMncLength = MccTable.smallestDigitsMccForMnc(mcc);
                                log("setting7 mMncLength=" + mMncLength);
                            } catch (NumberFormatException e) {
                                mMncLength = UNKNOWN;
                                loge("Corrupt IMSI! setting8 mMncLength=" + mMncLength);
                            }
                        } else {
                            // Indicate we got this info, but it didn't contain the length.
                            mMncLength = UNKNOWN;
                            log("MNC length not present in EF_AD setting9 mMncLength=" + mMncLength);
                        }
                    }
                    if (mImsi != null && mMncLength != UNKNOWN) {
                        // finally have both imsi and the length of the mnc and can parse
                        // the imsi properly
                        log("update mccmnc=" + mImsi.substring(0, 3 + mMncLength));
                        MccTable.updateMccMncConfiguration(mContext,
                                mImsi.substring(0, 3 + mMncLength), false);
                    }
                }
            break;

            case EVENT_GET_SPN_DONE:
                isRecordLoadResponse = true;
                ar = (AsyncResult) msg.obj;
                getSpnFsm(false, ar);
            break;

            case EVENT_GET_CFF_DONE:
                isRecordLoadResponse = true;

                ar = (AsyncResult) msg.obj;
                data = (byte[]) ar.result;

                if (ar.exception != null) {
                    mEfCff = null;
                } else {
                    log("EF_CFF_CPHS: " + IccUtils.bytesToHexString(data));
                    mEfCff = data;
                }

                break;

            case EVENT_GET_SPDI_DONE:
                isRecordLoadResponse = true;

                ar = (AsyncResult)msg.obj;
                data = (byte[])ar.result;

                if (ar.exception != null) {
                    break;
                }

                parseEfSpdi(data);
            break;

            case EVENT_UPDATE_DONE:
                ar = (AsyncResult)msg.obj;
                if (ar.exception != null) {
                    logw("update failed. ", ar.exception);
                }
            break;

            case EVENT_GET_PNN_DONE:
                isRecordLoadResponse = true;

                ar = (AsyncResult)msg.obj;
                data = (byte[])ar.result;

                if (ar.exception != null) {
                    break;
                }

                SimTlv tlv = new SimTlv(data, 0, data.length);

                for ( ; tlv.isValidObject() ; tlv.nextObject()) {
                    if (tlv.getTag() == TAG_FULL_NETWORK_NAME) {
                        mPnnHomeName
                            = IccUtils.networkNameToString(
                                tlv.getData(), 0, tlv.getData().length);
                        break;
                    }
                }
            break;

            case EVENT_GET_ALL_SMS_DONE:
                isRecordLoadResponse = true;

                ar = (AsyncResult)msg.obj;
                if (ar.exception != null)
                    break;

                handleSmses((ArrayList<byte []>) ar.result);
                break;

            case EVENT_MARK_SMS_READ_DONE:
                Rlog.i("ENF", "marked read: sms " + msg.arg1);
                break;


            case EVENT_SMS_ON_SIM:
                isRecordLoadResponse = false;

                ar = (AsyncResult)msg.obj;

                int[] index = (int[])ar.result;

                if (ar.exception != null || index.length != 1) {
                    loge("Error on SMS_ON_SIM with exp "
                            + ar.exception + " length " + index.length);
                } else {
                    log("READ EF_SMS RECORD index=" + index[0]);
                    mFh.loadEFLinearFixed(EF_SMS,index[0],
                            obtainMessage(EVENT_GET_SMS_DONE));
                }
                break;

            case EVENT_GET_SMS_DONE:
                isRecordLoadResponse = false;
                ar = (AsyncResult)msg.obj;
                if (ar.exception == null) {
                    handleSms((byte[])ar.result);
                } else {
                    loge("Error on GET_SMS with exp " + ar.exception);
                }
                break;
            case EVENT_GET_SST_DONE:
                isRecordLoadResponse = true;

                ar = (AsyncResult)msg.obj;
                data = (byte[])ar.result;

                if (ar.exception != null) {
                    break;
                }

                mUsimServiceTable = new UsimServiceTable(data);
                if (DBG) log("SST: " + mUsimServiceTable);
                break;

            case EVENT_GET_INFO_CPHS_DONE:
                isRecordLoadResponse = true;

                ar = (AsyncResult)msg.obj;

                if (ar.exception != null) {
                    break;
                }

                mCphsInfo = (byte[])ar.result;

                if (DBG) log("iCPHS: " + IccUtils.bytesToHexString(mCphsInfo));
            break;

            case EVENT_SET_MBDN_DONE:
                isRecordLoadResponse = false;
                ar = (AsyncResult)msg.obj;

                if (DBG) log("EVENT_SET_MBDN_DONE ex:" + ar.exception);
                if (ar.exception == null) {
                    mVoiceMailNum = mNewVoiceMailNum;
                    mVoiceMailTag = mNewVoiceMailTag;
                }

                if (isCphsMailboxEnabled()) {
                    adn = new AdnRecord(mVoiceMailTag, mVoiceMailNum);
                    Message onCphsCompleted = (Message) ar.userObj;

                    /* write to cphs mailbox whenever it is available but
                    * we only need notify caller once if both updating are
                    * successful.
                    *
                    * so if set_mbdn successful, notify caller here and set
                    * onCphsCompleted to null
                    */
                    if (ar.exception == null && ar.userObj != null) {
                        AsyncResult.forMessage(((Message) ar.userObj)).exception
                                = null;
                        ((Message) ar.userObj).sendToTarget();

                        if (DBG) log("Callback with MBDN successful.");

                        onCphsCompleted = null;
                    }

                    new AdnRecordLoader(mFh).
                            updateEF(adn, EF_MAILBOX_CPHS, EF_EXT1, 1, null,
                            obtainMessage(EVENT_SET_CPHS_MAILBOX_DONE,
                                    onCphsCompleted));
                } else {
                    if (ar.userObj != null) {
                        Resources resource = Resources.getSystem();
                        if (ar.exception != null && resource.getBoolean(com.android.internal.
                                    R.bool.editable_voicemailnumber)) {
                            // GsmCdmaPhone will store vm number on device
                            // when IccVmNotSupportedException occurred
                            AsyncResult.forMessage(((Message) ar.userObj)).exception
                                = new IccVmNotSupportedException(
                                        "Update SIM voice mailbox error");
                        } else {
                            AsyncResult.forMessage(((Message) ar.userObj)).exception
                                = ar.exception;
                        }
                        ((Message) ar.userObj).sendToTarget();
                    }
                }
                break;
            case EVENT_SET_CPHS_MAILBOX_DONE:
                isRecordLoadResponse = false;
                ar = (AsyncResult)msg.obj;
                if(ar.exception == null) {
                    mVoiceMailNum = mNewVoiceMailNum;
                    mVoiceMailTag = mNewVoiceMailTag;
                } else {
                    if (DBG) log("Set CPHS MailBox with exception: "
                            + ar.exception);
                }
                if (ar.userObj != null) {
                    if (DBG) log("Callback with CPHS MB successful.");
                    AsyncResult.forMessage(((Message) ar.userObj)).exception
                            = ar.exception;
                    ((Message) ar.userObj).sendToTarget();
                }
                break;
            case EVENT_GET_CFIS_DONE:
                isRecordLoadResponse = true;

                ar = (AsyncResult)msg.obj;
                data = (byte[])ar.result;

                if (ar.exception != null) {
                    mEfCfis = null;
                } else {
                    log("EF_CFIS: " + IccUtils.bytesToHexString(data));
                    mEfCfis = data;
                }

                break;

            case EVENT_GET_CSP_CPHS_DONE:
                isRecordLoadResponse = true;

                ar = (AsyncResult)msg.obj;

                if (ar.exception != null) {
                    loge("Exception in fetching EF_CSP data " + ar.exception);
                    break;
                }

                data = (byte[])ar.result;

                log("EF_CSP: " + IccUtils.bytesToHexString(data));
                handleEfCspData(data);
                break;

            case EVENT_GET_GID1_DONE:
                isRecordLoadResponse = true;

                ar = (AsyncResult)msg.obj;
                data =(byte[])ar.result;

                if (ar.exception != null) {
                    loge("Exception in get GID1 " + ar.exception);
                    mGid1 = null;
                    break;
                }
                mGid1 = IccUtils.bytesToHexString(data);
                log("GID1: " + mGid1);

                break;

            case EVENT_GET_GID2_DONE:
                isRecordLoadResponse = true;

                ar = (AsyncResult)msg.obj;
                data =(byte[])ar.result;

                if (ar.exception != null) {
                    loge("Exception in get GID2 " + ar.exception);
                    mGid2 = null;
                    break;
                }
                mGid2 = IccUtils.bytesToHexString(data);
                log("GID2: " + mGid2);

                break;

            case EVENT_GET_PLMN_W_ACT_DONE:
                ar = (AsyncResult) msg.obj;
                data = (byte[]) ar.result;

                if (ar.exception != null || data == null) {
                    loge("Failed getting User PLMN with Access Tech Records: " + ar.exception);
                    break;
                } else {
                    log("Received a PlmnActRecord, raw=" + IccUtils.bytesToHexString(data));
                    mPlmnActRecords = PlmnActRecord.getRecords(data);
                    if (VDBG) log("PlmnActRecords=" + Arrays.toString(mPlmnActRecords));
                }
                break;

            case EVENT_GET_OPLMN_W_ACT_DONE:
                ar = (AsyncResult) msg.obj;
                data = (byte[]) ar.result;

                if (ar.exception != null || data == null) {
                    loge("Failed getting Operator PLMN with Access Tech Records: "
                            + ar.exception);
                    break;
                } else {
                    log("Received a PlmnActRecord, raw=" + IccUtils.bytesToHexString(data));
                    mOplmnActRecords = PlmnActRecord.getRecords(data);
                    if (VDBG) log("OplmnActRecord[]=" + Arrays.toString(mOplmnActRecords));
                }
                break;

            case EVENT_GET_HPLMN_W_ACT_DONE:
                ar = (AsyncResult) msg.obj;
                data = (byte[]) ar.result;

                if (ar.exception != null || data == null) {
                    loge("Failed getting Home PLMN with Access Tech Records: " + ar.exception);
                    break;
                } else {
                    log("Received a PlmnActRecord, raw=" + IccUtils.bytesToHexString(data));
                    mHplmnActRecords = PlmnActRecord.getRecords(data);
                    log("HplmnActRecord[]=" + Arrays.toString(mHplmnActRecords));
                }
                break;

            case EVENT_GET_EHPLMN_DONE:
                ar = (AsyncResult) msg.obj;
                data = (byte[]) ar.result;
                if (ar.exception != null || data == null) {
                    loge("Failed getting Equivalent Home PLMNs: " + ar.exception);
                    break;
                } else {
                    mEhplmns = parseBcdPlmnList(data, "Equivalent Home");
                }
                break;

            case EVENT_GET_FPLMN_DONE:
                isRecordLoadResponse = true;
                ar = (AsyncResult) msg.obj;
                data = (byte[]) ar.result;
                if (ar.exception != null || data == null) {
                    loge("Failed getting Forbidden PLMNs: " + ar.exception);
                    break;
                } else {
                    mFplmns = parseBcdPlmnList(data, "Forbidden");
                }
                break;

            case EVENT_CARRIER_CONFIG_CHANGED:
                handleCarrierNameOverride();
                break;

            default:
                super.handleMessage(msg);   // IccRecords handles generic record load responses

        }}catch (RuntimeException exc) {
            // I don't want these exceptions to be fatal
            logw("Exception parsing SIM record", exc);
        } finally {
            // Count up record load responses even if they are fails
            if (isRecordLoadResponse) {
                onRecordLoaded();
            }
        }
    }

    private class EfPlLoaded implements IccRecordLoaded {
        public String getEfName() {
            return "EF_PL";
        }

        public void onRecordLoaded(AsyncResult ar) {
            mEfPl = (byte[]) ar.result;
            if (DBG) log("EF_PL=" + IccUtils.bytesToHexString(mEfPl));
        }
    }

    private class EfUsimLiLoaded implements IccRecordLoaded {
        public String getEfName() {
            return "EF_LI";
        }

        public void onRecordLoaded(AsyncResult ar) {
            mEfLi = (byte[]) ar.result;
            if (DBG) log("EF_LI=" + IccUtils.bytesToHexString(mEfLi));
        }
    }

    @Override
    protected void handleFileUpdate(int efid) {
        switch(efid) {
            case EF_MBDN:
                mRecordsToLoad++;
                new AdnRecordLoader(mFh).loadFromEF(EF_MBDN, EF_EXT6,
                        mMailboxIndex, obtainMessage(EVENT_GET_MBDN_DONE));
                break;
            case EF_MAILBOX_CPHS:
                mRecordsToLoad++;
                new AdnRecordLoader(mFh).loadFromEF(EF_MAILBOX_CPHS, EF_EXT1,
                        1, obtainMessage(EVENT_GET_CPHS_MAILBOX_DONE));
                break;
            case EF_CSP_CPHS:
                mRecordsToLoad++;
                log("[CSP] SIM Refresh for EF_CSP_CPHS");
                mFh.loadEFTransparent(EF_CSP_CPHS,
                        obtainMessage(EVENT_GET_CSP_CPHS_DONE));
                break;
            case EF_FDN:
                if (DBG) log("SIM Refresh called for EF_FDN");
                mParentApp.queryFdn();
                mAdnCache.reset();
                break;
            case EF_MSISDN:
                mRecordsToLoad++;
                log("SIM Refresh called for EF_MSISDN");
                new AdnRecordLoader(mFh).loadFromEF(EF_MSISDN, getExtFromEf(EF_MSISDN), 1,
                        obtainMessage(EVENT_GET_MSISDN_DONE));
                break;
            case EF_CFIS:
            case EF_CFF_CPHS:
                log("SIM Refresh called for EF_CFIS or EF_CFF_CPHS");
                loadCallForwardingRecords();
                break;
            default:
                // For now, fetch all records if this is not a
                // voicemail number.
                // TODO: Handle other cases, instead of fetching all.
                mAdnCache.reset();
                fetchSimRecords();
                break;
        }
    }

    /**
     * Dispatch 3GPP format message to registrant ({@code GsmCdmaPhone}) to pass to the 3GPP SMS
     * dispatcher for delivery.
     */
    private int dispatchGsmMessage(SmsMessage message) {
        mNewSmsRegistrants.notifyResult(message);
        return 0;
    }

    private void handleSms(byte[] ba) {
        if (ba[0] != 0)
            Rlog.d("ENF", "status : " + ba[0]);

        // 3GPP TS 51.011 v5.0.0 (20011-12)  10.5.3
        // 3 == "received by MS from network; message to be read"
        if (ba[0] == 3) {
            int n = ba.length;

            // Note: Data may include trailing FF's.  That's OK; message
            // should still parse correctly.
            byte[] pdu = new byte[n - 1];
            System.arraycopy(ba, 1, pdu, 0, n - 1);
            SmsMessage message = SmsMessage.createFromPdu(pdu, SmsConstants.FORMAT_3GPP);

            dispatchGsmMessage(message);
        }
    }


    private void handleSmses(ArrayList<byte[]> messages) {
        int count = messages.size();

        for (int i = 0; i < count; i++) {
            byte[] ba = messages.get(i);

            if (ba[0] != 0)
                Rlog.i("ENF", "status " + i + ": " + ba[0]);

            // 3GPP TS 51.011 v5.0.0 (20011-12)  10.5.3
            // 3 == "received by MS from network; message to be read"

            if (ba[0] == 3) {
                int n = ba.length;

                // Note: Data may include trailing FF's.  That's OK; message
                // should still parse correctly.
                byte[] pdu = new byte[n - 1];
                System.arraycopy(ba, 1, pdu, 0, n - 1);
                SmsMessage message = SmsMessage.createFromPdu(pdu, SmsConstants.FORMAT_3GPP);

                dispatchGsmMessage(message);

                // 3GPP TS 51.011 v5.0.0 (20011-12)  10.5.3
                // 1 == "received by MS from network; message read"

                ba[0] = 1;

                if (false) { // FIXME: writing seems to crash RdoServD
                    mFh.updateEFLinearFixed(EF_SMS,
                            i, ba, null, obtainMessage(EVENT_MARK_SMS_READ_DONE, i));
                }
            }
        }
    }

    @Override
    protected void onRecordLoaded() {
        // One record loaded successfully or failed, In either case
        // we need to update the recordsToLoad count
        mRecordsToLoad -= 1;
        if (DBG) log("onRecordLoaded " + mRecordsToLoad + " requested: " + mRecordsRequested);

        if (mRecordsToLoad == 0 && mRecordsRequested == true) {
            onAllRecordsLoaded();
        } else if (mRecordsToLoad < 0) {
            loge("recordsToLoad <0, programmer error suspected");
            mRecordsToLoad = 0;
        }
    }

    private void setVoiceCallForwardingFlagFromSimRecords() {
        if (validEfCfis(mEfCfis)) {
            // Refer TS 51.011 Section 10.3.46 for the content description
            mCallForwardingStatus = (mEfCfis[1] & 0x01);
            log("EF_CFIS: callForwardingEnabled=" + mCallForwardingStatus);
        } else if (mEfCff != null) {
            mCallForwardingStatus =
                    ((mEfCff[0] & CFF_LINE1_MASK) == CFF_UNCONDITIONAL_ACTIVE) ?
                            CALL_FORWARDING_STATUS_ENABLED : CALL_FORWARDING_STATUS_DISABLED;
            log("EF_CFF: callForwardingEnabled=" + mCallForwardingStatus);
        } else {
            mCallForwardingStatus = CALL_FORWARDING_STATUS_UNKNOWN;
            log("EF_CFIS and EF_CFF not valid. callForwardingEnabled=" + mCallForwardingStatus);
        }
    }

    @Override
    protected void onAllRecordsLoaded() {
        if (DBG) log("record load complete");

        Resources resource = Resources.getSystem();
        if (resource.getBoolean(com.android.internal.R.bool.config_use_sim_language_file)) {
            setSimLanguage(mEfLi, mEfPl);
        } else {
            if (DBG) log ("Not using EF LI/EF PL");
        }

        setVoiceCallForwardingFlagFromSimRecords();

        if (mParentApp.getState() == AppState.APPSTATE_PIN ||
               mParentApp.getState() == AppState.APPSTATE_PUK) {
            // reset recordsRequested, since sim is not loaded really
            mRecordsRequested = false;
            // lock state, only update language
            return ;
        }

        // Some fields require more than one SIM record to set

        String operator = getOperatorNumeric();
        if (!TextUtils.isEmpty(operator)) {
            log("onAllRecordsLoaded set 'gsm.sim.operator.numeric' to operator='" +
                    operator + "'");
            mTelephonyManager.setSimOperatorNumericForPhone(
                    mParentApp.getPhoneId(), operator);
            final SubscriptionController subController = SubscriptionController.getInstance();
            int subId = subController.getSubIdUsingPhoneId(mParentApp.getPhoneId());
            if (subId != SubscriptionManager.INVALID_SUBSCRIPTION_ID) {
                subController.setMccMnc(operator, subId);
                log("update icc_operator_numeric = " + operator + " subId = " + subId);
            }
        } else {
            log("onAllRecordsLoaded empty 'gsm.sim.operator.numeric' skipping");
        }

        if (!TextUtils.isEmpty(mImsi)) {
            log("onAllRecordsLoaded set mcc imsi" + (VDBG ? ("=" + mImsi) : ""));
            mTelephonyManager.setSimCountryIsoForPhone(
                    mParentApp.getPhoneId(), MccTable.countryCodeForMcc(
                    Integer.parseInt(mImsi.substring(0,3))));
        } else {
            log("onAllRecordsLoaded empty imsi skipping setting mcc");
        }

        setVoiceMailByCountry(operator);

        mRecordsLoadedRegistrants.notifyRegistrants(
            new AsyncResult(null, null, null));
    }

    //***** Private methods

    private void handleCarrierNameOverride() {
        CarrierConfigManager configLoader = (CarrierConfigManager)
                mContext.getSystemService(Context.CARRIER_CONFIG_SERVICE);
        if (configLoader != null && configLoader.getConfig().getBoolean(
                CarrierConfigManager.KEY_CARRIER_NAME_OVERRIDE_BOOL)) {
            String carrierName = configLoader.getConfig().getString(
                    CarrierConfigManager.KEY_CARRIER_NAME_STRING);
            setServiceProviderName(carrierName);
            mTelephonyManager.setSimOperatorNameForPhone(mParentApp.getPhoneId(),
                    carrierName);
        } else {
            setSpnFromConfig(getOperatorNumeric());
        }
        setDisplayName();
    }

    private void setDisplayName() {
        SubscriptionManager subManager = SubscriptionManager.from(mContext);
        int[] subId = subManager.getSubId(mParentApp.getPhoneId());

        if ((subId == null) || subId.length <= 0) {
            log("subId not valid for Phone " + mParentApp.getPhoneId());
            return;
        }

        SubscriptionInfo subInfo = subManager.getActiveSubscriptionInfo(subId[0]);
        if (subInfo != null && subInfo.getNameSource() !=
                    SubscriptionManager.NAME_SOURCE_USER_INPUT) {
            CharSequence oldSubName = subInfo.getDisplayName();
            String newCarrierName = mTelephonyManager.getSimOperatorName(subId[0]);

            if (!TextUtils.isEmpty(newCarrierName) && !newCarrierName.equals(oldSubName)) {
                log("sim name[" + mParentApp.getPhoneId() + "] = " + newCarrierName);
                SubscriptionController.getInstance().setDisplayName(newCarrierName, subId[0]);
            }
        } else {
            log("SUB[" + mParentApp.getPhoneId() + "] " + subId[0] + " SubInfo not created yet");
        }
    }

    private void setSpnFromConfig(String carrier) {
        if (mSpnOverride.containsCarrier(carrier)) {
            setServiceProviderName(mSpnOverride.getSpn(carrier));
            mTelephonyManager.setSimOperatorNameForPhone(
                    mParentApp.getPhoneId(), getServiceProviderName());
        }
    }


    private void setVoiceMailByCountry (String spn) {
        if (mVmConfig.containsCarrier(spn)) {
            mIsVoiceMailFixed = true;
            mVoiceMailNum = mVmConfig.getVoiceMailNumber(spn);
            mVoiceMailTag = mVmConfig.getVoiceMailTag(spn);
        }
    }

    @Override
    public void onReady() {
        fetchSimRecords();
    }

    private void onLocked() {
        if (DBG) log("only fetch EF_LI and EF_PL in lock state");
        loadEfLiAndEfPl();
    }

    private void loadEfLiAndEfPl() {
        if (mParentApp.getType() == AppType.APPTYPE_USIM) {
            mRecordsRequested = true;
            mFh.loadEFTransparent(EF_LI,
                    obtainMessage(EVENT_GET_ICC_RECORD_DONE, new EfUsimLiLoaded()));
            mRecordsToLoad++;

            mFh.loadEFTransparent(EF_PL,
                    obtainMessage(EVENT_GET_ICC_RECORD_DONE, new EfPlLoaded()));
            mRecordsToLoad++;
        }
    }

    private void loadCallForwardingRecords() {
        mRecordsRequested = true;
        mFh.loadEFLinearFixed(EF_CFIS, 1, obtainMessage(EVENT_GET_CFIS_DONE));
        mRecordsToLoad++;
        mFh.loadEFTransparent(EF_CFF_CPHS, obtainMessage(EVENT_GET_CFF_DONE));
        mRecordsToLoad++;
    }

    protected void fetchSimRecords() {
        mRecordsRequested = true;

        if (DBG) log("fetchSimRecords " + mRecordsToLoad);

        mCi.getIMSIForApp(mParentApp.getAid(), obtainMessage(EVENT_GET_IMSI_DONE));
        mRecordsToLoad++;

        mFh.loadEFTransparent(EF_ICCID, obtainMessage(EVENT_GET_ICCID_DONE));
        mRecordsToLoad++;

        // FIXME should examine EF[MSISDN]'s capability configuration
        // to determine which is the voice/data/fax line
        new AdnRecordLoader(mFh).loadFromEF(EF_MSISDN, getExtFromEf(EF_MSISDN), 1,
                    obtainMessage(EVENT_GET_MSISDN_DONE));
        mRecordsToLoad++;

        // Record number is subscriber profile
        mFh.loadEFLinearFixed(EF_MBI, 1, obtainMessage(EVENT_GET_MBI_DONE));
        mRecordsToLoad++;

        mFh.loadEFTransparent(EF_AD, obtainMessage(EVENT_GET_AD_DONE));
        mRecordsToLoad++;

        // Record number is subscriber profile
        mFh.loadEFLinearFixed(EF_MWIS, 1, obtainMessage(EVENT_GET_MWIS_DONE));
        mRecordsToLoad++;


        // Also load CPHS-style voice mail indicator, which stores
        // the same info as EF[MWIS]. If both exist, both are updated
        // but the EF[MWIS] data is preferred
        // Please note this must be loaded after EF[MWIS]
        mFh.loadEFTransparent(
                EF_VOICE_MAIL_INDICATOR_CPHS,
                obtainMessage(EVENT_GET_VOICE_MAIL_INDICATOR_CPHS_DONE));
        mRecordsToLoad++;

        // Same goes for Call Forward Status indicator: fetch both
        // EF[CFIS] and CPHS-EF, with EF[CFIS] preferred.
        loadCallForwardingRecords();

        getSpnFsm(true, null);

        mFh.loadEFTransparent(EF_SPDI, obtainMessage(EVENT_GET_SPDI_DONE));
        mRecordsToLoad++;

        mFh.loadEFLinearFixed(EF_PNN, 1, obtainMessage(EVENT_GET_PNN_DONE));
        mRecordsToLoad++;

        mFh.loadEFTransparent(EF_SST, obtainMessage(EVENT_GET_SST_DONE));
        mRecordsToLoad++;

        mFh.loadEFTransparent(EF_INFO_CPHS, obtainMessage(EVENT_GET_INFO_CPHS_DONE));
        mRecordsToLoad++;

        mFh.loadEFTransparent(EF_CSP_CPHS,obtainMessage(EVENT_GET_CSP_CPHS_DONE));
        mRecordsToLoad++;

        mFh.loadEFTransparent(EF_GID1, obtainMessage(EVENT_GET_GID1_DONE));
        mRecordsToLoad++;

        mFh.loadEFTransparent(EF_GID2, obtainMessage(EVENT_GET_GID2_DONE));
        mRecordsToLoad++;

        mFh.loadEFTransparent(EF_PLMN_W_ACT, obtainMessage(EVENT_GET_PLMN_W_ACT_DONE));

        mFh.loadEFTransparent(EF_OPLMN_W_ACT, obtainMessage(EVENT_GET_OPLMN_W_ACT_DONE));

        mFh.loadEFTransparent(EF_HPLMN_W_ACT, obtainMessage(EVENT_GET_HPLMN_W_ACT_DONE));

        mFh.loadEFTransparent(EF_EHPLMN, obtainMessage(EVENT_GET_EHPLMN_DONE));

        mFh.loadEFTransparent(EF_FPLMN, obtainMessage(EVENT_GET_FPLMN_DONE));
        mRecordsToLoad++;

        loadEfLiAndEfPl();
        mFh.getEFLinearRecordSize(EF_SMS, obtainMessage(EVENT_GET_SMS_RECORD_SIZE_DONE));

        // XXX should seek instead of examining them all
        if (false) { // XXX
            mFh.loadEFLinearFixedAll(EF_SMS, obtainMessage(EVENT_GET_ALL_SMS_DONE));
            mRecordsToLoad++;
        }

        if (CRASH_RIL) {
            String sms = "0107912160130310f20404d0110041007030208054832b0120"
                         + "fffffffffffffffffffffffffffffffffffffffffffffffffffffffffffffffffffff"
                         + "fffffffffffffffffffffffffffffffffffffffffffffffffffffffffffffffffff"
                         + "fffffffffffffffffffffffffffffffffffffffffffffffffffffffffffffffffffff"
                         + "fffffffffffffffffffffffffffffffffffffffffffffffffffffffffffffffffff"
                         + "ffffffffffffffffffffffffffffff";
            byte[] ba = IccUtils.hexStringToBytes(sms);

            mFh.updateEFLinearFixed(EF_SMS, 1, ba, null,
                            obtainMessage(EVENT_MARK_SMS_READ_DONE, 1));
        }
        if (DBG) log("fetchSimRecords " + mRecordsToLoad + " requested: " + mRecordsRequested);
    }

    /**
     * Returns the SpnDisplayRule based on settings on the SIM and the
     * specified plmn (currently-registered PLMN).  See TS 22.101 Annex A
     * and TS 51.011 10.3.11 for details.
     *
     * If the SPN is not found on the SIM or is empty, the rule is
     * always PLMN_ONLY.
     */
    @Override
    public int getDisplayRule(String plmn) {
        int rule;
        if (mContext != null) {
            CarrierConfigManager configLoader = (CarrierConfigManager)
                     mContext.getSystemService(Context.CARRIER_CONFIG_SERVICE);
            if (configLoader != null && configLoader.getConfig().getBoolean(
                    "config_spn_override_enabled") && !TextUtils.isEmpty(mSpn) &&
                    (mSpnDisplayCondition == -1)) {
                if (DBG) log("Set mSpnDisplayCondition to 0 for SPN override");
                mSpnDisplayCondition = 0;
            }
        }
        if (mParentApp != null && mParentApp.getUiccCard() != null &&
            mParentApp.getUiccCard().getOperatorBrandOverride() != null) {
        // If the operator has been overridden, treat it as the SPN file on the SIM did not exist.
            rule = SPN_RULE_SHOW_PLMN;
        } else if (TextUtils.isEmpty(getServiceProviderName()) || mSpnDisplayCondition == -1) {
            // No EF_SPN content was found on the SIM, or not yet loaded.  Just show ONS.
            rule = SPN_RULE_SHOW_PLMN;
        } else if (isOnMatchingPlmn(plmn)) {
            rule = SPN_RULE_SHOW_SPN;
            if ((mSpnDisplayCondition & 0x01) == 0x01) {
                // ONS required when registered to HPLMN or PLMN in EF_SPDI
                rule |= SPN_RULE_SHOW_PLMN;
            }
        } else {
            rule = SPN_RULE_SHOW_PLMN;
            if ((mSpnDisplayCondition & 0x02) == 0x00) {
                // SPN required if not registered to HPLMN or PLMN in EF_SPDI
                rule |= SPN_RULE_SHOW_SPN;
            }
        }
        return rule;
    }

    /**
     * Checks if plmn is HPLMN or on the spdiNetworks list.
     */
    private boolean isOnMatchingPlmn(String plmn) {
        if (plmn == null) return false;

        if (plmn.equals(getOperatorNumeric())) {
            return true;
        }

        if (mSpdiNetworks != null) {
            for (String spdiNet : mSpdiNetworks) {
                if (plmn.equals(spdiNet)) {
                    return true;
                }
            }
        }
        return false;
    }

    /**
     * States of Get SPN Finite State Machine which only used by getSpnFsm()
     */
    private enum GetSpnFsmState {
        IDLE,               // No initialized
        INIT,               // Start FSM
        READ_SPN_3GPP,      // Load EF_SPN firstly
        READ_SPN_CPHS,      // Load EF_SPN_CPHS secondly
        READ_SPN_SHORT_CPHS // Load EF_SPN_SHORT_CPHS last
    }

    /**
     * Finite State Machine to load Service Provider Name , which can be stored
     * in either EF_SPN (3GPP), EF_SPN_CPHS, or EF_SPN_SHORT_CPHS (CPHS4.2)
     *
     * After starting, FSM will search SPN EFs in order and stop after finding
     * the first valid SPN
     *
     * If the FSM gets restart while waiting for one of
     * SPN EFs results (i.e. a SIM refresh occurs after issuing
     * read EF_CPHS_SPN), it will re-initialize only after
     * receiving and discarding the unfinished SPN EF result.
     *
     * @param start set true only for initialize loading
     * @param ar the AsyncResult from loadEFTransparent
     *        ar.exception holds exception in error
     *        ar.result is byte[] for data in success
     */
    private void getSpnFsm(boolean start, AsyncResult ar) {
        byte[] data;

        if (start) {
            // Check previous state to see if there is outstanding
            // SPN read
            if(mSpnState == GetSpnFsmState.READ_SPN_3GPP ||
               mSpnState == GetSpnFsmState.READ_SPN_CPHS ||
               mSpnState == GetSpnFsmState.READ_SPN_SHORT_CPHS ||
               mSpnState == GetSpnFsmState.INIT) {
                // Set INIT then return so the INIT code
                // will run when the outstanding read done.
                mSpnState = GetSpnFsmState.INIT;
                return;
            } else {
                mSpnState = GetSpnFsmState.INIT;
            }
        }

        switch(mSpnState){
            case INIT:
                setServiceProviderName(null);

                mFh.loadEFTransparent(EF_SPN,
                        obtainMessage(EVENT_GET_SPN_DONE));
                mRecordsToLoad++;

                mSpnState = GetSpnFsmState.READ_SPN_3GPP;
                break;
            case READ_SPN_3GPP:
                if (ar != null && ar.exception == null) {
                    data = (byte[]) ar.result;
                    mSpnDisplayCondition = 0xff & data[0];

                    setServiceProviderName(IccUtils.adnStringFieldToString(
                            data, 1, data.length - 1));
                    // for card double-check and brand override
                    // we have to do this:
                    final String spn = getServiceProviderName();

                    if (spn == null || spn.length() == 0) {
                        mSpnState = GetSpnFsmState.READ_SPN_CPHS;
                    } else {
                        if (DBG) log("Load EF_SPN: " + spn
                                + " spnDisplayCondition: " + mSpnDisplayCondition);
                        mTelephonyManager.setSimOperatorNameForPhone(
                                mParentApp.getPhoneId(), spn);

                        mSpnState = GetSpnFsmState.IDLE;
                    }
                } else {
                    mSpnState = GetSpnFsmState.READ_SPN_CPHS;
                }

                if (mSpnState == GetSpnFsmState.READ_SPN_CPHS) {
                    mFh.loadEFTransparent( EF_SPN_CPHS,
                            obtainMessage(EVENT_GET_SPN_DONE));
                    mRecordsToLoad++;

                    // See TS 51.011 10.3.11.  Basically, default to
                    // show PLMN always, and SPN also if roaming.
                    mSpnDisplayCondition = -1;
                }
                break;
            case READ_SPN_CPHS:
                if (ar != null && ar.exception == null) {
                    data = (byte[]) ar.result;

                    setServiceProviderName(IccUtils.adnStringFieldToString(
                            data, 0, data.length));
                    // for card double-check and brand override
                    // we have to do this:
                    final String spn = getServiceProviderName();

                    if (spn == null || spn.length() == 0) {
                        mSpnState = GetSpnFsmState.READ_SPN_SHORT_CPHS;
                    } else {
                        // Display CPHS Operator Name only when not roaming
                        mSpnDisplayCondition = 2;

                        if (DBG) log("Load EF_SPN_CPHS: " + spn);
                        mTelephonyManager.setSimOperatorNameForPhone(
                                mParentApp.getPhoneId(), spn);

                        mSpnState = GetSpnFsmState.IDLE;
                    }
                } else {
                    mSpnState = GetSpnFsmState.READ_SPN_SHORT_CPHS;
                }

                if (mSpnState == GetSpnFsmState.READ_SPN_SHORT_CPHS) {
                    mFh.loadEFTransparent(
                            EF_SPN_SHORT_CPHS, obtainMessage(EVENT_GET_SPN_DONE));
                    mRecordsToLoad++;
                }
                break;
            case READ_SPN_SHORT_CPHS:
                if (ar != null && ar.exception == null) {
                    data = (byte[]) ar.result;

                    setServiceProviderName(IccUtils.adnStringFieldToString(
                            data, 0, data.length));
                    // for card double-check and brand override
                    // we have to do this:
                    final String spn = getServiceProviderName();

                    if (spn == null || spn.length() == 0) {
                        if (DBG) log("No SPN loaded in either CHPS or 3GPP");
                    } else {
                        // Display CPHS Operator Name only when not roaming
                        mSpnDisplayCondition = 2;

                        if (DBG) log("Load EF_SPN_SHORT_CPHS: " + spn);
                        mTelephonyManager.setSimOperatorNameForPhone(
                                mParentApp.getPhoneId(), spn);
                    }
                } else {
                    setServiceProviderName(null);
                    if (DBG) log("No SPN loaded in either CHPS or 3GPP");
                }

                mSpnState = GetSpnFsmState.IDLE;
                break;
            default:
                mSpnState = GetSpnFsmState.IDLE;
        }
    }

    /**
     * Parse TS 51.011 EF[SPDI] record
     * This record contains the list of numeric network IDs that
     * are treated specially when determining SPN display
     */
    private void
    parseEfSpdi(byte[] data) {
        SimTlv tlv = new SimTlv(data, 0, data.length);

        byte[] plmnEntries = null;

        for ( ; tlv.isValidObject() ; tlv.nextObject()) {
            // Skip SPDI tag, if existant
            if (tlv.getTag() == TAG_SPDI) {
              tlv = new SimTlv(tlv.getData(), 0, tlv.getData().length);
            }
            // There should only be one TAG_SPDI_PLMN_LIST
            if (tlv.getTag() == TAG_SPDI_PLMN_LIST) {
                plmnEntries = tlv.getData();
                break;
            }
        }

        if (plmnEntries == null) {
            return;
        }

        mSpdiNetworks = new ArrayList<String>(plmnEntries.length / 3);

        for (int i = 0 ; i + 2 < plmnEntries.length ; i += 3) {
            String plmnCode;
            plmnCode = IccUtils.bcdToString(plmnEntries, i, 3);

            // Valid operator codes are 5 or 6 digits
            if (plmnCode.length() >= 5) {
                log("EF_SPDI network: " + plmnCode);
                mSpdiNetworks.add(plmnCode);
            }
        }
    }

    /**
     * convert a byte array of packed plmns to an array of strings
     */
    private String[] parseBcdPlmnList(byte[] data, String description) {
        final int packedBcdPlmnLenBytes = 3;
        log("Received " + description + " PLMNs, raw=" + IccUtils.bytesToHexString(data));
        if (data.length == 0 || (data.length % packedBcdPlmnLenBytes) != 0) {
            loge("Received invalid " + description + " PLMN list");
            return null;
        }
        int numPlmns = data.length / packedBcdPlmnLenBytes;
        String[] ret = new String[numPlmns];
        for (int i = 0; i < numPlmns; i++) {
            ret[i] = IccUtils.bcdPlmnToString(data, i * packedBcdPlmnLenBytes);
        }
        if (VDBG) logv(description + " PLMNs: " + Arrays.toString(ret));
        return ret;
    }

    /**
     * check to see if Mailbox Number is allocated and activated in CPHS SST
     */
    private boolean isCphsMailboxEnabled() {
        if (mCphsInfo == null)  return false;
        return ((mCphsInfo[1] & CPHS_SST_MBN_MASK) == CPHS_SST_MBN_ENABLED );
    }

    @Override
    protected void log(String s) {
        Rlog.d(LOG_TAG, "[SIMRecords] " + s);
    }

    @Override
    protected void loge(String s) {
        Rlog.e(LOG_TAG, "[SIMRecords] " + s);
    }

    protected void logw(String s, Throwable tr) {
        Rlog.w(LOG_TAG, "[SIMRecords] " + s, tr);
    }

    protected void logv(String s) {
        Rlog.v(LOG_TAG, "[SIMRecords] " + s);
    }

    /**
     * Return true if "Restriction of menu options for manual PLMN selection"
     * bit is set or EF_CSP data is unavailable, return false otherwise.
     */
    @Override
    public boolean isCspPlmnEnabled() {
        return mCspPlmnEnabled;
    }

    /**
     * Parse EF_CSP data and check if
     * "Restriction of menu options for manual PLMN selection" is
     * Enabled/Disabled
     *
     * @param data EF_CSP hex data.
     */
    private void handleEfCspData(byte[] data) {
        // As per spec CPHS4_2.WW6, CPHS B.4.7.1, EF_CSP contains CPHS defined
        // 18 bytes (i.e 9 service groups info) and additional data specific to
        // operator. The valueAddedServicesGroup is not part of standard
        // services. This is operator specific and can be programmed any where.
        // Normally this is programmed as 10th service after the standard
        // services.
        int usedCspGroups = data.length / 2;
        // This is the "Service Group Number" of "Value Added Services Group".
        byte valueAddedServicesGroup = (byte)0xC0;

        mCspPlmnEnabled = true;
        for (int i = 0; i < usedCspGroups; i++) {
             if (data[2 * i] == valueAddedServicesGroup) {
                 log("[CSP] found ValueAddedServicesGroup, value " + data[(2 * i) + 1]);
                 if ((data[(2 * i) + 1] & 0x80) == 0x80) {
                     // Bit 8 is for
                     // "Restriction of menu options for manual PLMN selection".
                     // Operator Selection menu should be enabled.
                     mCspPlmnEnabled = true;
                 } else {
                     mCspPlmnEnabled = false;
                     // Operator Selection menu should be disabled.
                     // Operator Selection Mode should be set to Automatic.
                     log("[CSP] Set Automatic Network Selection");
                     mNetworkSelectionModeAutomaticRegistrants.notifyRegistrants();
                 }
                 return;
             }
        }

        log("[CSP] Value Added Service Group (0xC0), not found!");
    }

    @Override
    public void dump(FileDescriptor fd, PrintWriter pw, String[] args) {
        pw.println("SIMRecords: " + this);
        pw.println(" extends:");
        super.dump(fd, pw, args);
        pw.println(" mVmConfig=" + mVmConfig);
        pw.println(" mSpnOverride=" + mSpnOverride);
        pw.println(" mCallForwardingStatus=" + mCallForwardingStatus);
        pw.println(" mSpnState=" + mSpnState);
        pw.println(" mCphsInfo=" + mCphsInfo);
        pw.println(" mCspPlmnEnabled=" + mCspPlmnEnabled);
        pw.println(" mEfMWIS[]=" + Arrays.toString(mEfMWIS));
        pw.println(" mEfCPHS_MWI[]=" + Arrays.toString(mEfCPHS_MWI));
        pw.println(" mEfCff[]=" + Arrays.toString(mEfCff));
        pw.println(" mEfCfis[]=" + Arrays.toString(mEfCfis));
        pw.println(" mSpnDisplayCondition=" + mSpnDisplayCondition);
        pw.println(" mSpdiNetworks[]=" + mSpdiNetworks);
        pw.println(" mPnnHomeName=" + mPnnHomeName);
        pw.println(" mUsimServiceTable=" + mUsimServiceTable);
        pw.println(" mGid1=" + mGid1);
        pw.println(" mGid2=" + mGid2);
        pw.println(" mPlmnActRecords[]=" + Arrays.toString(mPlmnActRecords));
        pw.println(" mOplmnActRecords[]=" + Arrays.toString(mOplmnActRecords));
        pw.println(" mHplmnActRecords[]=" + Arrays.toString(mHplmnActRecords));
        pw.println(" mFplmns[]=" + Arrays.toString(mFplmns));
        pw.println(" mEhplmns[]=" + Arrays.toString(mEhplmns));
        pw.flush();
    }
}<|MERGE_RESOLUTION|>--- conflicted
+++ resolved
@@ -29,12 +29,7 @@
 import android.telephony.SmsMessage;
 import android.telephony.SubscriptionInfo;
 import android.text.TextUtils;
-<<<<<<< HEAD
-import android.telephony.Rlog;
 import android.telephony.SubscriptionManager;
-import android.content.res.Resources;
-=======
->>>>>>> 37392ec0
 
 import com.android.internal.telephony.CommandsInterface;
 import com.android.internal.telephony.MccTable;
@@ -146,37 +141,6 @@
     private static final int CFIS_ADN_EXTENSION_ID_OFFSET = 15;
 
     // ***** Event Constants
-<<<<<<< HEAD
-    private static final int EVENT_GET_IMSI_DONE = 3;
-    private static final int EVENT_GET_ICCID_DONE = 4;
-    private static final int EVENT_GET_MBI_DONE = 5;
-    private static final int EVENT_GET_MBDN_DONE = 6;
-    private static final int EVENT_GET_MWIS_DONE = 7;
-    private static final int EVENT_GET_VOICE_MAIL_INDICATOR_CPHS_DONE = 8;
-    protected static final int EVENT_GET_AD_DONE = 9; // Admin data on SIM
-    protected static final int EVENT_GET_MSISDN_DONE = 10;
-    private static final int EVENT_GET_CPHS_MAILBOX_DONE = 11;
-    private static final int EVENT_GET_SPN_DONE = 12;
-    private static final int EVENT_GET_SPDI_DONE = 13;
-    private static final int EVENT_UPDATE_DONE = 14;
-    private static final int EVENT_GET_PNN_DONE = 15;
-    protected static final int EVENT_GET_SST_DONE = 17;
-    private static final int EVENT_GET_ALL_SMS_DONE = 18;
-    private static final int EVENT_MARK_SMS_READ_DONE = 19;
-    private static final int EVENT_SET_MBDN_DONE = 20;
-    private static final int EVENT_SMS_ON_SIM = 21;
-    private static final int EVENT_GET_SMS_DONE = 22;
-    private static final int EVENT_GET_CFF_DONE = 24;
-    private static final int EVENT_SET_CPHS_MAILBOX_DONE = 25;
-    private static final int EVENT_GET_INFO_CPHS_DONE = 26;
-    // private static final int EVENT_SET_MSISDN_DONE = 30; Defined in IccRecords as 30
-    private static final int EVENT_GET_CFIS_DONE = 32;
-    private static final int EVENT_GET_CSP_CPHS_DONE = 33;
-    private static final int EVENT_GET_GID1_DONE = 34;
-    private static final int EVENT_APP_LOCKED = 35;
-    private static final int EVENT_GET_GID2_DONE = 36;
-    private static final int EVENT_CARRIER_CONFIG_CHANGED = 37;
-=======
     private static final int SIM_RECORD_EVENT_BASE = 0x00;
     private static final int EVENT_GET_IMSI_DONE = 3 + SIM_RECORD_EVENT_BASE;
     private static final int EVENT_GET_ICCID_DONE = 4 + SIM_RECORD_EVENT_BASE;
@@ -215,10 +179,6 @@
     private static final int SYSTEM_EVENT_BASE = 0x100;
     private static final int EVENT_CARRIER_CONFIG_CHANGED = 1 + SYSTEM_EVENT_BASE;
     private static final int EVENT_APP_LOCKED = 2 + SYSTEM_EVENT_BASE;
-    private static final int EVENT_SIM_REFRESH = 3 + SYSTEM_EVENT_BASE;
-
-
->>>>>>> 37392ec0
 
     // Lookup table for carriers known to produce SIMs which incorrectly indicate MNC length.
 
