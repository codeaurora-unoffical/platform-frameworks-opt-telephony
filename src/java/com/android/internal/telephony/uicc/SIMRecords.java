--- conflicted
+++ resolved
@@ -90,12 +90,7 @@
     public String toString() {
         return "SimRecords: " + super.toString()
                 + " mVmConfig" + mVmConfig
-<<<<<<< HEAD
-                + " callForwardingEnabled=" + mCallForwardingEnabled
-=======
-                + " mSpnOverride=" + "mSpnOverride"
                 + " callForwardingEnabled=" + mCallForwardingStatus
->>>>>>> edb3e722
                 + " spnState=" + mSpnState
                 + " mCphsInfo=" + mCphsInfo
                 + " mCspPlmnEnabled=" + mCspPlmnEnabled
@@ -1886,12 +1881,7 @@
         pw.println(" extends:");
         super.dump(fd, pw, args);
         pw.println(" mVmConfig=" + mVmConfig);
-<<<<<<< HEAD
-        pw.println(" mCallForwardingEnabled=" + mCallForwardingEnabled);
-=======
-        pw.println(" mSpnOverride=" + mSpnOverride);
         pw.println(" mCallForwardingStatus=" + mCallForwardingStatus);
->>>>>>> edb3e722
         pw.println(" mSpnState=" + mSpnState);
         pw.println(" mCphsInfo=" + mCphsInfo);
         pw.println(" mCspPlmnEnabled=" + mCspPlmnEnabled);
