/*
 * Copyright (C) 2006 The Android Open Source Project
 * Copyright (c) 2013, Linux Foundation. All rights reserved.
 *
 * Not a Contribution.
 *
 * Licensed under the Apache License, Version 2.0 (the "License");
 * you may not use this file except in compliance with the License.
 * You may obtain a copy of the License at
 *
 *      http://www.apache.org/licenses/LICENSE-2.0
 *
 * Unless required by applicable law or agreed to in writing, software
 * distributed under the License is distributed on an "AS IS" BASIS,
 * WITHOUT WARRANTIES OR CONDITIONS OF ANY KIND, either express or implied.
 * See the License for the specific language governing permissions and
 * limitations under the License.
 */

package com.android.internal.telephony.uicc;

import static com.android.internal.telephony.TelephonyProperties.PROPERTY_ICC_OPERATOR_ALPHA;
import static com.android.internal.telephony.TelephonyProperties.PROPERTY_ICC_OPERATOR_ISO_COUNTRY;
import static com.android.internal.telephony.TelephonyProperties.PROPERTY_ICC_OPERATOR_NUMERIC;
import static com.android.internal.telephony.TelephonyProperties.PROPERTY_APN_SIM_OPERATOR_NUMERIC;
import android.content.Context;
import android.os.AsyncResult;
import android.os.Message;
import android.os.SystemProperties;
import android.telephony.MSimTelephonyManager;
import android.telephony.PhoneNumberUtils;
import android.text.TextUtils;
import android.telephony.Rlog;
import android.util.Log;

import com.android.internal.telephony.CommandsInterface;
import com.android.internal.telephony.MccTable;
import com.android.internal.telephony.SmsMessageBase;
import com.android.internal.telephony.gsm.SimTlv;
import com.android.internal.telephony.gsm.SmsMessage;
import com.android.internal.telephony.uicc.IccCardApplicationStatus.AppType;
import com.android.internal.telephony.uicc.IccCardApplicationStatus.AppState;

import java.io.FileDescriptor;
import java.io.PrintWriter;
import java.util.ArrayList;
import java.util.Arrays;


/**
 * {@hide}
 */
public class SIMRecords extends IccRecords {
    protected static final String LOG_TAG = "SIMRecords";

    private static final boolean CRASH_RIL = false;

    // ***** Instance Variables

    VoiceMailConstants mVmConfig;


    SpnOverride mSpnOverride;

    // ***** Cached SIM State; cleared on channel close

    private boolean mCallForwardingEnabled;


    /**
     * States only used by getSpnFsm FSM
     */
    private GetSpnFsmState mSpnState;

    /** CPHS service information (See CPHS 4.2 B.3.1.1)
     *  It will be set in onSimReady if reading GET_CPHS_INFO successfully
     *  mCphsInfo[0] is CPHS Phase
     *  mCphsInfo[1] and mCphsInfo[2] is CPHS Service Table
     */
    private byte[] mCphsInfo = null;
    boolean mCspPlmnEnabled = true;

    byte[] mEfMWIS = null;
    byte[] mEfCPHS_MWI =null;
    byte[] mEfCff = null;
    byte[] mEfCfis = null;


    int mSpnDisplayCondition;
    // Numeric network codes listed in TS 51.011 EF[SPDI]
    ArrayList<String> mSpdiNetworks = null;

    String mPnnHomeName = null;

    UsimServiceTable mUsimServiceTable;

    @Override
    public String toString() {
        return "SimRecords: " + super.toString()
                + " mVmConfig" + mVmConfig
                + " mSpnOverride=" + "mSpnOverride"
                + " callForwardingEnabled=" + mCallForwardingEnabled
                + " spnState=" + mSpnState
                + " mCphsInfo=" + mCphsInfo
                + " mCspPlmnEnabled=" + mCspPlmnEnabled
                + " efMWIS=" + mEfMWIS
                + " efCPHS_MWI=" + mEfCPHS_MWI
                + " mEfCff=" + mEfCff
                + " mEfCfis=" + mEfCfis
                + " getOperatorNumeric=" + getOperatorNumeric();
    }

    // ***** Constants

    // From TS 51.011 EF[SPDI] section
    static final int TAG_SPDI = 0xA3;
    static final int TAG_SPDI_PLMN_LIST = 0x80;

    // Full Name IEI from TS 24.008
    static final int TAG_FULL_NETWORK_NAME = 0x43;

    // Short Name IEI from TS 24.008
    static final int TAG_SHORT_NETWORK_NAME = 0x45;

    // active CFF from CPHS 4.2 B.4.5
    static final int CFF_UNCONDITIONAL_ACTIVE = 0x0a;
    static final int CFF_UNCONDITIONAL_DEACTIVE = 0x05;
    static final int CFF_LINE1_MASK = 0x0f;
    static final int CFF_LINE1_RESET = 0xf0;

    // CPHS Service Table (See CPHS 4.2 B.3.1)
    private static final int CPHS_SST_MBN_MASK = 0x30;
    private static final int CPHS_SST_MBN_ENABLED = 0x30;

    // EF_CFIS related constants
    // Spec reference TS 51.011 section 10.3.46.
    private static final int CFIS_BCD_NUMBER_LENGTH_OFFSET = 2;
    private static final int CFIS_TON_NPI_OFFSET = 3;
    private static final int CFIS_ADN_CAPABILITY_ID_OFFSET = 14;
    private static final int CFIS_ADN_EXTENSION_ID_OFFSET = 15;

    // ***** Event Constants
    private static final int EVENT_GET_IMSI_DONE = 3;
    private static final int EVENT_GET_ICCID_DONE = 4;
    private static final int EVENT_GET_MBI_DONE = 5;
    private static final int EVENT_GET_MBDN_DONE = 6;
    private static final int EVENT_GET_MWIS_DONE = 7;
    private static final int EVENT_GET_VOICE_MAIL_INDICATOR_CPHS_DONE = 8;
    protected static final int EVENT_GET_AD_DONE = 9; // Admin data on SIM
    protected static final int EVENT_GET_MSISDN_DONE = 10;
    private static final int EVENT_GET_CPHS_MAILBOX_DONE = 11;
    private static final int EVENT_GET_SPN_DONE = 12;
    private static final int EVENT_GET_SPDI_DONE = 13;
    private static final int EVENT_UPDATE_DONE = 14;
    private static final int EVENT_GET_PNN_DONE = 15;
    protected static final int EVENT_GET_SST_DONE = 17;
    private static final int EVENT_GET_ALL_SMS_DONE = 18;
    private static final int EVENT_MARK_SMS_READ_DONE = 19;
    private static final int EVENT_SET_MBDN_DONE = 20;
    private static final int EVENT_GET_SMS_DONE = 22;
    private static final int EVENT_GET_CFF_DONE = 24;
    private static final int EVENT_SET_CPHS_MAILBOX_DONE = 25;
    private static final int EVENT_GET_INFO_CPHS_DONE = 26;
    // private static final int EVENT_SET_MSISDN_DONE = 30; Defined in IccRecords as 30
    private static final int EVENT_GET_CFIS_DONE = 32;
    private static final int EVENT_GET_CSP_CPHS_DONE = 33;
    private static final int EVENT_GET_GID1_DONE = 34;

    // Lookup table for carriers known to produce SIMs which incorrectly indicate MNC length.

    private static final String[] MCCMNC_CODES_HAVING_3DIGITS_MNC = {
        "405025", "405026", "405027", "405028", "405029", "405030", "405031", "405032",
        "405033", "405034", "405035", "405036", "405037", "405038", "405039", "405040",
        "405041", "405042", "405043", "405044", "405045", "405046", "405047", "405750",
        "405751", "405752", "405753", "405754", "405755", "405756", "405799", "405800",
        "405801", "405802", "405803", "405804", "405805", "405806", "405807", "405808",
        "405809", "405810", "405811", "405812", "405813", "405814", "405815", "405816",
        "405817", "405818", "405819", "405820", "405821", "405822", "405823", "405824",
        "405825", "405826", "405827", "405828", "405829", "405830", "405831", "405832",
        "405833", "405834", "405835", "405836", "405837", "405838", "405839", "405840",
        "405841", "405842", "405843", "405844", "405845", "405846", "405847", "405848",
        "405849", "405850", "405851", "405852", "405853", "405875", "405876", "405877",
        "405878", "405879", "405880", "405881", "405882", "405883", "405884", "405885",
        "405886", "405908", "405909", "405910", "405911", "405912", "405913", "405914",
        "405915", "405916", "405917", "405918", "405919", "405920", "405921", "405922",
        "405923", "405924", "405925", "405926", "405927", "405928", "405929", "405930",
        "405931", "405932"
    };

    private static final int EVENT_SET_MWIS_DONE = 39;
    private static final int EVENT_SET_CPHS_MWIS_DONE = 40;
    // ***** Constructor

    public SIMRecords(UiccCardApplication app, Context c, CommandsInterface ci) {
        super(app, c, ci);

        mAdnCache = new AdnRecordCache(mFh);

        mVmConfig = new VoiceMailConstants();
        mSpnOverride = new SpnOverride();

        mRecordsRequested = false;  // No load request is made till SIM ready

        // recordsToLoad is set to 0 because no requests are made yet
        mRecordsToLoad = 0;

        // Start off by setting empty state
        resetRecords();
        mParentApp.registerForReady(this, EVENT_APP_READY, null);
        if (DBG) log("SIMRecords X ctor this=" + this);
    }

    @Override
    public void dispose() {
        if (DBG) log("Disposing SIMRecords this=" + this);
        //Unregister for all events
        mParentApp.unregisterForReady(this);
        resetRecords();
        super.dispose();
    }

    @Override
    protected void finalize() {
        if(DBG) log("finalized");
    }

    protected void resetRecords() {
        mImsi = null;
        mMsisdn = null;
        mVoiceMailNum = null;
        mCountVoiceMessages = 0;
        mMncLength = UNINITIALIZED;
        mIccId = null;
        // -1 means no EF_SPN found; treat accordingly.
        mSpnDisplayCondition = -1;
        mEfMWIS = null;
        mEfCPHS_MWI = null;
        mSpdiNetworks = null;
        mPnnHomeName = null;
        mGid1 = null;

        mAdnCache.reset();

        log("SIMRecords: onRadioOffOrNotAvailable set 'gsm.sim.operator.numeric' to operator=null");
        setSystemProperty(PROPERTY_ICC_OPERATOR_NUMERIC, null);
        setSystemProperty(PROPERTY_APN_SIM_OPERATOR_NUMERIC, null);
        setSystemProperty(PROPERTY_ICC_OPERATOR_ALPHA, null);
        setSystemProperty(PROPERTY_ICC_OPERATOR_ISO_COUNTRY, null);

        // recordsRequested is set to false indicating that the SIM
        // read requests made so far are not valid. This is set to
        // true only when fresh set of read requests are made.
        mRecordsRequested = false;
    }


    //***** Public Methods

    /**
     * {@inheritDoc}
     */
    @Override
    public String getIMSI() {
        return mImsi;
    }

    @Override
    public String getMsisdnNumber() {
        return mMsisdn;
    }

    @Override
    public String getGid1() {
        return mGid1;
    }

    @Override
    public UsimServiceTable getUsimServiceTable() {
        return mUsimServiceTable;
    }

    private int getExtFromEf(int ef) {
        int ext;
        switch (ef) {
            case EF_MSISDN:
                /* For USIM apps use EXT5. (TS 31.102 Section 4.2.37) */
                if (mParentApp.getType() == AppType.APPTYPE_USIM) {
                    ext = EF_EXT5;
                } else {
                    ext = EF_EXT1;
                }
                break;
            default:
                ext = EF_EXT1;
        }
        return ext;
    }

    /**
     * Set subscriber number to SIM record
     *
     * The subscriber number is stored in EF_MSISDN (TS 51.011)
     *
     * When the operation is complete, onComplete will be sent to its handler
     *
     * @param alphaTag alpha-tagging of the dailing nubmer (up to 10 characters)
     * @param number dailing nubmer (up to 20 digits)
     *        if the number starts with '+', then set to international TOA
     * @param onComplete
     *        onComplete.obj will be an AsyncResult
     *        ((AsyncResult)onComplete.obj).exception == null on success
     *        ((AsyncResult)onComplete.obj).exception != null on fail
     */
    @Override
    public void setMsisdnNumber(String alphaTag, String number,
            Message onComplete) {

        mMsisdn = number;
        mMsisdnTag = alphaTag;

        if(DBG) log("Set MSISDN: " + mMsisdnTag + " " + /*mMsisdn*/ "xxxxxxx");

        AdnRecord adn = new AdnRecord(mMsisdnTag, mMsisdn);

        new AdnRecordLoader(mFh).updateEF(adn, EF_MSISDN, getExtFromEf(EF_MSISDN), 1, null,
                obtainMessage(EVENT_SET_MSISDN_DONE, onComplete));
    }

    @Override
    public String getMsisdnAlphaTag() {
        return mMsisdnTag;
    }

    @Override
    public String getVoiceMailNumber() {
        return mVoiceMailNum;
    }

    /**
     * Set voice mail number to SIM record
     *
     * The voice mail number can be stored either in EF_MBDN (TS 51.011) or
     * EF_MAILBOX_CPHS (CPHS 4.2)
     *
     * If EF_MBDN is available, store the voice mail number to EF_MBDN
     *
     * If EF_MAILBOX_CPHS is enabled, store the voice mail number to EF_CHPS
     *
     * So the voice mail number will be stored in both EFs if both are available
     *
     * Return error only if both EF_MBDN and EF_MAILBOX_CPHS fail.
     *
     * When the operation is complete, onComplete will be sent to its handler
     *
     * @param alphaTag alpha-tagging of the dailing nubmer (upto 10 characters)
     * @param voiceNumber dailing nubmer (upto 20 digits)
     *        if the number is start with '+', then set to international TOA
     * @param onComplete
     *        onComplete.obj will be an AsyncResult
     *        ((AsyncResult)onComplete.obj).exception == null on success
     *        ((AsyncResult)onComplete.obj).exception != null on fail
     */
    @Override
    public void setVoiceMailNumber(String alphaTag, String voiceNumber,
            Message onComplete) {
        if (mIsVoiceMailFixed) {
            AsyncResult.forMessage((onComplete)).exception =
                    new IccVmFixedException("Voicemail number is fixed by operator");
            onComplete.sendToTarget();
            return;
        }

        mNewVoiceMailNum = voiceNumber;
        mNewVoiceMailTag = alphaTag;

        AdnRecord adn = new AdnRecord(mNewVoiceMailTag, mNewVoiceMailNum);

        if (mMailboxIndex != 0 && mMailboxIndex != 0xff) {

            new AdnRecordLoader(mFh).updateEF(adn, EF_MBDN, EF_EXT6,
                    mMailboxIndex, null,
                    obtainMessage(EVENT_SET_MBDN_DONE, onComplete));

        } else if (isCphsMailboxEnabled()) {

            new AdnRecordLoader(mFh).updateEF(adn, EF_MAILBOX_CPHS,
                    EF_EXT1, 1, null,
                    obtainMessage(EVENT_SET_CPHS_MAILBOX_DONE, onComplete));

        } else {
            AsyncResult.forMessage((onComplete)).exception =
                    new IccVmNotSupportedException("Update SIM voice mailbox error");
            onComplete.sendToTarget();
        }
    }

    @Override
    public String getVoiceMailAlphaTag()
    {
        return mVoiceMailTag;
    }

    /**
     * Sets the SIM voice message waiting indicator records
     * @param line GSM Subscriber Profile Number, one-based. Only '1' is supported
     * @param countWaiting The number of messages waiting, if known. Use
     *                     -1 to indicate that an unknown number of
     *                      messages are waiting
     * @param onComplete Message that needs to be posted back to the caller on
     *            completion. Used to propagate errors from the response to the
     *            request originator
     */
    @Override
    public void
    setVoiceMessageWaiting(int line, int countWaiting, Message onComplete) {
        if (line != 1) {
            // only profile 1 is supported
            return;
        }

        try {
            if (mEfMWIS != null) {
                // TS 51.011 10.3.45

                // lsb of byte 0 is 'voicemail' status
                mEfMWIS[0] = (byte)((mEfMWIS[0] & 0xfe)
                                    | (countWaiting == 0 ? 0 : 1));

                // byte 1 is the number of voice messages waiting
                if (countWaiting < 0) {
                    // The spec does not define what this should be
                    // if we don't know the count
                    mEfMWIS[1] = 0;
                } else {
                    mEfMWIS[1] = (byte) countWaiting;
                }

                mFh.updateEFLinearFixed(
                    EF_MWIS, 1, mEfMWIS, null,
                    obtainMessage (EVENT_SET_MWIS_DONE, EF_MWIS, 0, onComplete));
            } else if (mEfCPHS_MWI != null) {
                    // Refer CPHS4_2.WW6 B4.2.3
                mEfCPHS_MWI[0] = (byte)((mEfCPHS_MWI[0] & 0xf0)
                            | (countWaiting == 0 ? 0x5 : 0xa));
                mFh.updateEFTransparent(
                    EF_VOICE_MAIL_INDICATOR_CPHS, mEfCPHS_MWI,
                    obtainMessage (EVENT_SET_CPHS_MWIS_DONE, EF_VOICE_MAIL_INDICATOR_CPHS , 0,
                                onComplete));
            } else {
                AsyncResult.forMessage((onComplete)).exception =
                    new IccVmNotSupportedException(
                        "SIM does not support EF_MWIS & EF_CPHS_MWIS");
                onComplete.sendToTarget();
            }
        } catch (ArrayIndexOutOfBoundsException ex) {
            logw("Error saving voice mail state to SIM. Probably malformed SIM record", ex);
        }
    }

    // Validate data is !null and the MSP (Multiple Subscriber Profile)
    // byte is between 1 and 4. See ETSI TS 131 102 v11.3.0 section 4.2.64.
    private boolean validEfCfis(byte[] data) {
        return ((data != null) && (data[0] >= 1) && (data[0] <= 4));
    }

    public int getVoiceMessageCount() {
        boolean voiceMailWaiting = false;
        int countVoiceMessages = 0;
        if (mEfMWIS != null) {
            // Use this data if the EF[MWIS] exists and
            // has been loaded
            // Refer TS 51.011 Section 10.3.45 for the content description
            voiceMailWaiting = ((mEfMWIS[0] & 0x01) != 0);
            countVoiceMessages = mEfMWIS[1] & 0xff;

            if (voiceMailWaiting && countVoiceMessages == 0) {
                // Unknown count = -1
                countVoiceMessages = -1;
            }
            Rlog.d(LOG_TAG, " VoiceMessageCount from SIM MWIS = " + countVoiceMessages);
        } else if (mEfCPHS_MWI != null) {
            // use voice mail count from CPHS
            int indicator = (int) (mEfCPHS_MWI[0] & 0xf);

            // Refer CPHS4_2.WW6 B4.2.3
            if (indicator == 0xA) {
                // Unknown count = -1
                countVoiceMessages = -1;
            } else if (indicator == 0x5) {
                countVoiceMessages = 0;
            }
            Rlog.d(LOG_TAG, " VoiceMessageCount from SIM CPHS = " + countVoiceMessages);
        }
        return countVoiceMessages;
    }

    /**
     * {@inheritDoc}
     */
     @Override
     public boolean isCallForwardStatusStored() {
         return (mEfCfis != null) || (mEfCff != null);
     }

    /**
     * {@inheritDoc}
     */
    @Override
    public boolean getVoiceCallForwardingFlag() {
        return mCallForwardingEnabled;
    }

    /**
     * {@inheritDoc}
     */
    @Override
    public void setVoiceCallForwardingFlag(int line, boolean enable) {
        setVoiceCallForwardingFlag(line, enable, null);
    }

    /**
     * {@inheritDoc}
     * {@hide}
     */
    @Override
    public void setVoiceCallForwardingFlag(int line, boolean enable, String dialNumber) {

        if (line != 1) return; // only line 1 is supported

        mCallForwardingEnabled = enable;

        mRecordsEventsRegistrants.notifyResult(EVENT_CFI);

        try {
            if (validEfCfis(mEfCfis)) {
                // lsb is of byte 1 is voice status
                if (enable) {
                    mEfCfis[1] |= 1;
                } else {
                    mEfCfis[1] &= 0xfe;
                }

                log("setVoiceCallForwardingFlag: enable=" + enable
                        + " mEfCfis=" + IccUtils.bytesToHexString(mEfCfis));

                // Update dialNumber if not empty and CFU is enabled.
                // Spec reference for EF_CFIS contents, TS 51.011 section 10.3.46.
                if (enable && !TextUtils.isEmpty(dialNumber)) {
                    Log.i(LOG_TAG, "EF_CFIS: updating cf number, " + dialNumber);
                    byte[] bcdNumber = PhoneNumberUtils.numberToCalledPartyBCD(dialNumber);

                    System.arraycopy(bcdNumber, 0, mEfCfis, CFIS_TON_NPI_OFFSET, bcdNumber.length);

                    mEfCfis[CFIS_BCD_NUMBER_LENGTH_OFFSET] = (byte) (bcdNumber.length);
                    mEfCfis[CFIS_ADN_CAPABILITY_ID_OFFSET] = (byte) 0xFF;
                    mEfCfis[CFIS_ADN_EXTENSION_ID_OFFSET] = (byte) 0xFF;
                }

                mFh.updateEFLinearFixed(
                        EF_CFIS, 1, mEfCfis, null,
                        obtainMessage (EVENT_UPDATE_DONE, EF_CFIS));
            } else {
                log("setVoiceCallForwardingFlag: ignoring enable=" + enable
                        + " invalid mEfCfis=" + IccUtils.bytesToHexString(mEfCfis));
            }

            if (mEfCff != null) {
                if (enable) {
                    mEfCff[0] = (byte) ((mEfCff[0] & CFF_LINE1_RESET)
                            | CFF_UNCONDITIONAL_ACTIVE);
                } else {
                    mEfCff[0] = (byte) ((mEfCff[0] & CFF_LINE1_RESET)
                            | CFF_UNCONDITIONAL_DEACTIVE);
                }

                mFh.updateEFTransparent(
                        EF_CFF_CPHS, mEfCff,
                        obtainMessage (EVENT_UPDATE_DONE, EF_CFF_CPHS));
            }
        } catch (ArrayIndexOutOfBoundsException ex) {
            logw("Error saving call forwarding flag to SIM. "
                            + "Probably malformed SIM record", ex);

        }
    }

    /**
     * Called by STK Service when REFRESH is received.
     * @param fileChanged indicates whether any files changed
     * @param fileList if non-null, a list of EF files that changed
     */
    @Override
    public void onRefresh(boolean fileChanged, int[] fileList) {
        if (fileChanged) {
            // A future optimization would be to inspect fileList and
            // only reload those files that we care about.  For now,
            // just re-fetch all SIM records that we cache.
            fetchSimRecords();
        }
    }

    /**
     * {@inheritDoc}
     */
    @Override
    public String getOperatorNumeric() {
        if (mImsi == null) {
            log("getOperatorNumeric: IMSI == null");
            return null;
        }
        if (mMncLength == UNINITIALIZED || mMncLength == UNKNOWN) {
            log("getSIMOperatorNumeric: bad mncLength");
            return null;
        }

        // Length = length of MCC + length of MNC
        // length of mcc = 3 (TS 23.003 Section 2.2)
        return mImsi.substring(0, 3 + mMncLength);
    }

    // ***** Overridden from Handler
    @Override
    public void handleMessage(Message msg) {
        AsyncResult ar;
        AdnRecord adn;

        byte data[];

        boolean isRecordLoadResponse = false;

        if (mDestroyed.get()) {
            loge("Received message " + msg + "[" + msg.what + "] " +
                    " while being destroyed. Ignoring.");
            return;
        }

        try { switch (msg.what) {
            case EVENT_APP_READY:
                onReady();
                break;

            /* IO events */
            case EVENT_GET_IMSI_DONE:
                isRecordLoadResponse = true;

                ar = (AsyncResult)msg.obj;

                if (ar.exception != null) {
                    loge("Exception querying IMSI, Exception:" + ar.exception);
                    break;
                }

                mImsi = (String) ar.result;

                // IMSI (MCC+MNC+MSIN) is at least 6 digits, but not more
                // than 15 (and usually 15).
                if (mImsi != null && (mImsi.length() < 6 || mImsi.length() > 15)) {
                    loge("invalid IMSI " + mImsi);
                    mImsi = null;
                }

                log("IMSI: " + /* imsi.substring(0, 6) +*/ "xxxxxxx");

                if (((mMncLength == UNKNOWN) || (mMncLength == 2)) &&
                        ((mImsi != null) && (mImsi.length() >= 6))) {
                    String mccmncCode = mImsi.substring(0, 6);
                    for (String mccmnc : MCCMNC_CODES_HAVING_3DIGITS_MNC) {
                        if (mccmnc.equals(mccmncCode)) {
                            mMncLength = 3;
                            break;
                        }
                    }
                }

                if (mMncLength == UNKNOWN) {
                    // the SIM has told us all it knows, but it didn't know the mnc length.
                    // guess using the mcc
                    try {
                        int mcc = Integer.parseInt(mImsi.substring(0,3));
                        mMncLength = MccTable.smallestDigitsMccForMnc(mcc);
                    } catch (NumberFormatException e) {
                        mMncLength = UNKNOWN;
                        loge("Corrupt IMSI!");
                    }
                }

                if (mMncLength != UNKNOWN && mMncLength != UNINITIALIZED) {
                    // finally have both the imsi and the mncLength and can parse the imsi properly
                    MccTable.updateMccMncConfiguration(mContext, mImsi.substring(0, 3 + mMncLength));
                }
                mImsiReadyRegistrants.notifyRegistrants();
            break;

            case EVENT_GET_MBI_DONE:
                boolean isValidMbdn;
                isRecordLoadResponse = true;

                ar = (AsyncResult)msg.obj;
                data = (byte[]) ar.result;

                isValidMbdn = false;
                if (ar.exception == null) {
                    // Refer TS 51.011 Section 10.3.44 for content details
                    log("EF_MBI: " + IccUtils.bytesToHexString(data));

                    // Voice mail record number stored first
                    mMailboxIndex = data[0] & 0xff;

                    // check if dailing numbe id valid
                    if (mMailboxIndex != 0 && mMailboxIndex != 0xff) {
                        log("Got valid mailbox number for MBDN");
                        isValidMbdn = true;
                    }
                }

                // one more record to load
                mRecordsToLoad += 1;

                if (isValidMbdn) {
                    // Note: MBDN was not included in NUM_OF_SIM_RECORDS_LOADED
                    new AdnRecordLoader(mFh).loadFromEF(EF_MBDN, EF_EXT6,
                            mMailboxIndex, obtainMessage(EVENT_GET_MBDN_DONE));
                } else {
                    // If this EF not present, try mailbox as in CPHS standard
                    // CPHS (CPHS4_2.WW6) is a european standard.
                    new AdnRecordLoader(mFh).loadFromEF(EF_MAILBOX_CPHS,
                            EF_EXT1, 1,
                            obtainMessage(EVENT_GET_CPHS_MAILBOX_DONE));
                }

                break;
            case EVENT_GET_CPHS_MAILBOX_DONE:
            case EVENT_GET_MBDN_DONE:
                //Resetting the voice mail number and voice mail tag to null
                //as these should be updated from the data read from EF_MBDN.
                //If they are not reset, incase of invalid data/exception these
                //variables are retaining their previous values and are
                //causing invalid voice mailbox info display to user.
                mVoiceMailNum = null;
                mVoiceMailTag = null;
                isRecordLoadResponse = true;

                ar = (AsyncResult)msg.obj;

                if (ar.exception != null) {

                    log("Invalid or missing EF"
                        + ((msg.what == EVENT_GET_CPHS_MAILBOX_DONE) ? "[MAILBOX]" : "[MBDN]"));

                    // Bug #645770 fall back to CPHS
                    // FIXME should use SST to decide

                    if (msg.what == EVENT_GET_MBDN_DONE) {
                        //load CPHS on fail...
                        // FIXME right now, only load line1's CPHS voice mail entry

                        mRecordsToLoad += 1;
                        new AdnRecordLoader(mFh).loadFromEF(
                                EF_MAILBOX_CPHS, EF_EXT1, 1,
                                obtainMessage(EVENT_GET_CPHS_MAILBOX_DONE));
                    }
                    break;
                }

                adn = (AdnRecord)ar.result;

                log("VM: " + adn +
                        ((msg.what == EVENT_GET_CPHS_MAILBOX_DONE) ? " EF[MAILBOX]" : " EF[MBDN]"));

                if (adn.isEmpty() && msg.what == EVENT_GET_MBDN_DONE) {
                    // Bug #645770 fall back to CPHS
                    // FIXME should use SST to decide
                    // FIXME right now, only load line1's CPHS voice mail entry
                    mRecordsToLoad += 1;
                    new AdnRecordLoader(mFh).loadFromEF(
                            EF_MAILBOX_CPHS, EF_EXT1, 1,
                            obtainMessage(EVENT_GET_CPHS_MAILBOX_DONE));

                    break;
                }

                mVoiceMailNum = adn.getNumber();
                mVoiceMailTag = adn.getAlphaTag();
            break;

            case EVENT_GET_MSISDN_DONE:
                isRecordLoadResponse = true;

                ar = (AsyncResult)msg.obj;

                if (ar.exception != null) {
                    log("Invalid or missing EF[MSISDN]");
                    break;
                }

                adn = (AdnRecord)ar.result;

                mMsisdn = adn.getNumber();
                mMsisdnTag = adn.getAlphaTag();

                log("MSISDN: " + /*mMsisdn*/ "xxxxxxx");
            break;

            case EVENT_SET_MSISDN_DONE:
                isRecordLoadResponse = false;
                ar = (AsyncResult)msg.obj;

                if (ar.userObj != null) {
                    AsyncResult.forMessage(((Message) ar.userObj)).exception
                            = ar.exception;
                    ((Message) ar.userObj).sendToTarget();
                }
                break;

            case EVENT_GET_MWIS_DONE:
                isRecordLoadResponse = true;

                ar = (AsyncResult)msg.obj;
                data = (byte[])ar.result;

                Rlog.d(LOG_TAG, "EF_MWIS : " + IccUtils.bytesToHexString(data));

                if (ar.exception != null) {
                    Rlog.d(LOG_TAG, "EVENT_GET_MWIS_DONE exception = "
                            + ar.exception);
                    break;
                }

                if ((data[0] & 0xff) == 0xff) {
                    Rlog.d(LOG_TAG, "SIMRecords: Uninitialized record MWIS");
                    break;
                }

                mEfMWIS = data;
                break;

            case EVENT_SET_MWIS_DONE:
            case EVENT_SET_CPHS_MWIS_DONE: {
                ar = (AsyncResult) msg.obj;
                Message onComplete = (Message) ar.userObj;
                if (onComplete == null) {
                    break;
                }
                if (ar.exception != null) {
                    AsyncResult.forMessage((onComplete)).exception =
                        new IccVmNotSupportedException(
                            "SIM update failed for EF_MWIS/EF_CPHS_MWIS");
                } else {
                    AsyncResult.forMessage((onComplete)).exception = null;
                }
                onComplete.sendToTarget();
                break;
            }

            case EVENT_GET_VOICE_MAIL_INDICATOR_CPHS_DONE:
                isRecordLoadResponse = true;

                ar = (AsyncResult)msg.obj;
                data = (byte[])ar.result;

                Rlog.d(LOG_TAG, "EF_CPHS_MWI: " + IccUtils.bytesToHexString(data));

                if (ar.exception != null) {
                    Rlog.d(LOG_TAG, "EVENT_GET_VOICE_MAIL_INDICATOR_CPHS_DONE exception = "
                            + ar.exception);
                    break;
                }

                mEfCPHS_MWI = data;
                break;

            case EVENT_GET_ICCID_DONE:
                isRecordLoadResponse = true;

                ar = (AsyncResult)msg.obj;
                data = (byte[])ar.result;

                if (ar.exception != null) {
                    break;
                }

                mIccId = IccUtils.bcdToString(data, 0, data.length);

                log("iccid: " + mIccId);

            break;


            case EVENT_GET_AD_DONE:
                try {
                    isRecordLoadResponse = true;

                    ar = (AsyncResult)msg.obj;
                    data = (byte[])ar.result;

                    if (ar.exception != null) {
                        break;
                    }

                    log("EF_AD: " + IccUtils.bytesToHexString(data));

                    if (data.length < 3) {
                        log("Corrupt AD data on SIM");
                        break;
                    }

                    if (data.length == 3) {
                        log("MNC length not present in EF_AD");
                        break;
                    }

                    mMncLength = data[3] & 0xf;

                    if (mMncLength == 0xf) {
                        mMncLength = UNKNOWN;
                    }
                } finally {
                    if (((mMncLength == UNINITIALIZED) || (mMncLength == UNKNOWN) ||
                            (mMncLength == 2)) && ((mImsi != null) && (mImsi.length() >= 6))) {
                        String mccmncCode = mImsi.substring(0, 6);
                        for (String mccmnc : MCCMNC_CODES_HAVING_3DIGITS_MNC) {
                            if (mccmnc.equals(mccmncCode)) {
                                mMncLength = 3;
                                break;
                            }
                        }
                    }

                    if (mMncLength == UNKNOWN || mMncLength == UNINITIALIZED) {
                        if (mImsi != null) {
                            try {
                                int mcc = Integer.parseInt(mImsi.substring(0,3));

                                mMncLength = MccTable.smallestDigitsMccForMnc(mcc);
                            } catch (NumberFormatException e) {
                                mMncLength = UNKNOWN;
                                loge("Corrupt IMSI!");
                            }
                        } else {
                            // Indicate we got this info, but it didn't contain the length.
                            mMncLength = UNKNOWN;

                            log("MNC length not present in EF_AD");
                        }
                    }
                    if (mImsi != null && mMncLength != UNKNOWN) {
                        // finally have both imsi and the length of the mnc and can parse
                        // the imsi properly
                        MccTable.updateMccMncConfiguration(mContext,
                                mImsi.substring(0, 3 + mMncLength));
                    }
                }
            break;

            case EVENT_GET_SPN_DONE:
                isRecordLoadResponse = true;
                ar = (AsyncResult) msg.obj;
                getSpnFsm(false, ar);
            break;

            case EVENT_GET_CFF_DONE:
                isRecordLoadResponse = true;

                ar = (AsyncResult) msg.obj;
                data = (byte[]) ar.result;

                if (ar.exception != null) {
                    break;
                }

                log("EF_CFF_CPHS: " + IccUtils.bytesToHexString(data));
                mEfCff = data;

                // if EF_CFIS is valid, prefer it to EF_CFF_CPHS
                if (!validEfCfis(mEfCfis)) {
                    mCallForwardingEnabled =
                        ((data[0] & CFF_LINE1_MASK) == CFF_UNCONDITIONAL_ACTIVE);

                    mRecordsEventsRegistrants.notifyResult(EVENT_CFI);
                } else {
                    log("EVENT_GET_CFF_DONE: EF_CFIS is valid, ignoring EF_CFF_CPHS");
                }
                break;

            case EVENT_GET_SPDI_DONE:
                isRecordLoadResponse = true;

                ar = (AsyncResult)msg.obj;
                data = (byte[])ar.result;

                if (ar.exception != null) {
                    break;
                }

                parseEfSpdi(data);
            break;

            case EVENT_UPDATE_DONE:
                ar = (AsyncResult)msg.obj;
                if (ar.exception != null) {
                    logw("update failed. ", ar.exception);
                }
            break;

            case EVENT_GET_PNN_DONE:
                isRecordLoadResponse = true;

                ar = (AsyncResult)msg.obj;
                data = (byte[])ar.result;

                if (ar.exception != null) {
                    break;
                }

                SimTlv tlv = new SimTlv(data, 0, data.length);

                for ( ; tlv.isValidObject() ; tlv.nextObject()) {
                    if (tlv.getTag() == TAG_FULL_NETWORK_NAME) {
                        mPnnHomeName
                            = IccUtils.networkNameToString(
                                tlv.getData(), 0, tlv.getData().length);
                        break;
                    }
                }
            break;

            case EVENT_GET_ALL_SMS_DONE:
                isRecordLoadResponse = true;

                ar = (AsyncResult)msg.obj;
                if (ar.exception != null)
                    break;

                handleSmses((ArrayList<byte []>) ar.result);
                break;

            case EVENT_MARK_SMS_READ_DONE:
                Rlog.i("ENF", "marked read: sms " + msg.arg1);
                break;

            case EVENT_GET_SMS_DONE:
                isRecordLoadResponse = false;
                ar = (AsyncResult)msg.obj;
                if (ar.exception == null) {
                    handleSms((byte[])ar.result);
                } else {
                    loge("Error on GET_SMS with exp " + ar.exception);
                }
                break;
            case EVENT_GET_SST_DONE:
                isRecordLoadResponse = true;

                ar = (AsyncResult)msg.obj;
                data = (byte[])ar.result;

                if (ar.exception != null) {
                    break;
                }

                mUsimServiceTable = new UsimServiceTable(data);
                if (DBG) log("SST: " + mUsimServiceTable);
                break;

            case EVENT_GET_INFO_CPHS_DONE:
                isRecordLoadResponse = true;

                ar = (AsyncResult)msg.obj;

                if (ar.exception != null) {
                    break;
                }

                mCphsInfo = (byte[])ar.result;

                if (DBG) log("iCPHS: " + IccUtils.bytesToHexString(mCphsInfo));
            break;

            case EVENT_SET_MBDN_DONE:
                isRecordLoadResponse = false;
                ar = (AsyncResult)msg.obj;

                if (ar.exception == null) {
                    mVoiceMailNum = mNewVoiceMailNum;
                    mVoiceMailTag = mNewVoiceMailTag;
                }

                if (isCphsMailboxEnabled()) {
                    adn = new AdnRecord(mVoiceMailTag, mVoiceMailNum);
                    Message onCphsCompleted = (Message) ar.userObj;

                    /* write to cphs mailbox whenever it is available but
                    * we only need notify caller once if both updating are
                    * successful.
                    *
                    * so if set_mbdn successful, notify caller here and set
                    * onCphsCompleted to null
                    */
                    if (ar.exception == null && ar.userObj != null) {
                        AsyncResult.forMessage(((Message) ar.userObj)).exception
                                = null;
                        ((Message) ar.userObj).sendToTarget();

                        if (DBG) log("Callback with MBDN successful.");

                        onCphsCompleted = null;
                    }

                    new AdnRecordLoader(mFh).
                            updateEF(adn, EF_MAILBOX_CPHS, EF_EXT1, 1, null,
                            obtainMessage(EVENT_SET_CPHS_MAILBOX_DONE,
                                    onCphsCompleted));
                } else {
                    if (ar.userObj != null) {
                        AsyncResult.forMessage(((Message) ar.userObj)).exception
                                = ar.exception;
                        ((Message) ar.userObj).sendToTarget();
                    }
                }
                break;
            case EVENT_SET_CPHS_MAILBOX_DONE:
                isRecordLoadResponse = false;
                ar = (AsyncResult)msg.obj;
                if(ar.exception == null) {
                    mVoiceMailNum = mNewVoiceMailNum;
                    mVoiceMailTag = mNewVoiceMailTag;
                } else {
                    if (DBG) log("Set CPHS MailBox with exception: "
                            + ar.exception);
                }
                if (ar.userObj != null) {
                    if (DBG) log("Callback with CPHS MB successful.");
                    AsyncResult.forMessage(((Message) ar.userObj)).exception
                            = ar.exception;
                    ((Message) ar.userObj).sendToTarget();
                }
                break;
            case EVENT_GET_CFIS_DONE:
                isRecordLoadResponse = true;

                ar = (AsyncResult)msg.obj;
                data = (byte[])ar.result;

                if (ar.exception != null) {
                    break;
                }

                log("EF_CFIS: " + IccUtils.bytesToHexString(data));

                if (validEfCfis(data)) {
                    mEfCfis = data;

                    // Refer TS 51.011 Section 10.3.46 for the content description
                    mCallForwardingEnabled = ((data[1] & 0x01) != 0);
                    log("EF_CFIS: callForwardingEnabled=" + mCallForwardingEnabled);

                    mRecordsEventsRegistrants.notifyResult(EVENT_CFI);
                } else {
                    log("EF_CFIS: invalid data=" + IccUtils.bytesToHexString(data));
                }
                break;

            case EVENT_GET_CSP_CPHS_DONE:
                isRecordLoadResponse = true;

                ar = (AsyncResult)msg.obj;

                if (ar.exception != null) {
                    loge("Exception in fetching EF_CSP data " + ar.exception);
                    break;
                }

                data = (byte[])ar.result;

                log("EF_CSP: " + IccUtils.bytesToHexString(data));
                handleEfCspData(data);
                break;

            case EVENT_GET_GID1_DONE:
                isRecordLoadResponse = true;

                ar = (AsyncResult)msg.obj;
                data =(byte[])ar.result;

                if (ar.exception != null) {
                    loge("Exception in get GID1 " + ar.exception);
                    mGid1 = null;
                    break;
                }
                mGid1 = IccUtils.bytesToHexString(data);
                log("GID1: " + mGid1);

                break;

            default:
                super.handleMessage(msg);   // IccRecords handles generic record load responses

        }}catch (RuntimeException exc) {
            // I don't want these exceptions to be fatal
            logw("Exception parsing SIM record", exc);
        } finally {
            // Count up record load responses even if they are fails
            if (isRecordLoadResponse) {
                onRecordLoaded();
            }
        }
    }

    @Override
    protected void handleFileUpdate(int efid) {
        switch(efid) {
            case EF_MBDN:
                mRecordsToLoad++;
                new AdnRecordLoader(mFh).loadFromEF(EF_MBDN, EF_EXT6,
                        mMailboxIndex, obtainMessage(EVENT_GET_MBDN_DONE));
                break;
            case EF_MAILBOX_CPHS:
                mRecordsToLoad++;
                new AdnRecordLoader(mFh).loadFromEF(EF_MAILBOX_CPHS, EF_EXT1,
                        1, obtainMessage(EVENT_GET_CPHS_MAILBOX_DONE));
                break;
            case EF_CSP_CPHS:
                mRecordsToLoad++;
                log("[CSP] SIM Refresh for EF_CSP_CPHS");
                mFh.loadEFTransparent(EF_CSP_CPHS,
                        obtainMessage(EVENT_GET_CSP_CPHS_DONE));
                break;
            case EF_MSISDN:
                mRecordsToLoad++;
                Log.i(LOG_TAG,"SIM Refresh called for EF_MSISDN");
                new AdnRecordLoader(mFh).loadFromEF(EF_MSISDN, EF_EXT1, 1,
                        obtainMessage(EVENT_GET_MSISDN_DONE));
                break;
            case EF_CFIS:
                mRecordsToLoad++;
                Log.i(LOG_TAG,"SIM Refresh called for EF_CFIS");
                mFh.loadEFLinearFixed(EF_CFIS,
                        1, obtainMessage(EVENT_GET_CFIS_DONE));
                break;
            case EF_CFF_CPHS:
                mRecordsToLoad++;
                Log.i(LOG_TAG,"SIM Refresh called for EF_CFF_CPHS");
                mFh.loadEFTransparent(EF_CFF_CPHS,
                obtainMessage(EVENT_GET_CFF_DONE));
                break;
            default:
                // For now, fetch all records if this is not a
                // voicemail number.
                // TODO: Handle other cases, instead of fetching all.
                mAdnCache.reset();
                fetchSimRecords();
                break;
        }
    }

<<<<<<< HEAD
    private void handleSimRefresh(IccRefreshResponse refreshResponse){
        if (refreshResponse == null) {
            if (DBG) log("handleSimRefresh received without input");
            return;
        }

        if (refreshResponse.aid != null &&
                !refreshResponse.aid.equals(mParentApp.getAid())) {
            // This is for different app. Ignore.
            return;
        }

        switch (refreshResponse.refreshResult) {
            case IccRefreshResponse.REFRESH_RESULT_FILE_UPDATE:
                if (DBG) log("handleSimRefresh with SIM_FILE_UPDATED");
                handleFileUpdate(refreshResponse.efId);
                break;
            case IccRefreshResponse.REFRESH_RESULT_INIT:
                if (DBG) log("handleSimRefresh with SIM_REFRESH_INIT");
                // need to reload all files (that we care about)
                onIccRefreshInit();
                // Reregister for ready notification so that we read files
                // if app is ready
                mParentApp.unregisterForReady(this);
                mParentApp.registerForReady(this, EVENT_APP_READY, null);
                break;
            case IccRefreshResponse.REFRESH_RESULT_RESET:
                if (DBG) log("handleSimRefresh with SIM_REFRESH_RESET");
                mCi.setRadioPower(false, null);
                /* Note: no need to call setRadioPower(true).  Assuming the desired
                * radio power state is still ON (as tracked by ServiceStateTracker),
                * ServiceStateTracker will call setRadioPower when it receives the
                * RADIO_STATE_CHANGED notification for the power off.  And if the
                * desired power state has changed in the interim, we don't want to
                * override it with an unconditional power on.
                */
                break;
            default:
                // unknown refresh operation
                if (DBG) log("handleSimRefresh with unknown operation");
                break;
        }
    }

=======
>>>>>>> 1fc4b8e7
    /**
     * Dispatch 3GPP format message to registrant ({@code GSMPhone} or {@code CDMALTEPhone})
     * to pass to the 3GPP SMS dispatcher for delivery.
     */
    protected int dispatchGsmMessage(SmsMessageBase message) {
        mNewSmsRegistrants.notifyResult(message);
        return 0;
    }

    /*
     * Called when a Class2 SMS is  received.
     *
     * @param ar AsyncResult passed to this function. "ar.result" should
     *           be representing the INDEX of SMS on SIM.
     */
    public void handleSmsOnIcc(AsyncResult ar) {

        int[] index = (int[])ar.result;

        if (ar.exception != null || index.length != 1) {
            loge(" Error on SMS_ON_SIM with exp "
                   + ar.exception + " length " + index.length);
        } else {
            log("READ EF_SMS RECORD index= " + index[0]);
            mFh.loadEFLinearFixed(EF_SMS,index[0],
                            obtainMessage(EVENT_GET_SMS_DONE));
        }
    }

    private void handleSms(byte[] ba) {
        if (ba[0] != 0)
            Rlog.d("ENF", "status : " + ba[0]);

        // 3GPP TS 51.011 v5.0.0 (20011-12)  10.5.3
        // 3 == "received by MS from network; message to be read"
        if (ba[0] == 3) {
            int n = ba.length;

            // Note: Data may include trailing FF's.  That's OK; message
            // should still parse correctly.
            byte[] pdu = new byte[n - 1];
            System.arraycopy(ba, 1, pdu, 0, n - 1);
            SmsMessage message = SmsMessage.createFromPdu(pdu);

            dispatchGsmMessage(message);
        }
    }


    private void handleSmses(ArrayList<byte[]> messages) {
        int count = messages.size();

        for (int i = 0; i < count; i++) {
            byte[] ba = messages.get(i);

            if (ba[0] != 0)
                Rlog.i("ENF", "status " + i + ": " + ba[0]);

            // 3GPP TS 51.011 v5.0.0 (20011-12)  10.5.3
            // 3 == "received by MS from network; message to be read"

            if (ba[0] == 3) {
                int n = ba.length;

                // Note: Data may include trailing FF's.  That's OK; message
                // should still parse correctly.
                byte[] pdu = new byte[n - 1];
                System.arraycopy(ba, 1, pdu, 0, n - 1);
                SmsMessage message = SmsMessage.createFromPdu(pdu);

                dispatchGsmMessage(message);

                // 3GPP TS 51.011 v5.0.0 (20011-12)  10.5.3
                // 1 == "received by MS from network; message read"

                ba[0] = 1;

                if (false) { // FIXME: writing seems to crash RdoServD
                    mFh.updateEFLinearFixed(EF_SMS,
                            i, ba, null, obtainMessage(EVENT_MARK_SMS_READ_DONE, i));
                }
            }
        }
    }

    @Override
    protected void onRecordLoaded() {
        // One record loaded successfully or failed, In either case
        // we need to update the recordsToLoad count
        mRecordsToLoad -= 1;
        if (DBG) log("onRecordLoaded " + mRecordsToLoad + " requested: " + mRecordsRequested);

        if (mRecordsToLoad == 0 && mRecordsRequested == true) {
            onAllRecordsLoaded();
        } else if (mRecordsToLoad < 0) {
            loge("recordsToLoad <0, programmer error suspected");
            mRecordsToLoad = 0;
        }
    }

    @Override
    protected void onAllRecordsLoaded() {
        if (DBG) log("record load complete");

        // Some fields require more than one SIM record to set

        String operator = getOperatorNumeric();
        if (!TextUtils.isEmpty(operator)) {
            log("onAllRecordsLoaded set 'gsm.sim.operator.numeric' to operator='" +
                    operator + "'");
            setSystemProperty(PROPERTY_ICC_OPERATOR_NUMERIC, operator);
            setSystemProperty(PROPERTY_APN_SIM_OPERATOR_NUMERIC, operator);
        } else {
            log("onAllRecordsLoaded empty 'gsm.sim.operator.numeric' skipping");
        }

        if (!TextUtils.isEmpty(mImsi)) {
            log("onAllRecordsLoaded set mcc imsi=" + mImsi);
            setSystemProperty(PROPERTY_ICC_OPERATOR_ISO_COUNTRY,
                    MccTable.countryCodeForMcc(Integer.parseInt(mImsi.substring(0,3))));
        } else {
            log("onAllRecordsLoaded empty imsi skipping setting mcc");
        }

        setVoiceMailByCountry(operator);
        setSpnFromConfig(operator);

        mRecordsLoadedRegistrants.notifyRegistrants(
            new AsyncResult(null, null, null));
    }

    //***** Private methods

    private void setSpnFromConfig(String carrier) {
        if (mSpnOverride.containsCarrier(carrier)) {
            mSpn = mSpnOverride.getSpn(carrier);
        }
    }


    private void setVoiceMailByCountry (String spn) {
        if (mVmConfig.containsCarrier(spn)) {
            mIsVoiceMailFixed = true;
            mVoiceMailNum = mVmConfig.getVoiceMailNumber(spn);
            mVoiceMailTag = mVmConfig.getVoiceMailTag(spn);
        }
    }

    @Override
    public void onReady() {
        fetchSimRecords();
    }

    protected void fetchSimRecords() {
        mRecordsRequested = true;

        if (DBG) log("fetchSimRecords " + mRecordsToLoad);

        mCi.getIMSIForApp(mParentApp.getAid(), obtainMessage(EVENT_GET_IMSI_DONE));
        mRecordsToLoad++;

        mFh.loadEFTransparent(EF_ICCID, obtainMessage(EVENT_GET_ICCID_DONE));
        mRecordsToLoad++;

        // FIXME should examine EF[MSISDN]'s capability configuration
        // to determine which is the voice/data/fax line
        new AdnRecordLoader(mFh).loadFromEF(EF_MSISDN, getExtFromEf(EF_MSISDN), 1,
                    obtainMessage(EVENT_GET_MSISDN_DONE));
        mRecordsToLoad++;

        // Record number is subscriber profile
        mFh.loadEFLinearFixed(EF_MBI, 1, obtainMessage(EVENT_GET_MBI_DONE));
        mRecordsToLoad++;

        mFh.loadEFTransparent(EF_AD, obtainMessage(EVENT_GET_AD_DONE));
        mRecordsToLoad++;

        // Record number is subscriber profile
        mFh.loadEFLinearFixed(EF_MWIS, 1, obtainMessage(EVENT_GET_MWIS_DONE));
        mRecordsToLoad++;


        // Also load CPHS-style voice mail indicator, which stores
        // the same info as EF[MWIS]. If both exist, both are updated
        // but the EF[MWIS] data is preferred
        // Please note this must be loaded after EF[MWIS]
        mFh.loadEFTransparent(
                EF_VOICE_MAIL_INDICATOR_CPHS,
                obtainMessage(EVENT_GET_VOICE_MAIL_INDICATOR_CPHS_DONE));
        mRecordsToLoad++;

        // Same goes for Call Forward Status indicator: fetch both
        // EF[CFIS] and CPHS-EF, with EF[CFIS] preferred.
        mFh.loadEFLinearFixed(EF_CFIS, 1, obtainMessage(EVENT_GET_CFIS_DONE));
        mRecordsToLoad++;
        mFh.loadEFTransparent(EF_CFF_CPHS, obtainMessage(EVENT_GET_CFF_DONE));
        mRecordsToLoad++;


        getSpnFsm(true, null);

        mFh.loadEFTransparent(EF_SPDI, obtainMessage(EVENT_GET_SPDI_DONE));
        mRecordsToLoad++;

        mFh.loadEFLinearFixed(EF_PNN, 1, obtainMessage(EVENT_GET_PNN_DONE));
        mRecordsToLoad++;

        mFh.loadEFTransparent(EF_SST, obtainMessage(EVENT_GET_SST_DONE));
        mRecordsToLoad++;

        mFh.loadEFTransparent(EF_INFO_CPHS, obtainMessage(EVENT_GET_INFO_CPHS_DONE));
        mRecordsToLoad++;

        mFh.loadEFTransparent(EF_CSP_CPHS,obtainMessage(EVENT_GET_CSP_CPHS_DONE));
        mRecordsToLoad++;

        mFh.loadEFTransparent(EF_GID1, obtainMessage(EVENT_GET_GID1_DONE));
        mRecordsToLoad++;

        // XXX should seek instead of examining them all
        if (false) { // XXX
            mFh.loadEFLinearFixedAll(EF_SMS, obtainMessage(EVENT_GET_ALL_SMS_DONE));
            mRecordsToLoad++;
        }

        if (CRASH_RIL) {
            String sms = "0107912160130310f20404d0110041007030208054832b0120"
                         + "fffffffffffffffffffffffffffffffffffffffffffffffffffffffffffffffffffff"
                         + "fffffffffffffffffffffffffffffffffffffffffffffffffffffffffffffffffff"
                         + "fffffffffffffffffffffffffffffffffffffffffffffffffffffffffffffffffffff"
                         + "fffffffffffffffffffffffffffffffffffffffffffffffffffffffffffffffffff"
                         + "ffffffffffffffffffffffffffffff";
            byte[] ba = IccUtils.hexStringToBytes(sms);

            mFh.updateEFLinearFixed(EF_SMS, 1, ba, null,
                            obtainMessage(EVENT_MARK_SMS_READ_DONE, 1));
        }
        if (DBG) log("fetchSimRecords " + mRecordsToLoad + " requested: " + mRecordsRequested);
    }

    /**
     * Returns the SpnDisplayRule based on settings on the SIM and the
     * specified plmn (currently-registered PLMN).  See TS 22.101 Annex A
     * and TS 51.011 10.3.11 for details.
     *
     * If the SPN is not found on the SIM or is empty, the rule is
     * always PLMN_ONLY.
     */
    @Override
    public int getDisplayRule(String plmn) {
        int rule;
        if (TextUtils.isEmpty(mSpn) || mSpnDisplayCondition == -1) {
            // No EF_SPN content was found on the SIM, or not yet loaded.  Just show ONS.
            rule = SPN_RULE_SHOW_PLMN;
        } else if (isOnMatchingPlmn(plmn)) {
            rule = SPN_RULE_SHOW_SPN;
            if ((mSpnDisplayCondition & 0x01) == 0x01) {
                // ONS required when registered to HPLMN or PLMN in EF_SPDI
                rule |= SPN_RULE_SHOW_PLMN;
            }
        } else {
            rule = SPN_RULE_SHOW_PLMN;
            if ((mSpnDisplayCondition & 0x02) == 0x00) {
                // SPN required if not registered to HPLMN or PLMN in EF_SPDI
                rule |= SPN_RULE_SHOW_SPN;
            }
        }
        return rule;
    }

    /**
     * Checks if plmn is HPLMN or on the spdiNetworks list.
     */
    private boolean isOnMatchingPlmn(String plmn) {
        if (plmn == null) return false;

        if (plmn.equals(getOperatorNumeric())) {
            return true;
        }

        if (mSpdiNetworks != null) {
            for (String spdiNet : mSpdiNetworks) {
                if (plmn.equals(spdiNet)) {
                    return true;
                }
            }
        }
        return false;
    }

    /**
     * States of Get SPN Finite State Machine which only used by getSpnFsm()
     */
    private enum GetSpnFsmState {
        IDLE,               // No initialized
        INIT,               // Start FSM
        READ_SPN_3GPP,      // Load EF_SPN firstly
        READ_SPN_CPHS,      // Load EF_SPN_CPHS secondly
        READ_SPN_SHORT_CPHS // Load EF_SPN_SHORT_CPHS last
    }

    /**
     * Finite State Machine to load Service Provider Name , which can be stored
     * in either EF_SPN (3GPP), EF_SPN_CPHS, or EF_SPN_SHORT_CPHS (CPHS4.2)
     *
     * After starting, FSM will search SPN EFs in order and stop after finding
     * the first valid SPN
     *
     * If the FSM gets restart while waiting for one of
     * SPN EFs results (i.e. a SIM refresh occurs after issuing
     * read EF_CPHS_SPN), it will re-initialize only after
     * receiving and discarding the unfinished SPN EF result.
     *
     * @param start set true only for initialize loading
     * @param ar the AsyncResult from loadEFTransparent
     *        ar.exception holds exception in error
     *        ar.result is byte[] for data in success
     */
    private void getSpnFsm(boolean start, AsyncResult ar) {
        byte[] data;

        if (start) {
            // Check previous state to see if there is outstanding
            // SPN read
            if(mSpnState == GetSpnFsmState.READ_SPN_3GPP ||
               mSpnState == GetSpnFsmState.READ_SPN_CPHS ||
               mSpnState == GetSpnFsmState.READ_SPN_SHORT_CPHS ||
               mSpnState == GetSpnFsmState.INIT) {
                // Set INIT then return so the INIT code
                // will run when the outstanding read done.
                mSpnState = GetSpnFsmState.INIT;
                return;
            } else {
                mSpnState = GetSpnFsmState.INIT;
            }
        }

        switch(mSpnState){
            case INIT:
                mSpn = null;

                mFh.loadEFTransparent(EF_SPN,
                        obtainMessage(EVENT_GET_SPN_DONE));
                mRecordsToLoad++;

                mSpnState = GetSpnFsmState.READ_SPN_3GPP;
                break;
            case READ_SPN_3GPP:
                if (ar != null && ar.exception == null) {
                    data = (byte[]) ar.result;
                    mSpnDisplayCondition = 0xff & data[0];
                    mSpn = IccUtils.adnStringFieldToString(data, 1, data.length - 1);

                    if (DBG) log("Load EF_SPN: " + mSpn
                            + " spnDisplayCondition: " + mSpnDisplayCondition);
                    setSystemProperty(PROPERTY_ICC_OPERATOR_ALPHA, mSpn);

                    mSpnState = GetSpnFsmState.IDLE;
                } else {
                    mFh.loadEFTransparent( EF_SPN_CPHS,
                            obtainMessage(EVENT_GET_SPN_DONE));
                    mRecordsToLoad++;

                    mSpnState = GetSpnFsmState.READ_SPN_CPHS;

                    // See TS 51.011 10.3.11.  Basically, default to
                    // show PLMN always, and SPN also if roaming.
                    mSpnDisplayCondition = -1;
                }
                break;
            case READ_SPN_CPHS:
                if (ar != null && ar.exception == null) {
                    data = (byte[]) ar.result;
                    mSpn = IccUtils.adnStringFieldToString(data, 0, data.length);

                    if (DBG) log("Load EF_SPN_CPHS: " + mSpn);
                    setSystemProperty(PROPERTY_ICC_OPERATOR_ALPHA, mSpn);

                    mSpnState = GetSpnFsmState.IDLE;
                } else {
                    mFh.loadEFTransparent(
                            EF_SPN_SHORT_CPHS, obtainMessage(EVENT_GET_SPN_DONE));
                    mRecordsToLoad++;

                    mSpnState = GetSpnFsmState.READ_SPN_SHORT_CPHS;
                }
                break;
            case READ_SPN_SHORT_CPHS:
                if (ar != null && ar.exception == null) {
                    data = (byte[]) ar.result;
                    mSpn = IccUtils.adnStringFieldToString(data, 0, data.length);

                    if (DBG) log("Load EF_SPN_SHORT_CPHS: " + mSpn);
                    setSystemProperty(PROPERTY_ICC_OPERATOR_ALPHA, mSpn);
                }else {
                    if (DBG) log("No SPN loaded in either CHPS or 3GPP");
                }

                mSpnState = GetSpnFsmState.IDLE;
                break;
            default:
                mSpnState = GetSpnFsmState.IDLE;
        }
    }

    /**
     * Parse TS 51.011 EF[SPDI] record
     * This record contains the list of numeric network IDs that
     * are treated specially when determining SPN display
     */
    private void
    parseEfSpdi(byte[] data) {
        SimTlv tlv = new SimTlv(data, 0, data.length);

        byte[] plmnEntries = null;

        for ( ; tlv.isValidObject() ; tlv.nextObject()) {
            // Skip SPDI tag, if existant
            if (tlv.getTag() == TAG_SPDI) {
              tlv = new SimTlv(tlv.getData(), 0, tlv.getData().length);
            }
            // There should only be one TAG_SPDI_PLMN_LIST
            if (tlv.getTag() == TAG_SPDI_PLMN_LIST) {
                plmnEntries = tlv.getData();
                break;
            }
        }

        if (plmnEntries == null) {
            return;
        }

        mSpdiNetworks = new ArrayList<String>(plmnEntries.length / 3);

        for (int i = 0 ; i + 2 < plmnEntries.length ; i += 3) {
            String plmnCode;
            plmnCode = IccUtils.bcdToString(plmnEntries, i, 3);

            // Valid operator codes are 5 or 6 digits
            if (plmnCode.length() >= 5) {
                log("EF_SPDI network: " + plmnCode);
                mSpdiNetworks.add(plmnCode);
            }
        }
    }

    /**
     * check to see if Mailbox Number is allocated and activated in CPHS SST
     */
    private boolean isCphsMailboxEnabled() {
        if (mCphsInfo == null)  return false;
        return ((mCphsInfo[1] & CPHS_SST_MBN_MASK) == CPHS_SST_MBN_ENABLED );
    }

    @Override
    protected void log(String s) {
        Rlog.d(LOG_TAG, "[SIMRecords] " + s);
    }

    @Override
    protected void loge(String s) {
        Rlog.e(LOG_TAG, "[SIMRecords] " + s);
    }

    protected void logw(String s, Throwable tr) {
        Rlog.w(LOG_TAG, "[SIMRecords] " + s, tr);
    }

    protected void logv(String s) {
        Rlog.v(LOG_TAG, "[SIMRecords] " + s);
    }

    /**
     * Return true if "Restriction of menu options for manual PLMN selection"
     * bit is set or EF_CSP data is unavailable, return false otherwise.
     */
    @Override
    public boolean isCspPlmnEnabled() {
        return mCspPlmnEnabled;
    }

    /**
     * Parse EF_CSP data and check if
     * "Restriction of menu options for manual PLMN selection" is
     * Enabled/Disabled
     *
     * @param data EF_CSP hex data.
     */
    private void handleEfCspData(byte[] data) {
        // As per spec CPHS4_2.WW6, CPHS B.4.7.1, EF_CSP contains CPHS defined
        // 18 bytes (i.e 9 service groups info) and additional data specific to
        // operator. The valueAddedServicesGroup is not part of standard
        // services. This is operator specific and can be programmed any where.
        // Normally this is programmed as 10th service after the standard
        // services.
        int usedCspGroups = data.length / 2;
        // This is the "Service Group Number" of "Value Added Services Group".
        byte valueAddedServicesGroup = (byte)0xC0;

        mCspPlmnEnabled = true;
        for (int i = 0; i < usedCspGroups; i++) {
             if (data[2 * i] == valueAddedServicesGroup) {
                 log("[CSP] found ValueAddedServicesGroup, value " + data[(2 * i) + 1]);
                 if ((data[(2 * i) + 1] & 0x80) == 0x80) {
                     // Bit 8 is for
                     // "Restriction of menu options for manual PLMN selection".
                     // Operator Selection menu should be enabled.
                     mCspPlmnEnabled = true;
                 } else {
                     mCspPlmnEnabled = false;
                     // Operator Selection menu should be disabled.
                     // Operator Selection Mode should be set to Automatic.
                     log("[CSP] Set Automatic Network Selection");
                     mNetworkSelectionModeAutomaticRegistrants.notifyRegistrants();
                 }
                 return;
             }
        }

        log("[CSP] Value Added Service Group (0xC0), not found!");
    }

    @Override
    public void dump(FileDescriptor fd, PrintWriter pw, String[] args) {
        pw.println("SIMRecords: " + this);
        pw.println(" extends:");
        super.dump(fd, pw, args);
        pw.println(" mVmConfig=" + mVmConfig);
        pw.println(" mSpnOverride=" + mSpnOverride);
        pw.println(" mCallForwardingEnabled=" + mCallForwardingEnabled);
        pw.println(" mSpnState=" + mSpnState);
        pw.println(" mCphsInfo=" + mCphsInfo);
        pw.println(" mCspPlmnEnabled=" + mCspPlmnEnabled);
        pw.println(" mEfMWIS[]=" + Arrays.toString(mEfMWIS));
        pw.println(" mEfCPHS_MWI[]=" + Arrays.toString(mEfCPHS_MWI));
        pw.println(" mEfCff[]=" + Arrays.toString(mEfCff));
        pw.println(" mEfCfis[]=" + Arrays.toString(mEfCfis));
        pw.println(" mSpnDisplayCondition=" + mSpnDisplayCondition);
        pw.println(" mSpdiNetworks[]=" + mSpdiNetworks);
        pw.println(" mPnnHomeName=" + mPnnHomeName);
        pw.println(" mUsimServiceTable=" + mUsimServiceTable);
        pw.println(" mGid1=" + mGid1);
        pw.flush();
    }

    private void setSystemProperty(String key, String val) {
        // Update the system properties only in case NON-DSDS.
        // TODO: Shall have a better approach!
        if (!MSimTelephonyManager.getDefault().isMultiSimEnabled()) {
            SystemProperties.set(key, val);
        }
    }
}<|MERGE_RESOLUTION|>--- conflicted
+++ resolved
@@ -1252,53 +1252,6 @@
         }
     }
 
-<<<<<<< HEAD
-    private void handleSimRefresh(IccRefreshResponse refreshResponse){
-        if (refreshResponse == null) {
-            if (DBG) log("handleSimRefresh received without input");
-            return;
-        }
-
-        if (refreshResponse.aid != null &&
-                !refreshResponse.aid.equals(mParentApp.getAid())) {
-            // This is for different app. Ignore.
-            return;
-        }
-
-        switch (refreshResponse.refreshResult) {
-            case IccRefreshResponse.REFRESH_RESULT_FILE_UPDATE:
-                if (DBG) log("handleSimRefresh with SIM_FILE_UPDATED");
-                handleFileUpdate(refreshResponse.efId);
-                break;
-            case IccRefreshResponse.REFRESH_RESULT_INIT:
-                if (DBG) log("handleSimRefresh with SIM_REFRESH_INIT");
-                // need to reload all files (that we care about)
-                onIccRefreshInit();
-                // Reregister for ready notification so that we read files
-                // if app is ready
-                mParentApp.unregisterForReady(this);
-                mParentApp.registerForReady(this, EVENT_APP_READY, null);
-                break;
-            case IccRefreshResponse.REFRESH_RESULT_RESET:
-                if (DBG) log("handleSimRefresh with SIM_REFRESH_RESET");
-                mCi.setRadioPower(false, null);
-                /* Note: no need to call setRadioPower(true).  Assuming the desired
-                * radio power state is still ON (as tracked by ServiceStateTracker),
-                * ServiceStateTracker will call setRadioPower when it receives the
-                * RADIO_STATE_CHANGED notification for the power off.  And if the
-                * desired power state has changed in the interim, we don't want to
-                * override it with an unconditional power on.
-                */
-                break;
-            default:
-                // unknown refresh operation
-                if (DBG) log("handleSimRefresh with unknown operation");
-                break;
-        }
-    }
-
-=======
->>>>>>> 1fc4b8e7
     /**
      * Dispatch 3GPP format message to registrant ({@code GSMPhone} or {@code CDMALTEPhone})
      * to pass to the 3GPP SMS dispatcher for delivery.
