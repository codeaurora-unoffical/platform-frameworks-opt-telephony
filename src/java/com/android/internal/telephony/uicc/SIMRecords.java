/*
 * Copyright (C) 2006 The Android Open Source Project
 * Copyright (c) 2013, Linux Foundation. All rights reserved.
 *
 * Not a Contribution.
 *
 * Licensed under the Apache License, Version 2.0 (the "License");
 * you may not use this file except in compliance with the License.
 * You may obtain a copy of the License at
 *
 *      http://www.apache.org/licenses/LICENSE-2.0
 *
 * Unless required by applicable law or agreed to in writing, software
 * distributed under the License is distributed on an "AS IS" BASIS,
 * WITHOUT WARRANTIES OR CONDITIONS OF ANY KIND, either express or implied.
 * See the License for the specific language governing permissions and
 * limitations under the License.
 */

package com.android.internal.telephony.uicc;

import static com.android.internal.telephony.TelephonyProperties.PROPERTY_ICC_OPERATOR_ALPHA;
import static com.android.internal.telephony.TelephonyProperties.PROPERTY_ICC_OPERATOR_ISO_COUNTRY;
import static com.android.internal.telephony.TelephonyProperties.PROPERTY_ICC_OPERATOR_NUMERIC;
import static com.android.internal.telephony.TelephonyProperties.PROPERTY_APN_SIM_OPERATOR_NUMERIC;
import android.content.Context;
import android.os.AsyncResult;
import android.os.Message;
import android.os.SystemProperties;
import android.telephony.MSimTelephonyManager;
<<<<<<< HEAD
=======
import android.telephony.PhoneNumberUtils;
>>>>>>> 22a913ef
import android.text.TextUtils;
import android.telephony.Rlog;
import android.util.Log;

import com.android.internal.telephony.CommandsInterface;
import com.android.internal.telephony.MccTable;
import com.android.internal.telephony.SmsMessageBase;
import com.android.internal.telephony.gsm.SimTlv;
import com.android.internal.telephony.gsm.SmsMessage;
import com.android.internal.telephony.uicc.IccCardApplicationStatus.AppType;
import com.android.internal.telephony.uicc.IccCardApplicationStatus.AppState;

import java.io.FileDescriptor;
import java.io.PrintWriter;
import java.util.ArrayList;
import java.util.Arrays;


/**
 * {@hide}
 */
public class SIMRecords extends IccRecords {
    protected static final String LOG_TAG = "SIMRecords";

    private static final boolean CRASH_RIL = false;

    // ***** Instance Variables

    VoiceMailConstants mVmConfig;


    SpnOverride mSpnOverride;

    // ***** Cached SIM State; cleared on channel close

    private boolean mCallForwardingEnabled;


    /**
     * States only used by getSpnFsm FSM
     */
    private GetSpnFsmState mSpnState;

    /** CPHS service information (See CPHS 4.2 B.3.1.1)
     *  It will be set in onSimReady if reading GET_CPHS_INFO successfully
     *  mCphsInfo[0] is CPHS Phase
     *  mCphsInfo[1] and mCphsInfo[2] is CPHS Service Table
     */
    private byte[] mCphsInfo = null;
    boolean mCspPlmnEnabled = true;

    byte[] mEfMWIS = null;
    byte[] mEfCPHS_MWI =null;
    byte[] mEfCff = null;
    byte[] mEfCfis = null;


    int mSpnDisplayCondition;
    // Numeric network codes listed in TS 51.011 EF[SPDI]
    ArrayList<String> mSpdiNetworks = null;

    String mPnnHomeName = null;

    UsimServiceTable mUsimServiceTable;

    @Override
    public String toString() {
        return "SimRecords: " + super.toString()
                + " mVmConfig" + mVmConfig
                + " mSpnOverride=" + "mSpnOverride"
                + " callForwardingEnabled=" + mCallForwardingEnabled
                + " spnState=" + mSpnState
                + " mCphsInfo=" + mCphsInfo
                + " mCspPlmnEnabled=" + mCspPlmnEnabled
                + " efMWIS=" + mEfMWIS
                + " efCPHS_MWI=" + mEfCPHS_MWI
                + " mEfCff=" + mEfCff
                + " mEfCfis=" + mEfCfis
                + " getOperatorNumeric=" + getOperatorNumeric();
    }

    // ***** Constants

    // From TS 51.011 EF[SPDI] section
    static final int TAG_SPDI = 0xA3;
    static final int TAG_SPDI_PLMN_LIST = 0x80;

    // Full Name IEI from TS 24.008
    static final int TAG_FULL_NETWORK_NAME = 0x43;

    // Short Name IEI from TS 24.008
    static final int TAG_SHORT_NETWORK_NAME = 0x45;

    // active CFF from CPHS 4.2 B.4.5
    static final int CFF_UNCONDITIONAL_ACTIVE = 0x0a;
    static final int CFF_UNCONDITIONAL_DEACTIVE = 0x05;
    static final int CFF_LINE1_MASK = 0x0f;
    static final int CFF_LINE1_RESET = 0xf0;

    // CPHS Service Table (See CPHS 4.2 B.3.1)
    private static final int CPHS_SST_MBN_MASK = 0x30;
    private static final int CPHS_SST_MBN_ENABLED = 0x30;

    // EF_CFIS related constants
    // Spec reference TS 51.011 section 10.3.46.
    private static final int CFIS_BCD_NUMBER_LENGTH_OFFSET = 2;
    private static final int CFIS_TON_NPI_OFFSET = 3;
    private static final int CFIS_ADN_CAPABILITY_ID_OFFSET = 14;
    private static final int CFIS_ADN_EXTENSION_ID_OFFSET = 15;

    // ***** Event Constants
    private static final int EVENT_GET_IMSI_DONE = 3;
    private static final int EVENT_GET_ICCID_DONE = 4;
    private static final int EVENT_GET_MBI_DONE = 5;
    private static final int EVENT_GET_MBDN_DONE = 6;
    private static final int EVENT_GET_MWIS_DONE = 7;
    private static final int EVENT_GET_VOICE_MAIL_INDICATOR_CPHS_DONE = 8;
    protected static final int EVENT_GET_AD_DONE = 9; // Admin data on SIM
    protected static final int EVENT_GET_MSISDN_DONE = 10;
    private static final int EVENT_GET_CPHS_MAILBOX_DONE = 11;
    private static final int EVENT_GET_SPN_DONE = 12;
    private static final int EVENT_GET_SPDI_DONE = 13;
    private static final int EVENT_UPDATE_DONE = 14;
    private static final int EVENT_GET_PNN_DONE = 15;
    protected static final int EVENT_GET_SST_DONE = 17;
    private static final int EVENT_GET_ALL_SMS_DONE = 18;
    private static final int EVENT_MARK_SMS_READ_DONE = 19;
    private static final int EVENT_SET_MBDN_DONE = 20;
    private static final int EVENT_GET_SMS_DONE = 22;
    private static final int EVENT_GET_CFF_DONE = 24;
    private static final int EVENT_SET_CPHS_MAILBOX_DONE = 25;
    private static final int EVENT_GET_INFO_CPHS_DONE = 26;
    // private static final int EVENT_SET_MSISDN_DONE = 30; Defined in IccRecords as 30
    private static final int EVENT_SIM_REFRESH = 31;
    private static final int EVENT_GET_CFIS_DONE = 32;
    private static final int EVENT_GET_CSP_CPHS_DONE = 33;
    private static final int EVENT_GET_GID1_DONE = 34;

    // Lookup table for carriers known to produce SIMs which incorrectly indicate MNC length.

    private static final String[] MCCMNC_CODES_HAVING_3DIGITS_MNC = {
        "405025", "405026", "405027", "405028", "405029", "405030", "405031", "405032",
        "405033", "405034", "405035", "405036", "405037", "405038", "405039", "405040",
        "405041", "405042", "405043", "405044", "405045", "405046", "405047", "405750",
        "405751", "405752", "405753", "405754", "405755", "405756", "405799", "405800",
        "405801", "405802", "405803", "405804", "405805", "405806", "405807", "405808",
        "405809", "405810", "405811", "405812", "405813", "405814", "405815", "405816",
        "405817", "405818", "405819", "405820", "405821", "405822", "405823", "405824",
        "405825", "405826", "405827", "405828", "405829", "405830", "405831", "405832",
        "405833", "405834", "405835", "405836", "405837", "405838", "405839", "405840",
        "405841", "405842", "405843", "405844", "405845", "405846", "405847", "405848",
        "405849", "405850", "405851", "405852", "405853", "405875", "405876", "405877",
        "405878", "405879", "405880", "405881", "405882", "405883", "405884", "405885",
        "405886", "405908", "405909", "405910", "405911", "405912", "405913", "405914",
        "405915", "405916", "405917", "405918", "405919", "405920", "405921", "405922",
        "405923", "405924", "405925", "405926", "405927", "405928", "405929", "405930",
        "405931", "405932"
    };

    private static final int EVENT_SET_MWIS_DONE = 39;
    private static final int EVENT_SET_CPHS_MWIS_DONE = 40;
    // ***** Constructor

    public SIMRecords(UiccCardApplication app, Context c, CommandsInterface ci) {
        super(app, c, ci);

        mAdnCache = new AdnRecordCache(mFh);

        mVmConfig = new VoiceMailConstants();
        mSpnOverride = new SpnOverride();

        mRecordsRequested = false;  // No load request is made till SIM ready

        // recordsToLoad is set to 0 because no requests are made yet
        mRecordsToLoad = 0;

        mCi.registerForIccRefresh(this, EVENT_SIM_REFRESH, null);

        // Start off by setting empty state
        resetRecords();
        mParentApp.registerForReady(this, EVENT_APP_READY, null);
        if (DBG) log("SIMRecords X ctor this=" + this);
    }

    @Override
    public void dispose() {
        if (DBG) log("Disposing SIMRecords this=" + this);
        //Unregister for all events
        mCi.unregisterForIccRefresh(this);
        mParentApp.unregisterForReady(this);
        resetRecords();
        super.dispose();
    }

    @Override
    protected void finalize() {
        if(DBG) log("finalized");
    }

    protected void resetRecords() {
        mImsi = null;
        mMsisdn = null;
        mVoiceMailNum = null;
        mCountVoiceMessages = 0;
        mMncLength = UNINITIALIZED;
        mIccId = null;
        // -1 means no EF_SPN found; treat accordingly.
        mSpnDisplayCondition = -1;
        mEfMWIS = null;
        mEfCPHS_MWI = null;
        mSpdiNetworks = null;
        mPnnHomeName = null;
        mGid1 = null;

        mAdnCache.reset();

        log("SIMRecords: onRadioOffOrNotAvailable set 'gsm.sim.operator.numeric' to operator=null");
        setSystemProperty(PROPERTY_ICC_OPERATOR_NUMERIC, null);
        setSystemProperty(PROPERTY_ICC_OPERATOR_ALPHA, null);
        setSystemProperty(PROPERTY_ICC_OPERATOR_ISO_COUNTRY, null);

        // recordsRequested is set to false indicating that the SIM
        // read requests made so far are not valid. This is set to
        // true only when fresh set of read requests are made.
        mRecordsRequested = false;
    }


    //***** Public Methods

    /**
     * {@inheritDoc}
     */
    @Override
    public String getIMSI() {
        return mImsi;
    }

    @Override
    public String getMsisdnNumber() {
        return mMsisdn;
    }

    @Override
    public String getGid1() {
        return mGid1;
    }

    @Override
    public UsimServiceTable getUsimServiceTable() {
        return mUsimServiceTable;
    }

    private int getExtFromEf(int ef) {
        int ext;
        switch (ef) {
            case EF_MSISDN:
                /* For USIM apps use EXT5. (TS 31.102 Section 4.2.37) */
                if (mParentApp.getType() == AppType.APPTYPE_USIM) {
                    ext = EF_EXT5;
                } else {
                    ext = EF_EXT1;
                }
                break;
            default:
                ext = EF_EXT1;
        }
        return ext;
    }

    /**
     * Set subscriber number to SIM record
     *
     * The subscriber number is stored in EF_MSISDN (TS 51.011)
     *
     * When the operation is complete, onComplete will be sent to its handler
     *
     * @param alphaTag alpha-tagging of the dailing nubmer (up to 10 characters)
     * @param number dailing nubmer (up to 20 digits)
     *        if the number starts with '+', then set to international TOA
     * @param onComplete
     *        onComplete.obj will be an AsyncResult
     *        ((AsyncResult)onComplete.obj).exception == null on success
     *        ((AsyncResult)onComplete.obj).exception != null on fail
     */
    @Override
    public void setMsisdnNumber(String alphaTag, String number,
            Message onComplete) {

        mMsisdn = number;
        mMsisdnTag = alphaTag;

        if(DBG) log("Set MSISDN: " + mMsisdnTag + " " + /*mMsisdn*/ "xxxxxxx");

        AdnRecord adn = new AdnRecord(mMsisdnTag, mMsisdn);

        new AdnRecordLoader(mFh).updateEF(adn, EF_MSISDN, getExtFromEf(EF_MSISDN), 1, null,
                obtainMessage(EVENT_SET_MSISDN_DONE, onComplete));
    }

    @Override
    public String getMsisdnAlphaTag() {
        return mMsisdnTag;
    }

    @Override
    public String getVoiceMailNumber() {
        return mVoiceMailNum;
    }

    /**
     * Set voice mail number to SIM record
     *
     * The voice mail number can be stored either in EF_MBDN (TS 51.011) or
     * EF_MAILBOX_CPHS (CPHS 4.2)
     *
     * If EF_MBDN is available, store the voice mail number to EF_MBDN
     *
     * If EF_MAILBOX_CPHS is enabled, store the voice mail number to EF_CHPS
     *
     * So the voice mail number will be stored in both EFs if both are available
     *
     * Return error only if both EF_MBDN and EF_MAILBOX_CPHS fail.
     *
     * When the operation is complete, onComplete will be sent to its handler
     *
     * @param alphaTag alpha-tagging of the dailing nubmer (upto 10 characters)
     * @param voiceNumber dailing nubmer (upto 20 digits)
     *        if the number is start with '+', then set to international TOA
     * @param onComplete
     *        onComplete.obj will be an AsyncResult
     *        ((AsyncResult)onComplete.obj).exception == null on success
     *        ((AsyncResult)onComplete.obj).exception != null on fail
     */
    @Override
    public void setVoiceMailNumber(String alphaTag, String voiceNumber,
            Message onComplete) {
        if (mIsVoiceMailFixed) {
            AsyncResult.forMessage((onComplete)).exception =
                    new IccVmFixedException("Voicemail number is fixed by operator");
            onComplete.sendToTarget();
            return;
        }

        mNewVoiceMailNum = voiceNumber;
        mNewVoiceMailTag = alphaTag;

        AdnRecord adn = new AdnRecord(mNewVoiceMailTag, mNewVoiceMailNum);

        if (mMailboxIndex != 0 && mMailboxIndex != 0xff) {

            new AdnRecordLoader(mFh).updateEF(adn, EF_MBDN, EF_EXT6,
                    mMailboxIndex, null,
                    obtainMessage(EVENT_SET_MBDN_DONE, onComplete));

        } else if (isCphsMailboxEnabled()) {

            new AdnRecordLoader(mFh).updateEF(adn, EF_MAILBOX_CPHS,
                    EF_EXT1, 1, null,
                    obtainMessage(EVENT_SET_CPHS_MAILBOX_DONE, onComplete));

        } else {
            AsyncResult.forMessage((onComplete)).exception =
                    new IccVmNotSupportedException("Update SIM voice mailbox error");
            onComplete.sendToTarget();
        }
    }

    @Override
    public String getVoiceMailAlphaTag()
    {
        return mVoiceMailTag;
    }

    /**
     * Sets the SIM voice message waiting indicator records
     * @param line GSM Subscriber Profile Number, one-based. Only '1' is supported
     * @param countWaiting The number of messages waiting, if known. Use
     *                     -1 to indicate that an unknown number of
     *                      messages are waiting
     * @param onComplete Message that needs to be posted back to the caller on
     *            completion. Used to propagate errors from the response to the
     *            request originator
     */
    @Override
    public void
    setVoiceMessageWaiting(int line, int countWaiting, Message onComplete) {
        if (line != 1) {
            // only profile 1 is supported
            return;
        }

        try {
            if (mEfMWIS != null) {
                // TS 51.011 10.3.45

                // lsb of byte 0 is 'voicemail' status
                mEfMWIS[0] = (byte)((mEfMWIS[0] & 0xfe)
                                    | (countWaiting == 0 ? 0 : 1));

                // byte 1 is the number of voice messages waiting
                if (countWaiting < 0) {
                    // The spec does not define what this should be
                    // if we don't know the count
                    mEfMWIS[1] = 0;
                } else {
                    mEfMWIS[1] = (byte) countWaiting;
                }

                mFh.updateEFLinearFixed(
                    EF_MWIS, 1, mEfMWIS, null,
                    obtainMessage (EVENT_SET_MWIS_DONE, EF_MWIS, 0, onComplete));
            } else if (mEfCPHS_MWI != null) {
                    // Refer CPHS4_2.WW6 B4.2.3
                mEfCPHS_MWI[0] = (byte)((mEfCPHS_MWI[0] & 0xf0)
                            | (countWaiting == 0 ? 0x5 : 0xa));
                mFh.updateEFTransparent(
                    EF_VOICE_MAIL_INDICATOR_CPHS, mEfCPHS_MWI,
                    obtainMessage (EVENT_SET_CPHS_MWIS_DONE, EF_VOICE_MAIL_INDICATOR_CPHS , 0,
                                onComplete));
            } else {
                AsyncResult.forMessage((onComplete)).exception =
                    new IccVmNotSupportedException(
                        "SIM does not support EF_MWIS & EF_CPHS_MWIS");
                onComplete.sendToTarget();
            }
        } catch (ArrayIndexOutOfBoundsException ex) {
            logw("Error saving voice mail state to SIM. Probably malformed SIM record", ex);
        }
    }

    // Validate data is !null and the MSP (Multiple Subscriber Profile)
    // byte is between 1 and 4. See ETSI TS 131 102 v11.3.0 section 4.2.64.
    private boolean validEfCfis(byte[] data) {
        return ((data != null) && (data[0] >= 1) && (data[0] <= 4));
    }

    public int getVoiceMessageCount() {
        boolean voiceMailWaiting = false;
        int countVoiceMessages = 0;
        if (mEfMWIS != null) {
            // Use this data if the EF[MWIS] exists and
            // has been loaded
            // Refer TS 51.011 Section 10.3.45 for the content description
            voiceMailWaiting = ((mEfMWIS[0] & 0x01) != 0);
            countVoiceMessages = mEfMWIS[1] & 0xff;

            if (voiceMailWaiting && countVoiceMessages == 0) {
                // Unknown count = -1
                countVoiceMessages = -1;
            }
            Rlog.d(LOG_TAG, " VoiceMessageCount from SIM MWIS = " + countVoiceMessages);
        } else if (mEfCPHS_MWI != null) {
            // use voice mail count from CPHS
            int indicator = (int) (mEfCPHS_MWI[0] & 0xf);

            // Refer CPHS4_2.WW6 B4.2.3
            if (indicator == 0xA) {
                // Unknown count = -1
                countVoiceMessages = -1;
            } else if (indicator == 0x5) {
                countVoiceMessages = 0;
            }
            Rlog.d(LOG_TAG, " VoiceMessageCount from SIM CPHS = " + countVoiceMessages);
        }
        return countVoiceMessages;
    }

    /**
     * {@inheritDoc}
     */
    @Override
    public boolean getVoiceCallForwardingFlag() {
        return mCallForwardingEnabled;
    }

    /**
     * {@inheritDoc}
     */
    @Override
    public void setVoiceCallForwardingFlag(int line, boolean enable) {
        setVoiceCallForwardingFlag(line, enable, null);
    }

    /**
     * {@inheritDoc}
     * {@hide}
     */
    @Override
    public void setVoiceCallForwardingFlag(int line, boolean enable, String dialNumber) {

        if (line != 1) return; // only line 1 is supported

        mCallForwardingEnabled = enable;

        mRecordsEventsRegistrants.notifyResult(EVENT_CFI);

        try {
            if (validEfCfis(mEfCfis)) {
                // lsb is of byte 1 is voice status
                if (enable) {
                    mEfCfis[1] |= 1;
                } else {
                    mEfCfis[1] &= 0xfe;
                }

                log("setVoiceCallForwardingFlag: enable=" + enable
                        + " mEfCfis=" + IccUtils.bytesToHexString(mEfCfis));

                // Update dialNumber if not empty and CFU is enabled.
                // Spec reference for EF_CFIS contents, TS 51.011 section 10.3.46.
                if (enable && !TextUtils.isEmpty(dialNumber)) {
                    Log.i(LOG_TAG, "EF_CFIS: updating cf number, " + dialNumber);
                    byte[] bcdNumber = PhoneNumberUtils.numberToCalledPartyBCD(dialNumber);

                    System.arraycopy(bcdNumber, 0, mEfCfis, CFIS_TON_NPI_OFFSET, bcdNumber.length);

                    mEfCfis[CFIS_BCD_NUMBER_LENGTH_OFFSET] = (byte) (bcdNumber.length);
                    mEfCfis[CFIS_ADN_CAPABILITY_ID_OFFSET] = (byte) 0xFF;
                    mEfCfis[CFIS_ADN_EXTENSION_ID_OFFSET] = (byte) 0xFF;
                }

                mFh.updateEFLinearFixed(
                        EF_CFIS, 1, mEfCfis, null,
                        obtainMessage (EVENT_UPDATE_DONE, EF_CFIS));
            } else {
                log("setVoiceCallForwardingFlag: ignoring enable=" + enable
                        + " invalid mEfCfis=" + IccUtils.bytesToHexString(mEfCfis));
            }

            if (mEfCff != null) {
                if (enable) {
                    mEfCff[0] = (byte) ((mEfCff[0] & CFF_LINE1_RESET)
                            | CFF_UNCONDITIONAL_ACTIVE);
                } else {
                    mEfCff[0] = (byte) ((mEfCff[0] & CFF_LINE1_RESET)
                            | CFF_UNCONDITIONAL_DEACTIVE);
                }

                mFh.updateEFTransparent(
                        EF_CFF_CPHS, mEfCff,
                        obtainMessage (EVENT_UPDATE_DONE, EF_CFF_CPHS));
            }
        } catch (ArrayIndexOutOfBoundsException ex) {
            logw("Error saving call forwarding flag to SIM. "
                            + "Probably malformed SIM record", ex);

        }
    }

    /**
     * Called by STK Service when REFRESH is received.
     * @param fileChanged indicates whether any files changed
     * @param fileList if non-null, a list of EF files that changed
     */
    @Override
    public void onRefresh(boolean fileChanged, int[] fileList) {
        if (fileChanged) {
            // A future optimization would be to inspect fileList and
            // only reload those files that we care about.  For now,
            // just re-fetch all SIM records that we cache.
            fetchSimRecords();
        }
    }

    /**
     * {@inheritDoc}
     */
    @Override
    public String getOperatorNumeric() {
        if (mImsi == null) {
            log("getOperatorNumeric: IMSI == null");
            return null;
        }
        if (mMncLength == UNINITIALIZED || mMncLength == UNKNOWN) {
            log("getSIMOperatorNumeric: bad mncLength");
            return null;
        }

        // Length = length of MCC + length of MNC
        // length of mcc = 3 (TS 23.003 Section 2.2)
        return mImsi.substring(0, 3 + mMncLength);
    }

    // ***** Overridden from Handler
    @Override
    public void handleMessage(Message msg) {
        AsyncResult ar;
        AdnRecord adn;

        byte data[];

        boolean isRecordLoadResponse = false;

        if (mDestroyed.get()) {
            loge("Received message " + msg + "[" + msg.what + "] " +
                    " while being destroyed. Ignoring.");
            return;
        }

        try { switch (msg.what) {
            case EVENT_APP_READY:
                onReady();
                break;

            /* IO events */
            case EVENT_GET_IMSI_DONE:
                isRecordLoadResponse = true;

                ar = (AsyncResult)msg.obj;

                if (ar.exception != null) {
                    loge("Exception querying IMSI, Exception:" + ar.exception);
                    break;
                }

                mImsi = (String) ar.result;

                // IMSI (MCC+MNC+MSIN) is at least 6 digits, but not more
                // than 15 (and usually 15).
                if (mImsi != null && (mImsi.length() < 6 || mImsi.length() > 15)) {
                    loge("invalid IMSI " + mImsi);
                    mImsi = null;
                }

                log("IMSI: " + /* imsi.substring(0, 6) +*/ "xxxxxxx");

                if (((mMncLength == UNKNOWN) || (mMncLength == 2)) &&
                        ((mImsi != null) && (mImsi.length() >= 6))) {
                    String mccmncCode = mImsi.substring(0, 6);
                    for (String mccmnc : MCCMNC_CODES_HAVING_3DIGITS_MNC) {
                        if (mccmnc.equals(mccmncCode)) {
                            mMncLength = 3;
                            break;
                        }
                    }
                }

                if (mMncLength == UNKNOWN) {
                    // the SIM has told us all it knows, but it didn't know the mnc length.
                    // guess using the mcc
                    try {
                        int mcc = Integer.parseInt(mImsi.substring(0,3));
                        mMncLength = MccTable.smallestDigitsMccForMnc(mcc);
                    } catch (NumberFormatException e) {
                        mMncLength = UNKNOWN;
                        loge("Corrupt IMSI!");
                    }
                }

                if (mMncLength != UNKNOWN && mMncLength != UNINITIALIZED) {
                    // finally have both the imsi and the mncLength and can parse the imsi properly
                    MccTable.updateMccMncConfiguration(mContext, mImsi.substring(0, 3 + mMncLength));
                }
                mImsiReadyRegistrants.notifyRegistrants();
            break;

            case EVENT_GET_MBI_DONE:
                boolean isValidMbdn;
                isRecordLoadResponse = true;

                ar = (AsyncResult)msg.obj;
                data = (byte[]) ar.result;

                isValidMbdn = false;
                if (ar.exception == null) {
                    // Refer TS 51.011 Section 10.3.44 for content details
                    log("EF_MBI: " + IccUtils.bytesToHexString(data));

                    // Voice mail record number stored first
                    mMailboxIndex = data[0] & 0xff;

                    // check if dailing numbe id valid
                    if (mMailboxIndex != 0 && mMailboxIndex != 0xff) {
                        log("Got valid mailbox number for MBDN");
                        isValidMbdn = true;
                    }
                }

                // one more record to load
                mRecordsToLoad += 1;

                if (isValidMbdn) {
                    // Note: MBDN was not included in NUM_OF_SIM_RECORDS_LOADED
                    new AdnRecordLoader(mFh).loadFromEF(EF_MBDN, EF_EXT6,
                            mMailboxIndex, obtainMessage(EVENT_GET_MBDN_DONE));
                } else {
                    // If this EF not present, try mailbox as in CPHS standard
                    // CPHS (CPHS4_2.WW6) is a european standard.
                    new AdnRecordLoader(mFh).loadFromEF(EF_MAILBOX_CPHS,
                            EF_EXT1, 1,
                            obtainMessage(EVENT_GET_CPHS_MAILBOX_DONE));
                }

                break;
            case EVENT_GET_CPHS_MAILBOX_DONE:
            case EVENT_GET_MBDN_DONE:
                //Resetting the voice mail number and voice mail tag to null
                //as these should be updated from the data read from EF_MBDN.
                //If they are not reset, incase of invalid data/exception these
                //variables are retaining their previous values and are
                //causing invalid voice mailbox info display to user.
                mVoiceMailNum = null;
                mVoiceMailTag = null;
                isRecordLoadResponse = true;

                ar = (AsyncResult)msg.obj;

                if (ar.exception != null) {

                    log("Invalid or missing EF"
                        + ((msg.what == EVENT_GET_CPHS_MAILBOX_DONE) ? "[MAILBOX]" : "[MBDN]"));

                    // Bug #645770 fall back to CPHS
                    // FIXME should use SST to decide

                    if (msg.what == EVENT_GET_MBDN_DONE) {
                        //load CPHS on fail...
                        // FIXME right now, only load line1's CPHS voice mail entry

                        mRecordsToLoad += 1;
                        new AdnRecordLoader(mFh).loadFromEF(
                                EF_MAILBOX_CPHS, EF_EXT1, 1,
                                obtainMessage(EVENT_GET_CPHS_MAILBOX_DONE));
                    }
                    break;
                }

                adn = (AdnRecord)ar.result;

                log("VM: " + adn +
                        ((msg.what == EVENT_GET_CPHS_MAILBOX_DONE) ? " EF[MAILBOX]" : " EF[MBDN]"));

                if (adn.isEmpty() && msg.what == EVENT_GET_MBDN_DONE) {
                    // Bug #645770 fall back to CPHS
                    // FIXME should use SST to decide
                    // FIXME right now, only load line1's CPHS voice mail entry
                    mRecordsToLoad += 1;
                    new AdnRecordLoader(mFh).loadFromEF(
                            EF_MAILBOX_CPHS, EF_EXT1, 1,
                            obtainMessage(EVENT_GET_CPHS_MAILBOX_DONE));

                    break;
                }

                mVoiceMailNum = adn.getNumber();
                mVoiceMailTag = adn.getAlphaTag();
            break;

            case EVENT_GET_MSISDN_DONE:
                isRecordLoadResponse = true;

                ar = (AsyncResult)msg.obj;

                if (ar.exception != null) {
                    log("Invalid or missing EF[MSISDN]");
                    break;
                }

                adn = (AdnRecord)ar.result;

                mMsisdn = adn.getNumber();
                mMsisdnTag = adn.getAlphaTag();

                log("MSISDN: " + /*mMsisdn*/ "xxxxxxx");
            break;

            case EVENT_SET_MSISDN_DONE:
                isRecordLoadResponse = false;
                ar = (AsyncResult)msg.obj;

                if (ar.userObj != null) {
                    AsyncResult.forMessage(((Message) ar.userObj)).exception
                            = ar.exception;
                    ((Message) ar.userObj).sendToTarget();
                }
                break;

            case EVENT_GET_MWIS_DONE:
                isRecordLoadResponse = true;

                ar = (AsyncResult)msg.obj;
                data = (byte[])ar.result;

                Rlog.d(LOG_TAG, "EF_MWIS : " + IccUtils.bytesToHexString(data));

                if (ar.exception != null) {
                    Rlog.d(LOG_TAG, "EVENT_GET_MWIS_DONE exception = "
                            + ar.exception);
                    break;
                }

                if ((data[0] & 0xff) == 0xff) {
                    Rlog.d(LOG_TAG, "SIMRecords: Uninitialized record MWIS");
                    break;
                }

                mEfMWIS = data;
                break;

            case EVENT_SET_MWIS_DONE:
            case EVENT_SET_CPHS_MWIS_DONE: {
                ar = (AsyncResult) msg.obj;
                Message onComplete = (Message) ar.userObj;
                if (onComplete == null) {
                    break;
                }
                if (ar.exception != null) {
                    AsyncResult.forMessage((onComplete)).exception =
                        new IccVmNotSupportedException(
                            "SIM update failed for EF_MWIS/EF_CPHS_MWIS");
                } else {
                    AsyncResult.forMessage((onComplete)).exception = null;
                }
                onComplete.sendToTarget();
                break;
            }

            case EVENT_GET_VOICE_MAIL_INDICATOR_CPHS_DONE:
                isRecordLoadResponse = true;

                ar = (AsyncResult)msg.obj;
                data = (byte[])ar.result;

                Rlog.d(LOG_TAG, "EF_CPHS_MWI: " + IccUtils.bytesToHexString(data));

                if (ar.exception != null) {
                    Rlog.d(LOG_TAG, "EVENT_GET_VOICE_MAIL_INDICATOR_CPHS_DONE exception = "
                            + ar.exception);
                    break;
                }

                mEfCPHS_MWI = data;
                break;

            case EVENT_GET_ICCID_DONE:
                isRecordLoadResponse = true;

                ar = (AsyncResult)msg.obj;
                data = (byte[])ar.result;

                if (ar.exception != null) {
                    break;
                }

                mIccId = IccUtils.bcdToString(data, 0, data.length);

                log("iccid: " + mIccId);

            break;


            case EVENT_GET_AD_DONE:
                try {
                    isRecordLoadResponse = true;

                    ar = (AsyncResult)msg.obj;
                    data = (byte[])ar.result;

                    if (ar.exception != null) {
                        break;
                    }

                    log("EF_AD: " + IccUtils.bytesToHexString(data));

                    if (data.length < 3) {
                        log("Corrupt AD data on SIM");
                        break;
                    }

                    if (data.length == 3) {
                        log("MNC length not present in EF_AD");
                        break;
                    }

                    mMncLength = data[3] & 0xf;

                    if (mMncLength == 0xf) {
                        mMncLength = UNKNOWN;
                    }
                } finally {
                    if (((mMncLength == UNINITIALIZED) || (mMncLength == UNKNOWN) ||
                            (mMncLength == 2)) && ((mImsi != null) && (mImsi.length() >= 6))) {
                        String mccmncCode = mImsi.substring(0, 6);
                        for (String mccmnc : MCCMNC_CODES_HAVING_3DIGITS_MNC) {
                            if (mccmnc.equals(mccmncCode)) {
                                mMncLength = 3;
                                break;
                            }
                        }
                    }

                    if (mMncLength == UNKNOWN || mMncLength == UNINITIALIZED) {
                        if (mImsi != null) {
                            try {
                                int mcc = Integer.parseInt(mImsi.substring(0,3));

                                mMncLength = MccTable.smallestDigitsMccForMnc(mcc);
                            } catch (NumberFormatException e) {
                                mMncLength = UNKNOWN;
                                loge("Corrupt IMSI!");
                            }
                        } else {
                            // Indicate we got this info, but it didn't contain the length.
                            mMncLength = UNKNOWN;

                            log("MNC length not present in EF_AD");
                        }
                    }
                    if (mImsi != null && mMncLength != UNKNOWN) {
                        // finally have both imsi and the length of the mnc and can parse
                        // the imsi properly
                        MccTable.updateMccMncConfiguration(mContext,
                                mImsi.substring(0, 3 + mMncLength));
                    }
                }
            break;

            case EVENT_GET_SPN_DONE:
                isRecordLoadResponse = true;
                ar = (AsyncResult) msg.obj;
                getSpnFsm(false, ar);
            break;

            case EVENT_GET_CFF_DONE:
                isRecordLoadResponse = true;

                ar = (AsyncResult) msg.obj;
                data = (byte[]) ar.result;

                if (ar.exception != null) {
                    break;
                }

                log("EF_CFF_CPHS: " + IccUtils.bytesToHexString(data));
                mEfCff = data;

                // if EF_CFIS is valid, prefer it to EF_CFF_CPHS
                if (!validEfCfis(mEfCfis)) {
                    mCallForwardingEnabled =
                        ((data[0] & CFF_LINE1_MASK) == CFF_UNCONDITIONAL_ACTIVE);

                    mRecordsEventsRegistrants.notifyResult(EVENT_CFI);
                } else {
                    log("EVENT_GET_CFF_DONE: EF_CFIS is valid, ignoring EF_CFF_CPHS");
                }
                break;

            case EVENT_GET_SPDI_DONE:
                isRecordLoadResponse = true;

                ar = (AsyncResult)msg.obj;
                data = (byte[])ar.result;

                if (ar.exception != null) {
                    break;
                }

                parseEfSpdi(data);
            break;

            case EVENT_UPDATE_DONE:
                ar = (AsyncResult)msg.obj;
                if (ar.exception != null) {
                    logw("update failed. ", ar.exception);
                }
            break;

            case EVENT_GET_PNN_DONE:
                isRecordLoadResponse = true;

                ar = (AsyncResult)msg.obj;
                data = (byte[])ar.result;

                if (ar.exception != null) {
                    break;
                }

                SimTlv tlv = new SimTlv(data, 0, data.length);

                for ( ; tlv.isValidObject() ; tlv.nextObject()) {
                    if (tlv.getTag() == TAG_FULL_NETWORK_NAME) {
                        mPnnHomeName
                            = IccUtils.networkNameToString(
                                tlv.getData(), 0, tlv.getData().length);
                        break;
                    }
                }
            break;

            case EVENT_GET_ALL_SMS_DONE:
                isRecordLoadResponse = true;

                ar = (AsyncResult)msg.obj;
                if (ar.exception != null)
                    break;

                handleSmses((ArrayList<byte []>) ar.result);
                break;

            case EVENT_MARK_SMS_READ_DONE:
                Rlog.i("ENF", "marked read: sms " + msg.arg1);
                break;

            case EVENT_GET_SMS_DONE:
                isRecordLoadResponse = false;
                ar = (AsyncResult)msg.obj;
                if (ar.exception == null) {
                    handleSms((byte[])ar.result);
                } else {
                    loge("Error on GET_SMS with exp " + ar.exception);
                }
                break;
            case EVENT_GET_SST_DONE:
                isRecordLoadResponse = true;

                ar = (AsyncResult)msg.obj;
                data = (byte[])ar.result;

                if (ar.exception != null) {
                    break;
                }

                mUsimServiceTable = new UsimServiceTable(data);
                if (DBG) log("SST: " + mUsimServiceTable);
                break;

            case EVENT_GET_INFO_CPHS_DONE:
                isRecordLoadResponse = true;

                ar = (AsyncResult)msg.obj;

                if (ar.exception != null) {
                    break;
                }

                mCphsInfo = (byte[])ar.result;

                if (DBG) log("iCPHS: " + IccUtils.bytesToHexString(mCphsInfo));
            break;

            case EVENT_SET_MBDN_DONE:
                isRecordLoadResponse = false;
                ar = (AsyncResult)msg.obj;

                if (ar.exception == null) {
                    mVoiceMailNum = mNewVoiceMailNum;
                    mVoiceMailTag = mNewVoiceMailTag;
                }

                if (isCphsMailboxEnabled()) {
                    adn = new AdnRecord(mVoiceMailTag, mVoiceMailNum);
                    Message onCphsCompleted = (Message) ar.userObj;

                    /* write to cphs mailbox whenever it is available but
                    * we only need notify caller once if both updating are
                    * successful.
                    *
                    * so if set_mbdn successful, notify caller here and set
                    * onCphsCompleted to null
                    */
                    if (ar.exception == null && ar.userObj != null) {
                        AsyncResult.forMessage(((Message) ar.userObj)).exception
                                = null;
                        ((Message) ar.userObj).sendToTarget();

                        if (DBG) log("Callback with MBDN successful.");

                        onCphsCompleted = null;
                    }

                    new AdnRecordLoader(mFh).
                            updateEF(adn, EF_MAILBOX_CPHS, EF_EXT1, 1, null,
                            obtainMessage(EVENT_SET_CPHS_MAILBOX_DONE,
                                    onCphsCompleted));
                } else {
                    if (ar.userObj != null) {
                        AsyncResult.forMessage(((Message) ar.userObj)).exception
                                = ar.exception;
                        ((Message) ar.userObj).sendToTarget();
                    }
                }
                break;
            case EVENT_SET_CPHS_MAILBOX_DONE:
                isRecordLoadResponse = false;
                ar = (AsyncResult)msg.obj;
                if(ar.exception == null) {
                    mVoiceMailNum = mNewVoiceMailNum;
                    mVoiceMailTag = mNewVoiceMailTag;
                } else {
                    if (DBG) log("Set CPHS MailBox with exception: "
                            + ar.exception);
                }
                if (ar.userObj != null) {
                    if (DBG) log("Callback with CPHS MB successful.");
                    AsyncResult.forMessage(((Message) ar.userObj)).exception
                            = ar.exception;
                    ((Message) ar.userObj).sendToTarget();
                }
                break;
            case EVENT_SIM_REFRESH:
                isRecordLoadResponse = false;
                ar = (AsyncResult)msg.obj;
                if (DBG) log("Sim REFRESH with exception: " + ar.exception);
                if (ar.exception == null) {
                    handleSimRefresh((IccRefreshResponse)ar.result);
                }
                break;
            case EVENT_GET_CFIS_DONE:
                isRecordLoadResponse = true;

                ar = (AsyncResult)msg.obj;
                data = (byte[])ar.result;

                if (ar.exception != null) {
                    break;
                }

                log("EF_CFIS: " + IccUtils.bytesToHexString(data));

                if (validEfCfis(data)) {
                    mEfCfis = data;

                    // Refer TS 51.011 Section 10.3.46 for the content description
                    mCallForwardingEnabled = ((data[1] & 0x01) != 0);
                    log("EF_CFIS: callForwardingEnabled=" + mCallForwardingEnabled);

                    mRecordsEventsRegistrants.notifyResult(EVENT_CFI);
                } else {
                    log("EF_CFIS: invalid data=" + IccUtils.bytesToHexString(data));
                }
                break;

            case EVENT_GET_CSP_CPHS_DONE:
                isRecordLoadResponse = true;

                ar = (AsyncResult)msg.obj;

                if (ar.exception != null) {
                    loge("Exception in fetching EF_CSP data " + ar.exception);
                    break;
                }

                data = (byte[])ar.result;

                log("EF_CSP: " + IccUtils.bytesToHexString(data));
                handleEfCspData(data);
                break;

            case EVENT_GET_GID1_DONE:
                isRecordLoadResponse = true;

                ar = (AsyncResult)msg.obj;
                data =(byte[])ar.result;

                if (ar.exception != null) {
                    loge("Exception in get GID1 " + ar.exception);
                    mGid1 = null;
                    break;
                }
                mGid1 = IccUtils.bytesToHexString(data);
                log("GID1: " + mGid1);

                break;

            default:
                super.handleMessage(msg);   // IccRecords handles generic record load responses

        }}catch (RuntimeException exc) {
            // I don't want these exceptions to be fatal
            logw("Exception parsing SIM record", exc);
        } finally {
            // Count up record load responses even if they are fails
            if (isRecordLoadResponse) {
                onRecordLoaded();
            }
        }
    }

    private void handleFileUpdate(int efid) {
        switch(efid) {
            case EF_MBDN:
                mRecordsToLoad++;
                new AdnRecordLoader(mFh).loadFromEF(EF_MBDN, EF_EXT6,
                        mMailboxIndex, obtainMessage(EVENT_GET_MBDN_DONE));
                break;
            case EF_MAILBOX_CPHS:
                mRecordsToLoad++;
                new AdnRecordLoader(mFh).loadFromEF(EF_MAILBOX_CPHS, EF_EXT1,
                        1, obtainMessage(EVENT_GET_CPHS_MAILBOX_DONE));
                break;
            case EF_CSP_CPHS:
                mRecordsToLoad++;
                log("[CSP] SIM Refresh for EF_CSP_CPHS");
                mFh.loadEFTransparent(EF_CSP_CPHS,
                        obtainMessage(EVENT_GET_CSP_CPHS_DONE));
                break;
            case EF_MSISDN:
                mRecordsToLoad++;
                Log.i(LOG_TAG,"SIM Refresh called for EF_MSISDN");
                new AdnRecordLoader(mFh).loadFromEF(EF_MSISDN, EF_EXT1, 1,
                        obtainMessage(EVENT_GET_MSISDN_DONE));
                break;
            case EF_CFIS:
                mRecordsToLoad++;
                Log.i(LOG_TAG,"SIM Refresh called for EF_CFIS");
                mFh.loadEFLinearFixed(EF_CFIS,
                        1, obtainMessage(EVENT_GET_CFIS_DONE));
                break;
            case EF_CFF_CPHS:
                mRecordsToLoad++;
                Log.i(LOG_TAG,"SIM Refresh called for EF_CFF_CPHS");
                mFh.loadEFTransparent(EF_CFF_CPHS,
                obtainMessage(EVENT_GET_CFF_DONE));
                break;
            default:
                // For now, fetch all records if this is not a
                // voicemail number.
                // TODO: Handle other cases, instead of fetching all.
                mAdnCache.reset();
                fetchSimRecords();
                break;
        }
    }

    private void handleSimRefresh(IccRefreshResponse refreshResponse){
        if (refreshResponse == null) {
            if (DBG) log("handleSimRefresh received without input");
            return;
        }

        if (refreshResponse.aid != null &&
                !refreshResponse.aid.equals(mParentApp.getAid())) {
            // This is for different app. Ignore.
            return;
        }

        switch (refreshResponse.refreshResult) {
            case IccRefreshResponse.REFRESH_RESULT_FILE_UPDATE:
                if (DBG) log("handleSimRefresh with SIM_FILE_UPDATED");
                handleFileUpdate(refreshResponse.efId);
                break;
            case IccRefreshResponse.REFRESH_RESULT_INIT:
                if (DBG) log("handleSimRefresh with SIM_REFRESH_INIT");
                // need to reload all files (that we care about)
                onIccRefreshInit();
                // Reregister for ready notification so that we read files
                // if app is ready
                mParentApp.unregisterForReady(this);
                mParentApp.registerForReady(this, EVENT_APP_READY, null);
                break;
            case IccRefreshResponse.REFRESH_RESULT_RESET:
                if (DBG) log("handleSimRefresh with SIM_REFRESH_RESET");
                if (powerOffOnSimReset()) {
                    mCi.setRadioPower(false, null);
                    /* Note: no need to call setRadioPower(true).  Assuming the desired
                    * radio power state is still ON (as tracked by ServiceStateTracker),
                    * ServiceStateTracker will call setRadioPower when it receives the
                    * RADIO_STATE_CHANGED notification for the power off.  And if the
                    * desired power state has changed in the interim, we don't want to
                    * override it with an unconditional power on.
                    */
                } else {
                    if (mParentApp.getState() == AppState.APPSTATE_READY) {
                        log("handleSimRefresh APPSTATE_READY");
                        fetchSimRecords();
                    }
                }
                break;
            default:
                // unknown refresh operation
                if (DBG) log("handleSimRefresh with unknown operation");
                break;
        }
    }

    /**
     * Dispatch 3GPP format message to registrant ({@code GSMPhone} or {@code CDMALTEPhone})
     * to pass to the 3GPP SMS dispatcher for delivery.
     */
    protected int dispatchGsmMessage(SmsMessageBase message) {
        mNewSmsRegistrants.notifyResult(message);
        return 0;
    }

    /*
     * Called when a Class2 SMS is  received.
     *
     * @param ar AsyncResult passed to this function. "ar.result" should
     *           be representing the INDEX of SMS on SIM.
     */
    public void handleSmsOnIcc(AsyncResult ar) {

        int[] index = (int[])ar.result;

        if (ar.exception != null || index.length != 1) {
            loge(" Error on SMS_ON_SIM with exp "
                   + ar.exception + " length " + index.length);
        } else {
            log("READ EF_SMS RECORD index= " + index[0]);
            mFh.loadEFLinearFixed(EF_SMS,index[0],
                            obtainMessage(EVENT_GET_SMS_DONE));
        }
    }

    private void handleSms(byte[] ba) {
        if (ba[0] != 0)
            Rlog.d("ENF", "status : " + ba[0]);

        // 3GPP TS 51.011 v5.0.0 (20011-12)  10.5.3
        // 3 == "received by MS from network; message to be read"
        if (ba[0] == 3) {
            int n = ba.length;

            // Note: Data may include trailing FF's.  That's OK; message
            // should still parse correctly.
            byte[] pdu = new byte[n - 1];
            System.arraycopy(ba, 1, pdu, 0, n - 1);
            SmsMessage message = SmsMessage.createFromPdu(pdu);

            dispatchGsmMessage(message);
        }
    }


    private void handleSmses(ArrayList<byte[]> messages) {
        int count = messages.size();

        for (int i = 0; i < count; i++) {
            byte[] ba = messages.get(i);

            if (ba[0] != 0)
                Rlog.i("ENF", "status " + i + ": " + ba[0]);

            // 3GPP TS 51.011 v5.0.0 (20011-12)  10.5.3
            // 3 == "received by MS from network; message to be read"

            if (ba[0] == 3) {
                int n = ba.length;

                // Note: Data may include trailing FF's.  That's OK; message
                // should still parse correctly.
                byte[] pdu = new byte[n - 1];
                System.arraycopy(ba, 1, pdu, 0, n - 1);
                SmsMessage message = SmsMessage.createFromPdu(pdu);

                dispatchGsmMessage(message);

                // 3GPP TS 51.011 v5.0.0 (20011-12)  10.5.3
                // 1 == "received by MS from network; message read"

                ba[0] = 1;

                if (false) { // FIXME: writing seems to crash RdoServD
                    mFh.updateEFLinearFixed(EF_SMS,
                            i, ba, null, obtainMessage(EVENT_MARK_SMS_READ_DONE, i));
                }
            }
        }
    }

    @Override
    protected void onRecordLoaded() {
        // One record loaded successfully or failed, In either case
        // we need to update the recordsToLoad count
        mRecordsToLoad -= 1;
        if (DBG) log("onRecordLoaded " + mRecordsToLoad + " requested: " + mRecordsRequested);

        if (mRecordsToLoad == 0 && mRecordsRequested == true) {
            onAllRecordsLoaded();
        } else if (mRecordsToLoad < 0) {
            loge("recordsToLoad <0, programmer error suspected");
            mRecordsToLoad = 0;
        }
    }

    @Override
    protected void onAllRecordsLoaded() {
        if (DBG) log("record load complete");

        // Some fields require more than one SIM record to set

<<<<<<< HEAD
        log("SIMRecords: onAllRecordsLoaded set 'gsm.sim.operator.numeric' to operator='" +
                operator + "'");
        setSystemProperty(PROPERTY_ICC_OPERATOR_NUMERIC, operator);
        setSystemProperty(PROPERTY_APN_SIM_OPERATOR_NUMERIC, operator);

        if (mImsi != null) {
=======
        String operator = getOperatorNumeric();
        if (!TextUtils.isEmpty(operator)) {
            log("onAllRecordsLoaded set 'gsm.sim.operator.numeric' to operator='" +
                    operator + "'");
            setSystemProperty(PROPERTY_ICC_OPERATOR_NUMERIC, operator);
            setSystemProperty(PROPERTY_APN_SIM_OPERATOR_NUMERIC, operator);
        } else {
            log("onAllRecordsLoaded empty 'gsm.sim.operator.numeric' skipping");
        }

        if (!TextUtils.isEmpty(mImsi)) {
            log("onAllRecordsLoaded set mcc imsi=" + mImsi);
>>>>>>> 22a913ef
            setSystemProperty(PROPERTY_ICC_OPERATOR_ISO_COUNTRY,
                    MccTable.countryCodeForMcc(Integer.parseInt(mImsi.substring(0,3))));
        } else {
            log("onAllRecordsLoaded empty imsi skipping setting mcc");
        }

        setVoiceMailByCountry(operator);
        setSpnFromConfig(operator);

        mRecordsLoadedRegistrants.notifyRegistrants(
            new AsyncResult(null, null, null));
    }

    //***** Private methods

    private void setSpnFromConfig(String carrier) {
        if (mSpnOverride.containsCarrier(carrier)) {
            mSpn = mSpnOverride.getSpn(carrier);
        }
    }


    private void setVoiceMailByCountry (String spn) {
        if (mVmConfig.containsCarrier(spn)) {
            mIsVoiceMailFixed = true;
            mVoiceMailNum = mVmConfig.getVoiceMailNumber(spn);
            mVoiceMailTag = mVmConfig.getVoiceMailTag(spn);
        }
    }

    @Override
    public void onReady() {
        fetchSimRecords();
    }

    protected void fetchSimRecords() {
        mRecordsRequested = true;

        if (DBG) log("fetchSimRecords " + mRecordsToLoad);

        mCi.getIMSIForApp(mParentApp.getAid(), obtainMessage(EVENT_GET_IMSI_DONE));
        mRecordsToLoad++;

        mFh.loadEFTransparent(EF_ICCID, obtainMessage(EVENT_GET_ICCID_DONE));
        mRecordsToLoad++;

        // FIXME should examine EF[MSISDN]'s capability configuration
        // to determine which is the voice/data/fax line
        new AdnRecordLoader(mFh).loadFromEF(EF_MSISDN, getExtFromEf(EF_MSISDN), 1,
                    obtainMessage(EVENT_GET_MSISDN_DONE));
        mRecordsToLoad++;

        // Record number is subscriber profile
        mFh.loadEFLinearFixed(EF_MBI, 1, obtainMessage(EVENT_GET_MBI_DONE));
        mRecordsToLoad++;

        mFh.loadEFTransparent(EF_AD, obtainMessage(EVENT_GET_AD_DONE));
        mRecordsToLoad++;

        // Record number is subscriber profile
        mFh.loadEFLinearFixed(EF_MWIS, 1, obtainMessage(EVENT_GET_MWIS_DONE));
        mRecordsToLoad++;


        // Also load CPHS-style voice mail indicator, which stores
        // the same info as EF[MWIS]. If both exist, both are updated
        // but the EF[MWIS] data is preferred
        // Please note this must be loaded after EF[MWIS]
        mFh.loadEFTransparent(
                EF_VOICE_MAIL_INDICATOR_CPHS,
                obtainMessage(EVENT_GET_VOICE_MAIL_INDICATOR_CPHS_DONE));
        mRecordsToLoad++;

        // Same goes for Call Forward Status indicator: fetch both
        // EF[CFIS] and CPHS-EF, with EF[CFIS] preferred.
        mFh.loadEFLinearFixed(EF_CFIS, 1, obtainMessage(EVENT_GET_CFIS_DONE));
        mRecordsToLoad++;
        mFh.loadEFTransparent(EF_CFF_CPHS, obtainMessage(EVENT_GET_CFF_DONE));
        mRecordsToLoad++;


        getSpnFsm(true, null);

        mFh.loadEFTransparent(EF_SPDI, obtainMessage(EVENT_GET_SPDI_DONE));
        mRecordsToLoad++;

        mFh.loadEFLinearFixed(EF_PNN, 1, obtainMessage(EVENT_GET_PNN_DONE));
        mRecordsToLoad++;

        mFh.loadEFTransparent(EF_SST, obtainMessage(EVENT_GET_SST_DONE));
        mRecordsToLoad++;

        mFh.loadEFTransparent(EF_INFO_CPHS, obtainMessage(EVENT_GET_INFO_CPHS_DONE));
        mRecordsToLoad++;

        mFh.loadEFTransparent(EF_CSP_CPHS,obtainMessage(EVENT_GET_CSP_CPHS_DONE));
        mRecordsToLoad++;

        mFh.loadEFTransparent(EF_GID1, obtainMessage(EVENT_GET_GID1_DONE));
        mRecordsToLoad++;

        // XXX should seek instead of examining them all
        if (false) { // XXX
            mFh.loadEFLinearFixedAll(EF_SMS, obtainMessage(EVENT_GET_ALL_SMS_DONE));
            mRecordsToLoad++;
        }

        if (CRASH_RIL) {
            String sms = "0107912160130310f20404d0110041007030208054832b0120"
                         + "fffffffffffffffffffffffffffffffffffffffffffffffffffffffffffffffffffff"
                         + "fffffffffffffffffffffffffffffffffffffffffffffffffffffffffffffffffff"
                         + "fffffffffffffffffffffffffffffffffffffffffffffffffffffffffffffffffffff"
                         + "fffffffffffffffffffffffffffffffffffffffffffffffffffffffffffffffffff"
                         + "ffffffffffffffffffffffffffffff";
            byte[] ba = IccUtils.hexStringToBytes(sms);

            mFh.updateEFLinearFixed(EF_SMS, 1, ba, null,
                            obtainMessage(EVENT_MARK_SMS_READ_DONE, 1));
        }
        if (DBG) log("fetchSimRecords " + mRecordsToLoad + " requested: " + mRecordsRequested);
    }

    /**
     * Returns the SpnDisplayRule based on settings on the SIM and the
     * specified plmn (currently-registered PLMN).  See TS 22.101 Annex A
     * and TS 51.011 10.3.11 for details.
     *
     * If the SPN is not found on the SIM or is empty, the rule is
     * always PLMN_ONLY.
     */
    @Override
    public int getDisplayRule(String plmn) {
        int rule;
        if (TextUtils.isEmpty(mSpn) || mSpnDisplayCondition == -1) {
            // No EF_SPN content was found on the SIM, or not yet loaded.  Just show ONS.
            rule = SPN_RULE_SHOW_PLMN;
        } else if (isOnMatchingPlmn(plmn)) {
            rule = SPN_RULE_SHOW_SPN;
            if ((mSpnDisplayCondition & 0x01) == 0x01) {
                // ONS required when registered to HPLMN or PLMN in EF_SPDI
                rule |= SPN_RULE_SHOW_PLMN;
            }
        } else {
            rule = SPN_RULE_SHOW_PLMN;
            if ((mSpnDisplayCondition & 0x02) == 0x00) {
                // SPN required if not registered to HPLMN or PLMN in EF_SPDI
                rule |= SPN_RULE_SHOW_SPN;
            }
        }
        return rule;
    }

    /**
     * Checks if plmn is HPLMN or on the spdiNetworks list.
     */
    private boolean isOnMatchingPlmn(String plmn) {
        if (plmn == null) return false;

        if (plmn.equals(getOperatorNumeric())) {
            return true;
        }

        if (mSpdiNetworks != null) {
            for (String spdiNet : mSpdiNetworks) {
                if (plmn.equals(spdiNet)) {
                    return true;
                }
            }
        }
        return false;
    }

    /**
     * States of Get SPN Finite State Machine which only used by getSpnFsm()
     */
    private enum GetSpnFsmState {
        IDLE,               // No initialized
        INIT,               // Start FSM
        READ_SPN_3GPP,      // Load EF_SPN firstly
        READ_SPN_CPHS,      // Load EF_SPN_CPHS secondly
        READ_SPN_SHORT_CPHS // Load EF_SPN_SHORT_CPHS last
    }

    /**
     * Finite State Machine to load Service Provider Name , which can be stored
     * in either EF_SPN (3GPP), EF_SPN_CPHS, or EF_SPN_SHORT_CPHS (CPHS4.2)
     *
     * After starting, FSM will search SPN EFs in order and stop after finding
     * the first valid SPN
     *
     * If the FSM gets restart while waiting for one of
     * SPN EFs results (i.e. a SIM refresh occurs after issuing
     * read EF_CPHS_SPN), it will re-initialize only after
     * receiving and discarding the unfinished SPN EF result.
     *
     * @param start set true only for initialize loading
     * @param ar the AsyncResult from loadEFTransparent
     *        ar.exception holds exception in error
     *        ar.result is byte[] for data in success
     */
    private void getSpnFsm(boolean start, AsyncResult ar) {
        byte[] data;

        if (start) {
            // Check previous state to see if there is outstanding
            // SPN read
            if(mSpnState == GetSpnFsmState.READ_SPN_3GPP ||
               mSpnState == GetSpnFsmState.READ_SPN_CPHS ||
               mSpnState == GetSpnFsmState.READ_SPN_SHORT_CPHS ||
               mSpnState == GetSpnFsmState.INIT) {
                // Set INIT then return so the INIT code
                // will run when the outstanding read done.
                mSpnState = GetSpnFsmState.INIT;
                return;
            } else {
                mSpnState = GetSpnFsmState.INIT;
            }
        }

        switch(mSpnState){
            case INIT:
                mSpn = null;

                mFh.loadEFTransparent(EF_SPN,
                        obtainMessage(EVENT_GET_SPN_DONE));
                mRecordsToLoad++;

                mSpnState = GetSpnFsmState.READ_SPN_3GPP;
                break;
            case READ_SPN_3GPP:
                if (ar != null && ar.exception == null) {
                    data = (byte[]) ar.result;
                    mSpnDisplayCondition = 0xff & data[0];
                    mSpn = IccUtils.adnStringFieldToString(data, 1, data.length - 1);

                    if (DBG) log("Load EF_SPN: " + mSpn
                            + " spnDisplayCondition: " + mSpnDisplayCondition);
                    setSystemProperty(PROPERTY_ICC_OPERATOR_ALPHA, mSpn);

                    mSpnState = GetSpnFsmState.IDLE;
                } else {
                    mFh.loadEFTransparent( EF_SPN_CPHS,
                            obtainMessage(EVENT_GET_SPN_DONE));
                    mRecordsToLoad++;

                    mSpnState = GetSpnFsmState.READ_SPN_CPHS;

                    // See TS 51.011 10.3.11.  Basically, default to
                    // show PLMN always, and SPN also if roaming.
                    mSpnDisplayCondition = -1;
                }
                break;
            case READ_SPN_CPHS:
                if (ar != null && ar.exception == null) {
                    data = (byte[]) ar.result;
                    mSpn = IccUtils.adnStringFieldToString(data, 0, data.length);

                    if (DBG) log("Load EF_SPN_CPHS: " + mSpn);
                    setSystemProperty(PROPERTY_ICC_OPERATOR_ALPHA, mSpn);

                    mSpnState = GetSpnFsmState.IDLE;
                } else {
                    mFh.loadEFTransparent(
                            EF_SPN_SHORT_CPHS, obtainMessage(EVENT_GET_SPN_DONE));
                    mRecordsToLoad++;

                    mSpnState = GetSpnFsmState.READ_SPN_SHORT_CPHS;
                }
                break;
            case READ_SPN_SHORT_CPHS:
                if (ar != null && ar.exception == null) {
                    data = (byte[]) ar.result;
                    mSpn = IccUtils.adnStringFieldToString(data, 0, data.length);

                    if (DBG) log("Load EF_SPN_SHORT_CPHS: " + mSpn);
                    setSystemProperty(PROPERTY_ICC_OPERATOR_ALPHA, mSpn);
                }else {
                    if (DBG) log("No SPN loaded in either CHPS or 3GPP");
                }

                mSpnState = GetSpnFsmState.IDLE;
                break;
            default:
                mSpnState = GetSpnFsmState.IDLE;
        }
    }

    /**
     * Parse TS 51.011 EF[SPDI] record
     * This record contains the list of numeric network IDs that
     * are treated specially when determining SPN display
     */
    private void
    parseEfSpdi(byte[] data) {
        SimTlv tlv = new SimTlv(data, 0, data.length);

        byte[] plmnEntries = null;

        for ( ; tlv.isValidObject() ; tlv.nextObject()) {
            // Skip SPDI tag, if existant
            if (tlv.getTag() == TAG_SPDI) {
              tlv = new SimTlv(tlv.getData(), 0, tlv.getData().length);
            }
            // There should only be one TAG_SPDI_PLMN_LIST
            if (tlv.getTag() == TAG_SPDI_PLMN_LIST) {
                plmnEntries = tlv.getData();
                break;
            }
        }

        if (plmnEntries == null) {
            return;
        }

        mSpdiNetworks = new ArrayList<String>(plmnEntries.length / 3);

        for (int i = 0 ; i + 2 < plmnEntries.length ; i += 3) {
            String plmnCode;
            plmnCode = IccUtils.bcdToString(plmnEntries, i, 3);

            // Valid operator codes are 5 or 6 digits
            if (plmnCode.length() >= 5) {
                log("EF_SPDI network: " + plmnCode);
                mSpdiNetworks.add(plmnCode);
            }
        }
    }

    /**
     * check to see if Mailbox Number is allocated and activated in CPHS SST
     */
    private boolean isCphsMailboxEnabled() {
        if (mCphsInfo == null)  return false;
        return ((mCphsInfo[1] & CPHS_SST_MBN_MASK) == CPHS_SST_MBN_ENABLED );
    }

    @Override
    protected void log(String s) {
        Rlog.d(LOG_TAG, "[SIMRecords] " + s);
    }

    @Override
    protected void loge(String s) {
        Rlog.e(LOG_TAG, "[SIMRecords] " + s);
    }

    protected void logw(String s, Throwable tr) {
        Rlog.w(LOG_TAG, "[SIMRecords] " + s, tr);
    }

    protected void logv(String s) {
        Rlog.v(LOG_TAG, "[SIMRecords] " + s);
    }

    /**
     * Return true if "Restriction of menu options for manual PLMN selection"
     * bit is set or EF_CSP data is unavailable, return false otherwise.
     */
    @Override
    public boolean isCspPlmnEnabled() {
        return mCspPlmnEnabled;
    }

    /**
     * Parse EF_CSP data and check if
     * "Restriction of menu options for manual PLMN selection" is
     * Enabled/Disabled
     *
     * @param data EF_CSP hex data.
     */
    private void handleEfCspData(byte[] data) {
        // As per spec CPHS4_2.WW6, CPHS B.4.7.1, EF_CSP contains CPHS defined
        // 18 bytes (i.e 9 service groups info) and additional data specific to
        // operator. The valueAddedServicesGroup is not part of standard
        // services. This is operator specific and can be programmed any where.
        // Normally this is programmed as 10th service after the standard
        // services.
        int usedCspGroups = data.length / 2;
        // This is the "Service Group Number" of "Value Added Services Group".
        byte valueAddedServicesGroup = (byte)0xC0;

        mCspPlmnEnabled = true;
        for (int i = 0; i < usedCspGroups; i++) {
             if (data[2 * i] == valueAddedServicesGroup) {
                 log("[CSP] found ValueAddedServicesGroup, value " + data[(2 * i) + 1]);
                 if ((data[(2 * i) + 1] & 0x80) == 0x80) {
                     // Bit 8 is for
                     // "Restriction of menu options for manual PLMN selection".
                     // Operator Selection menu should be enabled.
                     mCspPlmnEnabled = true;
                 } else {
                     mCspPlmnEnabled = false;
                     // Operator Selection menu should be disabled.
                     // Operator Selection Mode should be set to Automatic.
                     log("[CSP] Set Automatic Network Selection");
                     mNetworkSelectionModeAutomaticRegistrants.notifyRegistrants();
                 }
                 return;
             }
        }

        log("[CSP] Value Added Service Group (0xC0), not found!");
    }

    @Override
    public void dump(FileDescriptor fd, PrintWriter pw, String[] args) {
        pw.println("SIMRecords: " + this);
        pw.println(" extends:");
        super.dump(fd, pw, args);
        pw.println(" mVmConfig=" + mVmConfig);
        pw.println(" mSpnOverride=" + mSpnOverride);
        pw.println(" mCallForwardingEnabled=" + mCallForwardingEnabled);
        pw.println(" mSpnState=" + mSpnState);
        pw.println(" mCphsInfo=" + mCphsInfo);
        pw.println(" mCspPlmnEnabled=" + mCspPlmnEnabled);
        pw.println(" mEfMWIS[]=" + Arrays.toString(mEfMWIS));
        pw.println(" mEfCPHS_MWI[]=" + Arrays.toString(mEfCPHS_MWI));
        pw.println(" mEfCff[]=" + Arrays.toString(mEfCff));
        pw.println(" mEfCfis[]=" + Arrays.toString(mEfCfis));
        pw.println(" mSpnDisplayCondition=" + mSpnDisplayCondition);
        pw.println(" mSpdiNetworks[]=" + mSpdiNetworks);
        pw.println(" mPnnHomeName=" + mPnnHomeName);
        pw.println(" mUsimServiceTable=" + mUsimServiceTable);
        pw.println(" mGid1=" + mGid1);
        pw.flush();
    }

    private void setSystemProperty(String key, String val) {
        // Update the system properties only in case NON-DSDS.
        // TODO: Shall have a better approach!
        if (!MSimTelephonyManager.getDefault().isMultiSimEnabled()) {
            SystemProperties.set(key, val);
        }
    }
}<|MERGE_RESOLUTION|>--- conflicted
+++ resolved
@@ -28,10 +28,7 @@
 import android.os.Message;
 import android.os.SystemProperties;
 import android.telephony.MSimTelephonyManager;
-<<<<<<< HEAD
-=======
 import android.telephony.PhoneNumberUtils;
->>>>>>> 22a913ef
 import android.text.TextUtils;
 import android.telephony.Rlog;
 import android.util.Log;
@@ -1414,14 +1411,6 @@
 
         // Some fields require more than one SIM record to set
 
-<<<<<<< HEAD
-        log("SIMRecords: onAllRecordsLoaded set 'gsm.sim.operator.numeric' to operator='" +
-                operator + "'");
-        setSystemProperty(PROPERTY_ICC_OPERATOR_NUMERIC, operator);
-        setSystemProperty(PROPERTY_APN_SIM_OPERATOR_NUMERIC, operator);
-
-        if (mImsi != null) {
-=======
         String operator = getOperatorNumeric();
         if (!TextUtils.isEmpty(operator)) {
             log("onAllRecordsLoaded set 'gsm.sim.operator.numeric' to operator='" +
@@ -1434,7 +1423,6 @@
 
         if (!TextUtils.isEmpty(mImsi)) {
             log("onAllRecordsLoaded set mcc imsi=" + mImsi);
->>>>>>> 22a913ef
             setSystemProperty(PROPERTY_ICC_OPERATOR_ISO_COUNTRY,
                     MccTable.countryCodeForMcc(Integer.parseInt(mImsi.substring(0,3))));
         } else {
