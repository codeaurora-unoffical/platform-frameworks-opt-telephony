/*
 * Copyright (C) 2006 The Android Open Source Project
 *
 * Licensed under the Apache License, Version 2.0 (the "License");
 * you may not use this file except in compliance with the License.
 * You may obtain a copy of the License at
 *
 *      http://www.apache.org/licenses/LICENSE-2.0
 *
 * Unless required by applicable law or agreed to in writing, software
 * distributed under the License is distributed on an "AS IS" BASIS,
 * WITHOUT WARRANTIES OR CONDITIONS OF ANY KIND, either express or implied.
 * See the License for the specific language governing permissions and
 * limitations under the License.
 */

package com.android.internal.telephony.uicc;

import android.compat.annotation.UnsupportedAppUsage;
import android.os.Parcel;
import android.os.Parcelable;
import android.telephony.PhoneNumberUtils;
import android.text.TextUtils;

import com.android.internal.telephony.GsmAlphabet;
import com.android.telephony.Rlog;

import java.util.Arrays;

/**
 *
 * Used to load or store ADNs (Abbreviated Dialing Numbers).
 *
 * {@hide}
 *
 */
public class AdnRecord implements Parcelable {
    static final String LOG_TAG = "AdnRecord";

    //***** Instance Variables

    @UnsupportedAppUsage
    String mAlphaTag = null;
    @UnsupportedAppUsage
    String mNumber = null;
    @UnsupportedAppUsage
    String[] mEmails;
    String[] mAdditionalNumbers = null;
    @UnsupportedAppUsage
    int mExtRecord = 0xff;
    @UnsupportedAppUsage
    int mEfid;                   // or 0 if none
    @UnsupportedAppUsage
    int mRecordNumber;           // or 0 if none


    //***** Constants

    // In an ADN record, everything but the alpha identifier
    // is in a footer that's 14 bytes
    static final int FOOTER_SIZE_BYTES = 14;

    // Maximum size of the un-extended number field
    static final int MAX_NUMBER_SIZE_BYTES = 11;

    static final int EXT_RECORD_LENGTH_BYTES = 13;
    static final int EXT_RECORD_TYPE_ADDITIONAL_DATA = 2;
    static final int EXT_RECORD_TYPE_MASK = 3;
    static final int MAX_EXT_CALLED_PARTY_LENGTH = 0xa;

    // ADN offset
    static final int ADN_BCD_NUMBER_LENGTH = 0;
    static final int ADN_TON_AND_NPI = 1;
    static final int ADN_DIALING_NUMBER_START = 2;
    static final int ADN_DIALING_NUMBER_END = 11;
    static final int ADN_CAPABILITY_ID = 12;
    static final int ADN_EXTENSION_ID = 13;

    //***** Static Methods

    @UnsupportedAppUsage
    public static final Parcelable.Creator<AdnRecord> CREATOR
            = new Parcelable.Creator<AdnRecord>() {
        @Override
        public AdnRecord createFromParcel(Parcel source) {
            int efid;
            int recordNumber;
            String alphaTag;
            String number;
            String[] emails;
            String[] additionalNumbers;
            efid = source.readInt();
            recordNumber = source.readInt();
            alphaTag = source.readString();
            number = source.readString();
<<<<<<< HEAD
            final int len = source.readInt();
            if (len > 0) {
                emails = new String[len];
                source.readStringArray(emails);
            } else {
                emails = null;
            }
            additionalNumbers = source.readStringArray();

            return new AdnRecord(efid, recordNumber, alphaTag, number, emails, additionalNumbers);
=======
            emails = source.createStringArray();

            return new AdnRecord(efid, recordNumber, alphaTag, number, emails);
>>>>>>> c8004beb
        }

        @Override
        public AdnRecord[] newArray(int size) {
            return new AdnRecord[size];
        }
    };


    //***** Constructor
    @UnsupportedAppUsage
    public AdnRecord (byte[] record) {
        this(0, 0, record);
    }

    @UnsupportedAppUsage
    public AdnRecord (int efid, int recordNumber, byte[] record) {
        this.mEfid = efid;
        this.mRecordNumber = recordNumber;
        parseRecord(record);
    }

    @UnsupportedAppUsage
    public AdnRecord (String alphaTag, String number) {
        this(0, 0, alphaTag, number);
    }

    @UnsupportedAppUsage
    public AdnRecord (String alphaTag, String number, String[] emails) {
        this(0, 0, alphaTag, number, emails);
    }

    public AdnRecord(String alphaTag, String number, String[] emails, String[] additionalNumbers) {
        this(0, 0, alphaTag, number, emails, additionalNumbers);
    }

    @UnsupportedAppUsage
    public AdnRecord (int efid, int recordNumber, String alphaTag, String number, String[] emails) {
        this.mEfid = efid;
        this.mRecordNumber = recordNumber;
        this.mAlphaTag = alphaTag;
        this.mNumber = number;
        this.mEmails = emails;
        this.mAdditionalNumbers = null;
    }

    public AdnRecord(int efid, int recordNumber, String alphaTag, String number, String[] emails,
            String[] additionalNumbers) {
        this.mEfid = efid;
        this.mRecordNumber = recordNumber;
        this.mAlphaTag = alphaTag;
        this.mNumber = number;
        this.mEmails = emails;
        this.mAdditionalNumbers = additionalNumbers;
    }

    @UnsupportedAppUsage
    public AdnRecord(int efid, int recordNumber, String alphaTag, String number) {
        this.mEfid = efid;
        this.mRecordNumber = recordNumber;
        this.mAlphaTag = alphaTag;
        this.mNumber = number;
        this.mEmails = null;
        this.mAdditionalNumbers = null;
    }

    //***** Instance Methods

    public String getAlphaTag() {
        return mAlphaTag;
    }

    public int getEfid() {
        return mEfid;
    }

    public int getRecId() {
        return mRecordNumber;
    }

    @UnsupportedAppUsage
    public String getNumber() {
        return mNumber;
    }

    public void setNumber(String number) {
        mNumber = number;
    }

    @UnsupportedAppUsage
    public String[] getEmails() {
        return mEmails;
    }

    @UnsupportedAppUsage
    public void setEmails(String[] emails) {
        this.mEmails = emails;
    }

    public String[] getAdditionalNumbers() {
        return mAdditionalNumbers;
    }

    public void setAdditionalNumbers(String[] additionalNumbers) {
        this.mAdditionalNumbers = additionalNumbers;
    }

    public int getRecordNumber() {
        return mRecordNumber;
    }

    public void setRecordNumber(int recNumber) {
        mRecordNumber = recNumber;
    }

    @Override
    public String toString() {
        return "ADN Record '" + mAlphaTag + "' '" + Rlog.pii(LOG_TAG, mNumber) + " "
                + Rlog.pii(LOG_TAG, mEmails) + " "
                + Rlog.pii(LOG_TAG, mAdditionalNumbers) + "'";
    }

    @UnsupportedAppUsage
    public boolean isEmpty() {
        return TextUtils.isEmpty(mAlphaTag) && TextUtils.isEmpty(mNumber) && mEmails == null
                && mAdditionalNumbers == null;
    }

    public boolean hasExtendedRecord() {
        return mExtRecord != 0 && mExtRecord != 0xff;
    }

    /** Helper function for {@link #isEqual}. */
    private static boolean stringCompareNullEqualsEmpty(String s1, String s2) {
        if (s1 == s2) {
            return true;
        }
        if (s1 == null) {
            s1 = "";
        }
        if (s2 == null) {
            s2 = "";
        }
        return (s1.equals(s2));
    }

    /** Help function for ANR/EMAIL array compare. */
    private static boolean arrayCompareNullEqualsEmpty(String s1[], String s2[]) {
        if (s1 == s2) {
            return true;
        }

        if (s1 == null) {
            s1 = new String[1];
            s1[0] = "";
        }

        if (s2 == null) {
            s2 = new String[1];
            s2[0] = "";
        }

        for (String str:s1) {
            if (TextUtils.isEmpty(str)) {
                continue;
            } else {
                if (Arrays.asList(s2).contains(str)) {
                    continue;
                } else {
                    return false;
                }
            }
        }

        for (String str:s2) {
            if (TextUtils.isEmpty(str)) {
                continue;
            } else {
                if (Arrays.asList(s1).contains(str)) {
                    continue;
                } else {
                    return false;
                }
            }
        }

        return true;
    }

    public boolean isEqual(AdnRecord adn) {
        return ( stringCompareNullEqualsEmpty(mAlphaTag, adn.mAlphaTag) &&
                stringCompareNullEqualsEmpty(mNumber, adn.mNumber) &&
                arrayCompareNullEqualsEmpty(mEmails, adn.mEmails)
                && arrayCompareNullEqualsEmpty(mAdditionalNumbers, adn.mAdditionalNumbers));
    }

    //***** Parcelable Implementation

    @Override
    public int describeContents() {
        return 0;
    }

    @Override
    public void writeToParcel(Parcel dest, int flags) {
        dest.writeInt(mEfid);
        dest.writeInt(mRecordNumber);
        dest.writeString(mAlphaTag);
        dest.writeString(mNumber);
        dest.writeStringArray(mEmails);
        dest.writeStringArray(mAdditionalNumbers);
    }

    /**
     * Build adn hex byte array based on record size
     * The format of byte array is defined in 51.011 10.5.1
     *
     * @param recordSize is the size X of EF record
     * @return hex byte[recordSize] to be written to EF record
     *          return null for wrong format of dialing number or tag
     */
    @UnsupportedAppUsage
    public byte[] buildAdnString(int recordSize) {
        byte[] bcdNumber;
        byte[] byteTag;
        byte[] adnString;
        int footerOffset = recordSize - FOOTER_SIZE_BYTES;

        // create an empty record
        adnString = new byte[recordSize];
        for (int i = 0; i < recordSize; i++) {
            adnString[i] = (byte) 0xFF;
        }

        if ((TextUtils.isEmpty(mNumber)) && (TextUtils.isEmpty(mAlphaTag))) {
            Rlog.w(LOG_TAG, "[buildAdnString] Empty dialing number");
            return adnString;   // return the empty record (for delete)
        } else if ((mNumber != null) && (mNumber.length()
                > (ADN_DIALING_NUMBER_END - ADN_DIALING_NUMBER_START + 1) * 2)) {
            Rlog.w(LOG_TAG,
                    "[buildAdnString] Max length of dialing number is 20");
            return null;
        }

        byteTag = !TextUtils.isEmpty(mAlphaTag) ? IccUtils.stringToAdnStringField(mAlphaTag)
                : new byte[0];

        if (byteTag.length > footerOffset) {
            Rlog.w(LOG_TAG, "[buildAdnString] Max length of tag is " + footerOffset);
            return null;
        } else {
            if (!(TextUtils.isEmpty(mNumber))) {
                bcdNumber = PhoneNumberUtils.numberToCalledPartyBCD(
                        mNumber, PhoneNumberUtils.BCD_EXTENDED_TYPE_EF_ADN);

                System.arraycopy(bcdNumber, 0, adnString,
                        footerOffset + ADN_TON_AND_NPI, bcdNumber.length);

                adnString[footerOffset + ADN_BCD_NUMBER_LENGTH]
                        = (byte) (bcdNumber.length);
            }
            adnString[footerOffset + ADN_CAPABILITY_ID]
                    = (byte) 0xFF; // Capability Id
            adnString[footerOffset + ADN_EXTENSION_ID]
                    = (byte) 0xFF; // Extension Record Id

            if (byteTag.length > 0) {
                System.arraycopy(byteTag, 0, adnString, 0, byteTag.length);
            }

            return adnString;
        }
    }

    /**
     * See TS 51.011 10.5.10
     */
    public void
    appendExtRecord (byte[] extRecord) {
        try {
            if (extRecord.length != EXT_RECORD_LENGTH_BYTES) {
                return;
            }

            if ((extRecord[0] & EXT_RECORD_TYPE_MASK)
                    != EXT_RECORD_TYPE_ADDITIONAL_DATA) {
                return;
            }

            if ((0xff & extRecord[1]) > MAX_EXT_CALLED_PARTY_LENGTH) {
                // invalid or empty record
                return;
            }

            mNumber += PhoneNumberUtils.calledPartyBCDFragmentToString(
                    extRecord,
                    2,
                    0xff & extRecord[1],
                    PhoneNumberUtils.BCD_EXTENDED_TYPE_EF_ADN);

            // We don't support ext record chaining.

        } catch (RuntimeException ex) {
            Rlog.w(LOG_TAG, "Error parsing AdnRecord ext record", ex);
        }
    }

    //***** Private Methods

    /**
     * alphaTag and number are set to null on invalid format
     */
    private void
    parseRecord(byte[] record) {
        try {
            mAlphaTag = IccUtils.adnStringFieldToString(
                            record, 0, record.length - FOOTER_SIZE_BYTES);

            int footerOffset = record.length - FOOTER_SIZE_BYTES;

            int numberLength = 0xff & record[footerOffset];

            if (numberLength > MAX_NUMBER_SIZE_BYTES) {
                // Invalid number length
                mNumber = "";
                return;
            }

            // Please note 51.011 10.5.1:
            //
            // "If the Dialling Number/SSC String does not contain
            // a dialling number, e.g. a control string deactivating
            // a service, the TON/NPI byte shall be set to 'FF' by
            // the ME (see note 2)."

            mNumber = PhoneNumberUtils.calledPartyBCDToString(
                    record,
                    footerOffset + 1,
                    numberLength,
                    PhoneNumberUtils.BCD_EXTENDED_TYPE_EF_ADN);


            mExtRecord = 0xff & record[record.length - 1];

            mEmails = null;
            mAdditionalNumbers = null;

        } catch (RuntimeException ex) {
            Rlog.w(LOG_TAG, "Error parsing AdnRecord", ex);
            mNumber = "";
            mAlphaTag = "";
            mEmails = null;
            mAdditionalNumbers = null;
        }
    }
}<|MERGE_RESOLUTION|>--- conflicted
+++ resolved
@@ -93,22 +93,10 @@
             recordNumber = source.readInt();
             alphaTag = source.readString();
             number = source.readString();
-<<<<<<< HEAD
-            final int len = source.readInt();
-            if (len > 0) {
-                emails = new String[len];
-                source.readStringArray(emails);
-            } else {
-                emails = null;
-            }
+            emails = source.createStringArray();
             additionalNumbers = source.readStringArray();
 
             return new AdnRecord(efid, recordNumber, alphaTag, number, emails, additionalNumbers);
-=======
-            emails = source.createStringArray();
-
-            return new AdnRecord(efid, recordNumber, alphaTag, number, emails);
->>>>>>> c8004beb
         }
 
         @Override
