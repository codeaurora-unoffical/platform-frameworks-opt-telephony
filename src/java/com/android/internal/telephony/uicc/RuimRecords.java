--- conflicted
+++ resolved
@@ -635,28 +635,17 @@
         // Further records that can be inserted are Operator/OEM dependent
 
         String operator = getRUIMOperatorNumeric();
-<<<<<<< HEAD
-        log("RuimRecords: onAllRecordsLoaded set 'gsm.sim.operator.numeric' to operator='" +
-                operator + "'");
-        if (operator != null) {
-            setSystemProperty(PROPERTY_ICC_OPERATOR_NUMERIC, operator);
-        }
-
-        if (mImsi != null) {
-            setSystemProperty(PROPERTY_ICC_OPERATOR_ISO_COUNTRY,
-=======
         if (!TextUtils.isEmpty(operator)) {
             log("onAllRecordsLoaded set 'gsm.sim.operator.numeric' to operator='" +
                     operator + "'");
-            SystemProperties.set(PROPERTY_ICC_OPERATOR_NUMERIC, operator);
+            setSystemProperty(PROPERTY_ICC_OPERATOR_NUMERIC, operator);
         } else {
             log("onAllRecordsLoaded empty 'gsm.sim.operator.numeric' skipping");
         }
 
         if (!TextUtils.isEmpty(mImsi)) {
             log("onAllRecordsLoaded set mcc imsi=" + mImsi);
-            SystemProperties.set(PROPERTY_ICC_OPERATOR_ISO_COUNTRY,
->>>>>>> 9c430a4d
+            setSystemProperty(PROPERTY_ICC_OPERATOR_ISO_COUNTRY,
                     MccTable.countryCodeForMcc(Integer.parseInt(mImsi.substring(0,3))));
         } else {
             log("onAllRecordsLoaded empty imsi skipping setting mcc");
