/*
 * Copyright (C) 2008 The Android Open Source Project
 *
 * Licensed under the Apache License, Version 2.0 (the "License");
 * you may not use this file except in compliance with the License.
 * You may obtain a copy of the License at
 *
 *      http://www.apache.org/licenses/LICENSE-2.0
 *
 * Unless required by applicable law or agreed to in writing, software
 * distributed under the License is distributed on an "AS IS" BASIS,
 * WITHOUT WARRANTIES OR CONDITIONS OF ANY KIND, either express or implied.
 * See the License for the specific language governing permissions and
 * limitations under the License.
 */

package com.android.internal.telephony.uicc;


import static com.android.internal.telephony.TelephonyProperties.PROPERTY_ICC_OPERATOR_ISO_COUNTRY;
import static com.android.internal.telephony.TelephonyProperties.PROPERTY_ICC_OPERATOR_NUMERIC;

import static com.android.internal.telephony.TelephonyProperties.PROPERTY_ICC_OPERATOR_ALPHA;
import static com.android.internal.telephony.TelephonyProperties.PROPERTY_TEST_CSIM;

import java.io.FileDescriptor;
import java.io.PrintWriter;
import java.util.ArrayList;
import java.util.Arrays;
import java.util.Locale;
import android.content.Context;
import android.os.AsyncResult;
import android.os.Message;
import android.os.SystemProperties;
import android.telephony.MSimTelephonyManager;
import android.telephony.Rlog;
import android.text.TextUtils;

import com.android.internal.telephony.CommandsInterface;
import com.android.internal.telephony.GsmAlphabet;
import com.android.internal.telephony.MccTable;

import com.android.internal.telephony.cdma.sms.UserData;
import com.android.internal.telephony.uicc.IccCardApplicationStatus.AppType;
import com.android.internal.telephony.uicc.IccCardApplicationStatus.AppState;


/**
 * {@hide}
 */
public final class RuimRecords extends IccRecords {
    static final String LOG_TAG = "RuimRecords";

    private boolean  mOtaCommited=false;

    // ***** Instance Variables

    private String mMyMobileNumber;
    private String mMin2Min1;

    private String mPrlVersion;
    private boolean mRecordsRequired = false;
    // From CSIM application
    private byte[] mEFpl = null;
    private byte[] mEFli = null;
    boolean mCsimSpnDisplayCondition = false;
    private String mMdn;
    private String mMin;
    private String mHomeSystemId;
    private String mHomeNetworkId;

    @Override
    public String toString() {
        return "RuimRecords: " + super.toString()
                + " m_ota_commited" + mOtaCommited
                + " mMyMobileNumber=" + "xxxx"
                + " mMin2Min1=" + mMin2Min1
                + " mPrlVersion=" + mPrlVersion
                + " mEFpl=" + mEFpl
                + " mEFli=" + mEFli
                + " mCsimSpnDisplayCondition=" + mCsimSpnDisplayCondition
                + " mMdn=" + mMdn
                + " mMin=" + mMin
                + " mHomeSystemId=" + mHomeSystemId
                + " mHomeNetworkId=" + mHomeNetworkId;
    }

    // ***** Event Constants
    private static final int EVENT_GET_DEVICE_IDENTITY_DONE = 4;
    private static final int EVENT_GET_ICCID_DONE = 5;
    private static final int EVENT_GET_CDMA_SUBSCRIPTION_DONE = 10;
    private static final int EVENT_UPDATE_DONE = 14;
    private static final int EVENT_GET_SST_DONE = 17;
    private static final int EVENT_GET_ALL_SMS_DONE = 18;
    private static final int EVENT_MARK_SMS_READ_DONE = 19;

    private static final int EVENT_SMS_ON_RUIM = 21;
    private static final int EVENT_GET_SMS_DONE = 22;

    public RuimRecords(UiccCardApplication app, Context c, CommandsInterface ci) {
        super(app, c, ci);

        mAdnCache = new AdnRecordCache(mFh);

        mRecordsRequested = false;  // No load request is made till SIM ready

        // recordsToLoad is set to 0 because no requests are made yet
        mRecordsToLoad = 0;

        // NOTE the EVENT_SMS_ON_RUIM is not registered

        // Start off by setting empty state
        resetRecords();

        mParentApp.registerForReady(this, EVENT_APP_READY, null);
        if (DBG) log("RuimRecords X ctor this=" + this);
    }

    @Override
    public void dispose() {
        if (DBG) log("Disposing RuimRecords " + this);
        //Unregister for all events
        mParentApp.unregisterForReady(this);
        resetRecords();
        super.dispose();
    }

    @Override
    protected void finalize() {
        if(DBG) log("RuimRecords finalized");
    }

    protected void resetRecords() {
        mMncLength = UNINITIALIZED;
        mIccId = null;

        mAdnCache.reset();

        // Don't clean up PROPERTY_ICC_OPERATOR_ISO_COUNTRY and
        // PROPERTY_ICC_OPERATOR_NUMERIC here. Since not all CDMA
        // devices have RUIM, these properties should keep the original
        // values, e.g. build time settings, when there is no RUIM but
        // set new values when RUIM is available and loaded.

        // recordsRequested is set to false indicating that the SIM
        // read requests made so far are not valid. This is set to
        // true only when fresh set of read requests are made.
        mRecordsRequested = false;
    }

    public String getMdnNumber() {
        return mMyMobileNumber;
    }

    public String getCdmaMin() {
         return mMin2Min1;
    }

    /** Returns null if RUIM is not yet ready */
    public String getPrlVersion() {
        return mPrlVersion;
    }

    @Override
    public void setVoiceMailNumber(String alphaTag, String voiceNumber, Message onComplete){
        // In CDMA this is Operator/OEM dependent
        AsyncResult.forMessage((onComplete)).exception =
                new IccException("setVoiceMailNumber not implemented");
        onComplete.sendToTarget();
        loge("method setVoiceMailNumber is not implemented");
    }

    /**
     * Called by CCAT Service when REFRESH is received.
     * @param fileChanged indicates whether any files changed
     * @param fileList if non-null, a list of EF files that changed
     */
    @Override
    public void onRefresh(boolean fileChanged, int[] fileList) {
        if (fileChanged) {
            // A future optimization would be to inspect fileList and
            // only reload those files that we care about.  For now,
            // just re-fetch all RUIM records that we cache.
            fetchRuimRecords();
        }
    }

    private int decodeImsiDigits(int digits, int length) {
        // Per C.S0005 section 2.3.1.
        int constant = 0;
        for (int i = 0; i < length; i++ ) {
            constant = (constant * 10) + 1;
        }

        digits += constant;

        for (int i = 0, denominator = 1; i < length; i++) {
            digits = ((digits / denominator) % 10 == 0) ? (digits - (10 * denominator)) : digits;
            denominator *= 10;
        }
        return digits;
    }

    /**
     * Decode utility to decode IMSI from data read from EF_IMSIM
     * Please refer to
     *       // C.S0065 section 5.2.2 for IMSI_M encoding
     *       // C.S0005 section 2.3.1 for MIN encoding in IMSI_M.
     */
    private String decodeImsi(byte[] data) {
        // Retrieve the MCC and digits 11 and 12
        int mcc_data = ((0x03 & data[9]) << 8) | (0xFF & data[8]);
        int mcc = decodeImsiDigits(mcc_data, 3);
        int digits_11_12_data = data[6] & 0x7f;
        int digits_11_12 = decodeImsiDigits(digits_11_12_data, 2);

        // Retrieve 10 MIN digits
        int first3digits = ((0x03 & data[2]) << 8) + (0xFF & data[1]);
        int second3digits = (((0xFF & data[5]) << 8) | (0xFF & data[4])) >> 6;
        int digit7 = 0x0F & (data[4] >> 2);
        if (digit7 > 0x09) digit7 = 0;
        int last3digits = ((0x03 & data[4]) << 8) | (0xFF & data[3]);

        first3digits = decodeImsiDigits(first3digits, 3);
        second3digits = decodeImsiDigits(second3digits, 3);
        last3digits = decodeImsiDigits(last3digits, 3);

        StringBuilder builder = new StringBuilder();
        builder.append(String.format(Locale.US, "%03d", mcc));
        builder.append(String.format(Locale.US, "%02d", digits_11_12));
        builder.append(String.format(Locale.US, "%03d", first3digits));
        builder.append(String.format(Locale.US, "%03d", second3digits));
        builder.append(String.format(Locale.US, "%d", digit7));
        builder.append(String.format(Locale.US, "%03d", last3digits));
        return  builder.toString();
    }


    /**
     * Returns the 5 or 6 digit MCC/MNC of the operator that
     *  provided the RUIM card. Returns null of RUIM is not yet ready
     */

    @Override
    public String getOperatorNumeric() {
        if (mImsi == null) {
            return null;
        }

        if (mMncLength != UNINITIALIZED && mMncLength != UNKNOWN) {
            // Length = length of MCC + length of MNC
            // length of mcc = 3 (3GPP2 C.S0005 - Section 2.3)
            return mImsi.substring(0, 3 + mMncLength);
        }

        // Guess the MNC length based on the MCC if we don't
        // have a valid value in ef[ad]

        int mcc = Integer.parseInt(mImsi.substring(0,3));
        return mImsi.substring(0, 3 + MccTable.smallestDigitsMccForMnc(mcc));
    }

    // Refer to ETSI TS 102.221
    private class EfPlLoaded implements IccRecordLoaded {
        @Override
        public String getEfName() {
            return "EF_PL";
        }

        @Override
        public void onRecordLoaded(AsyncResult ar) {
            mEFpl = (byte[]) ar.result;
            if (DBG) log("EF_PL=" + IccUtils.bytesToHexString(mEFpl));
        }
    }

    // Refer to C.S0065 5.2.26
    private class EfCsimLiLoaded implements IccRecordLoaded {
        @Override
        public String getEfName() {
            return "EF_CSIM_LI";
        }

        @Override
        public void onRecordLoaded(AsyncResult ar) {
            mEFli = (byte[]) ar.result;
            // convert csim efli data to iso 639 format
            for (int i = 0; i < mEFli.length; i+=2) {
                switch(mEFli[i+1]) {
                case 0x01: mEFli[i] = 'e'; mEFli[i+1] = 'n';break;
                case 0x02: mEFli[i] = 'f'; mEFli[i+1] = 'r';break;
                case 0x03: mEFli[i] = 'e'; mEFli[i+1] = 's';break;
                case 0x04: mEFli[i] = 'j'; mEFli[i+1] = 'a';break;
                case 0x05: mEFli[i] = 'k'; mEFli[i+1] = 'o';break;
                case 0x06: mEFli[i] = 'z'; mEFli[i+1] = 'h';break;
                case 0x07: mEFli[i] = 'h'; mEFli[i+1] = 'e';break;
                default: mEFli[i] = ' '; mEFli[i+1] = ' ';
                }
            }

            if (DBG) log("EF_LI=" + IccUtils.bytesToHexString(mEFli));
        }
    }

    // Refer to C.S0065 5.2.32
    private class EfCsimSpnLoaded implements IccRecordLoaded {
        @Override
        public String getEfName() {
            return "EF_CSIM_SPN";
        }

        @Override
        public void onRecordLoaded(AsyncResult ar) {
            byte[] data = (byte[]) ar.result;
            if (DBG) log("CSIM_SPN=" +
                         IccUtils.bytesToHexString(data));

            // C.S0065 for EF_SPN decoding
            mCsimSpnDisplayCondition = ((0x01 & data[0]) != 0);

            int encoding = data[1];
            int language = data[2];
            byte[] spnData = new byte[32];
            int len = ((data.length - 3) < 32) ? (data.length - 3) : 32;
            System.arraycopy(data, 3, spnData, 0, len);

            int numBytes;
            for (numBytes = 0; numBytes < spnData.length; numBytes++) {
                if ((spnData[numBytes] & 0xFF) == 0xFF) break;
            }

            if (numBytes == 0) {
                mSpn = "";
                return;
            }
            try {
                switch (encoding) {
                case UserData.ENCODING_OCTET:
                case UserData.ENCODING_LATIN:
                    mSpn = new String(spnData, 0, numBytes, "ISO-8859-1");
                    break;
                case UserData.ENCODING_IA5:
                case UserData.ENCODING_GSM_7BIT_ALPHABET:
                    mSpn = GsmAlphabet.gsm7BitPackedToString(spnData, 0, (numBytes*8)/7);
                    break;
                case UserData.ENCODING_7BIT_ASCII:
                    mSpn =  new String(spnData, 0, numBytes, "US-ASCII");
                        // To address issues with incorrect encoding scheme
                        // programmed in some commercial CSIM cards, the decoded
                        // SPN is checked to have characters in printable ASCII
                        // range. If not, they are decoded with
                        // ENCODING_GSM_7BIT_ALPHABET scheme.
                    if (!TextUtils.isPrintableAsciiOnly(mSpn)) {
                        if (DBG) log("Some corruption in SPN decoding = " + mSpn);
                        if (DBG) log("Using ENCODING_GSM_7BIT_ALPHABET scheme...");
                        mSpn = GsmAlphabet.gsm7BitPackedToString(spnData, 0, (numBytes*8)/7);
                    }
                    break;
                case UserData.ENCODING_UNICODE_16:
                    mSpn =  new String(spnData, 0, numBytes, "utf-16");
                    break;
                default:
                    log("SPN encoding not supported");
                }
            } catch(Exception e) {
                log("spn decode error: " + e);
            }
            if (DBG) log("spn=" + mSpn);
            if (DBG) log("spnCondition=" + mCsimSpnDisplayCondition);
            SystemProperties.set(PROPERTY_ICC_OPERATOR_ALPHA, mSpn);
        }
    }

    private class EfCsimMdnLoaded implements IccRecordLoaded {
        @Override
        public String getEfName() {
            return "EF_CSIM_MDN";
        }

        @Override
        public void onRecordLoaded(AsyncResult ar) {
            byte[] data = (byte[]) ar.result;
            if (DBG) log("CSIM_MDN=" + IccUtils.bytesToHexString(data));
            // Refer to C.S0065 5.2.35
            int mdnDigitsNum = 0x0F & data[0];
            mMdn = IccUtils.cdmaBcdToString(data, 1, mdnDigitsNum);
            if (DBG) log("CSIM MDN=" + mMdn);
        }
    }

    private class EfCsimImsimLoaded implements IccRecordLoaded {
        @Override
        public String getEfName() {
            return "EF_CSIM_IMSIM";
        }

        @Override
        public void onRecordLoaded(AsyncResult ar) {
            byte[] data = (byte[]) ar.result;

            if (data == null || data.length < 10) {
                log("Invalid IMSI from EF_CSIM_IMSIM " + IccUtils.bytesToHexString(data));
                mImsi = null;
                mMin = null;
                return;
            }
            if (DBG) log("CSIM_IMSIM=" + IccUtils.bytesToHexString(data));

            // C.S0065 section 5.2.2 for IMSI_M encoding
            // C.S0005 section 2.3.1 for MIN encoding in IMSI_M.
            boolean provisioned = ((data[7] & 0x80) == 0x80);

            if (provisioned) {
                mImsi = decodeImsi(data);
                if (null != mImsi) {
                    mMin = mImsi.substring(5, 15);
                }
                log("IMSI: " + mImsi.substring(0, 5) + "xxxxxxxxx");

            } else {
                if (DBG) log("IMSI not provisioned in card");
            }

            //Update MccTable with the retrieved IMSI
            String operatorNumeric = getOperatorNumeric();
            if (operatorNumeric != null) {
                if(operatorNumeric.length() <= 6){
                    MccTable.updateMccMncConfiguration(mContext, operatorNumeric);
                }
            }

            mImsiReadyRegistrants.notifyRegistrants();
        }
   }

    private class EfCsimCdmaHomeLoaded implements IccRecordLoaded {
        @Override
        public String getEfName() {
            return "EF_CSIM_CDMAHOME";
        }

        @Override
        public void onRecordLoaded(AsyncResult ar) {
            // Per C.S0065 section 5.2.8
            ArrayList<byte[]> dataList = (ArrayList<byte[]>) ar.result;
            if (DBG) log("CSIM_CDMAHOME data size=" + dataList.size());
            if (dataList.isEmpty()) {
                return;
            }
            StringBuilder sidBuf = new StringBuilder();
            StringBuilder nidBuf = new StringBuilder();

            for (byte[] data : dataList) {
                if (data.length == 5) {
                    int sid = ((data[1] & 0xFF) << 8) | (data[0] & 0xFF);
                    int nid = ((data[3] & 0xFF) << 8) | (data[2] & 0xFF);
                    sidBuf.append(sid).append(',');
                    nidBuf.append(nid).append(',');
                }
            }
            // remove trailing ","
            sidBuf.setLength(sidBuf.length()-1);
            nidBuf.setLength(nidBuf.length()-1);

            mHomeSystemId = sidBuf.toString();
            mHomeNetworkId = nidBuf.toString();
        }
    }

    private class EfCsimEprlLoaded implements IccRecordLoaded {
        @Override
        public String getEfName() {
            return "EF_CSIM_EPRL";
        }
        @Override
        public void onRecordLoaded(AsyncResult ar) {
            onGetCSimEprlDone(ar);
        }
    }

    private void onGetCSimEprlDone(AsyncResult ar) {
        // C.S0065 section 5.2.57 for EFeprl encoding
        // C.S0016 section 3.5.5 for PRL format.
        byte[] data = (byte[]) ar.result;
        if (DBG) log("CSIM_EPRL=" + IccUtils.bytesToHexString(data));

        // Only need the first 4 bytes of record
        if (data.length > 3) {
            int prlId = ((data[2] & 0xFF) << 8) | (data[3] & 0xFF);
            mPrlVersion = Integer.toString(prlId);
        }
        if (DBG) log("CSIM PRL version=" + mPrlVersion);
    }

    @Override
    public void handleMessage(Message msg) {
        AsyncResult ar;

        byte data[];

        boolean isRecordLoadResponse = false;

        if (mDestroyed.get()) {
            loge("Received message " + msg +
                    "[" + msg.what + "] while being destroyed. Ignoring.");
            return;
        }

        try { switch (msg.what) {
            case EVENT_APP_READY:
                onReady();
                break;

            case EVENT_GET_DEVICE_IDENTITY_DONE:
                log("Event EVENT_GET_DEVICE_IDENTITY_DONE Received");
            break;

<<<<<<< HEAD
=======
            /* IO events */
            case EVENT_GET_IMSI_DONE:
                isRecordLoadResponse = true;

                ar = (AsyncResult)msg.obj;
                if (ar.exception != null) {
                    loge("Exception querying IMSI, Exception:" + ar.exception);
                    break;
                }

                mImsi = (String) ar.result;

                // IMSI (MCC+MNC+MSIN) is at least 6 digits, but not more
                // than 15 (and usually 15).
                if (mImsi != null && (mImsi.length() < 6 || mImsi.length() > 15)) {
                    loge("invalid IMSI " + mImsi);
                    mImsi = null;
                }

                log("IMSI: " + mImsi.substring(0, 6) + "xxxxxxxxx");

                String operatorNumeric = getRUIMOperatorNumeric();
                if (operatorNumeric != null) {
                    if(operatorNumeric.length() <= 6){
                        MccTable.updateMccMncConfiguration(mContext, operatorNumeric, false);
                    }
                }
            break;

>>>>>>> c187f0e9
            case EVENT_GET_CDMA_SUBSCRIPTION_DONE:
                ar = (AsyncResult)msg.obj;
                String localTemp[] = (String[])ar.result;
                if (ar.exception != null) {
                    break;
                }

                mMyMobileNumber = localTemp[0];
                mMin2Min1 = localTemp[3];
                mPrlVersion = localTemp[4];

                log("MDN: " + mMyMobileNumber + " MIN: " + mMin2Min1);

            break;

            case EVENT_GET_ICCID_DONE:
                isRecordLoadResponse = true;

                ar = (AsyncResult)msg.obj;
                data = (byte[])ar.result;

                if (ar.exception != null) {
                    break;
                }

                mIccId = IccUtils.bcdToString(data, 0, data.length);

                log("iccid: " + mIccId);

            break;

            case EVENT_UPDATE_DONE:
                ar = (AsyncResult)msg.obj;
                if (ar.exception != null) {
                    Rlog.i(LOG_TAG, "RuimRecords update failed", ar.exception);
                }
            break;

            case EVENT_GET_ALL_SMS_DONE:
            case EVENT_MARK_SMS_READ_DONE:
            case EVENT_SMS_ON_RUIM:
            case EVENT_GET_SMS_DONE:
                Rlog.w(LOG_TAG, "Event not supported: " + msg.what);
                break;

            // TODO: probably EF_CST should be read instead
            case EVENT_GET_SST_DONE:
                log("Event EVENT_GET_SST_DONE Received");
            break;

            default:
                super.handleMessage(msg);   // IccRecords handles generic record load responses

        }}catch (RuntimeException exc) {
            // I don't want these exceptions to be fatal
            Rlog.w(LOG_TAG, "Exception parsing RUIM record", exc);
        } finally {
            // Count up record load responses even if they are fails
            if (isRecordLoadResponse) {
                onRecordLoaded();
            }
        }
    }

    private String findBestLanguage(byte[] languages) {
        String bestMatch = null;
        String[] locales = mContext.getAssets().getLocales();

        if ((languages == null) || (locales == null)) return null;

        // Each 2-bytes consists of one language
        for (int i = 0; (i + 1) < languages.length; i += 2) {
            try {
                String lang = new String(languages, i, 2, "ISO-8859-1");
                for (int j = 0; j < locales.length; j++) {
                    if (locales[j] != null && locales[j].length() >= 2 &&
                        locales[j].substring(0, 2).equals(lang)) {
                        return lang;
                    }
                }
                if (bestMatch != null) break;
            } catch(java.io.UnsupportedEncodingException e) {
                log ("Failed to parse SIM language records");
            }
        }
        // no match found. return null
        return null;
    }

    private void setLocaleFromCsim() {
        String prefLang = null;
        // check EFli then EFpl
        prefLang = findBestLanguage(mEFli);

        if (prefLang == null) {
            prefLang = findBestLanguage(mEFpl);
        }

        if (prefLang != null) {
            // check country code from SIM
            String imsi = getIMSI();
            String country = null;
            if (imsi != null) {
                country = MccTable.countryCodeForMcc(
                                    Integer.parseInt(imsi.substring(0,3)));
            }
            log("Setting locale to " + prefLang + "_" + country);
            MccTable.setSystemLocale(mContext, prefLang, country);
        } else {
            log ("No suitable CSIM selected locale");
        }
    }

    @Override
    protected void onRecordLoaded() {
        // One record loaded successfully or failed, In either case
        // we need to update the recordsToLoad count
        mRecordsToLoad -= 1;
        if (DBG) log("onRecordLoaded " + mRecordsToLoad + " requested: " + mRecordsRequested);

        if (mRecordsToLoad == 0 && mRecordsRequested == true) {
            onAllRecordsLoaded();
        } else if (mRecordsToLoad < 0) {
            loge("recordsToLoad <0, programmer error suspected");
            mRecordsToLoad = 0;
        }
    }

    @Override
    protected void onAllRecordsLoaded() {
        if (DBG) log("record load complete");

        // Further records that can be inserted are Operator/OEM dependent

        String operator = getOperatorNumeric();
        if (!TextUtils.isEmpty(operator)) {
            log("onAllRecordsLoaded set 'gsm.sim.operator.numeric' to operator='" +
                    operator + "'");
            setSystemProperty(PROPERTY_ICC_OPERATOR_NUMERIC, operator);
        } else {
            log("onAllRecordsLoaded empty 'gsm.sim.operator.numeric' skipping");
        }

        if (!TextUtils.isEmpty(mImsi)) {
            log("onAllRecordsLoaded set mcc imsi=" + mImsi);
            setSystemProperty(PROPERTY_ICC_OPERATOR_ISO_COUNTRY,
                    MccTable.countryCodeForMcc(Integer.parseInt(mImsi.substring(0,3))));
        } else {
            log("onAllRecordsLoaded empty imsi skipping setting mcc");
        }

        setLocaleFromCsim();
        mRecordsLoadedRegistrants.notifyRegistrants(
            new AsyncResult(null, null, null));
    }

    @Override
    public void onReady() {
        fetchRuimRecords();

        mCi.getCDMASubscription(obtainMessage(EVENT_GET_CDMA_SUBSCRIPTION_DONE));
    }

    /**
     * Called by IccCardProxy before it requests records.
     * We use this as a trigger to read records from the card.
     */
    void recordsRequired() {
        if (DBG) log("recordsRequired mRecordsRequired = " + mRecordsRequired);
        if (!mRecordsRequired) {
            mRecordsRequired = true;
            // trigger to retrieve all records
            fetchRuimRecords();
        }
    }

    private void fetchRuimRecords() {
        /* Don't read records if we don't expect
         * anyone to ask for them
         *
         * If records are not required by anyone OR
         * the app is not ready then bail
         */
        if (!mRecordsRequired || AppState.APPSTATE_READY != mParentApp.getState()) {
            if (DBG) log("fetchRuimRecords: Abort fetching records rRecordsRequested = "
                            + mRecordsRequested
                            + " state = " + mParentApp.getState()
                            + " required = " + mRecordsRequired);
            return;
        }

        mRecordsRequested = true;

        if (DBG) log("fetchRuimRecords " + mRecordsToLoad);

        mFh.loadEFTransparent(EF_ICCID,
                obtainMessage(EVENT_GET_ICCID_DONE));
        mRecordsToLoad++;

        mFh.loadEFTransparent(EF_PL,
                obtainMessage(EVENT_GET_ICC_RECORD_DONE, new EfPlLoaded()));
        mRecordsToLoad++;

        mFh.loadEFTransparent(EF_CSIM_LI,
                obtainMessage(EVENT_GET_ICC_RECORD_DONE, new EfCsimLiLoaded()));
        mRecordsToLoad++;

        mFh.loadEFTransparent(EF_CSIM_SPN,
                obtainMessage(EVENT_GET_ICC_RECORD_DONE, new EfCsimSpnLoaded()));
        mRecordsToLoad++;

        mFh.loadEFLinearFixed(EF_CSIM_MDN, 1,
                obtainMessage(EVENT_GET_ICC_RECORD_DONE, new EfCsimMdnLoaded()));
        mRecordsToLoad++;

        mFh.loadEFTransparent(EF_CSIM_IMSIM,
                obtainMessage(EVENT_GET_ICC_RECORD_DONE, new EfCsimImsimLoaded()));
        mRecordsToLoad++;

        mFh.loadEFLinearFixedAll(EF_CSIM_CDMAHOME,
                obtainMessage(EVENT_GET_ICC_RECORD_DONE, new EfCsimCdmaHomeLoaded()));
        mRecordsToLoad++;

        // Entire PRL could be huge. We are only interested in
        // the first 4 bytes of the record.
        mFh.loadEFTransparent(EF_CSIM_EPRL, 4,
                obtainMessage(EVENT_GET_ICC_RECORD_DONE, new EfCsimEprlLoaded()));
        mRecordsToLoad++;

        if (DBG) log("fetchRuimRecords " + mRecordsToLoad + " requested: " + mRecordsRequested);
        // Further records that can be inserted are Operator/OEM dependent
    }

    /**
     * {@inheritDoc}
     *
     * No Display rule for RUIMs yet.
     */
    @Override
    public int getDisplayRule(String plmn) {
        // TODO together with spn
        return 0;
    }

    @Override
    public boolean isProvisioned() {
        // If UICC card has CSIM app, look for MDN and MIN field
        // to determine if the SIM is provisioned.  Otherwise,
        // consider the SIM is provisioned. (for case of ordinal
        // USIM only UICC.)
        // If PROPERTY_TEST_CSIM is defined, bypess provision check
        // and consider the SIM is provisioned.
        if (SystemProperties.getBoolean(PROPERTY_TEST_CSIM, false)) {
            return true;
        }

        if (mParentApp == null) {
            return false;
        }

        if (mParentApp.getType() == AppType.APPTYPE_CSIM &&
            ((mMdn == null) || (mMin == null))) {
            return false;
        }
        return true;
    }

    @Override
    public void setVoiceMessageWaiting(int line, int countWaiting) {
        // Will be used in future to store voice mail count in UIM
        // C.S0023-D_v1.0 does not have a file id in UIM for MWI
        log("RuimRecords:setVoiceMessageWaiting - NOP for CDMA");
    }

    @Override
    public int getVoiceMessageCount() {
        // Will be used in future to retrieve voice mail count for UIM
        // C.S0023-D_v1.0 does not have a file id in UIM for MWI
        log("RuimRecords:getVoiceMessageCount - NOP for CDMA");
        return 0;
    }

    @Override
    protected void handleFileUpdate(int efid) {
        mAdnCache.reset();
        fetchRuimRecords();
    }

    public String getMdn() {
        return mMdn;
    }

    public String getMin() {
        return mMin;
    }

    public String getSid() {
        return mHomeSystemId;
    }

    public String getNid() {
        return mHomeNetworkId;
    }

    public boolean getCsimSpnDisplayCondition() {
        return mCsimSpnDisplayCondition;
    }
    @Override
    protected void log(String s) {
        Rlog.d(LOG_TAG, "[RuimRecords] " + s);
    }

    @Override
    protected void loge(String s) {
        Rlog.e(LOG_TAG, "[RuimRecords] " + s);
    }

    @Override
    public void dump(FileDescriptor fd, PrintWriter pw, String[] args) {
        pw.println("RuimRecords: " + this);
        pw.println(" extends:");
        super.dump(fd, pw, args);
        pw.println(" mOtaCommited=" + mOtaCommited);
        pw.println(" mMyMobileNumber=" + mMyMobileNumber);
        pw.println(" mMin2Min1=" + mMin2Min1);
        pw.println(" mPrlVersion=" + mPrlVersion);
        pw.println(" mEFpl[]=" + Arrays.toString(mEFpl));
        pw.println(" mEFli[]=" + Arrays.toString(mEFli));
        pw.println(" mCsimSpnDisplayCondition=" + mCsimSpnDisplayCondition);
        pw.println(" mMdn=" + mMdn);
        pw.println(" mMin=" + mMin);
        pw.println(" mHomeSystemId=" + mHomeSystemId);
        pw.println(" mHomeNetworkId=" + mHomeNetworkId);
        pw.flush();
    }

    private void setSystemProperty(String key, String val) {
        // Update the system properties only in case NON-DSDS.
        // TODO: Shall have a better approach!
        if (!MSimTelephonyManager.getDefault().isMultiSimEnabled()) {
            SystemProperties.set(key, val);
        }
    }
}<|MERGE_RESOLUTION|>--- conflicted
+++ resolved
@@ -425,7 +425,7 @@
             String operatorNumeric = getOperatorNumeric();
             if (operatorNumeric != null) {
                 if(operatorNumeric.length() <= 6){
-                    MccTable.updateMccMncConfiguration(mContext, operatorNumeric);
+                    MccTable.updateMccMncConfiguration(mContext, operatorNumeric,false);
                 }
             }
 
@@ -515,38 +515,6 @@
                 log("Event EVENT_GET_DEVICE_IDENTITY_DONE Received");
             break;
 
-<<<<<<< HEAD
-=======
-            /* IO events */
-            case EVENT_GET_IMSI_DONE:
-                isRecordLoadResponse = true;
-
-                ar = (AsyncResult)msg.obj;
-                if (ar.exception != null) {
-                    loge("Exception querying IMSI, Exception:" + ar.exception);
-                    break;
-                }
-
-                mImsi = (String) ar.result;
-
-                // IMSI (MCC+MNC+MSIN) is at least 6 digits, but not more
-                // than 15 (and usually 15).
-                if (mImsi != null && (mImsi.length() < 6 || mImsi.length() > 15)) {
-                    loge("invalid IMSI " + mImsi);
-                    mImsi = null;
-                }
-
-                log("IMSI: " + mImsi.substring(0, 6) + "xxxxxxxxx");
-
-                String operatorNumeric = getRUIMOperatorNumeric();
-                if (operatorNumeric != null) {
-                    if(operatorNumeric.length() <= 6){
-                        MccTable.updateMccMncConfiguration(mContext, operatorNumeric, false);
-                    }
-                }
-            break;
-
->>>>>>> c187f0e9
             case EVENT_GET_CDMA_SUBSCRIPTION_DONE:
                 ar = (AsyncResult)msg.obj;
                 String localTemp[] = (String[])ar.result;
