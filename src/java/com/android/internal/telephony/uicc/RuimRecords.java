--- conflicted
+++ resolved
@@ -928,10 +928,7 @@
                 obtainMessage(EVENT_GET_ICC_RECORD_DONE, new EfCsimMipUppLoaded()));
         mRecordsToLoad++;
         mFh.getEFLinearRecordSize(EF_SMS, obtainMessage(EVENT_GET_SMS_RECORD_SIZE_DONE));
-<<<<<<< HEAD
-=======
         mRecordsToLoad++;
->>>>>>> df47bfa2
 
         if (DBG) log("fetchRuimRecords " + mRecordsToLoad + " requested: " + mRecordsRequested);
         // Further records that can be inserted are Operator/OEM dependent
