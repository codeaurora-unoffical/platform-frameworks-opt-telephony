/*
 * Copyright (C) 2008 The Android Open Source Project
 *
 * Licensed under the Apache License, Version 2.0 (the "License");
 * you may not use this file except in compliance with the License.
 * You may obtain a copy of the License at
 *
 *      http://www.apache.org/licenses/LICENSE-2.0
 *
 * Unless required by applicable law or agreed to in writing, software
 * distributed under the License is distributed on an "AS IS" BASIS,
 * WITHOUT WARRANTIES OR CONDITIONS OF ANY KIND, either express or implied.
 * See the License for the specific language governing permissions and
 * limitations under the License.
 */

package com.android.internal.telephony.uicc;

import static com.android.internal.telephony.TelephonyProperties.PROPERTY_TEST_CSIM;

import android.content.Context;
import android.content.res.Resources;
import android.os.AsyncResult;
import android.os.Message;
import android.os.SystemProperties;
import android.telephony.Rlog;
import android.telephony.SubscriptionInfo;
import android.telephony.SubscriptionManager;
import android.text.TextUtils;
import android.util.Log;

import com.android.internal.telephony.CommandsInterface;
import com.android.internal.telephony.GsmAlphabet;
import com.android.internal.telephony.MccTable;
import com.android.internal.telephony.SubscriptionController;
import com.android.internal.telephony.cdma.sms.UserData;
import com.android.internal.telephony.uicc.IccCardApplicationStatus.AppType;
import com.android.internal.util.BitwiseInputStream;

import java.io.FileDescriptor;
import java.io.PrintWriter;
import java.util.ArrayList;
import java.util.Arrays;
import java.util.Locale;

/**
 * {@hide}
 */
public class RuimRecords extends IccRecords {
    static final String LOG_TAG = "RuimRecords";

    private boolean  mOtaCommited=false;

    // ***** Instance Variables

    private String mMyMobileNumber;
    private String mMin2Min1;

    private String mPrlVersion;
    // From CSIM application
    private byte[] mEFpl = null;
    private byte[] mEFli = null;
    boolean mCsimSpnDisplayCondition = false;
    private String mMdn;
    private String mMin;
    private String mHomeSystemId;
    private String mHomeNetworkId;
    private String mNai;

    @Override
    public String toString() {
        return "RuimRecords: " + super.toString()
                + " m_ota_commited" + mOtaCommited
                + " mMyMobileNumber=" + "xxxx"
                + " mMin2Min1=" + mMin2Min1
                + " mPrlVersion=" + mPrlVersion
                + " mEFpl=" + mEFpl
                + " mEFli=" + mEFli
                + " mCsimSpnDisplayCondition=" + mCsimSpnDisplayCondition
                + " mMdn=" + mMdn
                + " mMin=" + mMin
                + " mHomeSystemId=" + mHomeSystemId
                + " mHomeNetworkId=" + mHomeNetworkId;
    }

    //Constants
    //MNC length in case of CSIM/RUIM IMSI is 2 as per spec C.S0065 section 5.2.2
    private static final int CSIM_IMSI_MNC_LENGTH = 2;

    // ***** Event Constants
    private static final int EVENT_GET_DEVICE_IDENTITY_DONE = 4;
    private static final int EVENT_GET_ICCID_DONE = 5;
    private static final int EVENT_GET_CDMA_SUBSCRIPTION_DONE = 10;
    private static final int EVENT_UPDATE_DONE = 14;
    private static final int EVENT_GET_SST_DONE = 17;
    private static final int EVENT_GET_ALL_SMS_DONE = 18;
    private static final int EVENT_MARK_SMS_READ_DONE = 19;

    private static final int EVENT_SMS_ON_RUIM = 21;
    private static final int EVENT_GET_SMS_DONE = 22;

    public RuimRecords(UiccCardApplication app, Context c, CommandsInterface ci) {
        super(app, c, ci);

        mAdnCache = new AdnRecordCache(mFh);

        mRecordsRequested = false;  // No load request is made till SIM ready

        // recordsToLoad is set to 0 because no requests are made yet
        mRecordsToLoad = 0;

        // NOTE the EVENT_SMS_ON_RUIM is not registered

        // Start off by setting empty state
        resetRecords();

        mParentApp.registerForReady(this, EVENT_APP_READY, null);
        if (DBG) log("RuimRecords X ctor this=" + this);
    }

    @Override
    public void dispose() {
        if (DBG) log("Disposing RuimRecords " + this);
        //Unregister for all events
        mParentApp.unregisterForReady(this);
        resetRecords();
        super.dispose();
    }

    @Override
    protected void finalize() {
        if(DBG) log("RuimRecords finalized");
    }

    protected void resetRecords() {
        mMncLength = UNINITIALIZED;
        log("setting0 mMncLength" + mMncLength);
        mIccId = null;
        mFullIccId = null;

        mAdnCache.reset();

        // Don't clean up PROPERTY_ICC_OPERATOR_ISO_COUNTRY and
        // PROPERTY_ICC_OPERATOR_NUMERIC here. Since not all CDMA
        // devices have RUIM, these properties should keep the original
        // values, e.g. build time settings, when there is no RUIM but
        // set new values when RUIM is available and loaded.

        // recordsRequested is set to false indicating that the SIM
        // read requests made so far are not valid. This is set to
        // true only when fresh set of read requests are made.
        mRecordsRequested = false;
    }

    public String getMdnNumber() {
        return mMyMobileNumber;
    }

    public String getCdmaMin() {
         return mMin2Min1;
    }

    /** Returns null if RUIM is not yet ready */
    public String getPrlVersion() {
        return mPrlVersion;
    }

    @Override
    /** Returns null if RUIM is not yet ready */
    public String getNAI() {
        return mNai;
    }

    @Override
    public void setVoiceMailNumber(String alphaTag, String voiceNumber, Message onComplete){
        // In CDMA this is Operator/OEM dependent
        AsyncResult.forMessage((onComplete)).exception =
                new IccException("setVoiceMailNumber not implemented");
        onComplete.sendToTarget();
        loge("method setVoiceMailNumber is not implemented");
    }

    /**
     * Called by CCAT Service when REFRESH is received.
     * @param fileChanged indicates whether any files changed
     * @param fileList if non-null, a list of EF files that changed
     */
    @Override
    public void onRefresh(boolean fileChanged, int[] fileList) {
        if (fileChanged) {
            // A future optimization would be to inspect fileList and
            // only reload those files that we care about.  For now,
            // just re-fetch all RUIM records that we cache.
            fetchRuimRecords();
        }
    }

    private int decodeImsiDigits(int digits, int length) {
        // Per C.S0005 section 2.3.1.
        int constant = 0;
        for (int i = 0; i < length; i++ ) {
            constant = (constant * 10) + 1;
        }

        digits += constant;

        for (int i = 0, denominator = 1; i < length; i++) {
            digits = ((digits / denominator) % 10 == 0) ? (digits - (10 * denominator)) : digits;
            denominator *= 10;
        }
        return digits;
    }

    /**
     * Decode utility to decode IMSI from data read from EF_IMSIM
     * Please refer to
     *       // C.S0065 section 5.2.2 for IMSI_M encoding
     *       // C.S0005 section 2.3.1 for MIN encoding in IMSI_M.
     */
    private String decodeImsi(byte[] data) {
        // Retrieve the MCC and digits 11 and 12
        int mcc_data = ((0x03 & data[9]) << 8) | (0xFF & data[8]);
        int mcc = decodeImsiDigits(mcc_data, 3);
        int digits_11_12_data = data[6] & 0x7f;
        int digits_11_12 = decodeImsiDigits(digits_11_12_data, 2);

        // Retrieve 10 MIN digits
        int first3digits = ((0x03 & data[2]) << 8) + (0xFF & data[1]);
        int second3digits = (((0xFF & data[5]) << 8) | (0xFF & data[4])) >> 6;
        int digit7 = 0x0F & (data[4] >> 2);
        if (digit7 > 0x09) digit7 = 0;
        int last3digits = ((0x03 & data[4]) << 8) | (0xFF & data[3]);

        first3digits = decodeImsiDigits(first3digits, 3);
        second3digits = decodeImsiDigits(second3digits, 3);
        last3digits = decodeImsiDigits(last3digits, 3);

        StringBuilder builder = new StringBuilder();
        builder.append(String.format(Locale.US, "%03d", mcc));
        builder.append(String.format(Locale.US, "%02d", digits_11_12));
        builder.append(String.format(Locale.US, "%03d", first3digits));
        builder.append(String.format(Locale.US, "%03d", second3digits));
        builder.append(String.format(Locale.US, "%d", digit7));
        builder.append(String.format(Locale.US, "%03d", last3digits));
        return  builder.toString();
    }

     /**
     * Introduce Genreic API returns the 5 or 6 digit MCC/MNC
     * of the operator that provided the RUIM card.
     * Returns null of RUIM is not yet ready
     */
    @Override
    public String getOperatorNumeric() {
        return getRUIMOperatorNumeric();
    }

    /**
     * Returns the 5 or 6 digit MCC/MNC of the operator that
     *  provided the RUIM card. Returns null of RUIM is not yet ready
     */
    public String getRUIMOperatorNumeric() {
        String imsi = getIMSI();

        if (imsi == null) {
            return null;
        }

        if (mMncLength != UNINITIALIZED && mMncLength != UNKNOWN) {
            // Length = length of MCC + length of MNC
            // length of mcc = 3 (3GPP2 C.S0005 - Section 2.3)
            return imsi.substring(0, 3 + mMncLength);
        }

<<<<<<< HEAD
        return mImsi.substring(0, 3 + CSIM_IMSI_MNC_LENGTH);
=======
        // Guess the MNC length based on the MCC if we don't
        // have a valid value in ef[ad]

        int mcc = Integer.parseInt(imsi.substring(0, 3));
        return imsi.substring(0, 3 + MccTable.smallestDigitsMccForMnc(mcc));
>>>>>>> 01c63eb1
    }

    // Refer to ETSI TS 102.221
    private class EfPlLoaded implements IccRecordLoaded {
        @Override
        public String getEfName() {
            return "EF_PL";
        }

        @Override
        public void onRecordLoaded(AsyncResult ar) {
            mEFpl = (byte[]) ar.result;
            if (DBG) log("EF_PL=" + IccUtils.bytesToHexString(mEFpl));
        }
    }

    // Refer to C.S0065 5.2.26
    private class EfCsimLiLoaded implements IccRecordLoaded {
        @Override
        public String getEfName() {
            return "EF_CSIM_LI";
        }

        @Override
        public void onRecordLoaded(AsyncResult ar) {
            mEFli = (byte[]) ar.result;
            // convert csim efli data to iso 639 format
            for (int i = 0; i < mEFli.length; i+=2) {
                switch(mEFli[i+1]) {
                case 0x01: mEFli[i] = 'e'; mEFli[i+1] = 'n';break;
                case 0x02: mEFli[i] = 'f'; mEFli[i+1] = 'r';break;
                case 0x03: mEFli[i] = 'e'; mEFli[i+1] = 's';break;
                case 0x04: mEFli[i] = 'j'; mEFli[i+1] = 'a';break;
                case 0x05: mEFli[i] = 'k'; mEFli[i+1] = 'o';break;
                case 0x06: mEFli[i] = 'z'; mEFli[i+1] = 'h';break;
                case 0x07: mEFli[i] = 'h'; mEFli[i+1] = 'e';break;
                default: mEFli[i] = ' '; mEFli[i+1] = ' ';
                }
            }

            if (DBG) log("EF_LI=" + IccUtils.bytesToHexString(mEFli));
        }
    }

    // Refer to C.S0065 5.2.32
    private class EfCsimSpnLoaded implements IccRecordLoaded {
        @Override
        public String getEfName() {
            return "EF_CSIM_SPN";
        }

        @Override
        public void onRecordLoaded(AsyncResult ar) {
            byte[] data = (byte[]) ar.result;
            if (DBG) log("CSIM_SPN=" +
                         IccUtils.bytesToHexString(data));

            // C.S0065 for EF_SPN decoding
            mCsimSpnDisplayCondition = ((0x01 & data[0]) != 0);

            int encoding = data[1];
            int language = data[2];
            byte[] spnData = new byte[32];
            int len = ((data.length - 3) < 32) ? (data.length - 3) : 32;
            System.arraycopy(data, 3, spnData, 0, len);

            int numBytes;
            for (numBytes = 0; numBytes < spnData.length; numBytes++) {
                if ((spnData[numBytes] & 0xFF) == 0xFF) break;
            }

            if (numBytes == 0) {
                setServiceProviderName("");
                return;
            }
            try {
                switch (encoding) {
                case UserData.ENCODING_OCTET:
                case UserData.ENCODING_LATIN:
                    setServiceProviderName(new String(spnData, 0, numBytes, "ISO-8859-1"));
                    break;
                case UserData.ENCODING_IA5:
                case UserData.ENCODING_GSM_7BIT_ALPHABET:
                    setServiceProviderName(
                            GsmAlphabet.gsm7BitPackedToString(spnData, 0, (numBytes*8)/7));
                    break;
                case UserData.ENCODING_7BIT_ASCII:
                    String spn = new String(spnData, 0, numBytes, "US-ASCII");
                    // To address issues with incorrect encoding scheme
                    // programmed in some commercial CSIM cards, the decoded
                    // SPN is checked to have characters in printable ASCII
                    // range. If not, they are decoded with
                    // ENCODING_GSM_7BIT_ALPHABET scheme.
                    if (TextUtils.isPrintableAsciiOnly(spn)) {
                        setServiceProviderName(spn);
                    } else {
                        if (DBG) log("Some corruption in SPN decoding = " + spn);
                        if (DBG) log("Using ENCODING_GSM_7BIT_ALPHABET scheme...");
                        setServiceProviderName(
                                GsmAlphabet.gsm7BitPackedToString(spnData, 0, (numBytes * 8) / 7));
                    }
                break;
                case UserData.ENCODING_UNICODE_16:
                    setServiceProviderName(new String(spnData, 0, numBytes, "utf-16"));
                    break;
                default:
                    log("SPN encoding not supported");
                }
            } catch(Exception e) {
                log("spn decode error: " + e);
            }
            if (DBG) log("spn=" + getServiceProviderName());
            if (DBG) log("spnCondition=" + mCsimSpnDisplayCondition);
            mTelephonyManager.setSimOperatorNameForPhone(
                    mParentApp.getPhoneId(), getServiceProviderName());
        }
    }

    private class EfCsimMdnLoaded implements IccRecordLoaded {
        @Override
        public String getEfName() {
            return "EF_CSIM_MDN";
        }

        @Override
        public void onRecordLoaded(AsyncResult ar) {
            byte[] data = (byte[]) ar.result;
            if (DBG) log("CSIM_MDN=" + IccUtils.bytesToHexString(data));
            // Refer to C.S0065 5.2.35
            int mdnDigitsNum = 0x0F & data[0];
            mMdn = IccUtils.cdmaBcdToString(data, 1, mdnDigitsNum);
            if (DBG) log("CSIM MDN=" + mMdn);
        }
    }

    private class EfCsimImsimLoaded implements IccRecordLoaded {
        @Override
        public String getEfName() {
            return "EF_CSIM_IMSIM";
        }

        @Override
        public void onRecordLoaded(AsyncResult ar) {
            byte[] data = (byte[]) ar.result;

            if (data == null || data.length < 10) {
                log("Invalid IMSI from EF_CSIM_IMSIM " + IccUtils.bytesToHexString(data));
                mImsi = null;
                mMin = null;
                return;
            }
            if (DBG) log("CSIM_IMSIM=" + IccUtils.bytesToHexString(data));

            // C.S0065 section 5.2.2 for IMSI_M encoding
            // C.S0005 section 2.3.1 for MIN encoding in IMSI_M.
            boolean provisioned = ((data[7] & 0x80) == 0x80);

            if (provisioned) {
                mImsi = decodeImsi(data);
                if (null != mImsi) {
                    mMin = mImsi.substring(5, 15);
                }
                log("IMSI: " + mImsi.substring(0, 5) + "xxxxxxxxx");

            } else {
                if (DBG) log("IMSI not provisioned in card");
            }

            //Update MccTable with the retrieved IMSI
            String operatorNumeric = getOperatorNumeric();
            if (operatorNumeric != null) {
                if(operatorNumeric.length() <= 6){
                    MccTable.updateMccMncConfiguration(mContext, operatorNumeric, false);
                }
            }

            mImsiReadyRegistrants.notifyRegistrants();
        }
   }

    private class EfCsimCdmaHomeLoaded implements IccRecordLoaded {
        @Override
        public String getEfName() {
            return "EF_CSIM_CDMAHOME";
        }

        @Override
        public void onRecordLoaded(AsyncResult ar) {
            // Per C.S0065 section 5.2.8
            ArrayList<byte[]> dataList = (ArrayList<byte[]>) ar.result;
            if (DBG) log("CSIM_CDMAHOME data size=" + dataList.size());
            if (dataList.isEmpty()) {
                return;
            }
            StringBuilder sidBuf = new StringBuilder();
            StringBuilder nidBuf = new StringBuilder();

            for (byte[] data : dataList) {
                if (data.length == 5) {
                    int sid = ((data[1] & 0xFF) << 8) | (data[0] & 0xFF);
                    int nid = ((data[3] & 0xFF) << 8) | (data[2] & 0xFF);
                    sidBuf.append(sid).append(',');
                    nidBuf.append(nid).append(',');
                }
            }
            // remove trailing ","
            sidBuf.setLength(sidBuf.length()-1);
            nidBuf.setLength(nidBuf.length()-1);

            mHomeSystemId = sidBuf.toString();
            mHomeNetworkId = nidBuf.toString();
        }
    }

    private class EfCsimEprlLoaded implements IccRecordLoaded {
        @Override
        public String getEfName() {
            return "EF_CSIM_EPRL";
        }
        @Override
        public void onRecordLoaded(AsyncResult ar) {
            onGetCSimEprlDone(ar);
        }
    }

    private void onGetCSimEprlDone(AsyncResult ar) {
        // C.S0065 section 5.2.57 for EFeprl encoding
        // C.S0016 section 3.5.5 for PRL format.
        byte[] data = (byte[]) ar.result;
        if (DBG) log("CSIM_EPRL=" + IccUtils.bytesToHexString(data));

        // Only need the first 4 bytes of record
        if (data.length > 3) {
            int prlId = ((data[2] & 0xFF) << 8) | (data[3] & 0xFF);
            mPrlVersion = Integer.toString(prlId);
        }
        if (DBG) log("CSIM PRL version=" + mPrlVersion);
    }

    private class EfCsimMipUppLoaded implements IccRecordLoaded {
        @Override
        public String getEfName() {
            return "EF_CSIM_MIPUPP";
        }

        boolean checkLengthLegal(int length, int expectLength) {
            if(length < expectLength) {
                Log.e(LOG_TAG, "CSIM MIPUPP format error, length = " + length  +
                        "expected length at least =" + expectLength);
                return false;
            } else {
                return true;
            }
        }

        @Override
        public void onRecordLoaded(AsyncResult ar) {
            // 3GPP2 C.S0065 section 5.2.24
            byte[] data = (byte[]) ar.result;

            if(data.length < 1) {
                Log.e(LOG_TAG,"MIPUPP read error");
                return;
            }

            BitwiseInputStream bitStream = new BitwiseInputStream(data);
            try {
                int  mipUppLength = bitStream.read(8);
                //transfer length from byte to bit
                mipUppLength = (mipUppLength << 3);

                if (!checkLengthLegal(mipUppLength, 1)) {
                    return;
                }
                //parse the MIPUPP body 3GPP2 C.S0016-C 3.5.8.6
                int retryInfoInclude = bitStream.read(1);
                mipUppLength--;

                if(retryInfoInclude == 1) {
                    if (!checkLengthLegal(mipUppLength, 11)) {
                        return;
                    }
                    bitStream.skip(11); //not used now
                    //transfer length from byte to bit
                    mipUppLength -= 11;
                }

                if (!checkLengthLegal(mipUppLength, 4)) {
                    return;
                }
                int numNai = bitStream.read(4);
                mipUppLength -= 4;

                //start parse NAI body
                for(int index = 0; index < numNai; index++) {
                    if (!checkLengthLegal(mipUppLength, 4)) {
                        return;
                    }
                    int naiEntryIndex = bitStream.read(4);
                    mipUppLength -= 4;

                    if (!checkLengthLegal(mipUppLength, 8)) {
                        return;
                    }
                    int naiLength = bitStream.read(8);
                    mipUppLength -= 8;

                    if(naiEntryIndex == 0) {
                        //we find the one!
                        if (!checkLengthLegal(mipUppLength, naiLength << 3)) {
                            return;
                        }
                        char naiCharArray[] = new char[naiLength];
                        for(int index1 = 0; index1 < naiLength; index1++) {
                            naiCharArray[index1] = (char)(bitStream.read(8) & 0xFF);
                        }
                        mNai =  new String(naiCharArray);
                        if (Log.isLoggable(LOG_TAG, Log.VERBOSE)) {
                            Log.v(LOG_TAG,"MIPUPP Nai = " + mNai);
                        }
                        return; //need not parsing further
                    } else {
                        //ignore this NAI body
                        if (!checkLengthLegal(mipUppLength, (naiLength << 3) + 102)) {
                            return;
                        }
                        bitStream.skip((naiLength << 3) + 101);//not used
                        int mnAaaSpiIndicator = bitStream.read(1);
                        mipUppLength -= ((naiLength << 3) + 102);

                        if(mnAaaSpiIndicator == 1) {
                            if (!checkLengthLegal(mipUppLength, 32)) {
                                return;
                            }
                            bitStream.skip(32); //not used
                            mipUppLength -= 32;
                        }

                        //MN-HA_AUTH_ALGORITHM
                        if (!checkLengthLegal(mipUppLength, 5)) {
                            return;
                        }
                        bitStream.skip(4);
                        mipUppLength -= 4;
                        int mnHaSpiIndicator = bitStream.read(1);
                        mipUppLength--;

                        if(mnHaSpiIndicator == 1) {
                            if (!checkLengthLegal(mipUppLength, 32)) {
                                return;
                            }
                            bitStream.skip(32);
                            mipUppLength -= 32;
                        }
                    }
                }
            } catch(Exception e) {
              Log.e(LOG_TAG,"MIPUPP read Exception error!");
                return;
            }
        }
    }

    @Override
    public void handleMessage(Message msg) {
        AsyncResult ar;

        byte data[];

        boolean isRecordLoadResponse = false;

        if (mDestroyed.get()) {
            loge("Received message " + msg +
                    "[" + msg.what + "] while being destroyed. Ignoring.");
            return;
        }

        try { switch (msg.what) {
            case EVENT_APP_READY:
                onReady();
                break;

            case EVENT_GET_DEVICE_IDENTITY_DONE:
                log("Event EVENT_GET_DEVICE_IDENTITY_DONE Received");
            break;

            case EVENT_GET_CDMA_SUBSCRIPTION_DONE:
                ar = (AsyncResult)msg.obj;
                String localTemp[] = (String[])ar.result;
                if (ar.exception != null) {
                    break;
                }

                mMyMobileNumber = localTemp[0];
                mMin2Min1 = localTemp[3];
                mPrlVersion = localTemp[4];

                log("MDN: " + mMyMobileNumber + " MIN: " + mMin2Min1);

            break;

            case EVENT_GET_ICCID_DONE:
                isRecordLoadResponse = true;

                ar = (AsyncResult)msg.obj;
                data = (byte[])ar.result;

                if (ar.exception != null) {
                    break;
                }

                mIccId = IccUtils.bcdToString(data, 0, data.length);
                mFullIccId = IccUtils.bchToString(data, 0, data.length);

                log("iccid: " + SubscriptionInfo.givePrintableIccid(mFullIccId));

            break;

            case EVENT_UPDATE_DONE:
                ar = (AsyncResult)msg.obj;
                if (ar.exception != null) {
                    Rlog.i(LOG_TAG, "RuimRecords update failed", ar.exception);
                }
            break;

            case EVENT_GET_ALL_SMS_DONE:
            case EVENT_MARK_SMS_READ_DONE:
            case EVENT_SMS_ON_RUIM:
            case EVENT_GET_SMS_DONE:
                Rlog.w(LOG_TAG, "Event not supported: " + msg.what);
                break;

            // TODO: probably EF_CST should be read instead
            case EVENT_GET_SST_DONE:
                log("Event EVENT_GET_SST_DONE Received");
            break;

            default:
                super.handleMessage(msg);   // IccRecords handles generic record load responses

        }}catch (RuntimeException exc) {
            // I don't want these exceptions to be fatal
            Rlog.w(LOG_TAG, "Exception parsing RUIM record", exc);
        } finally {
            // Count up record load responses even if they are fails
            if (isRecordLoadResponse) {
                onRecordLoaded();
            }
        }
    }

    /**
     * Returns an array of languages we have assets for.
     *
     * NOTE: This array will have duplicates. If this method will be caused
     * frequently or in a tight loop, it can be rewritten for efficiency.
     */
    private static String[] getAssetLanguages(Context ctx) {
        final String[] locales = ctx.getAssets().getLocales();
        final String[] localeLangs = new String[locales.length];
        for (int i = 0; i < locales.length; ++i) {
            final String localeStr = locales[i];
            final int separator = localeStr.indexOf('-');
            if (separator < 0) {
                localeLangs[i] = localeStr;
            } else {
                localeLangs[i] = localeStr.substring(0, separator);
            }
        }

        return localeLangs;
    }

    @Override
    protected void onRecordLoaded() {
        // One record loaded successfully or failed, In either case
        // we need to update the recordsToLoad count
        mRecordsToLoad -= 1;
        if (DBG) log("onRecordLoaded " + mRecordsToLoad + " requested: " + mRecordsRequested);

        if (mRecordsToLoad == 0 && mRecordsRequested == true) {
            onAllRecordsLoaded();
        } else if (mRecordsToLoad < 0) {
            loge("recordsToLoad <0, programmer error suspected");
            mRecordsToLoad = 0;
        }
    }

    @Override
    protected void onAllRecordsLoaded() {
        if (DBG) log("record load complete");

        // Further records that can be inserted are Operator/OEM dependent

        // FIXME: CSIM IMSI may not contain the MNC.
        if (false) {
            String operator = getRUIMOperatorNumeric();
            if (!TextUtils.isEmpty(operator)) {
                log("onAllRecordsLoaded set 'gsm.sim.operator.numeric' to operator='" +
                        operator + "'");
                log("update icc_operator_numeric=" + operator);
                mTelephonyManager.setSimOperatorNumericForPhone(
                        mParentApp.getPhoneId(), operator);
            } else {
                log("onAllRecordsLoaded empty 'gsm.sim.operator.numeric' skipping");
            }

            String imsi = getIMSI();

            if (!TextUtils.isEmpty(imsi)) {
                log("onAllRecordsLoaded set mcc imsi=" + (VDBG ? ("=" + imsi) : ""));
                mTelephonyManager.setSimCountryIsoForPhone(
                        mParentApp.getPhoneId(),
                        MccTable.countryCodeForMcc(
                        Integer.parseInt(imsi.substring(0, 3))));
            } else {
                log("onAllRecordsLoaded empty imsi skipping setting mcc");
            }
        }

        Resources resource = Resources.getSystem();
        if (resource.getBoolean(com.android.internal.R.bool.config_use_sim_language_file)) {
            setSimLanguage(mEFli, mEFpl);
        }

        mRecordsLoadedRegistrants.notifyRegistrants(
            new AsyncResult(null, null, null));

        // TODO: The below is hacky since the SubscriptionController may not be ready at this time.
        if (!TextUtils.isEmpty(mMdn)) {
            int phoneId = mParentApp.getUiccCard().getPhoneId();
            int subId = SubscriptionController.getInstance().getSubIdUsingPhoneId(phoneId);
            if (SubscriptionManager.isValidSubscriptionId(subId)) {
                SubscriptionManager.from(mContext).setDisplayNumber(mMdn, subId);
            } else {
                log("Cannot call setDisplayNumber: invalid subId");
            }
        }
    }

    @Override
    public void onReady() {
        fetchRuimRecords();

        mCi.getCDMASubscription(obtainMessage(EVENT_GET_CDMA_SUBSCRIPTION_DONE));
    }


    private void fetchRuimRecords() {
        mRecordsRequested = true;

        if (DBG) log("fetchRuimRecords " + mRecordsToLoad);

        mFh.loadEFTransparent(EF_ICCID,
                obtainMessage(EVENT_GET_ICCID_DONE));
        mRecordsToLoad++;

        mFh.loadEFTransparent(EF_PL,
                obtainMessage(EVENT_GET_ICC_RECORD_DONE, new EfPlLoaded()));
        mRecordsToLoad++;

        mFh.loadEFTransparent(EF_CSIM_LI,
                obtainMessage(EVENT_GET_ICC_RECORD_DONE, new EfCsimLiLoaded()));
        mRecordsToLoad++;

        mFh.loadEFTransparent(EF_CSIM_SPN,
                obtainMessage(EVENT_GET_ICC_RECORD_DONE, new EfCsimSpnLoaded()));
        mRecordsToLoad++;

        mFh.loadEFLinearFixed(EF_CSIM_MDN, 1,
                obtainMessage(EVENT_GET_ICC_RECORD_DONE, new EfCsimMdnLoaded()));
        mRecordsToLoad++;

        mFh.loadEFTransparent(EF_CSIM_IMSIM,
                obtainMessage(EVENT_GET_ICC_RECORD_DONE, new EfCsimImsimLoaded()));
        mRecordsToLoad++;

        mFh.loadEFLinearFixedAll(EF_CSIM_CDMAHOME,
                obtainMessage(EVENT_GET_ICC_RECORD_DONE, new EfCsimCdmaHomeLoaded()));
        mRecordsToLoad++;

        // Entire PRL could be huge. We are only interested in
        // the first 4 bytes of the record.
        mFh.loadEFTransparent(EF_CSIM_EPRL, 4,
                obtainMessage(EVENT_GET_ICC_RECORD_DONE, new EfCsimEprlLoaded()));
        mRecordsToLoad++;

        mFh.loadEFTransparent(EF_CSIM_MIPUPP,
                obtainMessage(EVENT_GET_ICC_RECORD_DONE, new EfCsimMipUppLoaded()));
        mRecordsToLoad++;
        mFh.getEFLinearRecordSize(EF_SMS, obtainMessage(EVENT_GET_SMS_RECORD_SIZE_DONE));

        if (DBG) log("fetchRuimRecords " + mRecordsToLoad + " requested: " + mRecordsRequested);
        // Further records that can be inserted are Operator/OEM dependent
    }

    /**
     * {@inheritDoc}
     *
     * No Display rule for RUIMs yet.
     */
    @Override
    public int getDisplayRule(String plmn) {
        // TODO together with spn
        return 0;
    }

    @Override
    public boolean isProvisioned() {
        // If UICC card has CSIM app, look for MDN and MIN field
        // to determine if the SIM is provisioned.  Otherwise,
        // consider the SIM is provisioned. (for case of ordinal
        // USIM only UICC.)
        // If PROPERTY_TEST_CSIM is defined, bypess provision check
        // and consider the SIM is provisioned.
        if (SystemProperties.getBoolean(PROPERTY_TEST_CSIM, false)) {
            return true;
        }

        if (mParentApp == null) {
            return false;
        }

        if (mParentApp.getType() == AppType.APPTYPE_CSIM &&
            ((mMdn == null) || (mMin == null))) {
            return false;
        }
        return true;
    }

    @Override
    public void setVoiceMessageWaiting(int line, int countWaiting) {
        // Will be used in future to store voice mail count in UIM
        // C.S0023-D_v1.0 does not have a file id in UIM for MWI
        log("RuimRecords:setVoiceMessageWaiting - NOP for CDMA");
    }

    @Override
    public int getVoiceMessageCount() {
        // Will be used in future to retrieve voice mail count for UIM
        // C.S0023-D_v1.0 does not have a file id in UIM for MWI
        log("RuimRecords:getVoiceMessageCount - NOP for CDMA");
        return 0;
    }

    @Override
    protected void handleFileUpdate(int efid) {
        mAdnCache.reset();
        fetchRuimRecords();
    }

    public String getMdn() {
        return mMdn;
    }

    public String getMin() {
        return mMin;
    }

    public String getSid() {
        return mHomeSystemId;
    }

    public String getNid() {
        return mHomeNetworkId;
    }

    public boolean getCsimSpnDisplayCondition() {
        return mCsimSpnDisplayCondition;
    }
    @Override
    protected void log(String s) {
        Rlog.d(LOG_TAG, "[RuimRecords] " + s);
    }

    @Override
    protected void loge(String s) {
        Rlog.e(LOG_TAG, "[RuimRecords] " + s);
    }

    @Override
    public void dump(FileDescriptor fd, PrintWriter pw, String[] args) {
        pw.println("RuimRecords: " + this);
        pw.println(" extends:");
        super.dump(fd, pw, args);
        pw.println(" mOtaCommited=" + mOtaCommited);
        pw.println(" mMyMobileNumber=" + mMyMobileNumber);
        pw.println(" mMin2Min1=" + mMin2Min1);
        pw.println(" mPrlVersion=" + mPrlVersion);
        pw.println(" mEFpl[]=" + Arrays.toString(mEFpl));
        pw.println(" mEFli[]=" + Arrays.toString(mEFli));
        pw.println(" mCsimSpnDisplayCondition=" + mCsimSpnDisplayCondition);
        pw.println(" mMdn=" + mMdn);
        pw.println(" mMin=" + mMin);
        pw.println(" mHomeSystemId=" + mHomeSystemId);
        pw.println(" mHomeNetworkId=" + mHomeNetworkId);
        pw.flush();
    }
}<|MERGE_RESOLUTION|>--- conflicted
+++ resolved
@@ -272,15 +272,7 @@
             return imsi.substring(0, 3 + mMncLength);
         }
 
-<<<<<<< HEAD
         return mImsi.substring(0, 3 + CSIM_IMSI_MNC_LENGTH);
-=======
-        // Guess the MNC length based on the MCC if we don't
-        // have a valid value in ef[ad]
-
-        int mcc = Integer.parseInt(imsi.substring(0, 3));
-        return imsi.substring(0, 3 + MccTable.smallestDigitsMccForMnc(mcc));
->>>>>>> 01c63eb1
     }
 
     // Refer to ETSI TS 102.221
