/*
 * Copyright (C) 2008 The Android Open Source Project
 *
 * Licensed under the Apache License, Version 2.0 (the "License");
 * you may not use this file except in compliance with the License.
 * You may obtain a copy of the License at
 *
 *      http://www.apache.org/licenses/LICENSE-2.0
 *
 * Unless required by applicable law or agreed to in writing, software
 * distributed under the License is distributed on an "AS IS" BASIS,
 * WITHOUT WARRANTIES OR CONDITIONS OF ANY KIND, either express or implied.
 * See the License for the specific language governing permissions and
 * limitations under the License.
 */

package com.android.internal.telephony.uicc;


import static com.android.internal.telephony.TelephonyProperties.PROPERTY_ICC_OPERATOR_ISO_COUNTRY;
import static com.android.internal.telephony.TelephonyProperties.PROPERTY_ICC_OPERATOR_NUMERIC;

import static com.android.internal.telephony.TelephonyProperties.PROPERTY_ICC_OPERATOR_ALPHA;
import static com.android.internal.telephony.TelephonyProperties.PROPERTY_TEST_CSIM;

import java.io.FileDescriptor;
import java.io.PrintWriter;
import java.util.ArrayList;
import java.util.Arrays;
import java.util.Locale;
import android.content.Context;
import android.os.AsyncResult;
import android.os.Message;
import android.os.SystemProperties;
import android.telephony.MSimTelephonyManager;
import android.telephony.Rlog;
import android.text.TextUtils;

import com.android.internal.telephony.CommandsInterface;
import com.android.internal.telephony.GsmAlphabet;
import com.android.internal.telephony.MccTable;

import com.android.internal.telephony.cdma.sms.UserData;
import com.android.internal.telephony.uicc.IccCardApplicationStatus.AppType;
import com.android.internal.telephony.uicc.IccCardApplicationStatus.AppState;


/**
 * {@hide}
 */
public final class RuimRecords extends IccRecords {
    static final String LOG_TAG = "RuimRecords";

    private boolean  mOtaCommited=false;

    // ***** Instance Variables

    private String mMyMobileNumber;
    private String mMin2Min1;

    private String mPrlVersion;
    private boolean mRecordsRequired = false;
    // From CSIM application
    private byte[] mEFpl = null;
    private byte[] mEFli = null;
    boolean mCsimSpnDisplayCondition = false;
    private String mMdn;
    private String mMin;
    private String mHomeSystemId;
    private String mHomeNetworkId;
    private boolean mMSIMRecordeEnabled = false;

    @Override
    public String toString() {
        return "RuimRecords: " + super.toString()
                + " m_ota_commited" + mOtaCommited
                + " mMyMobileNumber=" + "xxxx"
                + " mMin2Min1=" + mMin2Min1
                + " mPrlVersion=" + mPrlVersion
                + " mEFpl=" + mEFpl
                + " mEFli=" + mEFli
                + " mCsimSpnDisplayCondition=" + mCsimSpnDisplayCondition
                + " mMdn=" + mMdn
                + " mMin=" + mMin
                + " mHomeSystemId=" + mHomeSystemId
                + " mHomeNetworkId=" + mHomeNetworkId;
    }

    // ***** Event Constants
    private static final int EVENT_GET_IMSI_DONE = 3;
    private static final int EVENT_GET_DEVICE_IDENTITY_DONE = 4;
    private static final int EVENT_GET_ICCID_DONE = 5;
    private static final int EVENT_GET_CDMA_SUBSCRIPTION_DONE = 10;
    private static final int EVENT_UPDATE_DONE = 14;
    private static final int EVENT_GET_SST_DONE = 17;
    private static final int EVENT_GET_ALL_SMS_DONE = 18;
    private static final int EVENT_MARK_SMS_READ_DONE = 19;

    private static final int EVENT_SMS_ON_RUIM = 21;
    private static final int EVENT_GET_SMS_DONE = 22;

    public RuimRecords(UiccCardApplication app, Context c, CommandsInterface ci) {
        super(app, c, ci);

        mAdnCache = new AdnRecordCache(mFh);

        mRecordsRequested = false;  // No load request is made till SIM ready

        // recordsToLoad is set to 0 because no requests are made yet
        mRecordsToLoad = 0;

        // NOTE the EVENT_SMS_ON_RUIM is not registered

        // Start off by setting empty state
        resetRecords();

        mParentApp.registerForReady(this, EVENT_APP_READY, null);
        if (DBG) log("RuimRecords X ctor this=" + this);
    }

    @Override
    public void dispose() {
        if (DBG) log("Disposing RuimRecords " + this);
        //Unregister for all events
        mParentApp.unregisterForReady(this);
        resetRecords();
        super.dispose();
    }

    @Override
    protected void finalize() {
        if(DBG) log("RuimRecords finalized");
    }

    protected void resetRecords() {
        mMncLength = UNINITIALIZED;
        mIccId = null;

        mAdnCache.reset();

        // Don't clean up PROPERTY_ICC_OPERATOR_ISO_COUNTRY and
        // PROPERTY_ICC_OPERATOR_NUMERIC here. Since not all CDMA
        // devices have RUIM, these properties should keep the original
        // values, e.g. build time settings, when there is no RUIM but
        // set new values when RUIM is available and loaded.

        // recordsRequested is set to false indicating that the SIM
        // read requests made so far are not valid. This is set to
        // true only when fresh set of read requests are made.
        mRecordsRequested = false;
    }

    public String getMdnNumber() {
        return mMyMobileNumber;
    }

    public String getCdmaMin() {
         return mMin2Min1;
    }

    /** Returns null if RUIM is not yet ready */
    public String getPrlVersion() {
        return mPrlVersion;
    }

    @Override
    public void setVoiceMailNumber(String alphaTag, String voiceNumber, Message onComplete){
        // In CDMA this is Operator/OEM dependent
        AsyncResult.forMessage((onComplete)).exception =
                new IccException("setVoiceMailNumber not implemented");
        onComplete.sendToTarget();
        loge("method setVoiceMailNumber is not implemented");
    }

    /**
     * Called by CCAT Service when REFRESH is received.
     * @param fileChanged indicates whether any files changed
     * @param fileList if non-null, a list of EF files that changed
     */
    @Override
    public void onRefresh(boolean fileChanged, int[] fileList) {
        if (fileChanged) {
            // A future optimization would be to inspect fileList and
            // only reload those files that we care about.  For now,
            // just re-fetch all RUIM records that we cache.
            fetchRuimRecords();
        }
    }

    private int decodeImsiDigits(int digits, int length) {
        // Per C.S0005 section 2.3.1.
        int constant = 0;
        for (int i = 0; i < length; i++ ) {
            constant = (constant * 10) + 1;
        }

        digits += constant;

        for (int i = 0, denominator = 1; i < length; i++) {
            digits = ((digits / denominator) % 10 == 0) ? (digits - (10 * denominator)) : digits;
            denominator *= 10;
        }
        return digits;
    }

    /**
     * Decode utility to decode IMSI from data read from EF_IMSIM
     * Please refer to
     *       // C.S0065 section 5.2.2 for IMSI_M encoding
     *       // C.S0005 section 2.3.1 for MIN encoding in IMSI_M.
     */
    private String decodeImsi(byte[] data) {
        // Retrieve the MCC and digits 11 and 12
        int mcc_data = ((0x03 & data[9]) << 8) | (0xFF & data[8]);
        int mcc = decodeImsiDigits(mcc_data, 3);
        int digits_11_12_data = data[6] & 0x7f;
        int digits_11_12 = decodeImsiDigits(digits_11_12_data, 2);

        // Retrieve 10 MIN digits
        int first3digits = ((0x03 & data[2]) << 8) + (0xFF & data[1]);
        int second3digits = (((0xFF & data[5]) << 8) | (0xFF & data[4])) >> 6;
        int digit7 = 0x0F & (data[4] >> 2);
        if (digit7 > 0x09) digit7 = 0;
        int last3digits = ((0x03 & data[4]) << 8) | (0xFF & data[3]);

        first3digits = decodeImsiDigits(first3digits, 3);
        second3digits = decodeImsiDigits(second3digits, 3);
        last3digits = decodeImsiDigits(last3digits, 3);

        StringBuilder builder = new StringBuilder();
        builder.append(String.format(Locale.US, "%03d", mcc));
        builder.append(String.format(Locale.US, "%02d", digits_11_12));
        builder.append(String.format(Locale.US, "%03d", first3digits));
        builder.append(String.format(Locale.US, "%03d", second3digits));
        builder.append(String.format(Locale.US, "%d", digit7));
        builder.append(String.format(Locale.US, "%03d", last3digits));
        return  builder.toString();
    }


    /**
     * Returns the 5 or 6 digit MCC/MNC of the operator that
     *  provided the RUIM card. Returns null of RUIM is not yet ready
     */

    @Override
    public String getOperatorNumeric() {
        if (mImsi == null) {
            return null;
        }

        if (mMncLength != UNINITIALIZED && mMncLength != UNKNOWN) {
            // Length = length of MCC + length of MNC
            // length of mcc = 3 (3GPP2 C.S0005 - Section 2.3)
            return mImsi.substring(0, 3 + mMncLength);
        }

        // Guess the MNC length based on the MCC if we don't
        // have a valid value in ef[ad]

        int mcc = Integer.parseInt(mImsi.substring(0,3));
        return mImsi.substring(0, 3 + MccTable.smallestDigitsMccForMnc(mcc));
    }

    // Refer to ETSI TS 102.221
    private class EfPlLoaded implements IccRecordLoaded {
        @Override
        public String getEfName() {
            return "EF_PL";
        }

        @Override
        public void onRecordLoaded(AsyncResult ar) {
            mEFpl = (byte[]) ar.result;
            if (DBG) log("EF_PL=" + IccUtils.bytesToHexString(mEFpl));
        }
    }

    // Refer to C.S0065 5.2.26
    private class EfCsimLiLoaded implements IccRecordLoaded {
        @Override
        public String getEfName() {
            return "EF_CSIM_LI";
        }

        @Override
        public void onRecordLoaded(AsyncResult ar) {
            mEFli = (byte[]) ar.result;
            // convert csim efli data to iso 639 format
            for (int i = 0; i < mEFli.length; i+=2) {
                switch(mEFli[i+1]) {
                case 0x01: mEFli[i] = 'e'; mEFli[i+1] = 'n';break;
                case 0x02: mEFli[i] = 'f'; mEFli[i+1] = 'r';break;
                case 0x03: mEFli[i] = 'e'; mEFli[i+1] = 's';break;
                case 0x04: mEFli[i] = 'j'; mEFli[i+1] = 'a';break;
                case 0x05: mEFli[i] = 'k'; mEFli[i+1] = 'o';break;
                case 0x06: mEFli[i] = 'z'; mEFli[i+1] = 'h';break;
                case 0x07: mEFli[i] = 'h'; mEFli[i+1] = 'e';break;
                default: mEFli[i] = ' '; mEFli[i+1] = ' ';
                }
            }

            if (DBG) log("EF_LI=" + IccUtils.bytesToHexString(mEFli));
        }
    }

    // Refer to C.S0065 5.2.32
    private class EfCsimSpnLoaded implements IccRecordLoaded {
        @Override
        public String getEfName() {
            return "EF_CSIM_SPN";
        }

        @Override
        public void onRecordLoaded(AsyncResult ar) {
            byte[] data = (byte[]) ar.result;
            if (DBG) log("CSIM_SPN=" +
                         IccUtils.bytesToHexString(data));

            // C.S0065 for EF_SPN decoding
            mCsimSpnDisplayCondition = ((0x01 & data[0]) != 0);

            int encoding = data[1];
            int language = data[2];
            byte[] spnData = new byte[32];
            int len = ((data.length - 3) < 32) ? (data.length - 3) : 32;
            System.arraycopy(data, 3, spnData, 0, len);

            int numBytes;
            for (numBytes = 0; numBytes < spnData.length; numBytes++) {
                if ((spnData[numBytes] & 0xFF) == 0xFF) break;
            }

            if (numBytes == 0) {
                mSpn = "";
                return;
            }
            try {
                switch (encoding) {
                case UserData.ENCODING_OCTET:
                case UserData.ENCODING_LATIN:
                    mSpn = new String(spnData, 0, numBytes, "ISO-8859-1");
                    break;
                case UserData.ENCODING_IA5:
                case UserData.ENCODING_GSM_7BIT_ALPHABET:
                    mSpn = GsmAlphabet.gsm7BitPackedToString(spnData, 0, (numBytes*8)/7);
                    break;
                case UserData.ENCODING_7BIT_ASCII:
                    mSpn =  new String(spnData, 0, numBytes, "US-ASCII");
                        // To address issues with incorrect encoding scheme
                        // programmed in some commercial CSIM cards, the decoded
                        // SPN is checked to have characters in printable ASCII
                        // range. If not, they are decoded with
                        // ENCODING_GSM_7BIT_ALPHABET scheme.
                    if (!TextUtils.isPrintableAsciiOnly(mSpn)) {
                        if (DBG) log("Some corruption in SPN decoding = " + mSpn);
                        if (DBG) log("Using ENCODING_GSM_7BIT_ALPHABET scheme...");
                        mSpn = GsmAlphabet.gsm7BitPackedToString(spnData, 0, (numBytes*8)/7);
                    }
                    break;
                case UserData.ENCODING_UNICODE_16:
                    mSpn =  new String(spnData, 0, numBytes, "utf-16");
                    break;
                default:
                    log("SPN encoding not supported");
                }
            } catch(Exception e) {
                log("spn decode error: " + e);
            }
            if (DBG) log("spn=" + mSpn);
            if (DBG) log("spnCondition=" + mCsimSpnDisplayCondition);
            SystemProperties.set(PROPERTY_ICC_OPERATOR_ALPHA, mSpn);
        }
    }

    private class EfCsimMdnLoaded implements IccRecordLoaded {
        @Override
        public String getEfName() {
            return "EF_CSIM_MDN";
        }

        @Override
        public void onRecordLoaded(AsyncResult ar) {
            byte[] data = (byte[]) ar.result;
            if (DBG) log("CSIM_MDN=" + IccUtils.bytesToHexString(data));
            // Refer to C.S0065 5.2.35
            int mdnDigitsNum = 0x0F & data[0];
            mMdn = IccUtils.cdmaBcdToString(data, 1, mdnDigitsNum);
            if (DBG) log("CSIM MDN=" + mMdn);
        }
    }

    private class EfCsimImsimLoaded implements IccRecordLoaded {
        @Override
        public String getEfName() {
            return "EF_CSIM_IMSIM";
        }

        @Override
        public void onRecordLoaded(AsyncResult ar) {
            byte[] data = (byte[]) ar.result;

            if (data == null || data.length < 10) {
                log("Invalid IMSI from EF_CSIM_IMSIM " + IccUtils.bytesToHexString(data));
                mImsi = null;
                mMin = null;
                return;
            }
            if (DBG) log("CSIM_IMSIM=" + IccUtils.bytesToHexString(data));

            // C.S0065 section 5.2.2 for IMSI_M encoding
            // C.S0005 section 2.3.1 for MIN encoding in IMSI_M.
            boolean provisioned = ((data[7] & 0x80) == 0x80);

            if (provisioned) {
                mImsi = decodeImsi(data);
                if (null != mImsi) {
                    mMin = mImsi.substring(5, 15);
                }
                log("IMSI: " + mImsi.substring(0, 5) + "xxxxxxxxx");

            } else {
                if (DBG) log("IMSI not provisioned in card");
            }

            //Update MccTable with the retrieved IMSI
            String operatorNumeric = getOperatorNumeric();
            if (operatorNumeric != null) {
                if(operatorNumeric.length() <= 6) {
                    mMSIMRecordeEnabled = true;
                    MccTable.updateMccMncConfiguration(mContext, operatorNumeric);
                }
            }

            mImsiReadyRegistrants.notifyRegistrants();
        }
   }

    private class EfCsimCdmaHomeLoaded implements IccRecordLoaded {
        @Override
        public String getEfName() {
            return "EF_CSIM_CDMAHOME";
        }

        @Override
        public void onRecordLoaded(AsyncResult ar) {
            // Per C.S0065 section 5.2.8
            ArrayList<byte[]> dataList = (ArrayList<byte[]>) ar.result;
            if (DBG) log("CSIM_CDMAHOME data size=" + dataList.size());
            if (dataList.isEmpty()) {
                return;
            }
            StringBuilder sidBuf = new StringBuilder();
            StringBuilder nidBuf = new StringBuilder();

            for (byte[] data : dataList) {
                if (data.length == 5) {
                    int sid = ((data[1] & 0xFF) << 8) | (data[0] & 0xFF);
                    int nid = ((data[3] & 0xFF) << 8) | (data[2] & 0xFF);
                    sidBuf.append(sid).append(',');
                    nidBuf.append(nid).append(',');
                }
            }
            // remove trailing ","
            sidBuf.setLength(sidBuf.length()-1);
            nidBuf.setLength(nidBuf.length()-1);

            mHomeSystemId = sidBuf.toString();
            mHomeNetworkId = nidBuf.toString();
        }
    }

    private class EfCsimEprlLoaded implements IccRecordLoaded {
        @Override
        public String getEfName() {
            return "EF_CSIM_EPRL";
        }
        @Override
        public void onRecordLoaded(AsyncResult ar) {
            onGetCSimEprlDone(ar);
        }
    }

    private void onGetCSimEprlDone(AsyncResult ar) {
        // C.S0065 section 5.2.57 for EFeprl encoding
        // C.S0016 section 3.5.5 for PRL format.
        byte[] data = (byte[]) ar.result;
        if (DBG) log("CSIM_EPRL=" + IccUtils.bytesToHexString(data));

        // Only need the first 4 bytes of record
        if (data.length > 3) {
            int prlId = ((data[2] & 0xFF) << 8) | (data[3] & 0xFF);
            mPrlVersion = Integer.toString(prlId);
        }
        if (DBG) log("CSIM PRL version=" + mPrlVersion);
    }

    @Override
    public void handleMessage(Message msg) {
        AsyncResult ar;

        byte data[];

        boolean isRecordLoadResponse = false;

        if (mDestroyed.get()) {
            loge("Received message " + msg +
                    "[" + msg.what + "] while being destroyed. Ignoring.");
            return;
        }

        try { switch (msg.what) {
            case EVENT_APP_READY:
                onReady();
                break;

            case EVENT_GET_DEVICE_IDENTITY_DONE:
                log("Event EVENT_GET_DEVICE_IDENTITY_DONE Received");
            break;

            /* IO events */
            case EVENT_GET_IMSI_DONE:
                isRecordLoadResponse = true;

                ar = (AsyncResult)msg.obj;
                if (ar.exception != null) {
                    loge("Exception querying IMSI, Exception:" + ar.exception);
                    break;
                }

                mImsi = (String) ar.result;

                // IMSI (MCC+MNC+MSIN) is at least 6 digits, but not more
                // than 15 (and usually 15).
                if (mImsi != null && (mImsi.length() < 6 || mImsi.length() > 15)) {
                    loge("invalid IMSI " + mImsi);
                    mImsi = null;
                }

                log("IMSI: " + mImsi.substring(0, 6) + "xxxxxxxxx");

                String operatorNumeric = getOperatorNumeric();
                if (operatorNumeric != null) {
<<<<<<< HEAD
                    if(operatorNumeric.length() <= 6) {
                        MccTable.updateMccMncConfiguration(mContext, operatorNumeric);
=======
                    if(operatorNumeric.length() <= 6){
                        MccTable.updateMccMncConfiguration(mContext, operatorNumeric, false);
>>>>>>> c187f0e9
                    }
                }
                break;

            case EVENT_GET_CDMA_SUBSCRIPTION_DONE:
                ar = (AsyncResult)msg.obj;
                String localTemp[] = (String[])ar.result;
                if (ar.exception != null) {
                    break;
                }

                mMyMobileNumber = localTemp[0];
                mMin2Min1 = localTemp[3];
                mPrlVersion = localTemp[4];

                log("MDN: " + mMyMobileNumber + " MIN: " + mMin2Min1);

            break;

            case EVENT_GET_ICCID_DONE:
                isRecordLoadResponse = true;

                ar = (AsyncResult)msg.obj;
                data = (byte[])ar.result;

                if (ar.exception != null) {
                    break;
                }

                mIccId = IccUtils.bcdToString(data, 0, data.length);

                log("iccid: " + mIccId);

            break;

            case EVENT_UPDATE_DONE:
                ar = (AsyncResult)msg.obj;
                if (ar.exception != null) {
                    Rlog.i(LOG_TAG, "RuimRecords update failed", ar.exception);
                }
            break;

            case EVENT_GET_ALL_SMS_DONE:
            case EVENT_MARK_SMS_READ_DONE:
            case EVENT_SMS_ON_RUIM:
            case EVENT_GET_SMS_DONE:
                Rlog.w(LOG_TAG, "Event not supported: " + msg.what);
                break;

            // TODO: probably EF_CST should be read instead
            case EVENT_GET_SST_DONE:
                log("Event EVENT_GET_SST_DONE Received");
            break;

            default:
                super.handleMessage(msg);   // IccRecords handles generic record load responses

        }}catch (RuntimeException exc) {
            // I don't want these exceptions to be fatal
            Rlog.w(LOG_TAG, "Exception parsing RUIM record", exc);
        } finally {
            // Count up record load responses even if they are fails
            if (isRecordLoadResponse) {
                onRecordLoaded();
            }
        }
    }

    private String findBestLanguage(byte[] languages) {
        String bestMatch = null;
        String[] locales = mContext.getAssets().getLocales();

        if ((languages == null) || (locales == null)) return null;

        // Each 2-bytes consists of one language
        for (int i = 0; (i + 1) < languages.length; i += 2) {
            try {
                String lang = new String(languages, i, 2, "ISO-8859-1");
                for (int j = 0; j < locales.length; j++) {
                    if (locales[j] != null && locales[j].length() >= 2 &&
                        locales[j].substring(0, 2).equals(lang)) {
                        return lang;
                    }
                }
                if (bestMatch != null) break;
            } catch(java.io.UnsupportedEncodingException e) {
                log ("Failed to parse SIM language records");
            }
        }
        // no match found. return null
        return null;
    }

    private void setLocaleFromCsim() {
        String prefLang = null;
        // check EFli then EFpl
        prefLang = findBestLanguage(mEFli);

        if (prefLang == null) {
            prefLang = findBestLanguage(mEFpl);
        }

        if (prefLang != null) {
            // check country code from SIM
            String imsi = getIMSI();
            String country = null;
            if (imsi != null) {
                country = MccTable.countryCodeForMcc(
                                    Integer.parseInt(imsi.substring(0,3)));
            }
            log("Setting locale to " + prefLang + "_" + country);
            MccTable.setSystemLocale(mContext, prefLang, country);
        } else {
            log ("No suitable CSIM selected locale");
        }
    }

    @Override
    protected void onRecordLoaded() {
        // One record loaded successfully or failed, In either case
        // we need to update the recordsToLoad count
        mRecordsToLoad -= 1;
        if (DBG) log("onRecordLoaded " + mRecordsToLoad + " requested: " + mRecordsRequested);

        if (mRecordsToLoad == 0 && mRecordsRequested == true) {
            onAllRecordsLoaded();
        } else if (mRecordsToLoad < 0) {
            loge("recordsToLoad <0, programmer error suspected");
            mRecordsToLoad = 0;
        }
    }

    @Override
    protected void onAllRecordsLoaded() {
        if (DBG) log("record load complete");

        setLocaleFromCsim();
        mRecordsLoadedRegistrants.notifyRegistrants(
            new AsyncResult(null, null, null));
    }

    @Override
    public void onReady() {
        fetchRuimRecords();

        mCi.getCDMASubscription(obtainMessage(EVENT_GET_CDMA_SUBSCRIPTION_DONE));
    }

    /**
     * Called by IccCardProxy before it requests records.
     * We use this as a trigger to read records from the card.
     */
    void recordsRequired() {
        if (DBG) log("recordsRequired mRecordsRequired = " + mRecordsRequired);
        if (!mRecordsRequired) {
            mRecordsRequired = true;
            // trigger to retrieve all records
            fetchRuimRecords();
        }
    }

    private void fetchRuimRecords() {
        /* Don't read records if we don't expect
         * anyone to ask for them
         *
         * If records are not required by anyone OR
         * the app is not ready then bail
         */
        if (!mRecordsRequired || AppState.APPSTATE_READY != mParentApp.getState()) {
            if (DBG) log("fetchRuimRecords: Abort fetching records rRecordsRequested = "
                            + mRecordsRequested
                            + " state = " + mParentApp.getState()
                            + " required = " + mRecordsRequired);
            return;
        }

        mRecordsRequested = true;

        if (DBG) log("fetchRuimRecords " + mRecordsToLoad);
        if (!mMSIMRecordeEnabled) {
            mCi.getIMSIForApp(mParentApp.getAid(), obtainMessage(EVENT_GET_IMSI_DONE));
            mRecordsToLoad++;
        }

        mFh.loadEFTransparent(EF_ICCID,
                obtainMessage(EVENT_GET_ICCID_DONE));
        mRecordsToLoad++;

        mFh.loadEFTransparent(EF_PL,
                obtainMessage(EVENT_GET_ICC_RECORD_DONE, new EfPlLoaded()));
        mRecordsToLoad++;

        mFh.loadEFTransparent(EF_CSIM_LI,
                obtainMessage(EVENT_GET_ICC_RECORD_DONE, new EfCsimLiLoaded()));
        mRecordsToLoad++;

        mFh.loadEFTransparent(EF_CSIM_SPN,
                obtainMessage(EVENT_GET_ICC_RECORD_DONE, new EfCsimSpnLoaded()));
        mRecordsToLoad++;

        mFh.loadEFLinearFixed(EF_CSIM_MDN, 1,
                obtainMessage(EVENT_GET_ICC_RECORD_DONE, new EfCsimMdnLoaded()));
        mRecordsToLoad++;

        mFh.loadEFTransparent(EF_CSIM_IMSIM,
                obtainMessage(EVENT_GET_ICC_RECORD_DONE, new EfCsimImsimLoaded()));
        mRecordsToLoad++;

        mFh.loadEFLinearFixedAll(EF_CSIM_CDMAHOME,
                obtainMessage(EVENT_GET_ICC_RECORD_DONE, new EfCsimCdmaHomeLoaded()));
        mRecordsToLoad++;

        // Entire PRL could be huge. We are only interested in
        // the first 4 bytes of the record.
        mFh.loadEFTransparent(EF_CSIM_EPRL, 4,
                obtainMessage(EVENT_GET_ICC_RECORD_DONE, new EfCsimEprlLoaded()));
        mRecordsToLoad++;

        if (DBG) log("fetchRuimRecords " + mRecordsToLoad + " requested: " + mRecordsRequested);
        // Further records that can be inserted are Operator/OEM dependent
    }

    /**
     * {@inheritDoc}
     *
     * No Display rule for RUIMs yet.
     */
    @Override
    public int getDisplayRule(String plmn) {
        // TODO together with spn
        return 0;
    }

    @Override
    public boolean isProvisioned() {
        // If UICC card has CSIM app, look for MDN and MIN field
        // to determine if the SIM is provisioned.  Otherwise,
        // consider the SIM is provisioned. (for case of ordinal
        // USIM only UICC.)
        // If PROPERTY_TEST_CSIM is defined, bypess provision check
        // and consider the SIM is provisioned.
        if (SystemProperties.getBoolean(PROPERTY_TEST_CSIM, false)) {
            return true;
        }

        if (mParentApp == null) {
            return false;
        }

        if (mParentApp.getType() == AppType.APPTYPE_CSIM &&
            ((mMdn == null) || (mMin == null))) {
            return false;
        }
        return true;
    }

    @Override
    public void setVoiceMessageWaiting(int line, int countWaiting) {
        // Will be used in future to store voice mail count in UIM
        // C.S0023-D_v1.0 does not have a file id in UIM for MWI
        log("RuimRecords:setVoiceMessageWaiting - NOP for CDMA");
    }

    @Override
    public int getVoiceMessageCount() {
        // Will be used in future to retrieve voice mail count for UIM
        // C.S0023-D_v1.0 does not have a file id in UIM for MWI
        log("RuimRecords:getVoiceMessageCount - NOP for CDMA");
        return 0;
    }

    @Override
    protected void handleFileUpdate(int efid) {
        mAdnCache.reset();
        fetchRuimRecords();
    }

    public String getMdn() {
        return mMdn;
    }

    public String getMin() {
        return mMin;
    }

    public String getSid() {
        return mHomeSystemId;
    }

    public String getNid() {
        return mHomeNetworkId;
    }

    public boolean getCsimSpnDisplayCondition() {
        return mCsimSpnDisplayCondition;
    }
    @Override
    protected void log(String s) {
        Rlog.d(LOG_TAG, "[RuimRecords] " + s);
    }

    @Override
    protected void loge(String s) {
        Rlog.e(LOG_TAG, "[RuimRecords] " + s);
    }

    @Override
    public void dump(FileDescriptor fd, PrintWriter pw, String[] args) {
        pw.println("RuimRecords: " + this);
        pw.println(" extends:");
        super.dump(fd, pw, args);
        pw.println(" mOtaCommited=" + mOtaCommited);
        pw.println(" mMyMobileNumber=" + mMyMobileNumber);
        pw.println(" mMin2Min1=" + mMin2Min1);
        pw.println(" mPrlVersion=" + mPrlVersion);
        pw.println(" mEFpl[]=" + Arrays.toString(mEFpl));
        pw.println(" mEFli[]=" + Arrays.toString(mEFli));
        pw.println(" mCsimSpnDisplayCondition=" + mCsimSpnDisplayCondition);
        pw.println(" mMdn=" + mMdn);
        pw.println(" mMin=" + mMin);
        pw.println(" mHomeSystemId=" + mHomeSystemId);
        pw.println(" mHomeNetworkId=" + mHomeNetworkId);
        pw.flush();
    }

    private void setSystemProperty(String key, String val) {
        // Update the system properties only in case NON-DSDS.
        // TODO: Shall have a better approach!
        if (!MSimTelephonyManager.getDefault().isMultiSimEnabled()) {
            SystemProperties.set(key, val);
        }
    }
}<|MERGE_RESOLUTION|>--- conflicted
+++ resolved
@@ -428,7 +428,7 @@
             if (operatorNumeric != null) {
                 if(operatorNumeric.length() <= 6) {
                     mMSIMRecordeEnabled = true;
-                    MccTable.updateMccMncConfiguration(mContext, operatorNumeric);
+                    MccTable.updateMccMncConfiguration(mContext, operatorNumeric, false);
                 }
             }
 
@@ -541,13 +541,8 @@
 
                 String operatorNumeric = getOperatorNumeric();
                 if (operatorNumeric != null) {
-<<<<<<< HEAD
                     if(operatorNumeric.length() <= 6) {
-                        MccTable.updateMccMncConfiguration(mContext, operatorNumeric);
-=======
-                    if(operatorNumeric.length() <= 6){
                         MccTable.updateMccMncConfiguration(mContext, operatorNumeric, false);
->>>>>>> c187f0e9
                     }
                 }
                 break;
