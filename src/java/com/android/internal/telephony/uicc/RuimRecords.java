/*
 * Copyright (C) 2008 The Android Open Source Project
 *
 * Licensed under the Apache License, Version 2.0 (the "License");
 * you may not use this file except in compliance with the License.
 * You may obtain a copy of the License at
 *
 *      http://www.apache.org/licenses/LICENSE-2.0
 *
 * Unless required by applicable law or agreed to in writing, software
 * distributed under the License is distributed on an "AS IS" BASIS,
 * WITHOUT WARRANTIES OR CONDITIONS OF ANY KIND, either express or implied.
 * See the License for the specific language governing permissions and
 * limitations under the License.
 */

package com.android.internal.telephony.uicc;

import static com.android.internal.telephony.TelephonyProperties.PROPERTY_TEST_CSIM;

import android.content.Context;
import android.content.res.Resources;
import android.os.AsyncResult;
import android.os.Message;
import android.os.SystemProperties;
import android.telephony.Rlog;
import android.telephony.SubscriptionInfo;
import android.telephony.SubscriptionManager;
import android.text.TextUtils;
import android.util.Log;

import com.android.internal.telephony.CommandsInterface;
import com.android.internal.telephony.GsmAlphabet;
import com.android.internal.telephony.MccTable;
import com.android.internal.telephony.SubscriptionController;
import com.android.internal.telephony.cdma.sms.UserData;
import com.android.internal.telephony.uicc.IccCardApplicationStatus.AppType;
import com.android.internal.util.BitwiseInputStream;

import java.io.FileDescriptor;
import java.io.PrintWriter;
import java.util.ArrayList;
import java.util.Arrays;
import java.util.Locale;

/**
 * {@hide}
 */
public class RuimRecords extends IccRecords {
    static final String LOG_TAG = "RuimRecords";

    private boolean  mOtaCommited=false;

    // ***** Instance Variables

    private String mMyMobileNumber;
    private String mMin2Min1;

    private String mPrlVersion;
    // From CSIM application
    private byte[] mEFpl = null;
    private byte[] mEFli = null;
    boolean mCsimSpnDisplayCondition = false;
    private String mMdn;
    private String mMin;
    private String mHomeSystemId;
    private String mHomeNetworkId;
    private String mNai;

    @Override
    public String toString() {
        return "RuimRecords: " + super.toString()
                + " m_ota_commited" + mOtaCommited
                + " mMyMobileNumber=" + "xxxx"
                + " mMin2Min1=" + mMin2Min1
                + " mPrlVersion=" + mPrlVersion
                + " mEFpl=" + mEFpl
                + " mEFli=" + mEFli
                + " mCsimSpnDisplayCondition=" + mCsimSpnDisplayCondition
                + " mMdn=" + mMdn
                + " mMin=" + mMin
                + " mHomeSystemId=" + mHomeSystemId
                + " mHomeNetworkId=" + mHomeNetworkId;
    }

    //Constants
    //MNC length in case of CSIM/RUIM IMSI is 2 as per spec C.S0065 section 5.2.2
    private static final int CSIM_IMSI_MNC_LENGTH = 2;

    // ***** Event Constants
    private static final int EVENT_GET_DEVICE_IDENTITY_DONE = 4;
    private static final int EVENT_GET_ICCID_DONE = 5;
    private static final int EVENT_GET_CDMA_SUBSCRIPTION_DONE = 10;
    private static final int EVENT_UPDATE_DONE = 14;
    private static final int EVENT_GET_SST_DONE = 17;
    private static final int EVENT_GET_ALL_SMS_DONE = 18;
    private static final int EVENT_MARK_SMS_READ_DONE = 19;

    private static final int EVENT_SMS_ON_RUIM = 21;
    private static final int EVENT_GET_SMS_DONE = 22;

    public RuimRecords(UiccCardApplication app, Context c, CommandsInterface ci) {
        super(app, c, ci);

        mAdnCache = new AdnRecordCache(mFh);

        mRecordsRequested = false;  // No load request is made till SIM ready

        // recordsToLoad is set to 0 because no requests are made yet
        mRecordsToLoad = 0;

        // NOTE the EVENT_SMS_ON_RUIM is not registered

        // Start off by setting empty state
        resetRecords();

        mParentApp.registerForReady(this, EVENT_APP_READY, null);
        if (DBG) log("RuimRecords X ctor this=" + this);
    }

    @Override
    public void dispose() {
        if (DBG) log("Disposing RuimRecords " + this);
        //Unregister for all events
        mParentApp.unregisterForReady(this);
        resetRecords();
        super.dispose();
    }

    @Override
    protected void finalize() {
        if(DBG) log("RuimRecords finalized");
    }

    protected void resetRecords() {
        mMncLength = UNINITIALIZED;
        log("setting0 mMncLength" + mMncLength);
        mIccId = null;
        mFullIccId = null;

        mAdnCache.reset();

        // Don't clean up PROPERTY_ICC_OPERATOR_ISO_COUNTRY and
        // PROPERTY_ICC_OPERATOR_NUMERIC here. Since not all CDMA
        // devices have RUIM, these properties should keep the original
        // values, e.g. build time settings, when there is no RUIM but
        // set new values when RUIM is available and loaded.

        // recordsRequested is set to false indicating that the SIM
        // read requests made so far are not valid. This is set to
        // true only when fresh set of read requests are made.
        mRecordsRequested = false;
    }

    @Override
    public String getIMSI() {
        return mImsi;
    }

    public String getMdnNumber() {
        return mMyMobileNumber;
    }

    public String getCdmaMin() {
         return mMin2Min1;
    }

    /** Returns null if RUIM is not yet ready */
    public String getPrlVersion() {
        return mPrlVersion;
    }

    @Override
    /** Returns null if RUIM is not yet ready */
    public String getNAI() {
        return mNai;
    }

    @Override
    public void setVoiceMailNumber(String alphaTag, String voiceNumber, Message onComplete){
        // In CDMA this is Operator/OEM dependent
        AsyncResult.forMessage((onComplete)).exception =
                new IccException("setVoiceMailNumber not implemented");
        onComplete.sendToTarget();
        loge("method setVoiceMailNumber is not implemented");
    }

    /**
     * Called by CCAT Service when REFRESH is received.
     * @param fileChanged indicates whether any files changed
     * @param fileList if non-null, a list of EF files that changed
     */
    @Override
    public void onRefresh(boolean fileChanged, int[] fileList) {
        if (fileChanged) {
            // A future optimization would be to inspect fileList and
            // only reload those files that we care about.  For now,
            // just re-fetch all RUIM records that we cache.
            fetchRuimRecords();
        }
    }

    private int decodeImsiDigits(int digits, int length) {
        // Per C.S0005 section 2.3.1.
        int constant = 0;
        for (int i = 0; i < length; i++ ) {
            constant = (constant * 10) + 1;
        }

        digits += constant;

        for (int i = 0, denominator = 1; i < length; i++) {
            digits = ((digits / denominator) % 10 == 0) ? (digits - (10 * denominator)) : digits;
            denominator *= 10;
        }
        return digits;
    }

    /**
     * Decode utility to decode IMSI from data read from EF_IMSIM
     * Please refer to
     *       // C.S0065 section 5.2.2 for IMSI_M encoding
     *       // C.S0005 section 2.3.1 for MIN encoding in IMSI_M.
     */
    private String decodeImsi(byte[] data) {
        // Retrieve the MCC and digits 11 and 12
        int mcc_data = ((0x03 & data[9]) << 8) | (0xFF & data[8]);
        int mcc = decodeImsiDigits(mcc_data, 3);
        int digits_11_12_data = data[6] & 0x7f;
        int digits_11_12 = decodeImsiDigits(digits_11_12_data, 2);

        // Retrieve 10 MIN digits
        int first3digits = ((0x03 & data[2]) << 8) + (0xFF & data[1]);
        int second3digits = (((0xFF & data[5]) << 8) | (0xFF & data[4])) >> 6;
        int digit7 = 0x0F & (data[4] >> 2);
        if (digit7 > 0x09) digit7 = 0;
        int last3digits = ((0x03 & data[4]) << 8) | (0xFF & data[3]);

        first3digits = decodeImsiDigits(first3digits, 3);
        second3digits = decodeImsiDigits(second3digits, 3);
        last3digits = decodeImsiDigits(last3digits, 3);

        StringBuilder builder = new StringBuilder();
        builder.append(String.format(Locale.US, "%03d", mcc));
        builder.append(String.format(Locale.US, "%02d", digits_11_12));
        builder.append(String.format(Locale.US, "%03d", first3digits));
        builder.append(String.format(Locale.US, "%03d", second3digits));
        builder.append(String.format(Locale.US, "%d", digit7));
        builder.append(String.format(Locale.US, "%03d", last3digits));
        return  builder.toString();
    }

     /**
     * Introduce Genreic API returns the 5 or 6 digit MCC/MNC
     * of the operator that provided the RUIM card.
     * Returns null of RUIM is not yet ready
     */
    @Override
    public String getOperatorNumeric() {
        return getRUIMOperatorNumeric();
    }

    /**
     * Returns the 5 or 6 digit MCC/MNC of the operator that
     *  provided the RUIM card. Returns null of RUIM is not yet ready
     */
    public String getRUIMOperatorNumeric() {
        if (mImsi == null) {
            return null;
        }

        if (mMncLength != UNINITIALIZED && mMncLength != UNKNOWN) {
            // Length = length of MCC + length of MNC
            // length of mcc = 3 (3GPP2 C.S0005 - Section 2.3)
            return mImsi.substring(0, 3 + mMncLength);
        }

        return mImsi.substring(0, 3 + CSIM_IMSI_MNC_LENGTH);
    }

    // Refer to ETSI TS 102.221
    private class EfPlLoaded implements IccRecordLoaded {
        @Override
        public String getEfName() {
            return "EF_PL";
        }

        @Override
        public void onRecordLoaded(AsyncResult ar) {
            mEFpl = (byte[]) ar.result;
            if (DBG) log("EF_PL=" + IccUtils.bytesToHexString(mEFpl));
        }
    }

    // Refer to C.S0065 5.2.26
    private class EfCsimLiLoaded implements IccRecordLoaded {
        @Override
        public String getEfName() {
            return "EF_CSIM_LI";
        }

        @Override
        public void onRecordLoaded(AsyncResult ar) {
            mEFli = (byte[]) ar.result;
            // convert csim efli data to iso 639 format
            for (int i = 0; i < mEFli.length; i+=2) {
                switch(mEFli[i+1]) {
                case 0x01: mEFli[i] = 'e'; mEFli[i+1] = 'n';break;
                case 0x02: mEFli[i] = 'f'; mEFli[i+1] = 'r';break;
                case 0x03: mEFli[i] = 'e'; mEFli[i+1] = 's';break;
                case 0x04: mEFli[i] = 'j'; mEFli[i+1] = 'a';break;
                case 0x05: mEFli[i] = 'k'; mEFli[i+1] = 'o';break;
                case 0x06: mEFli[i] = 'z'; mEFli[i+1] = 'h';break;
                case 0x07: mEFli[i] = 'h'; mEFli[i+1] = 'e';break;
                default: mEFli[i] = ' '; mEFli[i+1] = ' ';
                }
            }

            if (DBG) log("EF_LI=" + IccUtils.bytesToHexString(mEFli));
        }
    }

    // Refer to C.S0065 5.2.32
    private class EfCsimSpnLoaded implements IccRecordLoaded {
        @Override
        public String getEfName() {
            return "EF_CSIM_SPN";
        }

        @Override
        public void onRecordLoaded(AsyncResult ar) {
            byte[] data = (byte[]) ar.result;
            if (DBG) log("CSIM_SPN=" +
                         IccUtils.bytesToHexString(data));

            // C.S0065 for EF_SPN decoding
            mCsimSpnDisplayCondition = ((0x01 & data[0]) != 0);

            int encoding = data[1];
            int language = data[2];
            byte[] spnData = new byte[32];
            int len = ((data.length - 3) < 32) ? (data.length - 3) : 32;
            System.arraycopy(data, 3, spnData, 0, len);

            int numBytes;
            for (numBytes = 0; numBytes < spnData.length; numBytes++) {
                if ((spnData[numBytes] & 0xFF) == 0xFF) break;
            }

            if (numBytes == 0) {
                setServiceProviderName("");
                return;
            }
            try {
                switch (encoding) {
                case UserData.ENCODING_OCTET:
                case UserData.ENCODING_LATIN:
                    setServiceProviderName(new String(spnData, 0, numBytes, "ISO-8859-1"));
                    break;
                case UserData.ENCODING_IA5:
                case UserData.ENCODING_GSM_7BIT_ALPHABET:
                    setServiceProviderName(
                            GsmAlphabet.gsm7BitPackedToString(spnData, 0, (numBytes*8)/7));
                    break;
                case UserData.ENCODING_7BIT_ASCII:
                    String spn = new String(spnData, 0, numBytes, "US-ASCII");
                    // To address issues with incorrect encoding scheme
                    // programmed in some commercial CSIM cards, the decoded
                    // SPN is checked to have characters in printable ASCII
                    // range. If not, they are decoded with
                    // ENCODING_GSM_7BIT_ALPHABET scheme.
                    if (TextUtils.isPrintableAsciiOnly(spn)) {
                        setServiceProviderName(spn);
                    } else {
                        if (DBG) log("Some corruption in SPN decoding = " + spn);
                        if (DBG) log("Using ENCODING_GSM_7BIT_ALPHABET scheme...");
                        setServiceProviderName(
                                GsmAlphabet.gsm7BitPackedToString(spnData, 0, (numBytes * 8) / 7));
                    }
                break;
                case UserData.ENCODING_UNICODE_16:
                    setServiceProviderName(new String(spnData, 0, numBytes, "utf-16"));
                    break;
                default:
                    log("SPN encoding not supported");
                }
            } catch(Exception e) {
                log("spn decode error: " + e);
            }
            if (DBG) log("spn=" + getServiceProviderName());
            if (DBG) log("spnCondition=" + mCsimSpnDisplayCondition);
            mTelephonyManager.setSimOperatorNameForPhone(
                    mParentApp.getPhoneId(), getServiceProviderName());
        }
    }

    private class EfCsimMdnLoaded implements IccRecordLoaded {
        @Override
        public String getEfName() {
            return "EF_CSIM_MDN";
        }

        @Override
        public void onRecordLoaded(AsyncResult ar) {
            byte[] data = (byte[]) ar.result;
            if (DBG) log("CSIM_MDN=" + IccUtils.bytesToHexString(data));
            // Refer to C.S0065 5.2.35
            int mdnDigitsNum = 0x0F & data[0];
            mMdn = IccUtils.cdmaBcdToString(data, 1, mdnDigitsNum);
            if (DBG) log("CSIM MDN=" + mMdn);
        }
    }

    private class EfCsimImsimLoaded implements IccRecordLoaded {
        @Override
        public String getEfName() {
            return "EF_CSIM_IMSIM";
        }

        @Override
        public void onRecordLoaded(AsyncResult ar) {
            byte[] data = (byte[]) ar.result;

            if (data == null || data.length < 10) {
                log("Invalid IMSI from EF_CSIM_IMSIM " + IccUtils.bytesToHexString(data));
                mImsi = null;
                mMin = null;
                return;
            }
            if (DBG) log("CSIM_IMSIM=" + IccUtils.bytesToHexString(data));

            // C.S0065 section 5.2.2 for IMSI_M encoding
            // C.S0005 section 2.3.1 for MIN encoding in IMSI_M.
            boolean provisioned = ((data[7] & 0x80) == 0x80);

            if (provisioned) {
                mImsi = decodeImsi(data);
                if (null != mImsi) {
                    mMin = mImsi.substring(5, 15);
                }
                log("IMSI: " + mImsi.substring(0, 5) + "xxxxxxxxx");

            } else {
                if (DBG) log("IMSI not provisioned in card");
            }

            //Update MccTable with the retrieved IMSI
            String operatorNumeric = getOperatorNumeric();
            if (operatorNumeric != null) {
                if(operatorNumeric.length() <= 6){
                    MccTable.updateMccMncConfiguration(mContext, operatorNumeric, false);
                }
            }

            mImsiReadyRegistrants.notifyRegistrants();
        }
   }

    private class EfCsimCdmaHomeLoaded implements IccRecordLoaded {
        @Override
        public String getEfName() {
            return "EF_CSIM_CDMAHOME";
        }

        @Override
        public void onRecordLoaded(AsyncResult ar) {
            // Per C.S0065 section 5.2.8
            ArrayList<byte[]> dataList = (ArrayList<byte[]>) ar.result;
            if (DBG) log("CSIM_CDMAHOME data size=" + dataList.size());
            if (dataList.isEmpty()) {
                return;
            }
            StringBuilder sidBuf = new StringBuilder();
            StringBuilder nidBuf = new StringBuilder();

            for (byte[] data : dataList) {
                if (data.length == 5) {
                    int sid = ((data[1] & 0xFF) << 8) | (data[0] & 0xFF);
                    int nid = ((data[3] & 0xFF) << 8) | (data[2] & 0xFF);
                    sidBuf.append(sid).append(',');
                    nidBuf.append(nid).append(',');
                }
            }
            // remove trailing ","
            sidBuf.setLength(sidBuf.length()-1);
            nidBuf.setLength(nidBuf.length()-1);

            mHomeSystemId = sidBuf.toString();
            mHomeNetworkId = nidBuf.toString();
        }
    }

    private class EfCsimEprlLoaded implements IccRecordLoaded {
        @Override
        public String getEfName() {
            return "EF_CSIM_EPRL";
        }
        @Override
        public void onRecordLoaded(AsyncResult ar) {
            onGetCSimEprlDone(ar);
        }
    }

    private void onGetCSimEprlDone(AsyncResult ar) {
        // C.S0065 section 5.2.57 for EFeprl encoding
        // C.S0016 section 3.5.5 for PRL format.
        byte[] data = (byte[]) ar.result;
        if (DBG) log("CSIM_EPRL=" + IccUtils.bytesToHexString(data));

        // Only need the first 4 bytes of record
        if (data.length > 3) {
            int prlId = ((data[2] & 0xFF) << 8) | (data[3] & 0xFF);
            mPrlVersion = Integer.toString(prlId);
        }
        if (DBG) log("CSIM PRL version=" + mPrlVersion);
    }

    private class EfCsimMipUppLoaded implements IccRecordLoaded {
        @Override
        public String getEfName() {
            return "EF_CSIM_MIPUPP";
        }

        boolean checkLengthLegal(int length, int expectLength) {
            if(length < expectLength) {
                Log.e(LOG_TAG, "CSIM MIPUPP format error, length = " + length  +
                        "expected length at least =" + expectLength);
                return false;
            } else {
                return true;
            }
        }

        @Override
        public void onRecordLoaded(AsyncResult ar) {
            // 3GPP2 C.S0065 section 5.2.24
            byte[] data = (byte[]) ar.result;

            if(data.length < 1) {
                Log.e(LOG_TAG,"MIPUPP read error");
                return;
            }

            BitwiseInputStream bitStream = new BitwiseInputStream(data);
            try {
                int  mipUppLength = bitStream.read(8);
                //transfer length from byte to bit
                mipUppLength = (mipUppLength << 3);

                if (!checkLengthLegal(mipUppLength, 1)) {
                    return;
                }
                //parse the MIPUPP body 3GPP2 C.S0016-C 3.5.8.6
                int retryInfoInclude = bitStream.read(1);
                mipUppLength--;

                if(retryInfoInclude == 1) {
                    if (!checkLengthLegal(mipUppLength, 11)) {
                        return;
                    }
                    bitStream.skip(11); //not used now
                    //transfer length from byte to bit
                    mipUppLength -= 11;
                }

                if (!checkLengthLegal(mipUppLength, 4)) {
                    return;
                }
                int numNai = bitStream.read(4);
                mipUppLength -= 4;

                //start parse NAI body
                for(int index = 0; index < numNai; index++) {
                    if (!checkLengthLegal(mipUppLength, 4)) {
                        return;
                    }
                    int naiEntryIndex = bitStream.read(4);
                    mipUppLength -= 4;

                    if (!checkLengthLegal(mipUppLength, 8)) {
                        return;
                    }
                    int naiLength = bitStream.read(8);
                    mipUppLength -= 8;

                    if(naiEntryIndex == 0) {
                        //we find the one!
                        if (!checkLengthLegal(mipUppLength, naiLength << 3)) {
                            return;
                        }
                        char naiCharArray[] = new char[naiLength];
                        for(int index1 = 0; index1 < naiLength; index1++) {
                            naiCharArray[index1] = (char)(bitStream.read(8) & 0xFF);
                        }
                        mNai =  new String(naiCharArray);
                        if (Log.isLoggable(LOG_TAG, Log.VERBOSE)) {
                            Log.v(LOG_TAG,"MIPUPP Nai = " + mNai);
                        }
                        return; //need not parsing further
                    } else {
                        //ignore this NAI body
                        if (!checkLengthLegal(mipUppLength, (naiLength << 3) + 102)) {
                            return;
                        }
                        bitStream.skip((naiLength << 3) + 101);//not used
                        int mnAaaSpiIndicator = bitStream.read(1);
                        mipUppLength -= ((naiLength << 3) + 102);

                        if(mnAaaSpiIndicator == 1) {
                            if (!checkLengthLegal(mipUppLength, 32)) {
                                return;
                            }
                            bitStream.skip(32); //not used
                            mipUppLength -= 32;
                        }

                        //MN-HA_AUTH_ALGORITHM
                        if (!checkLengthLegal(mipUppLength, 5)) {
                            return;
                        }
                        bitStream.skip(4);
                        mipUppLength -= 4;
                        int mnHaSpiIndicator = bitStream.read(1);
                        mipUppLength--;

                        if(mnHaSpiIndicator == 1) {
                            if (!checkLengthLegal(mipUppLength, 32)) {
                                return;
                            }
                            bitStream.skip(32);
                            mipUppLength -= 32;
                        }
                    }
                }
            } catch(Exception e) {
              Log.e(LOG_TAG,"MIPUPP read Exception error!");
                return;
            }
        }
    }

    @Override
    public void handleMessage(Message msg) {
        AsyncResult ar;

        byte data[];

        boolean isRecordLoadResponse = false;

        if (mDestroyed.get()) {
            loge("Received message " + msg +
                    "[" + msg.what + "] while being destroyed. Ignoring.");
            return;
        }

        try { switch (msg.what) {
            case EVENT_APP_READY:
                onReady();
                break;

            case EVENT_GET_DEVICE_IDENTITY_DONE:
                log("Event EVENT_GET_DEVICE_IDENTITY_DONE Received");
            break;

            case EVENT_GET_CDMA_SUBSCRIPTION_DONE:
                ar = (AsyncResult)msg.obj;
                String localTemp[] = (String[])ar.result;
                if (ar.exception != null) {
                    break;
                }

                mMyMobileNumber = localTemp[0];
                mMin2Min1 = localTemp[3];
                mPrlVersion = localTemp[4];

                log("MDN: " + mMyMobileNumber + " MIN: " + mMin2Min1);

            break;

            case EVENT_GET_ICCID_DONE:
                isRecordLoadResponse = true;

                ar = (AsyncResult)msg.obj;
                data = (byte[])ar.result;

                if (ar.exception != null) {
                    break;
                }

                mIccId = IccUtils.bcdToString(data, 0, data.length);
                mFullIccId = IccUtils.bchToString(data, 0, data.length);

                log("iccid: " + SubscriptionInfo.givePrintableIccid(mFullIccId));

            break;

            case EVENT_UPDATE_DONE:
                ar = (AsyncResult)msg.obj;
                if (ar.exception != null) {
                    Rlog.i(LOG_TAG, "RuimRecords update failed", ar.exception);
                }
            break;

            case EVENT_GET_ALL_SMS_DONE:
            case EVENT_MARK_SMS_READ_DONE:
            case EVENT_SMS_ON_RUIM:
            case EVENT_GET_SMS_DONE:
                Rlog.w(LOG_TAG, "Event not supported: " + msg.what);
                break;

            // TODO: probably EF_CST should be read instead
            case EVENT_GET_SST_DONE:
                log("Event EVENT_GET_SST_DONE Received");
            break;

            default:
                super.handleMessage(msg);   // IccRecords handles generic record load responses

        }}catch (RuntimeException exc) {
            // I don't want these exceptions to be fatal
            Rlog.w(LOG_TAG, "Exception parsing RUIM record", exc);
        } finally {
            // Count up record load responses even if they are fails
            if (isRecordLoadResponse) {
                onRecordLoaded();
            }
        }
    }

    /**
     * Returns an array of languages we have assets for.
     *
     * NOTE: This array will have duplicates. If this method will be caused
     * frequently or in a tight loop, it can be rewritten for efficiency.
     */
    private static String[] getAssetLanguages(Context ctx) {
        final String[] locales = ctx.getAssets().getLocales();
        final String[] localeLangs = new String[locales.length];
        for (int i = 0; i < locales.length; ++i) {
            final String localeStr = locales[i];
            final int separator = localeStr.indexOf('-');
            if (separator < 0) {
                localeLangs[i] = localeStr;
            } else {
                localeLangs[i] = localeStr.substring(0, separator);
            }
        }

        return localeLangs;
    }

    @Override
    protected void onRecordLoaded() {
        // One record loaded successfully or failed, In either case
        // we need to update the recordsToLoad count
        mRecordsToLoad -= 1;
        if (DBG) log("onRecordLoaded " + mRecordsToLoad + " requested: " + mRecordsRequested);

        if (mRecordsToLoad == 0 && mRecordsRequested == true) {
            onAllRecordsLoaded();
        } else if (mRecordsToLoad < 0) {
            loge("recordsToLoad <0, programmer error suspected");
            mRecordsToLoad = 0;
        }
    }

    @Override
    protected void onAllRecordsLoaded() {
        if (DBG) log("record load complete");

        // Further records that can be inserted are Operator/OEM dependent

        // FIXME: CSIM IMSI may not contain the MNC.
        if (false) {
            String operator = getRUIMOperatorNumeric();
            if (!TextUtils.isEmpty(operator)) {
                log("onAllRecordsLoaded set 'gsm.sim.operator.numeric' to operator='" +
                        operator + "'");
                log("update icc_operator_numeric=" + operator);
                mTelephonyManager.setSimOperatorNumericForPhone(
                        mParentApp.getPhoneId(), operator);
            } else {
                log("onAllRecordsLoaded empty 'gsm.sim.operator.numeric' skipping");
            }

            if (!TextUtils.isEmpty(mImsi)) {
                log("onAllRecordsLoaded set mcc imsi=" + (VDBG ? ("=" + mImsi) : ""));
                mTelephonyManager.setSimCountryIsoForPhone(
                        mParentApp.getPhoneId(),
                        MccTable.countryCodeForMcc(
                        Integer.parseInt(mImsi.substring(0,3))));
            } else {
                log("onAllRecordsLoaded empty imsi skipping setting mcc");
            }
        }

        Resources resource = Resources.getSystem();
        if (resource.getBoolean(com.android.internal.R.bool.config_use_sim_language_file)) {
            setSimLanguage(mEFli, mEFpl);
        }

        mRecordsLoadedRegistrants.notifyRegistrants(
            new AsyncResult(null, null, null));

        // TODO: The below is hacky since the SubscriptionController may not be ready at this time.
        if (!TextUtils.isEmpty(mMdn)) {
            int phoneId = mParentApp.getUiccCard().getPhoneId();
            int subId = SubscriptionController.getInstance().getSubIdUsingPhoneId(phoneId);
            if (SubscriptionManager.isValidSubscriptionId(subId)) {
                SubscriptionManager.from(mContext).setDisplayNumber(mMdn, subId);
            } else {
                log("Cannot call setDisplayNumber: invalid subId");
            }
        }
    }

    @Override
    public void onReady() {
        fetchRuimRecords();

        mCi.getCDMASubscription(obtainMessage(EVENT_GET_CDMA_SUBSCRIPTION_DONE));
    }


    private void fetchRuimRecords() {
        mRecordsRequested = true;

        if (DBG) log("fetchRuimRecords " + mRecordsToLoad);

        mFh.loadEFTransparent(EF_ICCID,
                obtainMessage(EVENT_GET_ICCID_DONE));
        mRecordsToLoad++;

        mFh.loadEFTransparent(EF_PL,
                obtainMessage(EVENT_GET_ICC_RECORD_DONE, new EfPlLoaded()));
        mRecordsToLoad++;

        mFh.loadEFTransparent(EF_CSIM_LI,
                obtainMessage(EVENT_GET_ICC_RECORD_DONE, new EfCsimLiLoaded()));
        mRecordsToLoad++;

        mFh.loadEFTransparent(EF_CSIM_SPN,
                obtainMessage(EVENT_GET_ICC_RECORD_DONE, new EfCsimSpnLoaded()));
        mRecordsToLoad++;

        mFh.loadEFLinearFixed(EF_CSIM_MDN, 1,
                obtainMessage(EVENT_GET_ICC_RECORD_DONE, new EfCsimMdnLoaded()));
        mRecordsToLoad++;

        mFh.loadEFTransparent(EF_CSIM_IMSIM,
                obtainMessage(EVENT_GET_ICC_RECORD_DONE, new EfCsimImsimLoaded()));
        mRecordsToLoad++;

        mFh.loadEFLinearFixedAll(EF_CSIM_CDMAHOME,
                obtainMessage(EVENT_GET_ICC_RECORD_DONE, new EfCsimCdmaHomeLoaded()));
        mRecordsToLoad++;

        // Entire PRL could be huge. We are only interested in
        // the first 4 bytes of the record.
        mFh.loadEFTransparent(EF_CSIM_EPRL, 4,
                obtainMessage(EVENT_GET_ICC_RECORD_DONE, new EfCsimEprlLoaded()));
        mRecordsToLoad++;

        mFh.loadEFTransparent(EF_CSIM_MIPUPP,
                obtainMessage(EVENT_GET_ICC_RECORD_DONE, new EfCsimMipUppLoaded()));
        mRecordsToLoad++;
        mFh.getEFLinearRecordSize(EF_SMS, obtainMessage(EVENT_GET_SMS_RECORD_SIZE_DONE));

        if (DBG) log("fetchRuimRecords " + mRecordsToLoad + " requested: " + mRecordsRequested);
        // Further records that can be inserted are Operator/OEM dependent
    }

    /**
     * {@inheritDoc}
     *
     * No Display rule for RUIMs yet.
     */
    @Override
    public int getDisplayRule(String plmn) {
        // TODO together with spn
        return 0;
    }

    @Override
    public boolean isProvisioned() {
        // If UICC card has CSIM app, look for MDN and MIN field
        // to determine if the SIM is provisioned.  Otherwise,
        // consider the SIM is provisioned. (for case of ordinal
        // USIM only UICC.)
        // If PROPERTY_TEST_CSIM is defined, bypess provision check
        // and consider the SIM is provisioned.
        if (SystemProperties.getBoolean(PROPERTY_TEST_CSIM, false)) {
            return true;
        }

        if (mParentApp == null) {
            return false;
        }

        if (mParentApp.getType() == AppType.APPTYPE_CSIM &&
            ((mMdn == null) || (mMin == null))) {
            return false;
        }
        return true;
    }

    @Override
    public void setVoiceMessageWaiting(int line, int countWaiting) {
        // Will be used in future to store voice mail count in UIM
        // C.S0023-D_v1.0 does not have a file id in UIM for MWI
        log("RuimRecords:setVoiceMessageWaiting - NOP for CDMA");
    }

    @Override
    public int getVoiceMessageCount() {
        // Will be used in future to retrieve voice mail count for UIM
        // C.S0023-D_v1.0 does not have a file id in UIM for MWI
        log("RuimRecords:getVoiceMessageCount - NOP for CDMA");
        return 0;
    }

<<<<<<< HEAD
    @Override
    protected void handleFileUpdate(int efid) {
        mAdnCache.reset();
        fetchRuimRecords();
=======
    private void handleRuimRefresh(IccRefreshResponse refreshResponse) {
        if (refreshResponse == null) {
            if (DBG) log("handleRuimRefresh received without input");
            return;
        }

        if (!TextUtils.isEmpty(refreshResponse.aid)
                && !refreshResponse.aid.equals(mParentApp.getAid())) {
            // This is for different app. Ignore.
            return;
        }

        switch (refreshResponse.refreshResult) {
            case IccRefreshResponse.REFRESH_RESULT_FILE_UPDATE:
                if (DBG) log("handleRuimRefresh with SIM_REFRESH_FILE_UPDATED");
                mAdnCache.reset();
                fetchRuimRecords();
                break;
            case IccRefreshResponse.REFRESH_RESULT_INIT:
                if (DBG) log("handleRuimRefresh with SIM_REFRESH_INIT");
                // need to reload all files (that we care about)
                onIccRefreshInit();
                break;
            case IccRefreshResponse.REFRESH_RESULT_RESET:
                // Refresh reset is handled by the UiccCard object.
                if (DBG) log("handleRuimRefresh with SIM_REFRESH_RESET");
                break;
            default:
                // unknown refresh operation
                if (DBG) log("handleRuimRefresh with unknown operation");
                break;
        }
>>>>>>> e56e773f
    }

    public String getMdn() {
        return mMdn;
    }

    public String getMin() {
        return mMin;
    }

    public String getSid() {
        return mHomeSystemId;
    }

    public String getNid() {
        return mHomeNetworkId;
    }

    public boolean getCsimSpnDisplayCondition() {
        return mCsimSpnDisplayCondition;
    }
    @Override
    protected void log(String s) {
        Rlog.d(LOG_TAG, "[RuimRecords] " + s);
    }

    @Override
    protected void loge(String s) {
        Rlog.e(LOG_TAG, "[RuimRecords] " + s);
    }

    @Override
    public void dump(FileDescriptor fd, PrintWriter pw, String[] args) {
        pw.println("RuimRecords: " + this);
        pw.println(" extends:");
        super.dump(fd, pw, args);
        pw.println(" mOtaCommited=" + mOtaCommited);
        pw.println(" mMyMobileNumber=" + mMyMobileNumber);
        pw.println(" mMin2Min1=" + mMin2Min1);
        pw.println(" mPrlVersion=" + mPrlVersion);
        pw.println(" mEFpl[]=" + Arrays.toString(mEFpl));
        pw.println(" mEFli[]=" + Arrays.toString(mEFli));
        pw.println(" mCsimSpnDisplayCondition=" + mCsimSpnDisplayCondition);
        pw.println(" mMdn=" + mMdn);
        pw.println(" mMin=" + mMin);
        pw.println(" mHomeSystemId=" + mHomeSystemId);
        pw.println(" mHomeNetworkId=" + mHomeNetworkId);
        pw.flush();
    }
}<|MERGE_RESOLUTION|>--- conflicted
+++ resolved
@@ -919,45 +919,10 @@
         return 0;
     }
 
-<<<<<<< HEAD
     @Override
     protected void handleFileUpdate(int efid) {
         mAdnCache.reset();
         fetchRuimRecords();
-=======
-    private void handleRuimRefresh(IccRefreshResponse refreshResponse) {
-        if (refreshResponse == null) {
-            if (DBG) log("handleRuimRefresh received without input");
-            return;
-        }
-
-        if (!TextUtils.isEmpty(refreshResponse.aid)
-                && !refreshResponse.aid.equals(mParentApp.getAid())) {
-            // This is for different app. Ignore.
-            return;
-        }
-
-        switch (refreshResponse.refreshResult) {
-            case IccRefreshResponse.REFRESH_RESULT_FILE_UPDATE:
-                if (DBG) log("handleRuimRefresh with SIM_REFRESH_FILE_UPDATED");
-                mAdnCache.reset();
-                fetchRuimRecords();
-                break;
-            case IccRefreshResponse.REFRESH_RESULT_INIT:
-                if (DBG) log("handleRuimRefresh with SIM_REFRESH_INIT");
-                // need to reload all files (that we care about)
-                onIccRefreshInit();
-                break;
-            case IccRefreshResponse.REFRESH_RESULT_RESET:
-                // Refresh reset is handled by the UiccCard object.
-                if (DBG) log("handleRuimRefresh with SIM_REFRESH_RESET");
-                break;
-            default:
-                // unknown refresh operation
-                if (DBG) log("handleRuimRefresh with unknown operation");
-                break;
-        }
->>>>>>> e56e773f
     }
 
     public String getMdn() {
