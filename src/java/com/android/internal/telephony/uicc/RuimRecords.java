--- conflicted
+++ resolved
@@ -635,15 +635,6 @@
         // Further records that can be inserted are Operator/OEM dependent
 
         String operator = getRUIMOperatorNumeric();
-<<<<<<< HEAD
-        log("RuimRecords: onAllRecordsLoaded set 'gsm.sim.operator.numeric' to operator='" +
-                operator + "'");
-        if (operator != null) {
-            setSystemProperty(PROPERTY_ICC_OPERATOR_NUMERIC, operator);
-        }
-
-        if (mImsi != null) {
-=======
         if (!TextUtils.isEmpty(operator)) {
             log("onAllRecordsLoaded set 'gsm.sim.operator.numeric' to operator='" +
                     operator + "'");
@@ -654,7 +645,6 @@
 
         if (!TextUtils.isEmpty(mImsi)) {
             log("onAllRecordsLoaded set mcc imsi=" + mImsi);
->>>>>>> 22a913ef
             setSystemProperty(PROPERTY_ICC_OPERATOR_ISO_COUNTRY,
                     MccTable.countryCodeForMcc(Integer.parseInt(mImsi.substring(0,3))));
         } else {
