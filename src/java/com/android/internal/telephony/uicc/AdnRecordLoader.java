/*
 * Copyright (C) 2006 The Android Open Source Project
 *
 * Licensed under the Apache License, Version 2.0 (the "License");
 * you may not use this file except in compliance with the License.
 * You may obtain a copy of the License at
 *
 *      http://www.apache.org/licenses/LICENSE-2.0
 *
 * Unless required by applicable law or agreed to in writing, software
 * distributed under the License is distributed on an "AS IS" BASIS,
 * WITHOUT WARRANTIES OR CONDITIONS OF ANY KIND, either express or implied.
 * See the License for the specific language governing permissions and
 * limitations under the License.
 */

package com.android.internal.telephony.uicc;

import java.util.ArrayList;

import android.os.AsyncResult;
import android.os.Handler;
import android.os.Looper;
import android.os.Message;
import android.telephony.Rlog;

import com.android.internal.telephony.uicc.IccConstants;

public class AdnRecordLoader extends Handler {
    final static String LOG_TAG = "AdnRecordLoader";
    final static boolean VDBG = false;

    //***** Instance Variables

    private IccFileHandler mFh;
    int mEf;
    int mExtensionEF;
    String mPath;
    int mPendingExtLoads;
    Message mUserResponse;
    String mPin2;

    // For "load one"
    int mRecordNumber;

<<<<<<< HEAD
    int mNumExtRec;
=======
    int mNumExtRec = -1;
>>>>>>> 99ef5303

    // for "load all"
    ArrayList<AdnRecord> mAdns; // only valid after EVENT_ADN_LOAD_ALL_DONE

    // Either an AdnRecord or a reference to adns depending
    // if this is a load one or load all operation
    Object mResult;

    //***** Event Constants

    static final int EVENT_ADN_LOAD_DONE = 1;
    static final int EVENT_EXT_RECORD_LOAD_DONE = 2;
    static final int EVENT_ADN_LOAD_ALL_DONE = 3;
    static final int EVENT_EF_LINEAR_RECORD_SIZE_DONE = 4;
    static final int EVENT_UPDATE_RECORD_DONE = 5;
    static final int EVENT_UPDATE_EXT_RECORD_DONE = 6;
    static final int EVENT_EFEXT1_LINEAR_RECORD_SIZE_DONE = 7;


    //***** Constructor

    AdnRecordLoader(IccFileHandler fh) {
        // The telephony unit-test cases may create AdnRecords
        // in secondary threads
        super(Looper.getMainLooper());
        mFh = fh;
    }

    private String getEFPath(int efid) {
        if (efid == IccConstants.EF_ADN) {
            return IccConstants.MF_SIM + IccConstants.DF_TELECOM;
        }

        return null;
    }

    /**
     * Resulting AdnRecord is placed in response.obj.result
     * or response.obj.exception is set
     */
    public void
    loadFromEF(int ef, int extensionEF, int recordNumber,
                Message response) {
        mEf = ef;
        mExtensionEF = extensionEF;
        mRecordNumber = recordNumber;
        mUserResponse = response;

        mPath = getEFPath(ef);
        mFh.loadEFLinearFixed(
                ef, mPath, recordNumber, obtainMessage(EVENT_ADN_LOAD_DONE));

    }


    /**
     * Resulting ArrayList&lt;adnRecord> is placed in response.obj.result
     * or response.obj.exception is set
     */
    public void
    loadAllFromEF(int ef, int extensionEF, String path,
                Message response) {
        mEf = ef;
        mExtensionEF = extensionEF;
        mPath = path;
        mUserResponse = response;

        mFh.getEFLinearRecordSize( mExtensionEF, getEFPath(mExtensionEF),
                obtainMessage(EVENT_EFEXT1_LINEAR_RECORD_SIZE_DONE, path));
    }

    /**
     * Write adn to a EF SIM record
     * It will get the record size of EF record and compose hex adn array
     * then write the hex array to EF record
     *
     * @param adn is set with alphaTag and phone number
     * @param ef EF fileid
     * @param extensionEF extension EF fileid
     * @param ef EF path
     * @param recordNumber 1-based record index
     * @param pin2 for CHV2 operations, must be null if pin2 is not needed
     * @param response will be sent to its handler when completed
     */
    public void
    updateEF(AdnRecord adn, int ef, int extensionEF, String path, int recordNumber,
            String pin2, Message response) {
        mEf = ef;
        mExtensionEF = extensionEF;
        mPath = path;
        mRecordNumber = recordNumber;
        mUserResponse = response;
        mPin2 = pin2;

        mFh.getEFLinearRecordSize(ef, path,
                obtainMessage(EVENT_EF_LINEAR_RECORD_SIZE_DONE, adn));

    }

    /**
     * Write adn to a EF SIM record
     * It will get the record size of EF record and compose hex adn array
     * then write the hex array to EF record
     *
     * @param adn is set with alphaTag and phone number
     * @param ef EF fileid
     * @param extensionEF extension EF fileid
     * @param recordNumber 1-based record index
     * @param pin2 for CHV2 operations, must be null if pin2 is not needed
     * @param response will be sent to its handler when completed
     */
    public void
    updateEF(AdnRecord adn, int ef, int extensionEF, int recordNumber,
            String pin2, Message response) {
        updateEF(adn, ef, extensionEF, getEFPath(ef), recordNumber, pin2, response);
    }

    /**
     * Write adn to a EF SIM record
     * It will get the record size of EF record and compose hex adn array
     * then write the hex array to EF record
     *
     * @param adn is set with alphaTag and phone number
     * @param ef EF fileid
     * @param extensionEF extension EF fileid
     * @param recordNumber 1-based record index
     * @param pin2 for CHV2 operations, must be null if pin2 is not needed
     * @param extRecNum Free EF_EXT1 record.
     * @param response will be sent to its handler when completed
     */
    public void
    updateEF(AdnRecord adn, int ef, int extensionEF, int recordNumber,
            String pin2, int extRecNum, Message response) {
        byte extData[];
        mEf = ef;
        mExtensionEF = extensionEF;
        mRecordNumber = recordNumber;
        mUserResponse = response;
        mPin2 = pin2;

        // Update the EXT1 record for number length greater than 20
        // and less than or equal to 40.
        if (extRecNum > 0 && adn.mNumber.length() > 20
                && adn.mNumber.length() <= 40) {
            extData = adn.buildExtData();
            if (extData != null) {
                Rlog.d(LOG_TAG, "updateEf : Update the ext rec : " +extRecNum);
                mFh.updateEFLinearFixed(mExtensionEF, getEFPath(mExtensionEF),
                        extRecNum, extData, mPin2, obtainMessage(
                        EVENT_UPDATE_EXT_RECORD_DONE, extRecNum, 0, adn));
            }
        } else {
            mFh.getEFLinearRecordSize( ef, getEFPath(ef),
                obtainMessage(EVENT_EF_LINEAR_RECORD_SIZE_DONE, adn));
        }
    }

    //***** Overridden from Handler

    @Override
    public void
    handleMessage(Message msg) {
        AsyncResult ar;
        byte data[];
<<<<<<< HEAD
        int[] extRecord;
=======
        int[] extRecord = null;
>>>>>>> 99ef5303
        AdnRecord adn;

        try {
            switch (msg.what) {
                case EVENT_EF_LINEAR_RECORD_SIZE_DONE:
                    ar = (AsyncResult)(msg.obj);
                    adn = (AdnRecord)(ar.userObj);

                    if (ar.exception != null) {
                        throw new RuntimeException("get EF record size failed",
                                ar.exception);
                    }

                    int[] recordSize = (int[])ar.result;
                    // recordSize is int[3] array
                    // int[0]  is the record length
                    // int[1]  is the total length of the EF file
                    // int[2]  is the number of records in the EF file
                    // So int[0] * int[2] = int[1]
                   if (recordSize.length != 3 || mRecordNumber > recordSize[2]) {
                        throw new RuntimeException("get wrong EF record size format",
                                ar.exception);
                    }

                    data = adn.buildAdnString(recordSize[0]);

                    if(data == null) {
                        throw new RuntimeException("wrong ADN format",
                                ar.exception);
                    }

                    mFh.updateEFLinearFixed(mEf, mPath, mRecordNumber,
                            data, mPin2, obtainMessage(EVENT_UPDATE_RECORD_DONE));

                    mPendingExtLoads = 1;

                    break;

                case EVENT_EFEXT1_LINEAR_RECORD_SIZE_DONE:
                    ar = (AsyncResult)(msg.obj);
                    String path = (String)(ar.userObj);

                    if (ar.exception != null) {
<<<<<<< HEAD
                        throw new RuntimeException("get EF record size failed",
                                ar.exception);
                    }

                    int[] extRecordSize = (int[])ar.result;
                    // extRecordSize is int[3] array
                    // int[0]  is the record length
                    // int[1]  is the total length of the EF file
                    // int[2]  is the number of records in the EF file
                    // So int[0] * int[2] = int[1]
                    if (extRecordSize.length != 3) {
                        throw new RuntimeException("get wrong EF record size format",
                                ar.exception);
                    }
                    mNumExtRec = extRecordSize[2]; //Number of EXT records.
=======
                        Rlog.d(LOG_TAG, "Exception occured while fetching record size for EFEXT1");
                    } else {
                        int[] extRecordSize = (int[])ar.result;
                        // extRecordSize is int[3] array
                        // int[0]  is the record length
                        // int[1]  is the total length of the EF file
                        // int[2]  is the number of records in the EF file
                        // So int[0] * int[2] = int[1]
                        if (extRecordSize.length != 3) {
                            throw new RuntimeException("get wrong EF record size format",
                                    ar.exception);
                        }
                        mNumExtRec = extRecordSize[2]; //Number of EXT records.
                    }
>>>>>>> 99ef5303
                    mPendingExtLoads = 1;

                    /* If we are loading from EF_ADN, specifically
                    * specify the path as well, since, on some cards,
                    * the fileid is not unique.
                    */
                    if (mEf == IccConstants.EF_ADN) {
                        path = getEFPath(mEf);
                    }

                    mFh.loadEFLinearFixedAll(mEf, path,
                            obtainMessage(EVENT_ADN_LOAD_ALL_DONE));

                    break;
                case EVENT_UPDATE_RECORD_DONE:
                    ar = (AsyncResult)(msg.obj);
                    if (ar.exception != null) {
                        throw new RuntimeException("update EF adn record failed",
                                ar.exception);
                    }
                    mPendingExtLoads = 0;
                    mResult = null;
                    break;

                case EVENT_UPDATE_EXT_RECORD_DONE:
                    ar = (AsyncResult)(msg.obj);
                    adn = (AdnRecord) (ar.userObj);
                    if (ar.exception != null) {
                        adn.mExtRecord = 0xff;
                        throw new RuntimeException("update EF adn record failed",
                                ar.exception);
                    } else {
                        // Successfully written the EXT1 record.
                        adn.mExtRecord = msg.arg1;
                    }
                    mPendingExtLoads = 1;

                    mFh.getEFLinearRecordSize(mEf, getEFPath(mEf),
                            obtainMessage(EVENT_EF_LINEAR_RECORD_SIZE_DONE, adn));
                    break;

                case EVENT_ADN_LOAD_DONE:
                    ar = (AsyncResult)(msg.obj);
                    data = (byte[])(ar.result);

                    if (ar.exception != null) {
                        throw new RuntimeException("load failed", ar.exception);
                    }

                    if (VDBG) {
                        Rlog.d(LOG_TAG,"ADN EF: 0x"
                            + Integer.toHexString(mEf)
                            + ":" + mRecordNumber
                            + "\n" + IccUtils.bytesToHexString(data));
                    }

                    adn = new AdnRecord(mEf, mRecordNumber, data);
                    mResult = adn;

                    if (adn.hasExtendedRecord()) {
                        // If we have a valid value in the ext record field,
                        // we're not done yet: we need to read the corresponding
                        // ext record and append it

                        mPendingExtLoads = 1;

                        mFh.loadEFLinearFixed(
                            mExtensionEF, mPath, adn.mExtRecord,
                            obtainMessage(EVENT_EXT_RECORD_LOAD_DONE, adn));
                    }
                break;

                case EVENT_EXT_RECORD_LOAD_DONE:
                    ar = (AsyncResult)(msg.obj);
                    data = (byte[])(ar.result);
                    adn = (AdnRecord)(ar.userObj);

                    if (ar.exception != null) {
                        throw new RuntimeException("load failed", ar.exception);
                    }

                    Rlog.d(LOG_TAG,"ADN extension EF: 0x"
                        + Integer.toHexString(mExtensionEF)
                        + ":" + adn.mExtRecord
                        + "\n" + IccUtils.bytesToHexString(data));

                    adn.appendExtRecord(data);

                    mPendingExtLoads--;
                    // result should have been set in
                    // EVENT_ADN_LOAD_DONE or EVENT_ADN_LOAD_ALL_DONE
                break;

                case EVENT_ADN_LOAD_ALL_DONE:
                    ar = (AsyncResult)(msg.obj);
                    ArrayList<byte[]> datas = (ArrayList<byte[]>)(ar.result);

                    if (ar.exception != null) {
                        throw new RuntimeException("load failed", ar.exception);
                    }

                    mAdns = new ArrayList<AdnRecord>(datas.size());
                    mResult = mAdns;
                    mPendingExtLoads = 0;

                    // extRecord has the details of used/free EXT1 records.
<<<<<<< HEAD
                    extRecord = new int[mNumExtRec];
                    for (int i = 0; i < mNumExtRec; i++) {
                        extRecord[i] = 0;
                    }

                    for(int i = 0, s = datas.size() ; i < s ; i++) {
=======
                    if (mNumExtRec != -1) {
                        extRecord = new int[mNumExtRec];
                        for (int i = 0; i < mNumExtRec; i++) {
                            extRecord[i] = 0;
                        }
                    }

                    for (int i = 0, s = datas.size() ; i < s ; i++) {
>>>>>>> 99ef5303
                        adn = new AdnRecord(mEf, 1 + i, datas.get(i));
                        mAdns.add(adn);

                        if (adn.hasExtendedRecord()) {
                            // If we have a valid value in the ext record field,
                            // we're not done yet: we need to read the corresponding
                            // ext record and append it

                            mPendingExtLoads++;
                            // This record is already used.
                            extRecord[adn.mExtRecord - 1] = 1;

                            mFh.loadEFLinearFixed(
                                    mExtensionEF, mPath, adn.mExtRecord,
                                    obtainMessage(EVENT_EXT_RECORD_LOAD_DONE, adn));
                        }
                    }
                    mUserResponse.obj = (int[])extRecord;
                break;
            }
        } catch (RuntimeException exc) {
            if (mUserResponse != null) {
                AsyncResult.forMessage(mUserResponse)
                                .exception = exc;
                mUserResponse.sendToTarget();
                // Loading is all or nothing--either every load succeeds
                // or we fail the whole thing.
                mUserResponse = null;
            }
            return;
        }

        if (mUserResponse != null && mPendingExtLoads == 0) {

            AsyncResult.forMessage(mUserResponse, mResult, null);
            mUserResponse.sendToTarget();
            mUserResponse = null;
        }
    }


}<|MERGE_RESOLUTION|>--- conflicted
+++ resolved
@@ -43,11 +43,7 @@
     // For "load one"
     int mRecordNumber;
 
-<<<<<<< HEAD
-    int mNumExtRec;
-=======
     int mNumExtRec = -1;
->>>>>>> 99ef5303
 
     // for "load all"
     ArrayList<AdnRecord> mAdns; // only valid after EVENT_ADN_LOAD_ALL_DONE
@@ -212,11 +208,7 @@
     handleMessage(Message msg) {
         AsyncResult ar;
         byte data[];
-<<<<<<< HEAD
-        int[] extRecord;
-=======
         int[] extRecord = null;
->>>>>>> 99ef5303
         AdnRecord adn;
 
         try {
@@ -260,23 +252,6 @@
                     String path = (String)(ar.userObj);
 
                     if (ar.exception != null) {
-<<<<<<< HEAD
-                        throw new RuntimeException("get EF record size failed",
-                                ar.exception);
-                    }
-
-                    int[] extRecordSize = (int[])ar.result;
-                    // extRecordSize is int[3] array
-                    // int[0]  is the record length
-                    // int[1]  is the total length of the EF file
-                    // int[2]  is the number of records in the EF file
-                    // So int[0] * int[2] = int[1]
-                    if (extRecordSize.length != 3) {
-                        throw new RuntimeException("get wrong EF record size format",
-                                ar.exception);
-                    }
-                    mNumExtRec = extRecordSize[2]; //Number of EXT records.
-=======
                         Rlog.d(LOG_TAG, "Exception occured while fetching record size for EFEXT1");
                     } else {
                         int[] extRecordSize = (int[])ar.result;
@@ -291,7 +266,6 @@
                         }
                         mNumExtRec = extRecordSize[2]; //Number of EXT records.
                     }
->>>>>>> 99ef5303
                     mPendingExtLoads = 1;
 
                     /* If we are loading from EF_ADN, specifically
@@ -398,14 +372,6 @@
                     mPendingExtLoads = 0;
 
                     // extRecord has the details of used/free EXT1 records.
-<<<<<<< HEAD
-                    extRecord = new int[mNumExtRec];
-                    for (int i = 0; i < mNumExtRec; i++) {
-                        extRecord[i] = 0;
-                    }
-
-                    for(int i = 0, s = datas.size() ; i < s ; i++) {
-=======
                     if (mNumExtRec != -1) {
                         extRecord = new int[mNumExtRec];
                         for (int i = 0; i < mNumExtRec; i++) {
@@ -414,7 +380,6 @@
                     }
 
                     for (int i = 0, s = datas.size() ; i < s ; i++) {
->>>>>>> 99ef5303
                         adn = new AdnRecord(mEf, 1 + i, datas.get(i));
                         mAdns.add(adn);
 
