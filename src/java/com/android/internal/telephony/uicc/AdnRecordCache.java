--- conflicted
+++ resolved
@@ -156,19 +156,12 @@
     /* Find the free EXT1 record in the EXT1 file */
     private int findFreeExtRec(int extensionEf) {
         int[] extRec = extRecList.get(extensionEf);
-<<<<<<< HEAD
-        for (int i = 0; i  < extRec.length; i++) {
-            if (extRec[i] == 0) {
-                Rlog.d(LOG_TAG, "Free record found: " +(i+1));
-                return (i+1);
-=======
         if (extRec != null) {
             for (int i = 0; i < extRec.length; i++) {
                 if (extRec[i] == 0) {
                     Rlog.d(LOG_TAG, "Free record found: " +(i+1));
                     return (i+1);
                 }
->>>>>>> 99ef5303
             }
         }
 
@@ -342,11 +335,7 @@
         } else {
             mUserWriteResponse.put(efid, response);
             new AdnRecordLoader(mFh).updateEF(newAdn, efid, extensionEF,
-<<<<<<< HEAD
-                    index, pin2,
-=======
                     index, pin2, findFreeExtRec(extensionEF),
->>>>>>> 99ef5303
                     obtainMessage(EVENT_UPDATE_ADN_DONE, efid, index, newAdn));
         }
 
@@ -384,19 +373,11 @@
             ArrayList<AdnRecord> combinedResult = new ArrayList<AdnRecord>();
             //First Load from gloabl and then load from local PhoneBook.
             useLocalPb(false);
-<<<<<<< HEAD
             result = mUsimPhoneBookManager.loadEfFilesFromUsim();
             if (null != result) combinedResult.addAll(result);
             useLocalPb(true);
             result = mUsimPhoneBookManager.loadEfFilesFromUsim();
             if (null != result) combinedResult.addAll(result);
-=======
-            result = mUsimPhoneBookManager.loadEfFilesFromUsim();
-            if (null != result) combinedResult.addAll(result);
-            useLocalPb(true);
-            result = mUsimPhoneBookManager.loadEfFilesFromUsim();
-            if (null != result) combinedResult.addAll(result);
->>>>>>> 99ef5303
 
             if (!combinedResult.isEmpty()) result = combinedResult;
         } else {
@@ -510,12 +491,8 @@
                         mUsimPhoneBookManager.loadEfFilesFromUsim().set(index - 1, adn);
                     }
                     if (adn != null && adn.hasExtendedRecord()
-<<<<<<< HEAD
-                            && adn.mExtRecord > 0) {
-=======
                             && adn.mExtRecord > 0
                             && extRecList.get(extensionEf) != null) {
->>>>>>> 99ef5303
                         extRecList.get(extensionEf)[adn.mExtRecord - 1] = 1;
                     }
                 }
@@ -540,7 +517,6 @@
         extensionEF = extensionEfForEf(newAdn.mEfid);
         boolean success = false;
         success = updateUsimRecord(oldAdn, newAdn, index, USIM_EFEMAIL_TAG);
-<<<<<<< HEAD
 
         if (success) {
             success = updateUsimRecord(oldAdn, newAdn, index, USIM_EFANR_TAG);
@@ -559,26 +535,6 @@
         }
     }
 
-=======
-
-        if (success) {
-            success = updateUsimRecord(oldAdn, newAdn, index, USIM_EFANR_TAG);
-        } else {
-            sendErrorResponse(response, "update email failed");
-            return;
-        }
-        if (success) {
-            mUserWriteResponse.put(efid, response);
-            new AdnRecordLoader(mFh).updateEF(newAdn, newAdn.mEfid, extensionEF,
-                    path, newAdn.mRecordNumber, pin2,
-                    obtainMessage(EVENT_UPDATE_ADN_DONE, efid, index, newAdn));
-        } else {
-            sendErrorResponse(response, "update anr failed");
-            return;
-        }
-    }
-
->>>>>>> 99ef5303
     private boolean updateAnrEmailFile(String oldRecord,
                 String newRecord, int index, int tag, int efidIndex) {
         boolean success = true;
