--- conflicted
+++ resolved
@@ -34,14 +34,11 @@
 import com.android.internal.telephony.uicc.IccUtils;
 import com.android.internal.telephony.uicc.UiccCard;
 import com.android.internal.telephony.uicc.UiccCardApplication;
-<<<<<<< HEAD
 import com.android.internal.telephony.TelephonyProperties;
 
-=======
 import com.android.internal.telephony.uicc.IccCardStatus.CardState;
 import com.android.internal.telephony.uicc.IccRefreshResponse;
 import com.android.internal.telephony.uicc.UiccController;
->>>>>>> 1fc4b8e7
 
 import java.io.ByteArrayOutputStream;
 import java.util.List;
@@ -92,20 +89,15 @@
     protected CatCmdMessage mCurrntCmd = null;
     protected CatCmdMessage mMenuCmd = null;
 
-<<<<<<< HEAD
     // Samsung STK
     private int mTimeoutDest = 0;
     private int mCallControlResultCode = 0;
 
-    private RilMessageDecoder mMsgDecoder = null;
-    private boolean mStkAppInstalled = false;
-=======
     protected RilMessageDecoder mMsgDecoder = null;
     protected boolean mStkAppInstalled = false;
 
     protected UiccController mUiccController;
     protected CardState mCardState = CardState.CARDSTATE_ABSENT;
->>>>>>> 1fc4b8e7
 
     // Service constants.
     protected static final int MSG_ID_SESSION_END              = 1;
@@ -131,7 +123,6 @@
     private static final int DEV_ID_DISPLAY     = 0x02;
     private static final int DEV_ID_UICC        = 0x81;
     private static final int DEV_ID_TERMINAL    = 0x82;
-<<<<<<< HEAD
 
     // Samsung STK SEND_SMS
     static final int WAITING_SMS_RESULT = 2;
@@ -141,9 +132,6 @@
     static final int SMS_SEND_FAIL = 32790;
     static final int SMS_SEND_RETRY = 32810;
     static final String STK_DEFAULT = "Defualt Message";
-=======
-    static final String STK_DEFAULT = "Default Message";
->>>>>>> 1fc4b8e7
 
     /* Intentionally private for singleton */
     private CatService(CommandsInterface ci, UiccCardApplication ca, IccRecords ir,
@@ -202,10 +190,8 @@
         mCmdIf.unSetOnCatProactiveCmd(this);
         mCmdIf.unSetOnCatEvent(this);
         mCmdIf.unSetOnCatCallSetUp(this);
-<<<<<<< HEAD
         mCmdIf.unSetOnCatSendSmsResult(this);
 
-=======
         mCmdIf.unSetOnCatCcAlphaNotify(this);
         mCmdIf.unregisterForIccRefresh(this);
         mCmdIf.unSetOnCatCcAlphaNotify(this);
@@ -219,7 +205,6 @@
         mMsgDecoder.dispose();
         mMsgDecoder = null;
         disposeHandlerThread();
->>>>>>> 1fc4b8e7
         removeCallbacksAndMessages(null);
         sInstance = null;
     }
@@ -434,13 +419,8 @@
                  *   there should be no UI indication given to the user.
                  */
                 boolean alphaUsrCnf = SystemProperties.getBoolean(
-<<<<<<< HEAD
                          TelephonyProperties.PROPERTY_ALPHA_USRCNF, false);
                 CatLog.d(this, "alphaUsrCnf: " + alphaUsrCnf + ", bHasAlphaId: " + cmd.mHasAlphaId);
-=======
-                         "persist.atel.noalpha.usrcnf", false);
-                CatLog.d(this, "alphaUsrCnf: " + alphaUsrCnf + ", mHasAlphaId: " + cmd.mHasAlphaId);
->>>>>>> 1fc4b8e7
 
                 if (( cmd.mTextMsg.text == null) && ( cmd.mHasAlphaId || !alphaUsrCnf)) {
                     CatLog.d(this, "cmd " + cmdParams.getCommandType() + " with null alpha id");
@@ -1139,7 +1119,6 @@
         return (numReceiver > 0);
     }
 
-<<<<<<< HEAD
     /**
      * Samsung STK SEND_SMS
      * @param cmdPar
@@ -1170,7 +1149,8 @@
         cancelTimeOut();
         mTimeoutDest = timeout;
         sendMessageDelayed(obtainMessage(MSG_ID_TIMEOUT), delay);
-=======
+    }
+
     protected void updateIccAvailability() {
         CardState newState = CardState.CARDSTATE_ABSENT;
         if (null == mUiccController) {
@@ -1192,6 +1172,5 @@
             mCmdIf.reportStkServiceIsRunning(null);
         }
 
->>>>>>> 1fc4b8e7
     }
 }