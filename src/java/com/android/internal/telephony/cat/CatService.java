/*
 * Copyright (c) 2013, The Linux Foundation. All rights reserved.
 * Not a Contribution.
 * Copyright (C) 2007 The Android Open Source Project
 *
 * Licensed under the Apache License, Version 2.0 (the "License");
 * you may not use this file except in compliance with the License.
 * You may obtain a copy of the License at
 *
 *      http://www.apache.org/licenses/LICENSE-2.0
 *
 * Unless required by applicable law or agreed to in writing, software
 * distributed under the License is distributed on an "AS IS" BASIS,
 * WITHOUT WARRANTIES OR CONDITIONS OF ANY KIND, either express or implied.
 * See the License for the specific language governing permissions and
 * limitations under the License.
 */

package com.android.internal.telephony.cat;

import android.content.Context;
import android.content.Intent;
import android.content.pm.PackageManager;
import android.content.pm.ResolveInfo;
import android.content.res.Resources.NotFoundException;
import android.os.AsyncResult;
import android.os.Handler;
import android.os.HandlerThread;
import android.os.Message;
import android.os.SystemProperties;

import com.android.internal.telephony.CommandsInterface;
import com.android.internal.telephony.uicc.IccFileHandler;
import com.android.internal.telephony.uicc.IccRecords;
import com.android.internal.telephony.uicc.IccUtils;
import com.android.internal.telephony.uicc.UiccCard;
import com.android.internal.telephony.uicc.UiccCardApplication;
import com.android.internal.telephony.uicc.IccCardStatus.CardState;
import com.android.internal.telephony.uicc.IccRefreshResponse;
import com.android.internal.telephony.uicc.UiccController;

import java.io.ByteArrayOutputStream;
import java.util.List;
import java.util.Locale;

import static com.android.internal.telephony.cat.CatCmdMessage.
                   SetupEventListConstants.IDLE_SCREEN_AVAILABLE_EVENT;
import static com.android.internal.telephony.cat.CatCmdMessage.
                   SetupEventListConstants.LANGUAGE_SELECTION_EVENT;

class RilMessage {
    int mId;
    Object mData;
    ResultCode mResCode;

    RilMessage(int msgId, String rawData) {
        mId = msgId;
        mData = rawData;
    }

    RilMessage(RilMessage other) {
        mId = other.mId;
        mData = other.mData;
        mResCode = other.mResCode;
    }
}

/**
 * Class that implements SIM Toolkit Telephony Service. Interacts with the RIL
 * and application.
 *
 * {@hide}
 */
public class CatService extends Handler implements AppInterface {
    private static final boolean DBG = false;

    // Class members
    protected static IccRecords mIccRecords;
    protected static UiccCardApplication mUiccApplication;

    // Service members.
    // Protects singleton instance lazy initialization.
    protected static final Object sInstanceLock = new Object();
    private static CatService sInstance;
    protected static HandlerThread mhandlerThread;
    protected CommandsInterface mCmdIf;
    protected Context mContext;
    protected CatCmdMessage mCurrntCmd = null;
    protected CatCmdMessage mMenuCmd = null;

<<<<<<< HEAD
    // Samsung STK
    private int mTimeoutDest = 0;
    private int mCallControlResultCode = 0;

    private RilMessageDecoder mMsgDecoder = null;
    private boolean mStkAppInstalled = false;
=======
    protected RilMessageDecoder mMsgDecoder = null;
    protected boolean mStkAppInstalled = false;

    protected UiccController mUiccController;
    protected CardState mCardState = CardState.CARDSTATE_ABSENT;
>>>>>>> 736a46c9

    // Service constants.
    protected static final int MSG_ID_SESSION_END              = 1;
    protected static final int MSG_ID_PROACTIVE_COMMAND        = 2;
    protected static final int MSG_ID_EVENT_NOTIFY             = 3;
    protected static final int MSG_ID_CALL_SETUP               = 4;
    static final int MSG_ID_REFRESH                  = 5;
    static final int MSG_ID_RESPONSE                 = 6;
    protected static final int MSG_ID_ICC_CHANGED    = 7;
    protected static final int MSG_ID_ALPHA_NOTIFY   = 8;

    static final int MSG_ID_TIMEOUT                  = 9;  // Samsung STK
    static final int MSG_ID_RIL_MSG_DECODED          = 10;
    static final int MSG_ID_SEND_SMS_RESULT          = 12; // Samsung STK

    // Events to signal SIM presence or absent in the device.
    protected static final int MSG_ID_ICC_RECORDS_LOADED       = 20;

    //Events to signal SIM REFRESH notificatations
    protected static final int MSG_ID_ICC_REFRESH  = 30;

    private static final int DEV_ID_KEYPAD      = 0x01;
    private static final int DEV_ID_DISPLAY     = 0x02;
    private static final int DEV_ID_UICC        = 0x81;
    private static final int DEV_ID_TERMINAL    = 0x82;
    private static final int DEV_ID_NETWORK     = 0x83;

    static final String STK_DEFAULT = "Default Message";

    // Samsung STK SEND_SMS
    static final int WAITING_SMS_RESULT = 2;
    static final int WAITING_SMS_RESULT_TIME = 60000;

    static final int SMS_SEND_OK = 0;
    static final int SMS_SEND_FAIL = 32790;
    static final int SMS_SEND_RETRY = 32810;

    /* Intentionally private for singleton */
    private CatService(CommandsInterface ci, UiccCardApplication ca, IccRecords ir,
            Context context, IccFileHandler fh, UiccCard ic) {
        if (ci == null || ca == null || ir == null || context == null || fh == null
                || ic == null) {
            throw new NullPointerException(
                    "Service: Input parameters must not be null");
        }
        mCmdIf = ci;
        mContext = context;

        // Get the RilMessagesDecoder for decoding the messages.
        mMsgDecoder = RilMessageDecoder.getInstance(this, fh);

        // Register ril events handling.
        mCmdIf.setOnCatSessionEnd(this, MSG_ID_SESSION_END, null);
        mCmdIf.setOnCatProactiveCmd(this, MSG_ID_PROACTIVE_COMMAND, null);
        mCmdIf.setOnCatEvent(this, MSG_ID_EVENT_NOTIFY, null);
        mCmdIf.setOnCatCallSetUp(this, MSG_ID_CALL_SETUP, null);
        mCmdIf.setOnCatSendSmsResult(this, MSG_ID_SEND_SMS_RESULT, null); // Samsung STK
        //mCmdIf.setOnSimRefresh(this, MSG_ID_REFRESH, null);

        mCmdIf.registerForIccRefresh(this, MSG_ID_ICC_REFRESH, null);
        mCmdIf.setOnCatCcAlphaNotify(this, MSG_ID_ALPHA_NOTIFY, null);
        mIccRecords = ir;
        mUiccApplication = ca;

        mIccRecords.registerForRecordsLoaded(this, MSG_ID_ICC_RECORDS_LOADED, null);


        mUiccController = UiccController.getInstance();
        if (mUiccController != null) {
            mUiccController.registerForIccChanged(this, MSG_ID_ICC_CHANGED, null);
        } else {
            CatLog.e(this, "UiccController instance is null");
        }

        // Check if STK application is availalbe
        mStkAppInstalled = isStkAppInstalled();

        CatLog.d(this, "Running CAT service. STK app installed:" + mStkAppInstalled);
    }

    /* Add empty Constructor which is required for Multi SIM Functionaly */
    protected CatService() {
    }

    public void dispose() {
<<<<<<< HEAD
        mIccRecords.unregisterForRecordsLoaded(this);
        mCmdIf.unSetOnCatSessionEnd(this);
        mCmdIf.unSetOnCatProactiveCmd(this);
        mCmdIf.unSetOnCatEvent(this);
        mCmdIf.unSetOnCatCallSetUp(this);
        mCmdIf.unSetOnCatSendSmsResult(this);
=======
        synchronized (sInstanceLock) {
            CatLog.d(this, "Disposing CatService object");
            mIccRecords.unregisterForRecordsLoaded(this);

            // Clean up stk icon if dispose is called
            broadcastCardStateAndIccRefreshResp(CardState.CARDSTATE_ABSENT, null);

            mCmdIf.unSetOnCatSessionEnd(this);
            mCmdIf.unSetOnCatProactiveCmd(this);
            mCmdIf.unSetOnCatEvent(this);
            mCmdIf.unSetOnCatCallSetUp(this);
            mCmdIf.unregisterForIccRefresh(this);
            if (mUiccController != null) {
                mUiccController.unregisterForIccChanged(this);
                mUiccController = null;
            }
            if (mUiccApplication != null) {
                mUiccApplication.unregisterForReady(this);
            }
            mMsgDecoder.dispose();
            mMsgDecoder = null;
            mCmdIf.unSetOnCatCcAlphaNotify(this);
            disposeHandlerThread();
            sInstance = null;
            removeCallbacksAndMessages(null);
        }
    }
>>>>>>> 736a46c9

    protected void disposeHandlerThread() {
        mhandlerThread.quit();
        mhandlerThread = null;
    }

    @Override
    protected void finalize() {
        CatLog.d(this, "Service finalized");
    }

    private void handleRilMsg(RilMessage rilMsg) {
        if (rilMsg == null) {
            return;
        }

        // dispatch messages
        CommandParams cmdParams = null;
        switch (rilMsg.mId) {
        case MSG_ID_EVENT_NOTIFY:
            if (rilMsg.mResCode == ResultCode.OK) {
                cmdParams = (CommandParams) rilMsg.mData;
                if (cmdParams != null) {
                    handleCommand(cmdParams, false);
                }
            }
            break;
        case MSG_ID_PROACTIVE_COMMAND:
            try {
                cmdParams = (CommandParams) rilMsg.mData;
            } catch (ClassCastException e) {
                // for error handling : cast exception
                CatLog.d(this, "Fail to parse proactive command");
                // Don't send Terminal Resp if command detail is not available
                if (mCurrntCmd != null) {
                    sendTerminalResponse(mCurrntCmd.mCmdDet, ResultCode.CMD_DATA_NOT_UNDERSTOOD,
                                     false, 0x00, null);
                }
                break;
            }
            if (cmdParams != null) {
                if (rilMsg.mResCode == ResultCode.OK) {
                    handleCommand(cmdParams, true);
                } else {
                    // for proactive commands that couldn't be decoded
                    // successfully respond with the code generated by the
                    // message decoder.
                    sendTerminalResponse(cmdParams.mCmdDet, rilMsg.mResCode,
                            false, 0, null);
                }
            }
            break;
        case MSG_ID_REFRESH:
            cmdParams = (CommandParams) rilMsg.mData;
            if (cmdParams != null) {
                handleCommand(cmdParams, false);
            }
            break;
        case MSG_ID_SESSION_END:
            handleSessionEnd();
            break;
        case MSG_ID_CALL_SETUP:
            // prior event notify command supplied all the information
            // needed for set up call processing.
            break;
        }
    }

    /**
     * This function validates the events in SETUP_EVENT_LIST which are currently
     * supported by the Android framework. In case of SETUP_EVENT_LIST has NULL events
     * or no events, all the events need to be reset.
     */
    private boolean isSupportedSetupEventCommand(CatCmdMessage cmdMsg) {
        boolean flag = true;

        for (int eventVal: cmdMsg.getSetEventList().eventList) {
            CatLog.d(this,"Event: " + eventVal);
            switch (eventVal) {
                /* Currently android is supporting only the below events in SetupEventList
                 * Browser Termination,
                 * Idle Screen Available and
                 * Language Selection.  */
                case IDLE_SCREEN_AVAILABLE_EVENT:
                case LANGUAGE_SELECTION_EVENT:
                    break;
                default:
                    flag = false;
            }
        }
        return flag;
    }

    /**
     * Handles RIL_UNSOL_STK_EVENT_NOTIFY or RIL_UNSOL_STK_PROACTIVE_COMMAND command
     * from RIL.
     * Sends valid proactive command data to the application using intents.
     * RIL_REQUEST_STK_SEND_TERMINAL_RESPONSE will be send back if the command is
     * from RIL_UNSOL_STK_PROACTIVE_COMMAND.
     */
    private void handleCommand(CommandParams cmdParams, boolean isProactiveCmd) {
        CatLog.d(this, cmdParams.getCommandType().name());

        CharSequence message;
        ResultCode resultCode;
        CatCmdMessage cmdMsg = new CatCmdMessage(cmdParams);
        switch (cmdParams.getCommandType()) {
            case SET_UP_MENU:
                if (removeMenu(cmdMsg.getMenu())) {
                    mMenuCmd = null;
                } else {
                    mMenuCmd = cmdMsg;
                }
                resultCode = cmdParams.mLoadIconFailed ? ResultCode.PRFRMD_ICON_NOT_DISPLAYED
                                                                            : ResultCode.OK;
                sendTerminalResponse(cmdParams.mCmdDet, resultCode, false, 0, null);
                break;
            case DISPLAY_TEXT:
                // when application is not required to respond, send an immediate response.
                if (!cmdMsg.geTextMessage().responseNeeded) {
                    resultCode = cmdParams.mLoadIconFailed ? ResultCode.PRFRMD_ICON_NOT_DISPLAYED
                                                                            : ResultCode.OK;
                    sendTerminalResponse(cmdParams.mCmdDet, resultCode, false, 0, null);
                }
                break;
            case REFRESH:
                //Stk app service displays alpha id to user if it is present, nothing to do here
                CatLog.d(this, "Pass Refresh to Stk app");
                break;
            case SET_UP_IDLE_MODE_TEXT:
                resultCode = cmdParams.mLoadIconFailed ? ResultCode.PRFRMD_ICON_NOT_DISPLAYED
                                                                            : ResultCode.OK;
                sendTerminalResponse(cmdParams.mCmdDet,resultCode, false, 0, null);
                break;
            case SET_UP_EVENT_LIST:
                if (isSupportedSetupEventCommand(cmdMsg)) {
                    sendTerminalResponse(cmdParams.mCmdDet, ResultCode.OK, false, 0, null);
                } else {
                    sendTerminalResponse(cmdParams.mCmdDet, ResultCode.BEYOND_TERMINAL_CAPABILITY,
                            false, 0, null);
                }
                break;
            case PROVIDE_LOCAL_INFORMATION:
                ResponseData resp;
                switch (cmdParams.mCmdDet.commandQualifier) {
                    case CommandParamsFactory.DTTZ_SETTING:
                        resp = new DTTZResponseData(null);
                        sendTerminalResponse(cmdParams.mCmdDet, ResultCode.OK, false, 0, resp);
                        break;
                    case CommandParamsFactory.LANGUAGE_SETTING:
                        resp = new LanguageResponseData(Locale.getDefault().getLanguage());
                        sendTerminalResponse(cmdParams.mCmdDet, ResultCode.OK, false, 0, resp);
                        break;
                    default:
                        sendTerminalResponse(cmdParams.mCmdDet, ResultCode.OK, false, 0, null);
                }
                // No need to start STK app here.
                return;
            case LAUNCH_BROWSER:
                if ((((LaunchBrowserParams) cmdParams).mConfirmMsg.text != null)
                        && (((LaunchBrowserParams) cmdParams).mConfirmMsg.text.equals(STK_DEFAULT))) {
                    message = mContext.getText(com.android.internal.R.string.launchBrowserDefault);
                    ((LaunchBrowserParams) cmdParams).mConfirmMsg.text = message.toString();
                }
                break;
            case SELECT_ITEM:
            case GET_INPUT:
            case GET_INKEY:
                break;
            case SEND_DTMF:
            case SEND_SMS:
                // Samsung STK
                if (cmdParams instanceof SendSMSParams) {
                    handleProactiveCommandSendSMS((SendSMSParams) cmdParams);
                }
                // Fall through
            case SEND_SS:
            case SEND_USSD:
                // Samsung STK
                if (cmdParams instanceof SendUSSDParams) {
                    handleProactiveCommandSendUSSD((SendUSSDParams) cmdParams);
                }
                if ((((DisplayTextParams)cmdParams).mTextMsg.text != null)
                        && (((DisplayTextParams)cmdParams).mTextMsg.text.equals(STK_DEFAULT))) {
                    message = mContext.getText(com.android.internal.R.string.sending);
                    ((DisplayTextParams)cmdParams).mTextMsg.text = message.toString();
                }
                break;
            case PLAY_TONE:
                break;
            case SET_UP_CALL:
                if ((((CallSetupParams) cmdParams).mConfirmMsg.text != null)
                        && (((CallSetupParams) cmdParams).mConfirmMsg.text.equals(STK_DEFAULT))) {
                    message = mContext.getText(com.android.internal.R.string.SetupCallDefault);
                    ((CallSetupParams) cmdParams).mConfirmMsg.text = message.toString();
                }
                break;
            case OPEN_CHANNEL:
            case CLOSE_CHANNEL:
            case RECEIVE_DATA:
            case SEND_DATA:
                BIPClientParams cmd = (BIPClientParams) cmdParams;
                /* Per 3GPP specification 102.223,
                 * if the alpha identifier is not provided by the UICC,
                 * the terminal MAY give information to the user
                 * noAlphaUsrCnf defines if you need to show user confirmation or not
                 */
                boolean noAlphaUsrCnf = false;
                try {
                    noAlphaUsrCnf = mContext.getResources().getBoolean(
                            com.android.internal.R.bool.config_stkNoAlphaUsrCnf);
                } catch (NotFoundException e) {
                    noAlphaUsrCnf = false;
                }
                if ((cmd.mTextMsg.text == null) && (cmd.mHasAlphaId || noAlphaUsrCnf)) {
                    CatLog.d(this, "cmd " + cmdParams.getCommandType() + " with null alpha id");
                    // If alpha length is zero, we just respond with OK.
                    if (isProactiveCmd) {
                        if (cmdParams.getCommandType() == CommandType.OPEN_CHANNEL) {
                            mCmdIf.handleCallSetupRequestFromSim(true, null);
                        } else {
                            sendTerminalResponse(cmdParams.mCmdDet, ResultCode.OK, false, 0, null);
                        }
                    }
                    return;
                }
                // Respond with permanent failure to avoid retry if STK app is not present.
                if (!mStkAppInstalled) {
                    CatLog.d(this, "No STK application found.");
                    if (isProactiveCmd) {
                        sendTerminalResponse(cmdParams.mCmdDet,
                                             ResultCode.BEYOND_TERMINAL_CAPABILITY,
                                             false, 0, null);
                        return;
                    }
                }
                /*
                 * CLOSE_CHANNEL, RECEIVE_DATA and SEND_DATA can be delivered by
                 * either PROACTIVE_COMMAND or EVENT_NOTIFY.
                 * If PROACTIVE_COMMAND is used for those commands, send terminal
                 * response here.
                 */
                if (isProactiveCmd &&
                    ((cmdParams.getCommandType() == CommandType.CLOSE_CHANNEL) ||
                     (cmdParams.getCommandType() == CommandType.RECEIVE_DATA) ||
                     (cmdParams.getCommandType() == CommandType.SEND_DATA))) {
                    sendTerminalResponse(cmdParams.mCmdDet, ResultCode.OK, false, 0, null);
                }
                break;
            default:
                CatLog.d(this, "Unsupported command");
                return;
        }
        mCurrntCmd = cmdMsg;
        broadcastCatCmdIntent(cmdMsg);
    }

    protected void broadcastCatCmdIntent(CatCmdMessage cmdMsg) {
        Intent intent = new Intent(AppInterface.CAT_CMD_ACTION);
        intent.putExtra("STK CMD", cmdMsg);
        mContext.sendBroadcast(intent);
    }

    /**
     * Handles RIL_UNSOL_STK_SESSION_END unsolicited command from RIL.
     *
     */
    protected void handleSessionEnd() {
        CatLog.d(this, "SESSION END");

        mCurrntCmd = mMenuCmd;
        Intent intent = new Intent(AppInterface.CAT_SESSION_END_ACTION);
        mContext.sendBroadcast(intent);
    }

    private void sendTerminalResponse(CommandDetails cmdDet,
            ResultCode resultCode, boolean includeAdditionalInfo,
            int additionalInfo, ResponseData resp) {

        if (cmdDet == null) {
            return;
        }
        ByteArrayOutputStream buf = new ByteArrayOutputStream();

        Input cmdInput = null;
        if (mCurrntCmd != null) {
            cmdInput = mCurrntCmd.geInput();
        }

        // command details
        int tag = ComprehensionTlvTag.COMMAND_DETAILS.value();
        if (cmdDet.compRequired) {
            tag |= 0x80;
        }
        buf.write(tag);
        buf.write(0x03); // length
        buf.write(cmdDet.commandNumber);
        buf.write(cmdDet.typeOfCommand);
        buf.write(cmdDet.commandQualifier);

        // device identities
        // According to TS102.223/TS31.111 section 6.8 Structure of
        // TERMINAL RESPONSE, "For all SIMPLE-TLV objects with Min=N,
        // the ME should set the CR(comprehension required) flag to
        // comprehension not required.(CR=0)"
        // Since DEVICE_IDENTITIES and DURATION TLVs have Min=N,
        // the CR flag is not set.
        tag = ComprehensionTlvTag.DEVICE_IDENTITIES.value();
        buf.write(tag);
        buf.write(0x02); // length
        buf.write(DEV_ID_TERMINAL); // source device id
        buf.write(DEV_ID_UICC); // destination device id

        // result
        tag = ComprehensionTlvTag.RESULT.value();
        if (cmdDet.compRequired) {
            tag |= 0x80;
        }
        buf.write(tag);
        int length = includeAdditionalInfo ? 2 : 1;
        buf.write(length);
        buf.write(resultCode.value());

        // additional info
        if (includeAdditionalInfo) {
            buf.write(additionalInfo);
        }

        // Fill optional data for each corresponding command
        if (resp != null) {
            resp.format(buf);
        } else {
            encodeOptionalTags(cmdDet, resultCode, cmdInput, buf);
        }

        byte[] rawData = buf.toByteArray();
        String hexString = IccUtils.bytesToHexString(rawData);
        if (DBG) {
            CatLog.d(this, "TERMINAL RESPONSE: " + hexString);
        }

        mCmdIf.sendTerminalResponse(hexString, null);
    }

    private void encodeOptionalTags(CommandDetails cmdDet,
            ResultCode resultCode, Input cmdInput, ByteArrayOutputStream buf) {
        CommandType cmdType = AppInterface.CommandType.fromInt(cmdDet.typeOfCommand);
        if (cmdType != null) {
            switch (cmdType) {
                case GET_INKEY:
                    // ETSI TS 102 384,27.22.4.2.8.4.2.
                    // If it is a response for GET_INKEY command and the response timeout
                    // occured, then add DURATION TLV for variable timeout case.
                    if ((resultCode.value() == ResultCode.NO_RESPONSE_FROM_USER.value()) &&
                        (cmdInput != null) && (cmdInput.duration != null)) {
                        getInKeyResponse(buf, cmdInput);
                    }
                    break;
                case PROVIDE_LOCAL_INFORMATION:
                    if ((cmdDet.commandQualifier == CommandParamsFactory.LANGUAGE_SETTING) &&
                        (resultCode.value() == ResultCode.OK.value())) {
                        getPliResponse(buf);
                    }
                    break;
                default:
                    CatLog.d(this, "encodeOptionalTags() Unsupported Cmd details=" + cmdDet);
                    break;
            }
        } else {
            CatLog.d(this, "encodeOptionalTags() bad Cmd details=" + cmdDet);
        }
    }

    private void getInKeyResponse(ByteArrayOutputStream buf, Input cmdInput) {
        int tag = ComprehensionTlvTag.DURATION.value();

        buf.write(tag);
        buf.write(0x02); // length
        buf.write(cmdInput.duration.timeUnit.SECOND.value()); // Time (Unit,Seconds)
        buf.write(cmdInput.duration.timeInterval); // Time Duration
    }

    private void getPliResponse(ByteArrayOutputStream buf) {

        // Locale Language Setting
        String lang = SystemProperties.get("persist.sys.language");

        if (lang != null) {
            // tag
            int tag = ComprehensionTlvTag.LANGUAGE.value();
            buf.write(tag);
            ResponseData.writeLength(buf, lang.length());
            buf.write(lang.getBytes(), 0, lang.length());
        }
    }

    private void sendMenuSelection(int menuId, boolean helpRequired) {

        ByteArrayOutputStream buf = new ByteArrayOutputStream();

        // tag
        int tag = BerTlv.BER_MENU_SELECTION_TAG;
        buf.write(tag);

        // length
        buf.write(0x00); // place holder

        // device identities
        tag = 0x80 | ComprehensionTlvTag.DEVICE_IDENTITIES.value();
        buf.write(tag);
        buf.write(0x02); // length
        buf.write(DEV_ID_KEYPAD); // source device id
        buf.write(DEV_ID_UICC); // destination device id

        // item identifier
        tag = 0x80 | ComprehensionTlvTag.ITEM_ID.value();
        buf.write(tag);
        buf.write(0x01); // length
        buf.write(menuId); // menu identifier chosen

        // help request
        if (helpRequired) {
            tag = ComprehensionTlvTag.HELP_REQUEST.value();
            buf.write(tag);
            buf.write(0x00); // length
        }

        byte[] rawData = buf.toByteArray();

        // write real length
        int len = rawData.length - 2; // minus (tag + length)
        rawData[1] = (byte) len;

        String hexString = IccUtils.bytesToHexString(rawData);

        mCmdIf.sendEnvelope(hexString, null);
    }

    private void eventDownload(int event, int sourceId, int destinationId,
            byte[] additionalInfo, boolean oneShot) {

        ByteArrayOutputStream buf = new ByteArrayOutputStream();

        // tag
        int tag = BerTlv.BER_EVENT_DOWNLOAD_TAG;
        buf.write(tag);

        // length
        buf.write(0x00); // place holder, assume length < 128.

        // event list
        tag = 0x80 | ComprehensionTlvTag.EVENT_LIST.value();
        buf.write(tag);
        buf.write(0x01); // length
        buf.write(event); // event value

        // device identities
        tag = 0x80 | ComprehensionTlvTag.DEVICE_IDENTITIES.value();
        buf.write(tag);
        buf.write(0x02); // length
        buf.write(sourceId); // source device id
        buf.write(destinationId); // destination device id

        /*
         * Check for type of event download to be sent to UICC - Browser
         * termination,Idle screen available, User activity, Language selection
         * etc as mentioned under ETSI TS 102 223 section 7.5
         */

        /*
         * Currently the below events are supported:
         * Browser Termination,
         * Idle Screen Available and
         * Language Selection Event.
         * Other event download commands should be encoded similar way
         */
        /* TODO: eventDownload should be extended for other Envelope Commands */
        switch (event) {
            case IDLE_SCREEN_AVAILABLE_EVENT:
                CatLog.d(this, " Sending Idle Screen Available event download to ICC");
                break;
            case LANGUAGE_SELECTION_EVENT:
                CatLog.d(this, " Sending Language Selection event download to ICC");
                tag = 0x80 | ComprehensionTlvTag.LANGUAGE.value();
                buf.write(tag);
                // Language length should be 2 byte
                buf.write(0x02);
                break;
            default:
                break;
        }

        // additional information
        if (additionalInfo != null) {
            for (byte b : additionalInfo) {
                buf.write(b);
            }
        }

        byte[] rawData = buf.toByteArray();

        // write real length
        int len = rawData.length - 2; // minus (tag + length)
        rawData[1] = (byte) len;

        String hexString = IccUtils.bytesToHexString(rawData);

        CatLog.d(this, "ENVELOPE COMMAND: " + hexString);

        mCmdIf.sendEnvelope(hexString, null);
    }

    /**
     * Used for instantiating/updating the Service from the GsmPhone or CdmaPhone constructor.
     *
     * @param ci CommandsInterface object
     * @param context phone app context
     * @param ic Icc card
     * @return The only Service object in the system
     */
    public static CatService getInstance(CommandsInterface ci,
            Context context, UiccCard ic) {
        UiccCardApplication ca = null;
        IccFileHandler fh = null;
        IccRecords ir = null;
        if (ic != null) {
            /* Since Cat is not tied to any application, but rather is Uicc application
             * in itself - just get first FileHandler and IccRecords object
             */
            ca = ic.getApplicationIndex(0);
            if (ca != null) {
                fh = ca.getIccFileHandler();
                ir = ca.getIccRecords();
            }
        }
        synchronized (sInstanceLock) {
            if (sInstance == null) {
                if (ci == null || ca == null || ir == null || context == null || fh == null
                        || ic == null) {
                    return null;
                }
                mhandlerThread = new HandlerThread("Cat Telephony service");
                mhandlerThread.start();
                sInstance = new CatService(ci, ca, ir, context, fh, ic);
                CatLog.d(sInstance, "NEW sInstance");
            } else if ((ir != null) && (mIccRecords != ir)) {
                if (mIccRecords != null) {
                    mIccRecords.unregisterForRecordsLoaded(sInstance);
                }

                if (mUiccApplication != null) {
                    mUiccApplication.unregisterForReady(sInstance);
                }
                CatLog.d(sInstance,
                        "Reinitialize the Service with SIMRecords and UiccCardApplication");
                mIccRecords = ir;
                mUiccApplication = ca;

                // re-Register for SIM ready event.
                mIccRecords.registerForRecordsLoaded(sInstance, MSG_ID_ICC_RECORDS_LOADED, null);

                CatLog.d(sInstance, "sr changed reinitialize and return current sInstance");
            } else {
                CatLog.d(sInstance, "Return current sInstance");
            }
            return sInstance;
        }
    }

    /**
     * Used by application to get an AppInterface object.
     *
     * @return The only Service object in the system
     */
    public static AppInterface getInstance() {
        return getInstance(null, null, null);
    }

    @Override
    public void handleMessage(Message msg) {

        switch (msg.what) {
        case MSG_ID_SESSION_END:
        case MSG_ID_PROACTIVE_COMMAND:
        case MSG_ID_EVENT_NOTIFY:
        case MSG_ID_REFRESH:
            CatLog.d(this, "ril message arrived");
            String data = null;
            if (msg.obj != null) {
                AsyncResult ar = (AsyncResult) msg.obj;
                if (ar != null && ar.result != null) {
                    try {
                        data = (String) ar.result;
                    } catch (ClassCastException e) {
                        break;
                    }
                }
            }
            mMsgDecoder.sendStartDecodingMessageParams(new RilMessage(msg.what, data));
            break;
        case MSG_ID_CALL_SETUP:
            mMsgDecoder.sendStartDecodingMessageParams(new RilMessage(msg.what, null));
            break;
        case MSG_ID_ICC_RECORDS_LOADED:
            break;
        case MSG_ID_RIL_MSG_DECODED:
            handleRilMsg((RilMessage) msg.obj);
            break;
        case MSG_ID_RESPONSE:
            handleCmdResponse((CatResponseMessage) msg.obj);
            break;
        case MSG_ID_ICC_CHANGED:
            CatLog.d(this, "MSG_ID_ICC_CHANGED");
            updateIccAvailability();
            break;
        case MSG_ID_ICC_REFRESH:
            if (msg.obj != null) {
                AsyncResult ar = (AsyncResult) msg.obj;
                if (ar != null && ar.result != null) {
                    broadcastCardStateAndIccRefreshResp(CardState.CARDSTATE_PRESENT,
                                  (IccRefreshResponse) ar.result);
                } else {
                    CatLog.e(this,"Icc REFRESH with exception: " + ar.exception);
                }
            } else {
                CatLog.e(this, "IccRefresh Message is null");
            }
            break;
        case MSG_ID_ALPHA_NOTIFY:
            CatLog.d(this, "Received CAT CC Alpha message from card");
            if (msg.obj != null) {
                AsyncResult ar = (AsyncResult) msg.obj;
                if (ar != null && ar.result != null) {
                    broadcastAlphaMessage((String)ar.result);
                } else {
                    CatLog.d(this, "CAT Alpha message: ar.result is null");
                }
            } else {
                CatLog.d(this, "CAT Alpha message: msg.obj is null");
            }
            break;
        case MSG_ID_TIMEOUT: // Should only be called for Samsung STK
            if (mTimeoutDest == WAITING_SMS_RESULT) {
                CatLog.d(this, "SMS SEND TIMEOUT");
                if (CallControlResult.fromInt(mCallControlResultCode) ==
                        CallControlResult.CALL_CONTROL_NOT_ALLOWED)
                    sendTerminalResponse(mCurrntCmd.mCmdDet,
                            ResultCode.USIM_CALL_CONTROL_PERMANENT, true, 1, null);
                else
                    sendTerminalResponse(mCurrntCmd.mCmdDet,
                            ResultCode.TERMINAL_CRNTLY_UNABLE_TO_PROCESS, false, 0, null);
                break;
            }
            break;
        case MSG_ID_SEND_SMS_RESULT: // Samsung STK SEND_SMS
            if (mContext.getResources().
                        getBoolean(com.android.internal.R.bool.config_samsung_stk)) {
                int[] sendResult;
                AsyncResult ar;
                CatLog.d(this, "handleMsg : MSG_ID_SEND_SMS_RESULT");
                cancelTimeOut();
                CatLog.d(this, "The Msg ID data:" + msg.what);
                if (msg.obj == null)
                    break;
                ar = (AsyncResult) msg.obj;
                if (ar == null || ar.result == null || mCurrntCmd == null || mCurrntCmd.mCmdDet == null)
                    break;
                sendResult = (int[]) ar.result;
                switch (sendResult[0]) {
                    default:
                        CatLog.d(this, "SMS SEND GENERIC FAIL");
                        if (CallControlResult.fromInt(mCallControlResultCode) ==
                                CallControlResult.CALL_CONTROL_NOT_ALLOWED)
                            sendTerminalResponse(mCurrntCmd.mCmdDet,
                                    ResultCode.USIM_CALL_CONTROL_PERMANENT, true, 1, null);
                        else
                            sendTerminalResponse(mCurrntCmd.mCmdDet,
                                    ResultCode.TERMINAL_CRNTLY_UNABLE_TO_PROCESS, false, 0, null);
                        break;
                    case SMS_SEND_OK: // '\0'
                        CatLog.d(this, "SMS SEND OK");
                        if (CallControlResult.fromInt(mCallControlResultCode) ==
                                CallControlResult.CALL_CONTROL_NOT_ALLOWED)
                            sendTerminalResponse(mCurrntCmd.mCmdDet,
                                    ResultCode.USIM_CALL_CONTROL_PERMANENT, true, 1, null);
                        else
                            sendTerminalResponse(mCurrntCmd.mCmdDet, ResultCode.OK, false, 0, null);
                        break;
                    case SMS_SEND_FAIL:
                        CatLog.d(this, "SMS SEND FAIL - MEMORY NOT AVAILABLE");
                        if (CallControlResult.fromInt(mCallControlResultCode) ==
                                CallControlResult.CALL_CONTROL_NOT_ALLOWED)
                            sendTerminalResponse(mCurrntCmd.mCmdDet,
                                    ResultCode.USIM_CALL_CONTROL_PERMANENT, true, 1, null);
                        else
                            sendTerminalResponse(mCurrntCmd.mCmdDet,
                                    ResultCode.TERMINAL_CRNTLY_UNABLE_TO_PROCESS, false, 0, null);
                        break;
                    case SMS_SEND_RETRY:
                        CatLog.d(this, "SMS SEND FAIL RETRY");
                        if (CallControlResult.fromInt(mCallControlResultCode) ==
                                CallControlResult.CALL_CONTROL_NOT_ALLOWED)
                            sendTerminalResponse(mCurrntCmd.mCmdDet,
                                    ResultCode.USIM_CALL_CONTROL_PERMANENT, true, 1, null);
                        else
                            sendTerminalResponse(mCurrntCmd.mCmdDet,
                                    ResultCode.NETWORK_CRNTLY_UNABLE_TO_PROCESS, false, 0, null);
                        break;
                    }
            }
            break;
        default:
            throw new AssertionError("Unrecognized CAT command: " + msg.what);
        }
    }

    protected void broadcastAlphaMessage(String alphaString) {
        CatLog.d(this, "Broadcasting CAT Alpha message from card: " + alphaString);
        Intent intent = new Intent(AppInterface.CAT_ALPHA_NOTIFY_ACTION);
        intent.putExtra(AppInterface.ALPHA_STRING, alphaString);
        mContext.sendBroadcast(intent);
    }
    /**
     ** This function sends a CARD status (ABSENT, PRESENT, REFRESH) to STK_APP.
     ** This is triggered during ICC_REFRESH or CARD STATE changes. In case
     ** REFRESH, additional information is sent in 'refresh_result'
     **
     **/
    protected void  broadcastCardStateAndIccRefreshResp(CardState cardState,
            IccRefreshResponse iccRefreshState) {
        Intent intent = new Intent(AppInterface.CAT_ICC_STATUS_CHANGE);
        boolean cardPresent = (cardState == CardState.CARDSTATE_PRESENT);

        if (iccRefreshState != null) {
            //This case is when MSG_ID_ICC_REFRESH is received.
            intent.putExtra(AppInterface.REFRESH_RESULT, iccRefreshState.refreshResult);
            CatLog.d(this, "Sending IccResult with Result: "
                    + iccRefreshState.refreshResult);
        }

        // This sends an intent with CARD_ABSENT (0 - false) /CARD_PRESENT (1 - true).
        intent.putExtra(AppInterface.CARD_STATUS, cardPresent);
        CatLog.d(this, "Sending Card Status: "
                + cardState + " " + "cardPresent: " + cardPresent);

        mContext.sendBroadcast(intent);
    }

    @Override
    public synchronized void onCmdResponse(CatResponseMessage resMsg) {
        if (resMsg == null) {
            return;
        }
        // queue a response message.
        Message msg = obtainMessage(MSG_ID_RESPONSE, resMsg);
        msg.sendToTarget();
    }

    private boolean validateResponse(CatResponseMessage resMsg) {
        boolean validResponse = false;
        if ((resMsg.mCmdDet.typeOfCommand == CommandType.SET_UP_EVENT_LIST.value())
                || (resMsg.mCmdDet.typeOfCommand == CommandType.SET_UP_MENU.value())) {
            CatLog.d(this, "CmdType: " + resMsg.mCmdDet.typeOfCommand);
            validResponse = true;
        } else if (mCurrntCmd != null) {
            validResponse = resMsg.mCmdDet.compareTo(mCurrntCmd.mCmdDet);
            CatLog.d(this, "isResponse for last valid cmd: " + validResponse);
        }
        return validResponse;
    }

    private boolean removeMenu(Menu menu) {
        try {
            if (menu.items.size() == 1 && menu.items.get(0) == null) {
                return true;
            }
        } catch (NullPointerException e) {
            CatLog.d(this, "Unable to get Menu's items size");
            return true;
        }
        return false;
    }

    private void handleCmdResponse(CatResponseMessage resMsg) {
        // Make sure the response details match the last valid command. An invalid
        // response is a one that doesn't have a corresponding proactive command
        // and sending it can "confuse" the baseband/ril.
        // One reason for out of order responses can be UI glitches. For example,
        // if the application launch an activity, and that activity is stored
        // by the framework inside the history stack. That activity will be
        // available for relaunch using the latest application dialog
        // (long press on the home button). Relaunching that activity can send
        // the same command's result again to the CatService and can cause it to
        // get out of sync with the SIM. This can happen in case of
        // non-interactive type Setup Event List and SETUP_MENU proactive commands.
        // Stk framework would have already sent Terminal Response to Setup Event
        // List and SETUP_MENU proactive commands. After sometime Stk app will send
        // Envelope Command/Event Download. In which case, the response details doesn't
        // match with last valid command (which are not related).
        // However, we should allow Stk framework to send the message to ICC.
        if (!validateResponse(resMsg)) {
            return;
        }
        ResponseData resp = null;
        boolean helpRequired = false;
        CommandDetails cmdDet = resMsg.getCmdDetails();
        AppInterface.CommandType type = AppInterface.CommandType.fromInt(cmdDet.typeOfCommand);

        switch (resMsg.mResCode) {
        case HELP_INFO_REQUIRED:
            helpRequired = true;
            // fall through
        case OK:
        case PRFRMD_WITH_PARTIAL_COMPREHENSION:
        case PRFRMD_WITH_MISSING_INFO:
        case PRFRMD_WITH_ADDITIONAL_EFS_READ:
        case PRFRMD_ICON_NOT_DISPLAYED:
        case PRFRMD_MODIFIED_BY_NAA:
        case PRFRMD_LIMITED_SERVICE:
        case PRFRMD_WITH_MODIFICATION:
        case PRFRMD_NAA_NOT_ACTIVE:
        case PRFRMD_TONE_NOT_PLAYED:
        case LAUNCH_BROWSER_ERROR:
        case TERMINAL_CRNTLY_UNABLE_TO_PROCESS:
            switch (type) {
            case SET_UP_MENU:
                helpRequired = resMsg.mResCode == ResultCode.HELP_INFO_REQUIRED;
                sendMenuSelection(resMsg.mUsersMenuSelection, helpRequired);
                return;
            case SELECT_ITEM:
                resp = new SelectItemResponseData(resMsg.mUsersMenuSelection);
                break;
            case GET_INPUT:
            case GET_INKEY:
                Input input = mCurrntCmd.geInput();
                if (!input.yesNo) {
                    // when help is requested there is no need to send the text
                    // string object.
                    if (!helpRequired) {
                        resp = new GetInkeyInputResponseData(resMsg.mUsersInput,
                                input.ucs2, input.packed);
                    }
                } else {
                    resp = new GetInkeyInputResponseData(
                            resMsg.mUsersYesNoSelection);
                }
                break;
            case DISPLAY_TEXT:
            //For screenbusy case there will be addtional information in the terminal
            //response. And the value of the additional information byte is 0x01.
                resMsg.setAdditionalInfo(0x01);
                break;
            case LAUNCH_BROWSER:
                break;
            // 3GPP TS.102.223: Open Channel alpha confirmation should not send TR
            case OPEN_CHANNEL:
            case SET_UP_CALL:
                mCmdIf.handleCallSetupRequestFromSim(resMsg.mUsersConfirm, null);
                // No need to send terminal response for SET UP CALL. The user's
                // confirmation result is send back using a dedicated ril message
                // invoked by the CommandInterface call above.
                mCurrntCmd = null;
                return;
            case SET_UP_EVENT_LIST:
                if (IDLE_SCREEN_AVAILABLE_EVENT == resMsg.mEventValue) {
                    eventDownload(resMsg.mEventValue, DEV_ID_DISPLAY, DEV_ID_UICC,
                            resMsg.mAddedInfo, false);
                } else {
                    eventDownload(resMsg.mEventValue, DEV_ID_TERMINAL, DEV_ID_UICC,
                            resMsg.mAddedInfo, false);
                }
                // No need to send the terminal response after event download.
                return;
            default:
                break;
            }
            break;
        case BACKWARD_MOVE_BY_USER:
        case USER_NOT_ACCEPT:
            // if the user dismissed the alert dialog for a
            // setup call/open channel, consider that as the user
            // rejecting the call. Use dedicated API for this, rather than
            // sending a terminal response.
            if (type == CommandType.SET_UP_CALL || type == CommandType.OPEN_CHANNEL) {
                mCmdIf.handleCallSetupRequestFromSim(false, null);
                mCurrntCmd = null;
                return;
            } else {
                resp = null;
            }
            break;
        case NO_RESPONSE_FROM_USER:
        case UICC_SESSION_TERM_BY_USER:
            resp = null;
            break;
        default:
            return;
        }
        sendTerminalResponse(cmdDet, resMsg.mResCode, resMsg.mIncludeAdditionalInfo,
                resMsg.mAdditionalInfo, resp);
        mCurrntCmd = null;
    }

    protected boolean isStkAppInstalled() {
        Intent intent = new Intent(AppInterface.CAT_CMD_ACTION);
        PackageManager pm = mContext.getPackageManager();
        List<ResolveInfo> broadcastReceivers =
                            pm.queryBroadcastReceivers(intent, PackageManager.GET_META_DATA);
        int numReceiver = broadcastReceivers == null ? 0 : broadcastReceivers.size();

        return (numReceiver > 0);
    }

<<<<<<< HEAD
    /**
     * Samsung STK SEND_SMS
     * @param cmdPar
     */
    private void handleProactiveCommandSendSMS(SendSMSParams cmdPar) {
        CatLog.d(this, "The smscaddress is: " + cmdPar.smscAddress);
        CatLog.d(this, "The SMS tpdu is: " + cmdPar.pdu);
        mCmdIf.sendSMS(cmdPar.smscAddress, cmdPar.pdu, null);
        startTimeOut(WAITING_SMS_RESULT, WAITING_SMS_RESULT_TIME);
    }

    /**
     * Samsung STK SEND_USSD
     * @param cmdPar
     */
    private void handleProactiveCommandSendUSSD(SendUSSDParams cmdPar) {
        CatLog.d(this, "The USSD is: " + cmdPar.ussdString);
        mCmdIf.sendUSSD(cmdPar.ussdString, null);
        // Sent USSD, let framework handle the rest
    }

    private void cancelTimeOut() {
        removeMessages(MSG_ID_TIMEOUT);
        mTimeoutDest = 0;
    }

    private void startTimeOut(int timeout, int delay) {
        cancelTimeOut();
        mTimeoutDest = timeout;
        sendMessageDelayed(obtainMessage(MSG_ID_TIMEOUT), delay);
=======
    protected void updateIccAvailability() {
        CardState newState = CardState.CARDSTATE_ABSENT;
        if (null == mUiccController) {
            return;
        }
        UiccCard newCard = mUiccController.getUiccCard();
        if (newCard != null) {
            newState = newCard.getCardState();
        }
        CardState oldState = mCardState;
        mCardState = newState;
        CatLog.d(this,"New Card State = " + newState + " " + "Old Card State = " + oldState);
        if (oldState == CardState.CARDSTATE_PRESENT &&
                newState != CardState.CARDSTATE_PRESENT) {
            broadcastCardStateAndIccRefreshResp(newState, null);
        } else if (oldState != CardState.CARDSTATE_PRESENT &&
                newState == CardState.CARDSTATE_PRESENT) {
            // Card moved to PRESENT STATE.
            mCmdIf.reportStkServiceIsRunning(null);
        }

>>>>>>> 736a46c9
    }
}<|MERGE_RESOLUTION|>--- conflicted
+++ resolved
@@ -88,20 +88,15 @@
     protected CatCmdMessage mCurrntCmd = null;
     protected CatCmdMessage mMenuCmd = null;
 
-<<<<<<< HEAD
     // Samsung STK
     private int mTimeoutDest = 0;
     private int mCallControlResultCode = 0;
 
-    private RilMessageDecoder mMsgDecoder = null;
-    private boolean mStkAppInstalled = false;
-=======
     protected RilMessageDecoder mMsgDecoder = null;
     protected boolean mStkAppInstalled = false;
 
     protected UiccController mUiccController;
     protected CardState mCardState = CardState.CARDSTATE_ABSENT;
->>>>>>> 736a46c9
 
     // Service constants.
     protected static final int MSG_ID_SESSION_END              = 1;
@@ -187,14 +182,6 @@
     }
 
     public void dispose() {
-<<<<<<< HEAD
-        mIccRecords.unregisterForRecordsLoaded(this);
-        mCmdIf.unSetOnCatSessionEnd(this);
-        mCmdIf.unSetOnCatProactiveCmd(this);
-        mCmdIf.unSetOnCatEvent(this);
-        mCmdIf.unSetOnCatCallSetUp(this);
-        mCmdIf.unSetOnCatSendSmsResult(this);
-=======
         synchronized (sInstanceLock) {
             CatLog.d(this, "Disposing CatService object");
             mIccRecords.unregisterForRecordsLoaded(this);
@@ -206,6 +193,7 @@
             mCmdIf.unSetOnCatProactiveCmd(this);
             mCmdIf.unSetOnCatEvent(this);
             mCmdIf.unSetOnCatCallSetUp(this);
+            mCmdIf.unSetOnCatSendSmsResult(this);
             mCmdIf.unregisterForIccRefresh(this);
             if (mUiccController != null) {
                 mUiccController.unregisterForIccChanged(this);
@@ -222,7 +210,6 @@
             removeCallbacksAndMessages(null);
         }
     }
->>>>>>> 736a46c9
 
     protected void disposeHandlerThread() {
         mhandlerThread.quit();
@@ -1136,7 +1123,6 @@
         return (numReceiver > 0);
     }
 
-<<<<<<< HEAD
     /**
      * Samsung STK SEND_SMS
      * @param cmdPar
@@ -1167,7 +1153,8 @@
         cancelTimeOut();
         mTimeoutDest = timeout;
         sendMessageDelayed(obtainMessage(MSG_ID_TIMEOUT), delay);
-=======
+    }
+
     protected void updateIccAvailability() {
         CardState newState = CardState.CARDSTATE_ABSENT;
         if (null == mUiccController) {
@@ -1189,6 +1176,5 @@
             mCmdIf.reportStkServiceIsRunning(null);
         }
 
->>>>>>> 736a46c9
     }
 }