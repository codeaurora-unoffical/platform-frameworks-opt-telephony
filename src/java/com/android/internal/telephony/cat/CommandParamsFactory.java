/*
 * Copyright (C) 2007 The Android Open Source Project
 *
 * Licensed under the Apache License, Version 2.0 (the "License");
 * you may not use this file except in compliance with the License.
 * You may obtain a copy of the License at
 *
 *      http://www.apache.org/licenses/LICENSE-2.0
 *
 * Unless required by applicable law or agreed to in writing, software
 * distributed under the License is distributed on an "AS IS" BASIS,
 * WITHOUT WARRANTIES OR CONDITIONS OF ANY KIND, either express or implied.
 * See the License for the specific language governing permissions and
 * limitations under the License.
 */

package com.android.internal.telephony.cat;

import android.graphics.Bitmap;
import android.os.Handler;
import android.os.Message;

import com.android.internal.telephony.GsmAlphabet;
import com.android.internal.telephony.uicc.IccFileHandler;

import java.util.Iterator;
import java.util.List;
import static com.android.internal.telephony.cat.CatCmdMessage.SetupEventListConstants.*;

/**
 * Factory class, used for decoding raw byte arrays, received from baseband,
 * into a CommandParams object.
 *
 */
class CommandParamsFactory extends Handler {
    private static CommandParamsFactory sInstance = null;
    private IconLoader mIconLoader;
    private CommandParams mCmdParams = null;
    private int mIconLoadState = LOAD_NO_ICON;
    private RilMessageDecoder mCaller = null;
    private boolean mloadIcon = false;

    // constants
    static final int MSG_ID_LOAD_ICON_DONE = 1;

    // loading icons state parameters.
    static final int LOAD_NO_ICON           = 0;
    static final int LOAD_SINGLE_ICON       = 1;
    static final int LOAD_MULTI_ICONS       = 2;

    // Command Qualifier values for refresh command
    static final int REFRESH_NAA_INIT_AND_FULL_FILE_CHANGE  = 0x00;
    static final int REFRESH_NAA_INIT_AND_FILE_CHANGE       = 0x02;
    static final int REFRESH_NAA_INIT                       = 0x03;
    static final int REFRESH_UICC_RESET                     = 0x04;

    // Command Qualifier values for PLI command
    static final int DTTZ_SETTING                           = 0x03;
    static final int LANGUAGE_SETTING                       = 0x04;

    static synchronized CommandParamsFactory getInstance(RilMessageDecoder caller,
            IccFileHandler fh) {
        if (sInstance != null) {
            return sInstance;
        }
        if (fh != null) {
            return new CommandParamsFactory(caller, fh);
        }
        return null;
    }

    private CommandParamsFactory(RilMessageDecoder caller, IccFileHandler fh) {
        mCaller = caller;
        mIconLoader = IconLoader.getInstance(this, fh);
    }

    private CommandDetails processCommandDetails(List<ComprehensionTlv> ctlvs) {
        CommandDetails cmdDet = null;

        if (ctlvs != null) {
            // Search for the Command Details object.
            ComprehensionTlv ctlvCmdDet = searchForTag(
                    ComprehensionTlvTag.COMMAND_DETAILS, ctlvs);
            if (ctlvCmdDet != null) {
                try {
                    cmdDet = ValueParser.retrieveCommandDetails(ctlvCmdDet);
                } catch (ResultException e) {
                    CatLog.d(this,
                            "processCommandDetails: Failed to procees command details e=" + e);
                }
            }
        }
        return cmdDet;
    }

    void make(BerTlv berTlv) {
        if (berTlv == null) {
            return;
        }
        // reset global state parameters.
        mCmdParams = null;
        mIconLoadState = LOAD_NO_ICON;
        // only proactive command messages are processed.
        if (berTlv.getTag() != BerTlv.BER_PROACTIVE_COMMAND_TAG) {
            sendCmdParams(ResultCode.CMD_TYPE_NOT_UNDERSTOOD);
            return;
        }
        boolean cmdPending = false;
        List<ComprehensionTlv> ctlvs = berTlv.getComprehensionTlvs();
        // process command dtails from the tlv list.
        CommandDetails cmdDet = processCommandDetails(ctlvs);
        if (cmdDet == null) {
            sendCmdParams(ResultCode.CMD_TYPE_NOT_UNDERSTOOD);
            return;
        }

        // extract command type enumeration from the raw value stored inside
        // the Command Details object.
        AppInterface.CommandType cmdType = AppInterface.CommandType
                .fromInt(cmdDet.typeOfCommand);
        if (cmdType == null) {
            // This PROACTIVE COMMAND is presently not handled. Hence set
            // result code as BEYOND_TERMINAL_CAPABILITY in TR.
            mCmdParams = new CommandParams(cmdDet);
            sendCmdParams(ResultCode.BEYOND_TERMINAL_CAPABILITY);
            return;
        }

        try {
            switch (cmdType) {
            case SET_UP_MENU:
                cmdPending = processSelectItem(cmdDet, ctlvs);
                break;
            case SELECT_ITEM:
                cmdPending = processSelectItem(cmdDet, ctlvs);
                break;
            case DISPLAY_TEXT:
                cmdPending = processDisplayText(cmdDet, ctlvs);
                break;
             case SET_UP_IDLE_MODE_TEXT:
                 cmdPending = processSetUpIdleModeText(cmdDet, ctlvs);
                 break;
             case GET_INKEY:
                cmdPending = processGetInkey(cmdDet, ctlvs);
                break;
             case GET_INPUT:
                 cmdPending = processGetInput(cmdDet, ctlvs);
                 break;
             case SEND_DTMF:
             case SEND_SMS:
             case SEND_SS:
             case SEND_USSD:
                 cmdPending = processEventNotify(cmdDet, ctlvs);
                 break;
             case GET_CHANNEL_STATUS:
             case SET_UP_CALL:
                 cmdPending = processSetupCall(cmdDet, ctlvs);
                 break;
             case REFRESH:
                processRefresh(cmdDet, ctlvs);
                cmdPending = false;
                break;
             case LAUNCH_BROWSER:
                 cmdPending = processLaunchBrowser(cmdDet, ctlvs);
                 break;
             case PLAY_TONE:
                cmdPending = processPlayTone(cmdDet, ctlvs);
                break;
             case SET_UP_EVENT_LIST:
                    cmdPending = processSetUpEventList(cmdDet, ctlvs);
                    break;
             case PROVIDE_LOCAL_INFORMATION:
                cmdPending = processProvideLocalInfo(cmdDet, ctlvs);
                break;
             case OPEN_CHANNEL:
             case CLOSE_CHANNEL:
             case RECEIVE_DATA:
             case SEND_DATA:
                 cmdPending = processBIPClient(cmdDet, ctlvs);
                 break;
            default:
                // unsupported proactive commands
                mCmdParams = new CommandParams(cmdDet);
                sendCmdParams(ResultCode.BEYOND_TERMINAL_CAPABILITY);
                return;
            }
        } catch (ResultException e) {
            CatLog.d(this, "make: caught ResultException e=" + e);
            mCmdParams = new CommandParams(cmdDet);
            sendCmdParams(e.result());
            return;
        }
        if (!cmdPending) {
            sendCmdParams(ResultCode.OK);
        }
    }

    @Override
    public void handleMessage(Message msg) {
        switch (msg.what) {
        case MSG_ID_LOAD_ICON_DONE:
            sendCmdParams(setIcons(msg.obj));
            break;
        }
    }

    private ResultCode setIcons(Object data) {
        Bitmap[] icons = null;
        int iconIndex = 0;

        if (data == null) {
<<<<<<< HEAD
            if (mloadIcon) {
                CatLog.d(this, "Optional Icon data is NULL");
                mCmdParams.loadIconFailed = true;
                mloadIcon = false;
                /** In case of icon load fail consider the
                 ** received proactive command as valid (sending RESULT OK) */
                return ResultCode.OK;
            }
            return ResultCode.PRFRMD_ICON_NOT_DISPLAYED;
=======
            return ResultCode.OK;
>>>>>>> f08c4c89
        }
        switch(mIconLoadState) {
        case LOAD_SINGLE_ICON:
            mCmdParams.setIcon((Bitmap) data);
            break;
        case LOAD_MULTI_ICONS:
            icons = (Bitmap[]) data;
            // set each item icon.
            for (Bitmap icon : icons) {
                mCmdParams.setIcon(icon);
                if (icon == null && mloadIcon) {
                    CatLog.d(this, "Optional Icon data is NULL while loading multi icons");
                    mCmdParams.loadIconFailed = true;
                }
            }
            break;
        }
        return ResultCode.OK;
    }

    private void sendCmdParams(ResultCode resCode) {
        mCaller.sendMsgParamsDecoded(resCode, mCmdParams);
    }

    /**
     * Search for a COMPREHENSION-TLV object with the given tag from a list
     *
     * @param tag A tag to search for
     * @param ctlvs List of ComprehensionTlv objects used to search in
     *
     * @return A ComprehensionTlv object that has the tag value of {@code tag}.
     *         If no object is found with the tag, null is returned.
     */
    private ComprehensionTlv searchForTag(ComprehensionTlvTag tag,
            List<ComprehensionTlv> ctlvs) {
        Iterator<ComprehensionTlv> iter = ctlvs.iterator();
        return searchForNextTag(tag, iter);
    }

    /**
     * Search for the next COMPREHENSION-TLV object with the given tag from a
     * list iterated by {@code iter}. {@code iter} points to the object next to
     * the found object when this method returns. Used for searching the same
     * list for similar tags, usually item id.
     *
     * @param tag A tag to search for
     * @param iter Iterator for ComprehensionTlv objects used for search
     *
     * @return A ComprehensionTlv object that has the tag value of {@code tag}.
     *         If no object is found with the tag, null is returned.
     */
    private ComprehensionTlv searchForNextTag(ComprehensionTlvTag tag,
            Iterator<ComprehensionTlv> iter) {
        int tagValue = tag.value();
        while (iter.hasNext()) {
            ComprehensionTlv ctlv = iter.next();
            if (ctlv.getTag() == tagValue) {
                return ctlv;
            }
        }
        return null;
    }

    /**
     * Processes DISPLAY_TEXT proactive command from the SIM card.
     *
     * @param cmdDet Command Details container object.
     * @param ctlvs List of ComprehensionTlv objects following Command Details
     *        object and Device Identities object within the proactive command
     * @return true if the command is processing is pending and additional
     *         asynchronous processing is required.
     * @throws ResultException
     */
    private boolean processDisplayText(CommandDetails cmdDet,
            List<ComprehensionTlv> ctlvs)
            throws ResultException {

        CatLog.d(this, "process DisplayText");

        TextMessage textMsg = new TextMessage();
        IconId iconId = null;

        ComprehensionTlv ctlv = searchForTag(ComprehensionTlvTag.TEXT_STRING,
                ctlvs);
        if (ctlv != null) {
            textMsg.text = ValueParser.retrieveTextString(ctlv);
        }
        // If the tlv object doesn't exist or the it is a null object reply
        // with command not understood.
        if (textMsg.text == null) {
            throw new ResultException(ResultCode.CMD_DATA_NOT_UNDERSTOOD);
        }

        ctlv = searchForTag(ComprehensionTlvTag.IMMEDIATE_RESPONSE, ctlvs);
        if (ctlv != null) {
            textMsg.responseNeeded = false;
        }
        // parse icon identifier
        ctlv = searchForTag(ComprehensionTlvTag.ICON_ID, ctlvs);
        if (ctlv != null) {
            iconId = ValueParser.retrieveIconId(ctlv);
            textMsg.iconSelfExplanatory = iconId.selfExplanatory;
        }
        // parse tone duration
        ctlv = searchForTag(ComprehensionTlvTag.DURATION, ctlvs);
        if (ctlv != null) {
            textMsg.duration = ValueParser.retrieveDuration(ctlv);
        }

        // Parse command qualifier parameters.
        textMsg.isHighPriority = (cmdDet.commandQualifier & 0x01) != 0;
        textMsg.userClear = (cmdDet.commandQualifier & 0x80) != 0;

        mCmdParams = new DisplayTextParams(cmdDet, textMsg);

        if (iconId != null) {
            mloadIcon = true;
            mIconLoadState = LOAD_SINGLE_ICON;
            mIconLoader.loadIcon(iconId.recordNumber, this
                    .obtainMessage(MSG_ID_LOAD_ICON_DONE));
            return true;
        }
        return false;
    }

    /**
     * Processes SET_UP_IDLE_MODE_TEXT proactive command from the SIM card.
     *
     * @param cmdDet Command Details container object.
     * @param ctlvs List of ComprehensionTlv objects following Command Details
     *        object and Device Identities object within the proactive command
     * @return true if the command is processing is pending and additional
     *         asynchronous processing is required.
     * @throws ResultException
     */
    private boolean processSetUpIdleModeText(CommandDetails cmdDet,
            List<ComprehensionTlv> ctlvs) throws ResultException {

        CatLog.d(this, "process SetUpIdleModeText");

        TextMessage textMsg = new TextMessage();
        IconId iconId = null;

        ComprehensionTlv ctlv = searchForTag(ComprehensionTlvTag.TEXT_STRING,
                ctlvs);
        if (ctlv != null) {
            textMsg.text = ValueParser.retrieveTextString(ctlv);
        }
        // load icons only when text exist.
        if (textMsg.text != null) {
            ctlv = searchForTag(ComprehensionTlvTag.ICON_ID, ctlvs);
            if (ctlv != null) {
                iconId = ValueParser.retrieveIconId(ctlv);
                textMsg.iconSelfExplanatory = iconId.selfExplanatory;
            }
        }

        mCmdParams = new DisplayTextParams(cmdDet, textMsg);

        if (iconId != null) {
            mloadIcon = true;
            mIconLoadState = LOAD_SINGLE_ICON;
            mIconLoader.loadIcon(iconId.recordNumber, this
                    .obtainMessage(MSG_ID_LOAD_ICON_DONE));
            return true;
        }
        return false;
    }

    /**
     * Processes GET_INKEY proactive command from the SIM card.
     *
     * @param cmdDet Command Details container object.
     * @param ctlvs List of ComprehensionTlv objects following Command Details
     *        object and Device Identities object within the proactive command
     * @return true if the command is processing is pending and additional
     *         asynchronous processing is required.
     * @throws ResultException
     */
    private boolean processGetInkey(CommandDetails cmdDet,
            List<ComprehensionTlv> ctlvs) throws ResultException {

        CatLog.d(this, "process GetInkey");

        Input input = new Input();
        IconId iconId = null;

        ComprehensionTlv ctlv = searchForTag(ComprehensionTlvTag.TEXT_STRING,
                ctlvs);
        if (ctlv != null) {
            input.text = ValueParser.retrieveTextString(ctlv);
        } else {
            throw new ResultException(ResultCode.REQUIRED_VALUES_MISSING);
        }
        // parse icon identifier
        ctlv = searchForTag(ComprehensionTlvTag.ICON_ID, ctlvs);
        if (ctlv != null) {
            iconId = ValueParser.retrieveIconId(ctlv);
        }

        // parse duration
        ctlv = searchForTag(ComprehensionTlvTag.DURATION, ctlvs);
        if (ctlv != null) {
            input.duration = ValueParser.retrieveDuration(ctlv);
        }

        input.minLen = 1;
        input.maxLen = 1;

        input.digitOnly = (cmdDet.commandQualifier & 0x01) == 0;
        input.ucs2 = (cmdDet.commandQualifier & 0x02) != 0;
        input.yesNo = (cmdDet.commandQualifier & 0x04) != 0;
        input.helpAvailable = (cmdDet.commandQualifier & 0x80) != 0;
        input.echo = true;

        mCmdParams = new GetInputParams(cmdDet, input);

        if (iconId != null) {
            mloadIcon = true;
            mIconLoadState = LOAD_SINGLE_ICON;
            mIconLoader.loadIcon(iconId.recordNumber, this
                    .obtainMessage(MSG_ID_LOAD_ICON_DONE));
            return true;
        }
        return false;
    }

    /**
     * Processes GET_INPUT proactive command from the SIM card.
     *
     * @param cmdDet Command Details container object.
     * @param ctlvs List of ComprehensionTlv objects following Command Details
     *        object and Device Identities object within the proactive command
     * @return true if the command is processing is pending and additional
     *         asynchronous processing is required.
     * @throws ResultException
     */
    private boolean processGetInput(CommandDetails cmdDet,
            List<ComprehensionTlv> ctlvs) throws ResultException {

        CatLog.d(this, "process GetInput");

        Input input = new Input();
        IconId iconId = null;

        ComprehensionTlv ctlv = searchForTag(ComprehensionTlvTag.TEXT_STRING,
                ctlvs);
        if (ctlv != null) {
            input.text = ValueParser.retrieveTextString(ctlv);
        } else {
            throw new ResultException(ResultCode.REQUIRED_VALUES_MISSING);
        }

        ctlv = searchForTag(ComprehensionTlvTag.RESPONSE_LENGTH, ctlvs);
        if (ctlv != null) {
            try {
                byte[] rawValue = ctlv.getRawValue();
                int valueIndex = ctlv.getValueIndex();
                input.minLen = rawValue[valueIndex] & 0xff;
                input.maxLen = rawValue[valueIndex + 1] & 0xff;
            } catch (IndexOutOfBoundsException e) {
                throw new ResultException(ResultCode.CMD_DATA_NOT_UNDERSTOOD);
            }
        } else {
            throw new ResultException(ResultCode.REQUIRED_VALUES_MISSING);
        }

        ctlv = searchForTag(ComprehensionTlvTag.DEFAULT_TEXT, ctlvs);
        if (ctlv != null) {
            input.defaultText = ValueParser.retrieveTextString(ctlv);
        }
        // parse icon identifier
        ctlv = searchForTag(ComprehensionTlvTag.ICON_ID, ctlvs);
        if (ctlv != null) {
            iconId = ValueParser.retrieveIconId(ctlv);
        }

        input.digitOnly = (cmdDet.commandQualifier & 0x01) == 0;
        input.ucs2 = (cmdDet.commandQualifier & 0x02) != 0;
        input.echo = (cmdDet.commandQualifier & 0x04) == 0;
        input.packed = (cmdDet.commandQualifier & 0x08) != 0;
        input.helpAvailable = (cmdDet.commandQualifier & 0x80) != 0;

        mCmdParams = new GetInputParams(cmdDet, input);

        if (iconId != null) {
            mloadIcon = true;
            mIconLoadState = LOAD_SINGLE_ICON;
            mIconLoader.loadIcon(iconId.recordNumber, this
                    .obtainMessage(MSG_ID_LOAD_ICON_DONE));
            return true;
        }
        return false;
    }

    /**
     * Processes REFRESH proactive command from the SIM card.
     *
     * @param cmdDet Command Details container object.
     * @param ctlvs List of ComprehensionTlv objects following Command Details
     *        object and Device Identities object within the proactive command
     */
    private boolean processRefresh(CommandDetails cmdDet,
            List<ComprehensionTlv> ctlvs) {

        CatLog.d(this, "process Refresh");

        // REFRESH proactive command is rerouted by the baseband and handled by
        // the telephony layer. IDLE TEXT should be removed for a REFRESH command
        // with "initialization" or "reset"
        switch (cmdDet.commandQualifier) {
        case REFRESH_NAA_INIT_AND_FULL_FILE_CHANGE:
        case REFRESH_NAA_INIT_AND_FILE_CHANGE:
        case REFRESH_NAA_INIT:
        case REFRESH_UICC_RESET:
            mCmdParams = new DisplayTextParams(cmdDet, null);
            break;
        }
        return false;
    }

    /**
     * Processes SELECT_ITEM proactive command from the SIM card.
     *
     * @param cmdDet Command Details container object.
     * @param ctlvs List of ComprehensionTlv objects following Command Details
     *        object and Device Identities object within the proactive command
     * @return true if the command is processing is pending and additional
     *         asynchronous processing is required.
     * @throws ResultException
     */
    private boolean processSelectItem(CommandDetails cmdDet,
            List<ComprehensionTlv> ctlvs) throws ResultException {

        CatLog.d(this, "process SelectItem");

        Menu menu = new Menu();
        IconId titleIconId = null;
        ItemsIconId itemsIconId = null;
        Iterator<ComprehensionTlv> iter = ctlvs.iterator();

        ComprehensionTlv ctlv = searchForTag(ComprehensionTlvTag.ALPHA_ID,
                ctlvs);
        if (ctlv != null) {
            menu.title = ValueParser.retrieveAlphaId(ctlv);
        }

        while (true) {
            ctlv = searchForNextTag(ComprehensionTlvTag.ITEM, iter);
            if (ctlv != null) {
                menu.items.add(ValueParser.retrieveItem(ctlv));
            } else {
                break;
            }
        }

        // We must have at least one menu item.
        if (menu.items.size() == 0) {
            throw new ResultException(ResultCode.REQUIRED_VALUES_MISSING);
        }

        ctlv = searchForTag(ComprehensionTlvTag.ITEM_ID, ctlvs);
        if (ctlv != null) {
            // CAT items are listed 1...n while list start at 0, need to
            // subtract one.
            menu.defaultItem = ValueParser.retrieveItemId(ctlv) - 1;
        }

        ctlv = searchForTag(ComprehensionTlvTag.ICON_ID, ctlvs);
        if (ctlv != null) {
            mIconLoadState = LOAD_SINGLE_ICON;
            titleIconId = ValueParser.retrieveIconId(ctlv);
            menu.titleIconSelfExplanatory = titleIconId.selfExplanatory;
        }

        ctlv = searchForTag(ComprehensionTlvTag.ITEM_ICON_ID_LIST, ctlvs);
        if (ctlv != null) {
            mIconLoadState = LOAD_MULTI_ICONS;
            itemsIconId = ValueParser.retrieveItemsIconId(ctlv);
            menu.itemsIconSelfExplanatory = itemsIconId.selfExplanatory;
        }

        boolean presentTypeSpecified = (cmdDet.commandQualifier & 0x01) != 0;
        if (presentTypeSpecified) {
            if ((cmdDet.commandQualifier & 0x02) == 0) {
                menu.presentationType = PresentationType.DATA_VALUES;
            } else {
                menu.presentationType = PresentationType.NAVIGATION_OPTIONS;
            }
        }
        menu.softKeyPreferred = (cmdDet.commandQualifier & 0x04) != 0;
        menu.helpAvailable = (cmdDet.commandQualifier & 0x80) != 0;

        mCmdParams = new SelectItemParams(cmdDet, menu, titleIconId != null);

        // Load icons data if needed.
        switch(mIconLoadState) {
        case LOAD_NO_ICON:
            return false;
        case LOAD_SINGLE_ICON:
            mloadIcon = true;
            mIconLoader.loadIcon(titleIconId.recordNumber, this
                    .obtainMessage(MSG_ID_LOAD_ICON_DONE));
            break;
        case LOAD_MULTI_ICONS:
            int[] recordNumbers = itemsIconId.recordNumbers;
            if (titleIconId != null) {
                // Create a new array for all the icons (title and items).
                recordNumbers = new int[itemsIconId.recordNumbers.length + 1];
                recordNumbers[0] = titleIconId.recordNumber;
                System.arraycopy(itemsIconId.recordNumbers, 0, recordNumbers,
                        1, itemsIconId.recordNumbers.length);
            }
            mloadIcon = true;
            mIconLoader.loadIcons(recordNumbers, this
                    .obtainMessage(MSG_ID_LOAD_ICON_DONE));
            break;
        }
        return true;
    }

    /**
     * Processes EVENT_NOTIFY message from baseband.
     *
     * @param cmdDet Command Details container object.
     * @param ctlvs List of ComprehensionTlv objects following Command Details
     *        object and Device Identities object within the proactive command
     * @return true if the command is processing is pending and additional
     *         asynchronous processing is required.
     */
    private boolean processEventNotify(CommandDetails cmdDet,
            List<ComprehensionTlv> ctlvs) throws ResultException {

        CatLog.d(this, "process EventNotify");

        TextMessage textMsg = new TextMessage();
        IconId iconId = null;

        ComprehensionTlv ctlv = searchForTag(ComprehensionTlvTag.ALPHA_ID,
                ctlvs);
        textMsg.text = ValueParser.retrieveAlphaId(ctlv);

        ctlv = searchForTag(ComprehensionTlvTag.ICON_ID, ctlvs);
        if (ctlv != null) {
            iconId = ValueParser.retrieveIconId(ctlv);
            textMsg.iconSelfExplanatory = iconId.selfExplanatory;
        }

        textMsg.responseNeeded = false;
        mCmdParams = new DisplayTextParams(cmdDet, textMsg);

        if (iconId != null) {
            mloadIcon = true;
            mIconLoadState = LOAD_SINGLE_ICON;
            mIconLoader.loadIcon(iconId.recordNumber, this
                    .obtainMessage(MSG_ID_LOAD_ICON_DONE));
            return true;
        }
        return false;
    }

    /**
     * Processes SET_UP_EVENT_LIST proactive command from the SIM card.
     *
     * @param cmdDet Command Details object retrieved.
     * @param ctlvs List of ComprehensionTlv objects following Command Details
     *        object and Device Identities object within the proactive command
     * @return false. This function always returns false meaning that the command
     *         processing is  not pending and additional asynchronous processing
     *         is not required.
     */
    private boolean processSetUpEventList(CommandDetails cmdDet,
            List<ComprehensionTlv> ctlvs) {

        CatLog.d(this, "process SetUpEventList");
        ComprehensionTlv ctlv = searchForTag(ComprehensionTlvTag.EVENT_LIST, ctlvs);
        if (ctlv != null) {
            try {
                byte[] rawValue = ctlv.getRawValue();
                int valueIndex = ctlv.getValueIndex();
                int valueLen = ctlv.getLength();
                int[] eventList = new int[valueLen];
                int eventValue = -1;
                int i = 0;
                while (valueLen > 0) {
                    eventValue = rawValue[valueIndex] & 0xff;
                    valueIndex++;
                    valueLen--;

                    switch (eventValue) {
                        case USER_ACTIVITY_EVENT:
                        case IDLE_SCREEN_AVAILABLE_EVENT:
                        case LANGUAGE_SELECTION_EVENT:
                        case BROWSER_TERMINATION_EVENT:
                        case BROWSING_STATUS_EVENT:
                            eventList[i] = eventValue;
                            i++;
                            break;
                        default:
                            break;
                    }

                }
                mCmdParams = new SetEventListParams(cmdDet, eventList);
            } catch (IndexOutOfBoundsException e) {
                CatLog.d(this, " IndexOutofBoundException in processSetUpEventList");
            }
        }
        return false;
    }

    /**
     * Processes LAUNCH_BROWSER proactive command from the SIM card.
     *
     * @param cmdDet Command Details container object.
     * @param ctlvs List of ComprehensionTlv objects following Command Details
     *        object and Device Identities object within the proactive command
     * @return true if the command is processing is pending and additional
     *         asynchronous processing is required.
     * @throws ResultException
     */
    private boolean processLaunchBrowser(CommandDetails cmdDet,
            List<ComprehensionTlv> ctlvs) throws ResultException {

        CatLog.d(this, "process LaunchBrowser");

        TextMessage confirmMsg = new TextMessage();
        IconId iconId = null;
        String url = null;

        ComprehensionTlv ctlv = searchForTag(ComprehensionTlvTag.URL, ctlvs);
        if (ctlv != null) {
            try {
                byte[] rawValue = ctlv.getRawValue();
                int valueIndex = ctlv.getValueIndex();
                int valueLen = ctlv.getLength();
                if (valueLen > 0) {
                    url = GsmAlphabet.gsm8BitUnpackedToString(rawValue,
                            valueIndex, valueLen);
                } else {
                    url = null;
                }
            } catch (IndexOutOfBoundsException e) {
                throw new ResultException(ResultCode.CMD_DATA_NOT_UNDERSTOOD);
            }
        }

        // parse alpha identifier.
        ctlv = searchForTag(ComprehensionTlvTag.ALPHA_ID, ctlvs);
        confirmMsg.text = ValueParser.retrieveAlphaId(ctlv);

        // parse icon identifier
        ctlv = searchForTag(ComprehensionTlvTag.ICON_ID, ctlvs);
        if (ctlv != null) {
            iconId = ValueParser.retrieveIconId(ctlv);
            confirmMsg.iconSelfExplanatory = iconId.selfExplanatory;
        }

        // parse command qualifier value.
        LaunchBrowserMode mode;
        switch (cmdDet.commandQualifier) {
        case 0x00:
        default:
            mode = LaunchBrowserMode.LAUNCH_IF_NOT_ALREADY_LAUNCHED;
            break;
        case 0x02:
            mode = LaunchBrowserMode.USE_EXISTING_BROWSER;
            break;
        case 0x03:
            mode = LaunchBrowserMode.LAUNCH_NEW_BROWSER;
            break;
        }

        mCmdParams = new LaunchBrowserParams(cmdDet, confirmMsg, url, mode);

        if (iconId != null) {
            mIconLoadState = LOAD_SINGLE_ICON;
            mIconLoader.loadIcon(iconId.recordNumber, this
                    .obtainMessage(MSG_ID_LOAD_ICON_DONE));
            return true;
        }
        return false;
    }

     /**
     * Processes PLAY_TONE proactive command from the SIM card.
     *
     * @param cmdDet Command Details container object.
     * @param ctlvs List of ComprehensionTlv objects following Command Details
     *        object and Device Identities object within the proactive command
     * @return true if the command is processing is pending and additional
     *         asynchronous processing is required.t
     * @throws ResultException
     */
    private boolean processPlayTone(CommandDetails cmdDet,
            List<ComprehensionTlv> ctlvs) throws ResultException {

        CatLog.d(this, "process PlayTone");

        Tone tone = null;
        TextMessage textMsg = new TextMessage();
        Duration duration = null;
        IconId iconId = null;

        ComprehensionTlv ctlv = searchForTag(ComprehensionTlvTag.TONE, ctlvs);
        if (ctlv != null) {
            // Nothing to do for null objects.
            if (ctlv.getLength() > 0) {
                try {
                    byte[] rawValue = ctlv.getRawValue();
                    int valueIndex = ctlv.getValueIndex();
                    int toneVal = rawValue[valueIndex];
                    tone = Tone.fromInt(toneVal);
                } catch (IndexOutOfBoundsException e) {
                    throw new ResultException(
                            ResultCode.CMD_DATA_NOT_UNDERSTOOD);
                }
            }
        }
        // parse alpha identifier
        ctlv = searchForTag(ComprehensionTlvTag.ALPHA_ID, ctlvs);
        if (ctlv != null) {
            textMsg.text = ValueParser.retrieveAlphaId(ctlv);
        }
        // parse tone duration
        ctlv = searchForTag(ComprehensionTlvTag.DURATION, ctlvs);
        if (ctlv != null) {
            duration = ValueParser.retrieveDuration(ctlv);
        }
        // parse icon identifier
        ctlv = searchForTag(ComprehensionTlvTag.ICON_ID, ctlvs);
        if (ctlv != null) {
            iconId = ValueParser.retrieveIconId(ctlv);
            textMsg.iconSelfExplanatory = iconId.selfExplanatory;
        }

        boolean vibrate = (cmdDet.commandQualifier & 0x01) != 0x00;

        textMsg.responseNeeded = false;
        mCmdParams = new PlayToneParams(cmdDet, textMsg, tone, duration, vibrate);

        if (iconId != null) {
            mIconLoadState = LOAD_SINGLE_ICON;
            mIconLoader.loadIcon(iconId.recordNumber, this
                    .obtainMessage(MSG_ID_LOAD_ICON_DONE));
            return true;
        }
        return false;
    }

    /**
     * Processes SETUP_CALL proactive command from the SIM card.
     *
     * @param cmdDet Command Details object retrieved from the proactive command
     *        object
     * @param ctlvs List of ComprehensionTlv objects following Command Details
     *        object and Device Identities object within the proactive command
     * @return true if the command is processing is pending and additional
     *         asynchronous processing is required.
     */
    private boolean processSetupCall(CommandDetails cmdDet,
            List<ComprehensionTlv> ctlvs) throws ResultException {
        CatLog.d(this, "process SetupCall");

        Iterator<ComprehensionTlv> iter = ctlvs.iterator();
        ComprehensionTlv ctlv = null;
        // User confirmation phase message.
        TextMessage confirmMsg = new TextMessage();
        // Call set up phase message.
        TextMessage callMsg = new TextMessage();
        IconId confirmIconId = null;
        IconId callIconId = null;

        // get confirmation message string.
        ctlv = searchForNextTag(ComprehensionTlvTag.ALPHA_ID, iter);
        confirmMsg.text = ValueParser.retrieveAlphaId(ctlv);

        ctlv = searchForTag(ComprehensionTlvTag.ICON_ID, ctlvs);
        if (ctlv != null) {
            confirmIconId = ValueParser.retrieveIconId(ctlv);
            confirmMsg.iconSelfExplanatory = confirmIconId.selfExplanatory;
        }

        // get call set up message string.
        ctlv = searchForNextTag(ComprehensionTlvTag.ALPHA_ID, iter);
        if (ctlv != null) {
            callMsg.text = ValueParser.retrieveAlphaId(ctlv);
        }

        ctlv = searchForTag(ComprehensionTlvTag.ICON_ID, ctlvs);
        if (ctlv != null) {
            callIconId = ValueParser.retrieveIconId(ctlv);
            callMsg.iconSelfExplanatory = callIconId.selfExplanatory;
        }

        mCmdParams = new CallSetupParams(cmdDet, confirmMsg, callMsg);

        if (confirmIconId != null || callIconId != null) {
            mIconLoadState = LOAD_MULTI_ICONS;
            int[] recordNumbers = new int[2];
            recordNumbers[0] = confirmIconId != null
                    ? confirmIconId.recordNumber : -1;
            recordNumbers[1] = callIconId != null ? callIconId.recordNumber
                    : -1;

            mIconLoader.loadIcons(recordNumbers, this
                    .obtainMessage(MSG_ID_LOAD_ICON_DONE));
            return true;
        }
        return false;
    }

    private boolean processProvideLocalInfo(CommandDetails cmdDet, List<ComprehensionTlv> ctlvs)
            throws ResultException {
        CatLog.d(this, "process ProvideLocalInfo");
        switch (cmdDet.commandQualifier) {
            case DTTZ_SETTING:
                CatLog.d(this, "PLI [DTTZ_SETTING]");
                mCmdParams = new CommandParams(cmdDet);
                break;
            case LANGUAGE_SETTING:
                CatLog.d(this, "PLI [LANGUAGE_SETTING]");
                mCmdParams = new CommandParams(cmdDet);
                break;
            default:
                CatLog.d(this, "PLI[" + cmdDet.commandQualifier + "] Command Not Supported");
                mCmdParams = new CommandParams(cmdDet);
                throw new ResultException(ResultCode.BEYOND_TERMINAL_CAPABILITY);
        }
        return false;
    }

    private boolean processBIPClient(CommandDetails cmdDet,
                                     List<ComprehensionTlv> ctlvs) throws ResultException {
        AppInterface.CommandType commandType =
                                    AppInterface.CommandType.fromInt(cmdDet.typeOfCommand);
        if (commandType != null) {
            CatLog.d(this, "process "+ commandType.name());
        }

        TextMessage textMsg = new TextMessage();
        IconId iconId = null;
        ComprehensionTlv ctlv = null;
        boolean has_alpha_id = false;

        // parse alpha identifier
        ctlv = searchForTag(ComprehensionTlvTag.ALPHA_ID, ctlvs);
        if (ctlv != null) {
            textMsg.text = ValueParser.retrieveAlphaId(ctlv);
            CatLog.d(this, "alpha TLV text=" + textMsg.text);
            has_alpha_id = true;
        }

        // parse icon identifier
        ctlv = searchForTag(ComprehensionTlvTag.ICON_ID, ctlvs);
        if (ctlv != null) {
            iconId = ValueParser.retrieveIconId(ctlv);
            textMsg.iconSelfExplanatory = iconId.selfExplanatory;
        }

        textMsg.responseNeeded = false;
        mCmdParams = new BIPClientParams(cmdDet, textMsg, has_alpha_id);

        if (iconId != null) {
            mIconLoadState = LOAD_SINGLE_ICON;
            mIconLoader.loadIcon(iconId.recordNumber, this.obtainMessage(MSG_ID_LOAD_ICON_DONE));
            return true;
        }
        return false;
    }
}<|MERGE_RESOLUTION|>--- conflicted
+++ resolved
@@ -209,7 +209,6 @@
         int iconIndex = 0;
 
         if (data == null) {
-<<<<<<< HEAD
             if (mloadIcon) {
                 CatLog.d(this, "Optional Icon data is NULL");
                 mCmdParams.loadIconFailed = true;
@@ -218,10 +217,7 @@
                  ** received proactive command as valid (sending RESULT OK) */
                 return ResultCode.OK;
             }
-            return ResultCode.PRFRMD_ICON_NOT_DISPLAYED;
-=======
             return ResultCode.OK;
->>>>>>> f08c4c89
         }
         switch(mIconLoadState) {
         case LOAD_SINGLE_ICON:
