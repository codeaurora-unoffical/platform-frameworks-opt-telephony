--- conflicted
+++ resolved
@@ -238,17 +238,6 @@
         int iconIndex = 0;
 
         if (data == null) {
-<<<<<<< HEAD
-            if (mloadIcon) {
-                CatLog.d(this, "Optional Icon data is NULL");
-                mCmdParams.mLoadIconFailed = true;
-                mloadIcon = false;
-                /** In case of icon load fail consider the
-                 ** received proactive command as valid (sending RESULT OK) */
-                return ResultCode.OK;
-            }
-            return ResultCode.PRFRMD_ICON_NOT_DISPLAYED;
-=======
             CatLog.d(this, "Optional Icon data is NULL");
             mCmdParams.mLoadIconFailed = true;
             mloadIcon = false;
@@ -259,7 +248,6 @@
             ** the value of mLoadIconFailed.
             */
             return ResultCode.OK;
->>>>>>> 78250bae
         }
         switch(mIconLoadState) {
         case LOAD_SINGLE_ICON:
