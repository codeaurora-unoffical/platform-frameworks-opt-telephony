--- conflicted
+++ resolved
@@ -149,15 +149,11 @@
             break;
         case SET_UP_EVENT_LIST:
             mSetupEventListSettings = new SetupEventListSettings();
-<<<<<<< HEAD
-            in.readIntArray(mSetupEventListSettings.eventList);
-=======
             int length = in.readInt();
             mSetupEventListSettings.eventList = new int[length];
             for (int i = 0; i < length; i++) {
                 mSetupEventListSettings.eventList[i] = in.readInt();
             }
->>>>>>> 22a913ef
             break;
         default:
             break;
